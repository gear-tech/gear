// This file is part of Gear.
//
// Copyright (C) 2024-2025 Gear Technologies Inc.
// SPDX-License-Identifier: GPL-3.0-or-later WITH Classpath-exception-2.0
//
// This program is free software: you can redistribute it and/or modify
// it under the terms of the GNU General Public License as published by
// the Free Software Foundation, either version 3 of the License, or
// (at your option) any later version.
//
// This program is distributed in the hope that it will be useful,
// but WITHOUT ANY WARRANTY; without even the implied warranty of
// MERCHANTABILITY or FITNESS FOR A PARTICULAR PURPOSE. See the
// GNU General Public License for more details.
//
// You should have received a copy of the GNU General Public License
// along with this program. If not, see <https://www.gnu.org/licenses/>.

//! Integration tests.

use crate::{
    config::{self, Config},
    Service,
};
use alloy::{
    node_bindings::{Anvil, AnvilInstance},
    providers::{ext::AnvilApi, Provider as _, RootProvider},
    rpc::types::anvil::MineOptions,
};
use anyhow::Result;
use ethexe_common::{
    db::CodesStorage,
    events::{BlockEvent, MirrorEvent, RouterEvent},
    gear::Origin,
};
use ethexe_db::{BlockMetaStorage, Database, MemDb, ScheduledTask};
use ethexe_ethereum::{router::RouterQuery, Ethereum};
use ethexe_observer::{EthereumConfig, MockBlobReader};
use ethexe_processor::Processor;
use ethexe_prometheus::PrometheusConfig;
use ethexe_rpc::{test_utils::RpcClient, RpcConfig};
use ethexe_runtime_common::state::{Expiring, MailboxMessage, PayloadLookup, Storage};
use ethexe_signer::Signer;
use ethexe_tx_pool::{OffchainTransaction, RawOffchainTransaction, SignedOffchainTransaction};
use gear_core::{
    ids::prelude::*,
    message::{ReplyCode, SuccessReplyReason},
};
use gear_core_errors::{ErrorReplyReason, SimpleExecutionError, SimpleUnavailableActorError};
use gprimitives::{ActorId, CodeId, MessageId, H160, H256};
use parity_scale_codec::Encode;
use std::{
    collections::{BTreeMap, BTreeSet},
    net::{Ipv4Addr, SocketAddr},
    sync::Arc,
    time::Duration,
};
use tempfile::tempdir;
use tokio::task::{self, JoinHandle};
use utils::{NodeConfig, TestEnv, TestEnvConfig, ValidatorsConfig};

#[ignore = "until rpc fixed"]
#[tokio::test]
async fn basics() {
    utils::init_logger();

    let tmp_dir = tempdir().unwrap();
    let tmp_dir = tmp_dir.path().to_path_buf();

    let node_cfg = config::NodeConfig {
        database_path: tmp_dir.join("db"),
        key_path: tmp_dir.join("key"),
        validator: Default::default(),
        validator_session: Default::default(),
        eth_max_sync_depth: 1_000,
        worker_threads_override: None,
        virtual_threads: 16,
        dev: true,
    };

    let eth_cfg = EthereumConfig {
        rpc: "wss://reth-rpc.gear-tech.io".into(),
        beacon_rpc: "https://eth-holesky-beacon.public.blastapi.io".into(),
        router_address: "0x051193e518181887088df3891cA0E5433b094A4a"
            .parse()
            .expect("infallible"),
        block_time: Duration::from_secs(12),
    };

    let mut config = Config {
        node: node_cfg,
        ethereum: eth_cfg,
        network: None,
        rpc: None,
        prometheus: None,
    };

    Service::new(&config).await.unwrap();

    // Enable all optional services
    config.network = Some(ethexe_network::NetworkConfig::new_local(
        tmp_dir.join("net"),
    ));

    config.rpc = Some(RpcConfig {
        listen_addr: SocketAddr::new(Ipv4Addr::LOCALHOST.into(), 9944),
        cors: None,
        dev: true,
    });

    config.prometheus = Some(PrometheusConfig::new(
        "DevNode".into(),
        SocketAddr::new(Ipv4Addr::LOCALHOST.into(), 9635),
    ));

    Service::new(&config).await.unwrap();
}

#[tokio::test(flavor = "multi_thread")]
#[ntest::timeout(60_000)]
async fn ping() {
    utils::init_logger();

    let mut env = TestEnv::new(Default::default()).await.unwrap();

    let mut node = env.new_node(NodeConfig::default().validator(env.validators[0]));
    node.start_service().await;

    let res = env
        .upload_code(demo_ping::WASM_BINARY)
        .await
        .unwrap()
        .wait_for()
        .await
        .unwrap();
    assert_eq!(res.code, demo_ping::WASM_BINARY);
    assert!(res.valid);

    let code_id = res.code_id;

    let code = node
        .db
        .original_code(code_id)
        .expect("After approval, the code is guaranteed to be in the database");
    assert_eq!(code, demo_ping::WASM_BINARY);

    let _ = node
        .db
        .instrumented_code(1, code_id)
        .expect("After approval, instrumented code is guaranteed to be in the database");
    let res = env
        .create_program(code_id, 500_000_000_000_000)
        .await
        .unwrap()
        .wait_for()
        .await
        .unwrap();
    assert_eq!(res.code_id, code_id);

    let res = env
        .send_message(res.program_id, b"PING", 0)
        .await
        .unwrap()
        .wait_for()
        .await
        .unwrap();

    assert_eq!(res.code, ReplyCode::Success(SuccessReplyReason::Manual));
    assert_eq!(res.payload, b"PONG");
    assert_eq!(res.value, 0);

    let ping_id = res.program_id;

    env.approve_wvara(ping_id).await;

    let res = env
        .send_message(ping_id, b"PING", 0)
        .await
        .unwrap()
        .wait_for()
        .await
        .unwrap();
    assert_eq!(res.program_id, ping_id);
    assert_eq!(res.code, ReplyCode::Success(SuccessReplyReason::Manual));
    assert_eq!(res.payload, b"PONG");
    assert_eq!(res.value, 0);

    let res = env
        .send_message(ping_id, b"PUNK", 0)
        .await
        .unwrap()
        .wait_for()
        .await
        .unwrap();
    assert_eq!(res.program_id, ping_id);
    assert_eq!(res.code, ReplyCode::Success(SuccessReplyReason::Auto));
    assert_eq!(res.payload, b"");
    assert_eq!(res.value, 0);
}

#[tokio::test(flavor = "multi_thread")]
#[ntest::timeout(60_000)]
async fn uninitialized_program() {
    utils::init_logger();

    let mut env = TestEnv::new(Default::default()).await.unwrap();

    let mut node = env.new_node(NodeConfig::default().validator(env.validators[0]));
    node.start_service().await;

    let res = env
        .upload_code(demo_async_init::WASM_BINARY)
        .await
        .unwrap()
        .wait_for()
        .await
        .unwrap();

    assert!(res.valid);

    let code_id = res.code_id;

    // Case #1: Init failed due to panic in init (decoding).
    {
        let res = env
            .create_program(code_id, 500_000_000_000_000)
            .await
            .unwrap()
            .wait_for()
            .await
            .unwrap();

        let reply = env
            .send_message(res.program_id, &[], 0)
            .await
            .unwrap()
            .wait_for()
            .await
            .unwrap();

        let expected_err = ReplyCode::Error(SimpleExecutionError::UserspacePanic.into());
        assert_eq!(reply.code, expected_err);

        let res = env
            .send_message(res.program_id, &[], 0)
            .await
            .unwrap()
            .wait_for()
            .await
            .unwrap();

        let expected_err = ReplyCode::Error(ErrorReplyReason::UnavailableActor(
            SimpleUnavailableActorError::InitializationFailure,
        ));
        assert_eq!(res.code, expected_err);
    }

    // Case #2: async init, replies are acceptable.
    {
        let init_payload = demo_async_init::InputArgs {
            approver_first: env.sender_id,
            approver_second: env.sender_id,
            approver_third: env.sender_id,
        }
        .encode();

        let mut listener = env.events_publisher().subscribe().await;

        let init_res = env
            .create_program(code_id, 500_000_000_000_000)
            .await
            .unwrap()
            .wait_for()
            .await
            .unwrap();
        let init_reply = env
            .send_message(init_res.program_id, &init_payload, 0)
            .await
            .unwrap();
        let mirror = env.ethereum.mirror(init_res.program_id.try_into().unwrap());

        let mut msgs_for_reply = vec![];

        listener
            .apply_until_block_event(|event| match event {
                BlockEvent::Mirror {
                    actor_id,
                    event:
                        MirrorEvent::Message {
                            id, destination, ..
                        },
                } if actor_id == init_res.program_id && destination == env.sender_id => {
                    msgs_for_reply.push(id);

                    if msgs_for_reply.len() == 3 {
                        Ok(Some(()))
                    } else {
                        Ok(None)
                    }
                }
                _ => Ok(None),
            })
            .await
            .unwrap();

        // Handle message to uninitialized program.
        let res = env
            .send_message(init_res.program_id, &[], 0)
            .await
            .unwrap()
            .wait_for()
            .await
            .unwrap();
        let expected_err = ReplyCode::Error(ErrorReplyReason::UnavailableActor(
            SimpleUnavailableActorError::Uninitialized,
        ));
        assert_eq!(res.code, expected_err);
        // Checking further initialization.

        // Required replies.
        for mid in msgs_for_reply {
            mirror.send_reply(mid, [], 0).await.unwrap();
        }

        // Success end of initialization.
        let code = listener
            .apply_until_block_event(|event| match event {
                BlockEvent::Mirror {
                    actor_id,
                    event:
                        MirrorEvent::Reply {
                            reply_code,
                            reply_to,
                            ..
                        },
                } if actor_id == init_res.program_id && reply_to == init_reply.message_id => {
                    Ok(Some(reply_code))
                }
                _ => Ok(None),
            })
            .await
            .unwrap();

        assert!(code.is_success());

        // Handle message handled, but panicked due to incorrect payload as expected.
        let res = env
            .send_message(res.program_id, &[], 0)
            .await
            .unwrap()
            .wait_for()
            .await
            .unwrap();

        let expected_err = ReplyCode::Error(SimpleExecutionError::UserspacePanic.into());
        assert_eq!(res.code, expected_err);
    }
}

#[tokio::test(flavor = "multi_thread")]
#[ntest::timeout(60_000)]
async fn mailbox() {
    utils::init_logger();

    let mut env = TestEnv::new(Default::default()).await.unwrap();

    let mut node = env.new_node(NodeConfig::default().validator(env.validators[0]));
    node.start_service().await;

    let res = env
        .upload_code(demo_async::WASM_BINARY)
        .await
        .unwrap()
        .wait_for()
        .await
        .unwrap();

    assert!(res.valid);

    let code_id = res.code_id;

    let res = env
        .create_program(code_id, 500_000_000_000_000)
        .await
        .unwrap()
        .wait_for()
        .await
        .unwrap();

    let init_res = env
        .send_message(res.program_id, &env.sender_id.encode(), 0)
        .await
        .unwrap()
        .wait_for()
        .await
        .unwrap();
    assert_eq!(init_res.code, ReplyCode::Success(SuccessReplyReason::Auto));

    let pid = res.program_id;

    env.approve_wvara(pid).await;

    let res = env
        .send_message(pid, &demo_async::Command::Mutex.encode(), 0)
        .await
        .unwrap();

    let original_mid = res.message_id;
    let mid_expected_message = MessageId::generate_outgoing(original_mid, 0);
    let ping_expected_message = MessageId::generate_outgoing(original_mid, 1);

    let mut listener = env.events_publisher().subscribe().await;
    let block_data = listener
        .apply_until_block_event_with_header(|event, block_data| match event {
            BlockEvent::Mirror { actor_id, event } if actor_id == pid => {
                if let MirrorEvent::Message {
                    id,
                    destination,
                    payload,
                    ..
                } = event
                {
                    assert_eq!(destination, env.sender_id);

                    if id == mid_expected_message {
                        assert_eq!(payload, res.message_id.encode());
                        Ok(None)
                    } else if id == ping_expected_message {
                        assert_eq!(payload, b"PING");
                        Ok(Some(block_data.clone()))
                    } else {
                        unreachable!()
                    }
                } else {
                    Ok(None)
                }
            }
            _ => Ok(None),
        })
        .await
        .unwrap();

    // -1 bcs execution took place in previous block, not the one that emits events.
    let wake_expiry = block_data.header.height - 1 + 100; // 100 is default wait for.
    let expiry = block_data.header.height - 1 + ethexe_runtime_common::state::MAILBOX_VALIDITY;

    let expected_schedule = BTreeMap::from_iter([
        (
            wake_expiry,
            BTreeSet::from_iter([ScheduledTask::WakeMessage(pid, original_mid)]),
        ),
        (
            expiry,
            BTreeSet::from_iter([
                ScheduledTask::RemoveFromMailbox((pid, env.sender_id), mid_expected_message),
                ScheduledTask::RemoveFromMailbox((pid, env.sender_id), ping_expected_message),
            ]),
        ),
    ]);

    let schedule = node
        .db
        .block_schedule(block_data.header.parent_hash)
        .expect("must exist");

    assert_eq!(schedule, expected_schedule);

    let mid_payload = PayloadLookup::Direct(original_mid.into_bytes().to_vec().try_into().unwrap());
    let ping_payload = PayloadLookup::Direct(b"PING".to_vec().try_into().unwrap());

    let expected_mailbox = BTreeMap::from_iter([(
        env.sender_id,
        BTreeMap::from_iter([
            (
                mid_expected_message,
                Expiring {
                    value: MailboxMessage {
                        payload: mid_payload.clone(),
                        value: 0,
                        origin: Origin::Ethereum,
                    },
                    expiry,
                },
            ),
            (
                ping_expected_message,
                Expiring {
                    value: MailboxMessage {
                        payload: ping_payload,
                        value: 0,
                        origin: Origin::Ethereum,
                    },
                    expiry,
                },
            ),
        ]),
    )]);

    let mirror = env.ethereum.mirror(pid.try_into().unwrap());
    let state_hash = mirror.query().state_hash().await.unwrap();

    let state = node.db.read_state(state_hash).unwrap();
    assert!(!state.mailbox_hash.is_empty());
    let mailbox = state
        .mailbox_hash
        .map_or_default(|hash| node.db.read_mailbox(hash).unwrap());

    assert_eq!(mailbox.into_values(&node.db), expected_mailbox);

    mirror
        .send_reply(ping_expected_message, "PONG", 0)
        .await
        .unwrap();

    let initial_message = res.message_id;
    let reply_info = res.wait_for().await.unwrap();
    assert_eq!(
        reply_info.code,
        ReplyCode::Success(SuccessReplyReason::Manual)
    );
    assert_eq!(reply_info.payload, initial_message.encode());

    let state_hash = mirror.query().state_hash().await.unwrap();

    let state = node.db.read_state(state_hash).unwrap();
    assert!(!state.mailbox_hash.is_empty());
    let mailbox = state
        .mailbox_hash
        .map_or_default(|hash| node.db.read_mailbox(hash).unwrap());

    let expected_mailbox = BTreeMap::from_iter([(
        env.sender_id,
        BTreeMap::from_iter([(
            mid_expected_message,
            Expiring {
                value: MailboxMessage {
                    payload: mid_payload,
                    value: 0,
                    origin: Origin::Ethereum,
                },
                expiry,
            },
        )]),
    )]);

    assert_eq!(mailbox.into_values(&node.db), expected_mailbox);

    mirror.claim_value(mid_expected_message).await.unwrap();

    let block_data = listener
        .apply_until_block_event_with_header(|event, block_data| match event {
            BlockEvent::Mirror { actor_id, event } if actor_id == pid => match event {
                MirrorEvent::ValueClaimed { claimed_id, .. }
                    if claimed_id == mid_expected_message =>
                {
                    Ok(Some(block_data.clone()))
                }
                _ => Ok(None),
            },
            _ => Ok(None),
        })
        .await
        .unwrap();

    let state_hash = mirror.query().state_hash().await.unwrap();

    let state = node.db.read_state(state_hash).unwrap();
    assert!(state.mailbox_hash.is_empty());

    let schedule = node
        .db
        .block_schedule(block_data.header.parent_hash)
        .expect("must exist");
    assert!(schedule.is_empty(), "{:?}", schedule);
}

#[tokio::test(flavor = "multi_thread")]
#[ntest::timeout(60_000)]
async fn incoming_transfers() {
    utils::init_logger();

    let mut env = TestEnv::new(Default::default()).await.unwrap();

    let mut node = env.new_node(NodeConfig::default().validator(env.validators[0]));
    node.start_service().await;

    let res = env
        .upload_code(demo_ping::WASM_BINARY)
        .await
        .unwrap()
        .wait_for()
        .await
        .unwrap();

    let code_id = res.code_id;
    let res = env
        .create_program(code_id, 500_000_000_000_000)
        .await
        .unwrap()
        .wait_for()
        .await
        .unwrap();

    let _ = env
        .send_message(res.program_id, &env.sender_id.encode(), 0)
        .await
        .unwrap()
        .wait_for()
        .await
        .unwrap();

    let ping_id = res.program_id;

    let wvara = env.ethereum.router().wvara();

    assert_eq!(wvara.query().decimals().await.unwrap(), 12);

    let ping = env.ethereum.mirror(ping_id.to_address_lossy().into());

    let on_eth_balance = wvara
        .query()
        .balance_of(ping.address().0.into())
        .await
        .unwrap();
    assert_eq!(on_eth_balance, 0);

    let state_hash = ping.query().state_hash().await.unwrap();
    let local_balance = node.db.read_state(state_hash).unwrap().balance;
    assert_eq!(local_balance, 0);

    // 1_000 tokens
    const VALUE_SENT: u128 = 1_000_000_000_000_000;

    let mut listener = env.events_publisher().subscribe().await;

    env.transfer_wvara(ping_id, VALUE_SENT).await;

    listener
        .apply_until_block_event(|e| {
            Ok(matches!(e, BlockEvent::Router(RouterEvent::BlockCommitted { .. })).then_some(()))
        })
        .await
        .unwrap();

    let on_eth_balance = wvara
        .query()
        .balance_of(ping.address().0.into())
        .await
        .unwrap();
    assert_eq!(on_eth_balance, VALUE_SENT);

    let state_hash = ping.query().state_hash().await.unwrap();
    let local_balance = node.db.read_state(state_hash).unwrap().balance;
    assert_eq!(local_balance, VALUE_SENT);

    env.approve_wvara(ping_id).await;

    let res = env
        .send_message(ping_id, b"PING", VALUE_SENT)
        .await
        .unwrap()
        .wait_for()
        .await
        .unwrap();

    assert_eq!(res.code, ReplyCode::Success(SuccessReplyReason::Manual));
    assert_eq!(res.value, 0);

    let on_eth_balance = wvara
        .query()
        .balance_of(ping.address().0.into())
        .await
        .unwrap();
    assert_eq!(on_eth_balance, 2 * VALUE_SENT);

    let state_hash = ping.query().state_hash().await.unwrap();
    let local_balance = node.db.read_state(state_hash).unwrap().balance;
    assert_eq!(local_balance, 2 * VALUE_SENT);
}

#[tokio::test(flavor = "multi_thread")]
#[ntest::timeout(120_000)]
async fn ping_reorg() {
    utils::init_logger();

    let mut env = TestEnv::new(Default::default()).await.unwrap();

    let mut node = env.new_node(NodeConfig::default().validator(env.validators[0]));
    node.start_service().await;

    let res = env
        .upload_code(demo_ping::WASM_BINARY)
        .await
        .unwrap()
        .wait_for()
        .await
        .unwrap();
    assert!(res.valid);

    let code_id = res.code_id;

    log::info!("📗 Abort service to simulate node blocks skipping");
    node.stop_service().await;

    let create_program = env
        .create_program(code_id, 500_000_000_000_000)
        .await
        .unwrap();
    let init = env
        .send_message(create_program.program_id, b"PING", 0)
        .await
        .unwrap();
    // Mine some blocks to check missed blocks support
    env.skip_blocks(10).await;

    // Start new service
    node.start_service().await;

    // IMPORTANT: Mine one block to sent block event to the new service.
    env.force_new_block().await;

    let res = create_program.wait_for().await.unwrap();
    let init_res = init.wait_for().await.unwrap();
    assert_eq!(res.code_id, code_id);
    assert_eq!(init_res.payload, b"PONG");

    let ping_id = res.program_id;

    env.approve_wvara(ping_id).await;

    log::info!(
        "📗 Create snapshot for block: {}, where ping program is already created",
        env.provider.get_block_number().await.unwrap()
    );
    let program_created_snapshot_id = env.provider.anvil_snapshot().await.unwrap();

    let res = env
        .send_message(ping_id, b"PING", 0)
        .await
        .unwrap()
        .wait_for()
        .await
        .unwrap();
    assert_eq!(res.program_id, ping_id);
    assert_eq!(res.payload, b"PONG");

    log::info!("📗 Test after reverting to the program creation snapshot");
    env.provider
        .anvil_revert(program_created_snapshot_id)
        .await
        .map(|res| assert!(res))
        .unwrap();

    let res = env
        .send_message(ping_id, b"PING", 0)
        .await
        .unwrap()
        .wait_for()
        .await
        .unwrap();
    assert_eq!(res.program_id, ping_id);
    assert_eq!(res.payload, b"PONG");

    // The last step is to test correctness after db cleanup
    node.stop_service().await;
    node.db = Database::from_one(&MemDb::default());

    log::info!("📗 Test after db cleanup and service shutting down");
    let send_message = env.send_message(ping_id, b"PING", 0).await.unwrap();

    // Skip some blocks to simulate long time without service
    env.skip_blocks(10).await;

    node.start_service().await;

    // Important: mine one block to sent block event to the new service.
    env.force_new_block().await;

    let res = send_message.wait_for().await.unwrap();
    assert_eq!(res.program_id, ping_id);
    assert_eq!(res.payload, b"PONG");
}

// Stop service - waits 15 blocks - send message - waits 150 blocks - start service.
// Deep sync must load chain in batch.
#[tokio::test(flavor = "multi_thread")]
#[ntest::timeout(1000_000)]
async fn ping_deep_sync() {
    utils::init_logger();

    let mut env = TestEnv::new(Default::default()).await.unwrap();

    let mut node = env.new_node(NodeConfig::default().validator(env.validators[0]));
    node.start_service().await;

    let res = env
        .upload_code(demo_ping::WASM_BINARY)
        .await
        .unwrap()
        .wait_for()
        .await
        .unwrap();
    assert_eq!(res.code.as_slice(), demo_ping::WASM_BINARY);
    assert!(res.valid);

    let code_id = res.code_id;

    let res = env
        .create_program(code_id, 500_000_000_000_000)
        .await
        .unwrap()
        .wait_for()
        .await
        .unwrap();
    let init_res = env
        .send_message(res.program_id, b"PING", 0)
        .await
        .unwrap()
        .wait_for()
        .await
        .unwrap();
    assert_eq!(res.code_id, code_id);
    assert_eq!(init_res.payload, b"PONG");
    assert_eq!(init_res.value, 0);
    assert_eq!(
        init_res.code,
        ReplyCode::Success(SuccessReplyReason::Manual)
    );

    let ping_id = res.program_id;

    node.stop_service().await;

    env.skip_blocks(15).await;

    env.approve_wvara(ping_id).await;

    let send_message = env.send_message(ping_id, b"PING", 0).await.unwrap();

    env.skip_blocks(15).await;

    node.start_service().await;

    env.force_new_block().await;

    let res = send_message.wait_for().await.unwrap();
    assert_eq!(res.program_id, ping_id);
    assert_eq!(res.payload, b"PONG");
    assert_eq!(res.value, 0);
    assert_eq!(res.code, ReplyCode::Success(SuccessReplyReason::Manual));
}

#[tokio::test(flavor = "multi_thread")]
#[ntest::timeout(120_000)]
async fn multiple_validators() {
    utils::init_logger();

    let config = TestEnvConfig {
        validators: ValidatorsConfig::PreDefined(3),
        continuous_block_generation: true,
        ..Default::default()
    };
    let mut env = TestEnv::new(config).await.unwrap();

    log::info!("📗 Starting validator 0");
    let mut validator0 = env.new_node(
        NodeConfig::named("validator-0")
            .validator(env.validators[0])
            .network(None, None),
    );
    validator0.start_service().await;

    log::info!("📗 Starting validator 1");
    let mut validator1 = env.new_node(
        NodeConfig::named("validator-1")
            .validator(env.validators[1])
            .network(None, validator0.multiaddr.clone()),
    );
    validator1.start_service().await;

    log::info!("📗 Starting validator 2");
    let mut validator2 = env.new_node(
        NodeConfig::named("validator-2")
            .validator(env.validators[2])
            .network(None, validator0.multiaddr.clone()),
    );
    validator2.start_service().await;

    let res = env
        .upload_code(demo_ping::WASM_BINARY)
        .await
        .unwrap()
        .wait_for()
        .await
        .unwrap();
    assert_eq!(res.code, demo_ping::WASM_BINARY);
    assert!(res.valid);

    let ping_code_id = res.code_id;

    let res = env
        .create_program(ping_code_id, 500_000_000_000_000)
        .await
        .unwrap()
        .wait_for()
        .await
        .unwrap();
    let init_res = env
        .send_message(res.program_id, b"", 0)
        .await
        .unwrap()
        .wait_for()
        .await
        .unwrap();
    assert_eq!(res.code_id, ping_code_id);
    assert_eq!(init_res.payload, b"");
    assert_eq!(init_res.value, 0);
    assert_eq!(init_res.code, ReplyCode::Success(SuccessReplyReason::Auto));

    let ping_id = res.program_id;

    let res = env
        .upload_code(demo_async::WASM_BINARY)
        .await
        .unwrap()
        .wait_for()
        .await
        .unwrap();
    assert_eq!(res.code, demo_async::WASM_BINARY);
    assert!(res.valid);

    let async_code_id = res.code_id;

    let res = env
        .create_program(async_code_id, 500_000_000_000_000)
        .await
        .unwrap()
        .wait_for()
        .await
        .unwrap();
    let init_res = env
        .send_message(res.program_id, ping_id.encode().as_slice(), 0)
        .await
        .unwrap()
        .wait_for()
        .await
        .unwrap();
    assert_eq!(res.code_id, async_code_id);
    assert_eq!(init_res.payload, b"");
    assert_eq!(init_res.value, 0);
    assert_eq!(init_res.code, ReplyCode::Success(SuccessReplyReason::Auto));

    let async_id = res.program_id;

    env.approve_wvara(ping_id).await;
    env.approve_wvara(async_id).await;

    let res = env
        .send_message(async_id, demo_async::Command::Common.encode().as_slice(), 0)
        .await
        .unwrap()
        .wait_for()
        .await
        .unwrap();
    assert_eq!(res.program_id, async_id);
    assert_eq!(res.payload, res.message_id.encode().as_slice());
    assert_eq!(res.value, 0);
    assert_eq!(res.code, ReplyCode::Success(SuccessReplyReason::Manual));

    log::info!("📗 Stop validator 2 and check that all is still working");
    validator2.stop_service().await;
    let res = env
        .send_message(async_id, demo_async::Command::Common.encode().as_slice(), 0)
        .await
        .unwrap()
        .wait_for()
        .await
        .unwrap();
    assert_eq!(res.payload, res.message_id.encode().as_slice());

    log::info!("📗 Stop validator 1 and check that it's not working");
    validator1.stop_service().await;

    let wait_for_reply_to = env
        .send_message(async_id, demo_async::Command::Common.encode().as_slice(), 0)
        .await
        .unwrap();

    tokio::time::timeout(env.block_time * 5, wait_for_reply_to.clone().wait_for())
        .await
        .expect_err("Timeout expected");

    log::info!("📗 Start validator 2 and check that now is working, validator 1 is still stopped.");
    // TODO: impossible to restart validator 2 with the same network address, need to fix it #4210
    let mut validator2 = env.new_node(
<<<<<<< HEAD
        NodeConfig::named("validator-2-restarted")
            .validator(env.validators[2])
            .network(None, validator0.multiaddr.clone())
=======
        NodeConfig::named("validator-2")
            .validator(env.validators[2], env.validator_session_public_keys[2])
            .network(None, sequencer.multiaddr.clone())
>>>>>>> d1181d84
            .db(validator2.db),
    );

    validator2.start_service().await;

    // IMPORTANT: mine one block to sent a new block event.
    env.force_new_block().await;

    let res = wait_for_reply_to.wait_for().await.unwrap();
    assert_eq!(res.payload, res.message_id.encode().as_slice());
}

#[tokio::test(flavor = "multi_thread")]
#[ntest::timeout(120_000)]
async fn tx_pool_gossip() {
    utils::init_logger();

    let test_env_config = TestEnvConfig {
        validators: ValidatorsConfig::PreDefined(2),
        ..Default::default()
    };

    // Setup env of 2 nodes, one of them knows about the other one.
    let mut env = TestEnv::new(test_env_config).await.unwrap();

    log::info!("📗 Starting node 0");
    let mut node0 = env.new_node(
        NodeConfig::default()
            .validator(env.validators[0])
            .service_rpc(9505)
            .network(None, None),
    );
    node0.start_service().await;

    log::info!("📗 Starting node 1");
    let mut node1 = env.new_node(
        NodeConfig::default()
            .validator(env.validators[1])
            .network(None, node0.multiaddr.clone()),
    );
    node1.start_service().await;

    log::info!("Populate node-0 and node-1 with 2 valid blocks");

    env.force_new_block().await;
    env.force_new_block().await;

    // Give some time for nodes to process the blocks
    tokio::time::sleep(Duration::from_secs(2)).await;
    let reference_block = node0
        .db
        .latest_computed_block()
        .expect("at least genesis block is latest valid")
        .0;

    // Prepare tx data
    let signed_ethexe_tx = {
        let sender_pub_key = env.signer.generate_key().expect("failed generating key");

        let ethexe_tx = OffchainTransaction {
            raw: RawOffchainTransaction::SendMessage {
                program_id: H160::random(),
                payload: vec![],
            },
            // referring to the latest valid block hash
            reference_block,
        };
        let signature = env
            .signer
            .sign(sender_pub_key, ethexe_tx.encode().as_ref())
            .expect("failed signing tx");
        SignedOffchainTransaction {
            signature: signature.encode(),
            transaction: ethexe_tx,
        }
    };

    // Send request
    log::info!("Sending tx pool request to node-1");
    let rpc_client = node0.rpc_client().expect("rpc server is set");
    let resp = rpc_client
        .send_message(
            signed_ethexe_tx.transaction.clone(),
            signed_ethexe_tx.signature.clone(),
        )
        .await
        .expect("failed sending request");
    assert!(resp.status().is_success());

    // This way the response from RPC server is checked to be `Ok`.
    // In case of error RPC returns the `Ok` response with error message.
    let resp = resp
        .json::<serde_json::Value>()
        .await
        .expect("failed to deserialize json response from rpc");
    assert!(resp.get("result").is_some());

    // Tx executable validation takes time.
    // Sleep for a while so tx is processed by both nodes.
    tokio::time::sleep(Duration::from_secs(12)).await;

    // Check that node-1 received the message
    let tx_hash = signed_ethexe_tx.tx_hash();
    let node1_db_tx = node1
        .db
        .get_offchain_transaction(tx_hash)
        .expect("tx not found");
    assert_eq!(node1_db_tx, signed_ethexe_tx);
}

mod utils {
    use super::*;
    use crate::Event;
    use ethexe_common::SimpleBlockData;
    use ethexe_control::{ControlService, SimpleConnectService, ValidatorService};
    use ethexe_db::OnChainStorage;
    use ethexe_network::{export::Multiaddr, NetworkEvent};
    use ethexe_observer::{ObserverEvent, ObserverService};
    use ethexe_rpc::RpcService;
    use ethexe_signer::{PrivateKey, PublicKey};
    use ethexe_tx_pool::TxPoolService;
    use futures::StreamExt;
    use gear_core::message::ReplyCode;
    use rand::{rngs::StdRng, SeedableRng};
    use roast_secp256k1_evm::frost::{
        keys::{self, IdentifierList, PublicKeyPackage},
        Identifier, SigningKey,
    };
    use std::{
        ops::Mul,
        str::FromStr,
        sync::atomic::{AtomicUsize, Ordering},
    };
    use tokio::sync::broadcast::{self, Receiver, Sender};
    use tracing::Instrument;
    use tracing_subscriber::EnvFilter;

    pub fn init_logger() {
        let _ = tracing_subscriber::fmt()
            .with_env_filter(EnvFilter::from_default_env())
            .without_time()
            .try_init();
    }

    pub struct TestEnv {
        pub eth_cfg: EthereumConfig,
        #[allow(unused)]
        pub wallets: Wallets,
        pub blob_reader: Arc<MockBlobReader>,
        pub provider: RootProvider,
        pub ethereum: Ethereum,
        pub router_query: RouterQuery,
        pub signer: Signer,
        pub validators: Vec<ValidatorConfig>,
        pub sender_id: ActorId,
        pub threshold: u64,
        pub block_time: Duration,
        pub continuous_block_generation: bool,

        /// In order to reduce amount of observers, we create only one observer and broadcast events to all subscribers.
        broadcaster: Sender<ObserverEvent>,
        db: Database,
        _anvil: Option<AnvilInstance>,
        _events_stream: JoinHandle<()>,
    }

    impl TestEnv {
        pub async fn new(config: TestEnvConfig) -> Result<Self> {
            let TestEnvConfig {
                validators,
                block_time,
                rpc_url,
                wallets,
                router_address,
                continuous_block_generation,
            } = config;

            log::info!(
                "📗 Starting new test environment. Continuous block generation: {}",
                continuous_block_generation
            );

            let (rpc_url, anvil) = match rpc_url {
                Some(rpc_url) => {
                    log::info!("📍 Using provided RPC URL: {}", rpc_url);
                    (rpc_url, None)
                }
                None => {
                    let anvil = if continuous_block_generation {
                        Anvil::new().block_time(block_time.as_secs()).spawn()
                    } else {
                        Anvil::new().spawn()
                    };
                    log::info!("📍 Anvil started at {}", anvil.ws_endpoint());
                    (anvil.ws_endpoint(), Some(anvil))
                }
            };

            let signer = Signer::new(tempfile::tempdir()?.into_path())?;

            let mut wallets = if let Some(wallets) = wallets {
                Wallets::custom(&signer, wallets)
            } else {
                Wallets::anvil(&signer)
            };

            let validators: Vec<_> = match validators {
                ValidatorsConfig::PreDefined(amount) => {
                    (0..amount).map(|_| wallets.next()).collect()
                }
                ValidatorsConfig::Custom(keys) => keys
                    .iter()
                    .map(|k| {
                        let private_key = k.parse().unwrap();
                        signer.add_key(private_key).unwrap()
                    })
                    .collect(),
            };

            let max_signers: u16 = validators.len().try_into().expect("conversion failed");
            let min_signers = max_signers
                .checked_mul(2)
                .expect("multiplication failed")
                .div_ceil(3);

            let maybe_validator_identifiers: Result<Vec<_>, _> = validators
                .iter()
                .map(|public_key| {
                    Identifier::deserialize(&ActorId::from(public_key.to_address()).into_bytes())
                })
                .collect();
            let validator_identifiers = maybe_validator_identifiers.expect("conversion failed");
            let identifiers = IdentifierList::Custom(&validator_identifiers);

            let mut rng = StdRng::seed_from_u64(123);

            let secret = SigningKey::deserialize(&[0x01; 32]).expect("conversion failed");

            let (secret_shares, public_key_package1) =
                keys::split(&secret, max_signers, min_signers, identifiers, &mut rng)
                    .expect("key split failed");

            let verifiable_secret_sharing_commitment = secret_shares
                .values()
                .map(|secret_share| secret_share.commitment().clone())
                .next()
                .expect("conversion failed");

            let identifiers = validator_identifiers.clone().into_iter().collect();
            let public_key_package2 = PublicKeyPackage::from_commitment(
                &identifiers,
                &verifiable_secret_sharing_commitment,
            )
            .expect("conversion failed");
            assert_eq!(public_key_package1, public_key_package2);

            let validator_session_public_keys: Vec<_> = validator_identifiers
                .iter()
                .map(|id| {
                    let signing_share = *secret_shares[id].signing_share();
                    let private_key = PrivateKey(signing_share.serialize().try_into().unwrap());
                    signer.add_key(private_key).unwrap()
                })
                .collect();

            let sender_address = wallets.next().to_address();

            let ethereum = if let Some(router_address) = router_address {
                log::info!("📗 Connecting to existing router at {}", router_address);
                Ethereum::new(
                    &rpc_url,
                    router_address.parse().unwrap(),
                    signer.clone(),
                    sender_address,
                )
                .await?
            } else {
                log::info!("📗 Deploying new router");
                Ethereum::deploy(
                    &rpc_url,
                    validators.iter().map(|k| k.to_address()).collect(),
                    signer.clone(),
                    sender_address,
                    verifiable_secret_sharing_commitment,
                )
                .await?
            };

            let router = ethereum.router();
            let router_query = router.query();
            let router_address = router.address();

            let blob_reader = Arc::new(MockBlobReader::new());

            let db = Database::from_one(&MemDb::default());

            let eth_cfg = EthereumConfig {
                rpc: rpc_url.clone(),
                beacon_rpc: Default::default(),
                router_address,
                block_time: config.block_time,
            };
            let mut observer =
                ObserverService::new(&eth_cfg, u32::MAX, db.clone(), Some(blob_reader.clone()))
                    .await
                    .unwrap();

            let provider = observer.provider().clone();

            let (broadcaster, _events_stream) = {
                let (sender, mut receiver) = broadcast::channel(2048);
                let cloned_sender = sender.clone();

                let (send_subscription_created, receive_subscription_created) =
                    tokio::sync::oneshot::channel::<()>();
                let handle = task::spawn(
                    async move {
                        send_subscription_created.send(()).unwrap();

                        while let Ok(event) = observer.select_next_some().await {
                            log::trace!(target: "test-event", "📗 Event: {:?}", event);

                            cloned_sender
                                .send(event)
                                .inspect_err(|err| log::error!("Failed to broadcast event: {err}"))
                                .unwrap();

                            // At least one receiver is presented always, in order to avoid the channel dropping.
                            receiver
                                .recv()
                                .await
                                .inspect_err(|err| log::error!("Failed to receive event: {err}"))
                                .unwrap();
                        }

                        panic!("📗 Observer stream ended");
                    }
                    .instrument(tracing::trace_span!("observer-stream")),
                );
                receive_subscription_created.await.unwrap();

                (sender, handle)
            };
            let threshold = router_query.threshold().await?;

            let validators = validators
                .into_iter()
                .zip(validator_session_public_keys.iter())
                .map(|(public_key, session_public_key)| ValidatorConfig {
                    public_key,
                    session_public_key: *session_public_key,
                })
                .collect();

            Ok(TestEnv {
                eth_cfg,
                wallets,
                blob_reader,
                provider,
                ethereum,
                router_query,
                signer,
                validators,
                sender_id: ActorId::from(H160::from(sender_address.0)),
                threshold,
                block_time,
                continuous_block_generation,
                broadcaster,
                db,
                _anvil: anvil,
                _events_stream,
            })
        }

        pub fn new_node(&mut self, config: NodeConfig) -> Node {
            let NodeConfig {
                name,
                db,
                validator_config,
                network,
                rpc: service_rpc_config,
            } = config;

            let db = db.unwrap_or_else(|| Database::from_one(&MemDb::default()));

            let network_address = network.as_ref().map(|network| {
                network.address.clone().unwrap_or_else(|| {
                    static NONCE: AtomicUsize = AtomicUsize::new(1);
                    let nonce = NONCE.fetch_add(1, Ordering::Relaxed);
                    format!("/memory/{nonce}")
                })
            });

            let network_bootstrap_address = network.and_then(|network| network.bootstrap_address);

            Node {
                name,
                db,
                multiaddr: None,
                eth_cfg: self.eth_cfg.clone(),
                router_query: self.router_query.clone(),
                broadcaster: None,
                receiver: None,
                blob_reader: self.blob_reader.clone(),
                signer: self.signer.clone(),
                threshold: self.threshold,
                block_time: self.block_time,
                running_service_handle: None,
                validator_config,
                network_address,
                network_bootstrap_address,
                service_rpc_config,
            }
        }

        pub async fn upload_code(&self, code: &[u8]) -> Result<WaitForUploadCode> {
            log::info!("📗 Upload code, len {}", code.len());

            let listener = self.events_publisher().subscribe().await;

            let pending_builder = self
                .ethereum
                .router()
                .request_code_validation_with_sidecar(code)
                .await?;

            let code_id = pending_builder.code_id();
            let tx_hash = pending_builder.tx_hash();

            self.blob_reader
                .add_blob_transaction(tx_hash, code.to_vec())
                .await;

            Ok(WaitForUploadCode { listener, code_id })
        }

        pub async fn create_program(
            &self,
            code_id: CodeId,
            initial_executable_balance: u128,
        ) -> Result<WaitForProgramCreation> {
            log::info!("📗 Create program, code_id {code_id}");

            let listener = self.events_publisher().subscribe().await;

            let router = self.ethereum.router();

            let (_, program_id) = router.create_program(code_id, H256::random()).await?;

            if initial_executable_balance != 0 {
                let program_address = program_id.to_address_lossy().0.into();
                router
                    .wvara()
                    .approve(program_address, initial_executable_balance)
                    .await?;

                let mirror = self.ethereum.mirror(program_address.into_array().into());

                mirror
                    .executable_balance_top_up(initial_executable_balance)
                    .await?;
            }

            Ok(WaitForProgramCreation {
                listener,
                program_id,
            })
        }

        pub async fn send_message(
            &self,
            target: ActorId,
            payload: &[u8],
            value: u128,
        ) -> Result<WaitForReplyTo> {
            log::info!("📗 Send message to {target}, payload len {}", payload.len());

            let listener = self.events_publisher().subscribe().await;

            let program_address = ethexe_signer::Address::try_from(target)?;
            let program = self.ethereum.mirror(program_address);

            let (_, message_id) = program.send_message(payload, value).await?;

            Ok(WaitForReplyTo {
                listener,
                message_id,
            })
        }

        pub async fn approve_wvara(&self, program_id: ActorId) {
            log::info!("📗 Approving WVara for {program_id}");

            let program_address = ethexe_signer::Address::try_from(program_id).unwrap();
            let wvara = self.ethereum.router().wvara();
            wvara.approve_all(program_address.0.into()).await.unwrap();
        }

        pub async fn transfer_wvara(&self, program_id: ActorId, value: u128) {
            log::info!("📗 Transferring {value} WVara to {program_id}");

            let program_address = ethexe_signer::Address::try_from(program_id).unwrap();
            let wvara = self.ethereum.router().wvara();
            wvara
                .transfer(program_address.0.into(), value)
                .await
                .unwrap();
        }

        pub fn events_publisher(&self) -> ObserverEventsPublisher {
            ObserverEventsPublisher {
                broadcaster: self.broadcaster.clone(),
                db: self.db.clone(),
            }
        }

        pub async fn force_new_block(&self) {
            if self.continuous_block_generation {
                // nothing to do: new block will be generated automatically
            } else {
                self.provider.evm_mine(None).await.unwrap();
            }
        }

        pub async fn skip_blocks(&self, blocks_amount: u32) {
            if self.continuous_block_generation {
                tokio::time::sleep(self.block_time.mul(blocks_amount)).await;
            } else {
                self.provider
                    .evm_mine(Some(MineOptions::Options {
                        timestamp: None,
                        blocks: Some(blocks_amount.into()),
                    }))
                    .await
                    .unwrap();
            }
        }

        #[allow(unused)]
        pub async fn process_already_uploaded_code(&self, code: &[u8], tx_hash: &str) -> CodeId {
            let code_id = CodeId::generate(code);
            let tx_hash = H256::from_str(tx_hash).unwrap();
            self.blob_reader
                .add_blob_transaction(tx_hash, code.to_vec())
                .await;
            code_id
        }
    }

    pub struct ObserverEventsPublisher {
        broadcaster: Sender<ObserverEvent>,
        db: Database,
    }

    impl ObserverEventsPublisher {
        pub async fn subscribe(&self) -> ObserverEventsListener {
            ObserverEventsListener {
                receiver: self.broadcaster.subscribe(),
                db: self.db.clone(),
            }
        }
    }

    pub struct ObserverEventsListener {
        receiver: broadcast::Receiver<ObserverEvent>,
        db: Database,
    }

    impl Clone for ObserverEventsListener {
        fn clone(&self) -> Self {
            Self {
                receiver: self.receiver.resubscribe(),
                db: self.db.clone(),
            }
        }
    }

    impl ObserverEventsListener {
        pub async fn next_event(&mut self) -> Result<ObserverEvent> {
            self.receiver.recv().await.map_err(Into::into)
        }

        pub async fn apply_until<R: Sized>(
            &mut self,
            mut f: impl FnMut(ObserverEvent) -> Result<Option<R>>,
        ) -> Result<R> {
            loop {
                let event = self.next_event().await?;
                if let Some(res) = f(event)? {
                    return Ok(res);
                }
            }
        }

        pub async fn apply_until_block_event<R: Sized>(
            &mut self,
            mut f: impl FnMut(BlockEvent) -> Result<Option<R>>,
        ) -> Result<R> {
            self.apply_until_block_event_with_header(|e, _h| f(e)).await
        }

        // NOTE: skipped by observer blocks are not iterated (possible on reorgs).
        // If your test depends on events in skipped blocks, you need to improve this method.
        // TODO #4554: iterate thru skipped blocks.
        pub async fn apply_until_block_event_with_header<R: Sized>(
            &mut self,
            mut f: impl FnMut(BlockEvent, &SimpleBlockData) -> Result<Option<R>>,
        ) -> Result<R> {
            loop {
                let event = self.next_event().await?;

                let ObserverEvent::BlockSynced(data) = event else {
                    continue;
                };

                let header = OnChainStorage::block_header(&self.db, data.block_hash)
                    .expect("Block header not found");
                let events = OnChainStorage::block_events(&self.db, data.block_hash)
                    .expect("Block events not found");

                let block_data = SimpleBlockData {
                    hash: data.block_hash,
                    header,
                };

                for event in events {
                    if let Some(res) = f(event, &block_data)? {
                        return Ok(res);
                    }
                }
            }
        }
    }

    pub enum ValidatorsConfig {
        /// Take validator addresses from provided wallet, amount of validators is provided.
        PreDefined(usize),
        /// Custom validator eth-addresses in hex string format.
        #[allow(unused)]
        Custom(Vec<String>),
    }

    pub struct TestEnvConfig {
        /// How many validators will be in deployed router.
        /// By default uses 1 auto generated validator.
        pub validators: ValidatorsConfig,
        /// By default uses 1 second block time.
        pub block_time: Duration,
        /// By default creates new anvil instance if rpc is not provided.
        pub rpc_url: Option<String>,
        /// By default uses anvil hardcoded wallets if wallets are not provided.
        pub wallets: Option<Vec<String>>,
        /// If None (by default) new router will be deployed.
        /// In case of Some(_), will connect to existing router contract.
        pub router_address: Option<String>,
        /// Identify whether networks works (or have to works) in continuous block generation mode.
        pub continuous_block_generation: bool,
    }

    impl Default for TestEnvConfig {
        fn default() -> Self {
            Self {
                validators: ValidatorsConfig::PreDefined(1),
                block_time: Duration::from_secs(1),
                rpc_url: None,
                wallets: None,
                router_address: None,
                continuous_block_generation: false,
            }
        }
    }

    // TODO (breathx): consider to remove me in favor of crate::config::NodeConfig.
    #[derive(Default)]
    pub struct NodeConfig {
        /// Node name.
        pub name: Option<String>,
        /// Database, if not provided, will be created with MemDb.
        pub db: Option<Database>,
        /// Validator configuration, if provided then new node starts as validator.
        pub validator_config: Option<ValidatorConfig>,
        /// Network configuration, if provided then new node starts with network.
        pub network: Option<NodeNetworkConfig>,
        /// RPC configuration, if provided then new node starts with RPC service.
        pub rpc: Option<RpcConfig>,
    }

    impl NodeConfig {
        pub fn named(name: impl Into<String>) -> Self {
            Self {
                name: Some(name.into()),
                ..Default::default()
            }
        }

        pub fn db(mut self, db: Database) -> Self {
            self.db = Some(db);
            self
        }

        pub fn validator(mut self, config: ValidatorConfig) -> Self {
            self.validator_config = Some(config);
            self
        }

        pub fn network(
            mut self,
            address: Option<String>,
            bootstrap_address: Option<String>,
        ) -> Self {
            self.network = Some(NodeNetworkConfig {
                address,
                bootstrap_address,
            });
            self
        }

        pub fn service_rpc(mut self, rpc_port: u16) -> Self {
            let service_rpc_config = RpcConfig {
                listen_addr: SocketAddr::new("127.0.0.1".parse().unwrap(), rpc_port),
                cors: None,
                dev: false,
            };
            self.rpc = Some(service_rpc_config);

            self
        }
    }

    #[derive(Clone, Copy, PartialEq, Eq, Debug)]
    pub struct ValidatorConfig {
        /// Validator public key.
        pub public_key: PublicKey,
        /// Validator session public key.
        pub session_public_key: PublicKey,
    }

    #[derive(Default)]
    pub struct NodeNetworkConfig {
        /// Network address, if not provided, will be generated by test env.
        pub address: Option<String>,
        /// Network bootstrap address, if not provided, then no bootstrap address will be used.
        pub bootstrap_address: Option<String>,
    }

    /// Provides access to hardcoded anvil wallets or custom set wallets.
    pub struct Wallets {
        wallets: Vec<PublicKey>,
        next_wallet: usize,
    }

    impl Wallets {
        pub fn anvil(signer: &Signer) -> Self {
            let accounts = vec![
                "0xac0974bec39a17e36ba4a6b4d238ff944bacb478cbed5efcae784d7bf4f2ff80",
                "0x59c6995e998f97a5a0044966f0945389dc9e86dae88c7a8412f4603b6b78690d",
                "0x5de4111afa1a4b94908f83103eb1f1706367c2e68ca870fc3fb9a804cdab365a",
                "0x7c852118294e51e653712a81e05800f419141751be58f605c371e15141b007a6",
                "0x47e179ec197488593b187f80a00eb0da91f1b9d0b13f8733639f19c30a34926a",
                "0x8b3a350cf5c34c9194ca85829a2df0ec3153be0318b5e2d3348e872092edffba",
                "0x92db14e403b83dfe3df233f83dfa3a0d7096f21ca9b0d6d6b8d88b2b4ec1564e",
                "0x4bbbf85ce3377467afe5d46f804f221813b2bb87f24d81f60f1fcdbf7cbf4356",
                "0xdbda1821b80551c9d65939329250298aa3472ba22feea921c0cf5d620ea67b97",
                "0x2a871d0798f97d79848a013d4936a73bf4cc922c825d33c1cf7073dff6d409c6",
            ];

            Self::custom(signer, accounts)
        }

        pub fn custom<S: AsRef<str>>(signer: &Signer, accounts: Vec<S>) -> Self {
            Self {
                wallets: accounts
                    .into_iter()
                    .map(|s| signer.add_key(s.as_ref().parse().unwrap()).unwrap())
                    .collect(),
                next_wallet: 0,
            }
        }

        pub fn next(&mut self) -> PublicKey {
            let pub_key = self.wallets.get(self.next_wallet).expect("No more wallets");
            self.next_wallet += 1;
            *pub_key
        }
    }

    pub struct Node {
        pub name: Option<String>,
        pub db: Database,
        pub multiaddr: Option<String>,

        eth_cfg: EthereumConfig,
        broadcaster: Option<Sender<Event>>,
        receiver: Option<Receiver<Event>>,
        blob_reader: Arc<MockBlobReader>,
        router_query: RouterQuery,
        signer: Signer,
        threshold: u64,
        block_time: Duration,
<<<<<<< HEAD
        running_service_handle: Option<NamedJoinHandle<()>>,
        validator_config: Option<ValidatorConfig>,
=======
        running_service_handle: Option<JoinHandle<Result<()>>>,
        sequencer_public_key: Option<ethexe_signer::PublicKey>,
        validator_public_key: Option<ethexe_signer::PublicKey>,
        validator_session_public_key: Option<ethexe_signer::PublicKey>,
>>>>>>> d1181d84
        network_address: Option<String>,
        network_bootstrap_address: Option<String>,
        service_rpc_config: Option<RpcConfig>,
    }

    impl Node {
        pub async fn start_service(&mut self) {
            assert!(
                self.running_service_handle.is_none(),
                "Service is already running"
            );

            let processor = Processor::new(self.db.clone()).unwrap();

            let wait_for_network = self.network_bootstrap_address.is_some();

            let network = self.network_address.as_ref().map(|addr| {
                let config_path = tempfile::tempdir().unwrap().into_path();
                let multiaddr: Multiaddr = addr.parse().unwrap();

                let mut config = ethexe_network::NetworkConfig::new_test(config_path);
                config.listen_addresses = [multiaddr.clone()].into();
                config.external_addresses = [multiaddr.clone()].into();
                if let Some(bootstrap_addr) = self.network_bootstrap_address.as_ref() {
                    let multiaddr = bootstrap_addr.parse().unwrap();
                    config.bootstrap_addresses = [multiaddr].into();
                }
                let network =
                    ethexe_network::NetworkService::new(config, &self.signer, self.db.clone())
                        .unwrap();
                self.multiaddr = Some(format!("{addr}/p2p/{}", network.local_peer_id()));
                network
            });

            let control: Pin<Box<dyn ControlService>> =
                if let Some(config) = self.validator_config.as_ref() {
                    Box::pin(
                        ValidatorService::new(
                            self.signer.clone(),
                            self.db.clone(),
                            ethexe_control::ValidatorConfig {
                                ethereum_rpc: self.eth_cfg.rpc.clone(),
                                pub_key: config.public_key,
                                router_address: self.eth_cfg.router_address,
                                threshold: self.threshold,
                                slot_duration: self.block_time,
                            },
                        )
                        .await
                        .unwrap(),
                    )
                } else {
                    Box::pin(SimpleConnectService::new())
                };

            let (sender, receiver) = broadcast::channel(2048);

            let observer = ObserverService::new(
                &self.eth_cfg,
                u32::MAX,
                self.db.clone(),
                Some(self.blob_reader.clone()),
            )
            .await
            .unwrap();

            let tx_pool_service = TxPoolService::new(self.db.clone());

            let rpc = self.service_rpc_config.as_ref().map(|service_rpc_config| {
                RpcService::new(service_rpc_config.clone(), self.db.clone(), None)
            });

            self.receiver = Some(receiver);
            self.broadcaster = Some(sender.clone());

            let service = Service::new_from_parts(
                self.db.clone(),
                observer,
                self.router_query.clone(),
                processor,
                self.signer.clone(),
                tx_pool_service,
                control,
                network,
                None,
                rpc,
                Some(sender),
            );

<<<<<<< HEAD
            let handle = task::spawn(async move { service.run().await.unwrap() });
            let handle = NamedJoinHandle::wrap(
                self.name
                    .clone()
                    .unwrap_or_else(|| format!("node-{}", handle.id())),
                handle,
=======
            let handle = task::spawn(
                service
                    .run()
                    .instrument(tracing::info_span!("node", name = self.name)),
>>>>>>> d1181d84
            );
            self.running_service_handle = Some(handle);

            self.wait_for(|e| matches!(e, Event::ServiceStarted)).await;

            if wait_for_network {
                self.wait_for(|e| matches!(e, Event::Network(NetworkEvent::PeerConnected(_))))
                    .await;
            }
        }

        pub async fn stop_service(&mut self) {
            let handle = self
                .running_service_handle
                .take()
                .expect("Service is not running");
            handle.abort();

            assert!(handle.await.unwrap_err().is_cancelled());

            self.broadcaster = None;
            self.multiaddr = None;
            self.receiver = None;
        }

        pub fn rpc_client(&self) -> Option<RpcClient> {
            self.service_rpc_config
                .as_ref()
                .map(|rpc| RpcClient::new(format!("http://{}", rpc.listen_addr)))
        }

        pub fn listener(&mut self) -> ServiceEventsListener {
            ServiceEventsListener {
                receiver: self.receiver.as_mut().expect("channel isn't created"),
            }
        }

        // TODO(playX18): Tests that actually use Event broadcast channel extensively
        pub async fn wait_for(&mut self, f: impl Fn(Event) -> bool) {
            self.listener()
                .wait_for(|e| Ok(f(e)))
                .await
                .expect("infallible; always ok")
        }
    }

    pub struct ServiceEventsListener<'a> {
        receiver: &'a mut Receiver<Event>,
    }

    impl ServiceEventsListener<'_> {
        pub async fn next_event(&mut self) -> Result<Event> {
            self.receiver.recv().await.map_err(Into::into)
        }

        pub async fn wait_for(&mut self, f: impl Fn(Event) -> Result<bool>) -> Result<()> {
            self.apply_until(|e| if f(e)? { Ok(Some(())) } else { Ok(None) })
                .await
        }

        pub async fn apply_until<R: Sized>(
            &mut self,
            f: impl Fn(Event) -> Result<Option<R>>,
        ) -> Result<R> {
            loop {
                let event = self.next_event().await?;
                if let Some(res) = f(event)? {
                    return Ok(res);
                }
            }
        }
    }

    #[derive(Clone)]
    pub struct WaitForUploadCode {
        listener: ObserverEventsListener,
        pub code_id: CodeId,
    }

    #[derive(Debug)]
    pub struct UploadCodeInfo {
        pub code_id: CodeId,
        pub code: Vec<u8>,
        pub valid: bool,
    }

    impl WaitForUploadCode {
        pub async fn wait_for(mut self) -> Result<UploadCodeInfo> {
            log::info!("📗 Waiting for code upload, code_id {}", self.code_id);

            let mut code_info = None;
            let mut valid_info = None;

            self.listener
                .apply_until(|event| match event {
                    ObserverEvent::Blob(blob) if blob.code_id == self.code_id => {
                        code_info = Some(blob.code);
                        Ok(Some(()))
                    }
                    _ => Ok(None),
                })
                .await?;

            self.listener
                .apply_until_block_event(|event| match event {
                    BlockEvent::Router(RouterEvent::CodeGotValidated { code_id, valid })
                        if code_id == self.code_id =>
                    {
                        valid_info = Some(valid);
                        Ok(Some(()))
                    }
                    _ => Ok(None),
                })
                .await?;

            Ok(UploadCodeInfo {
                code_id: self.code_id,
                code: code_info.expect("Code must be set"),
                valid: valid_info.expect("Valid must be set"),
            })
        }
    }

    #[derive(Clone)]
    pub struct WaitForProgramCreation {
        listener: ObserverEventsListener,
        pub program_id: ActorId,
    }

    #[derive(Debug)]
    pub struct ProgramCreationInfo {
        pub program_id: ActorId,
        pub code_id: CodeId,
    }

    impl WaitForProgramCreation {
        pub async fn wait_for(mut self) -> Result<ProgramCreationInfo> {
            log::info!("📗 Waiting for program {} creation", self.program_id);

            let mut code_id_info = None;
            self.listener
                .apply_until_block_event(|event| {
                    match event {
                        BlockEvent::Router(RouterEvent::ProgramCreated { actor_id, code_id })
                            if actor_id == self.program_id =>
                        {
                            code_id_info = Some(code_id);
                            return Ok(Some(()));
                        }

                        _ => {}
                    }
                    Ok(None)
                })
                .await?;

            let code_id = code_id_info.expect("Code ID must be set");
            Ok(ProgramCreationInfo {
                program_id: self.program_id,
                code_id,
            })
        }
    }

    #[derive(Clone)]
    pub struct WaitForReplyTo {
        listener: ObserverEventsListener,
        pub message_id: MessageId,
    }

    #[derive(Debug)]
    pub struct ReplyInfo {
        pub message_id: MessageId,
        pub program_id: ActorId,
        pub payload: Vec<u8>,
        pub code: ReplyCode,
        pub value: u128,
    }

    impl WaitForReplyTo {
        pub async fn wait_for(mut self) -> Result<ReplyInfo> {
            log::info!("📗 Waiting for reply to message {}", self.message_id);

            let mut info = None;

            self.listener
                .apply_until_block_event(|event| match event {
                    BlockEvent::Mirror {
                        actor_id,
                        event:
                            MirrorEvent::Reply {
                                reply_to,
                                payload,
                                reply_code,
                                value,
                            },
                    } if reply_to == self.message_id => {
                        info = Some(ReplyInfo {
                            message_id: reply_to,
                            program_id: actor_id,
                            payload,
                            code: reply_code,
                            value,
                        });
                        Ok(Some(()))
                    }
                    _ => Ok(None),
                })
                .await?;

            Ok(info.expect("Reply info must be set"))
        }
    }
}<|MERGE_RESOLUTION|>--- conflicted
+++ resolved
@@ -991,17 +991,11 @@
         .expect_err("Timeout expected");
 
     log::info!("📗 Start validator 2 and check that now is working, validator 1 is still stopped.");
-    // TODO: impossible to restart validator 2 with the same network address, need to fix it #4210
+    // TODO #4210: impossible to restart validator 2 with the same network address
     let mut validator2 = env.new_node(
-<<<<<<< HEAD
         NodeConfig::named("validator-2-restarted")
             .validator(env.validators[2])
             .network(None, validator0.multiaddr.clone())
-=======
-        NodeConfig::named("validator-2")
-            .validator(env.validators[2], env.validator_session_public_keys[2])
-            .network(None, sequencer.multiaddr.clone())
->>>>>>> d1181d84
             .db(validator2.db),
     );
 
@@ -1801,15 +1795,8 @@
         signer: Signer,
         threshold: u64,
         block_time: Duration,
-<<<<<<< HEAD
-        running_service_handle: Option<NamedJoinHandle<()>>,
+        running_service_handle: Option<JoinHandle<Result<()>>>,
         validator_config: Option<ValidatorConfig>,
-=======
-        running_service_handle: Option<JoinHandle<Result<()>>>,
-        sequencer_public_key: Option<ethexe_signer::PublicKey>,
-        validator_public_key: Option<ethexe_signer::PublicKey>,
-        validator_session_public_key: Option<ethexe_signer::PublicKey>,
->>>>>>> d1181d84
         network_address: Option<String>,
         network_bootstrap_address: Option<String>,
         service_rpc_config: Option<RpcConfig>,
@@ -1899,20 +1886,13 @@
                 Some(sender),
             );
 
-<<<<<<< HEAD
-            let handle = task::spawn(async move { service.run().await.unwrap() });
-            let handle = NamedJoinHandle::wrap(
-                self.name
-                    .clone()
-                    .unwrap_or_else(|| format!("node-{}", handle.id())),
-                handle,
-=======
-            let handle = task::spawn(
+            let handle = task::spawn(async move {
                 service
                     .run()
-                    .instrument(tracing::info_span!("node", name = self.name)),
->>>>>>> d1181d84
-            );
+                    .instrument(tracing::info_span!("node", name = self.name))
+                    .await
+                    .unwrap()
+            });
             self.running_service_handle = Some(handle);
 
             self.wait_for(|e| matches!(e, Event::ServiceStarted)).await;
