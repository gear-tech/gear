// This file is part of Gear.
//
// Copyright (C) 2024-2025 Gear Technologies Inc.
// SPDX-License-Identifier: GPL-3.0-or-later WITH Classpath-exception-2.0
//
// This program is free software: you can redistribute it and/or modify
// it under the terms of the GNU General Public License as published by
// the Free Software Foundation, either version 3 of the License, or
// (at your option) any later version.
//
// This program is distributed in the hope that it will be useful,
// but WITHOUT ANY WARRANTY; without even the implied warranty of
// MERCHANTABILITY or FITNESS FOR A PARTICULAR PURPOSE. See the
// GNU General Public License for more details.
//
// You should have received a copy of the GNU General Public License
// along with this program. If not, see <https://www.gnu.org/licenses/>.

//! Integration tests.

use crate::{
    config::{self, Config},
    tests::utils::Node,
    Service,
};
use alloy::{
    node_bindings::{Anvil, AnvilInstance},
    providers::{ext::AnvilApi, Provider as _, RootProvider},
    rpc::types::{anvil::MineOptions, Header as RpcHeader},
};
use anyhow::Result;
use ethexe_blob_loader::local::{LocalBlobLoader, LocalBlobStorage};
use ethexe_common::{
    db::{BlockMetaStorage, CodesStorage, OnChainStorage},
    events::{BlockEvent, MirrorEvent, RouterEvent},
    gear::Origin,
    ScheduledTask,
};
use ethexe_compute::{BlockProcessed, ComputeEvent};
use ethexe_db::Database;
use ethexe_ethereum::Ethereum;
use ethexe_observer::EthereumConfig;
use ethexe_processor::Processor;
use ethexe_prometheus::PrometheusConfig;
use ethexe_rpc::{test_utils::RpcClient, RpcConfig};
use ethexe_runtime_common::state::{Expiring, MailboxMessage, PayloadLookup, Storage};
use ethexe_signer::Signer;
use ethexe_tx_pool::{OffchainTransaction, RawOffchainTransaction};
use gear_core::{
    ids::prelude::*,
    message::{ReplyCode, SuccessReplyReason},
};
use gear_core_errors::{ErrorReplyReason, SimpleExecutionError, SimpleUnavailableActorError};
use gprimitives::{ActorId, CodeId, MessageId, H160, H256};
use parity_scale_codec::Encode;
use std::{
    collections::{BTreeMap, BTreeSet},
    net::{Ipv4Addr, SocketAddr},
    time::Duration,
};
use tempfile::tempdir;
use tokio::task::{self, JoinHandle};
use utils::{EnvNetworkConfig, NodeConfig, TestEnv, TestEnvConfig, ValidatorsConfig};

#[ignore = "until rpc fixed"]
#[tokio::test]
async fn basics() {
    utils::init_logger();

    let tmp_dir = tempdir().unwrap();
    let tmp_dir = tmp_dir.path().to_path_buf();

    let node_cfg = config::NodeConfig {
        database_path: tmp_dir.join("db"),
        key_path: tmp_dir.join("key"),
        validator: Default::default(),
        validator_session: Default::default(),
        eth_max_sync_depth: 1_000,
        worker_threads_override: None,
        virtual_threads: 16,
        dev: true,
        fast_sync: false,
    };

    let eth_cfg = EthereumConfig {
        rpc: "wss://reth-rpc.gear-tech.io/ws".into(),
        beacon_rpc: "https://eth-holesky-beacon.public.blastapi.io".into(),
        router_address: "0x051193e518181887088df3891cA0E5433b094A4a"
            .parse()
            .expect("infallible"),
        block_time: Duration::from_secs(12),
    };

    let mut config = Config {
        node: node_cfg,
        ethereum: eth_cfg,
        network: None,
        rpc: None,
        prometheus: None,
    };

    Service::new(&config).await.unwrap();

    // Enable all optional services
    config.network = Some(ethexe_network::NetworkConfig::new_local(
        tmp_dir.join("net"),
    ));

    config.rpc = Some(RpcConfig {
        listen_addr: SocketAddr::new(Ipv4Addr::LOCALHOST.into(), 9944),
        cors: None,
        dev: true,
    });

    config.prometheus = Some(PrometheusConfig::new(
        "DevNode".into(),
        SocketAddr::new(Ipv4Addr::LOCALHOST.into(), 9635),
    ));

    Service::new(&config).await.unwrap();
}

#[tokio::test(flavor = "multi_thread")]
#[ntest::timeout(60_000)]
async fn ping() {
    utils::init_logger();

    let mut env = TestEnv::new(Default::default()).await.unwrap();

    let mut node = env.new_node(NodeConfig::default().validator(env.validators[0]));
    node.start_service().await;

    let res = env
        .upload_code(demo_ping::WASM_BINARY)
        .await
        .unwrap()
        .wait_for()
        .await
        .unwrap();
    // assert_eq!(res.code, demo_ping::WASM_BINARY);
    assert!(res.valid);

    let code_id = res.code_id;

    let code = node
        .db
        .original_code(code_id)
        .expect("After approval, the code is guaranteed to be in the database");
    assert_eq!(code, demo_ping::WASM_BINARY);

    let _ = node
        .db
        .instrumented_code(1, code_id)
        .expect("After approval, instrumented code is guaranteed to be in the database");
    let res = env
        .create_program(code_id, 500_000_000_000_000)
        .await
        .unwrap()
        .wait_for()
        .await
        .unwrap();
    assert_eq!(res.code_id, code_id);

    let res = env
        .send_message(res.program_id, b"PING", 0)
        .await
        .unwrap()
        .wait_for()
        .await
        .unwrap();

    assert_eq!(res.code, ReplyCode::Success(SuccessReplyReason::Manual));
    assert_eq!(res.payload, b"PONG");
    assert_eq!(res.value, 0);

    let ping_id = res.program_id;

    env.approve_wvara(ping_id).await;

    let res = env
        .send_message(ping_id, b"PING", 0)
        .await
        .unwrap()
        .wait_for()
        .await
        .unwrap();
    assert_eq!(res.program_id, ping_id);
    assert_eq!(res.code, ReplyCode::Success(SuccessReplyReason::Manual));
    assert_eq!(res.payload, b"PONG");
    assert_eq!(res.value, 0);

    let res = env
        .send_message(ping_id, b"PUNK", 0)
        .await
        .unwrap()
        .wait_for()
        .await
        .unwrap();
    assert_eq!(res.program_id, ping_id);
    assert_eq!(res.code, ReplyCode::Success(SuccessReplyReason::Auto));
    assert_eq!(res.payload, b"");
    assert_eq!(res.value, 0);
}

#[tokio::test(flavor = "multi_thread")]
#[ntest::timeout(60_000)]
async fn uninitialized_program() {
    utils::init_logger();

    let mut env = TestEnv::new(Default::default()).await.unwrap();

    let mut node = env.new_node(NodeConfig::default().validator(env.validators[0]));
    node.start_service().await;

    let res = env
        .upload_code(demo_async_init::WASM_BINARY)
        .await
        .unwrap()
        .wait_for()
        .await
        .unwrap();

    assert!(res.valid);

    let code_id = res.code_id;

    // Case #1: Init failed due to panic in init (decoding).
    {
        let res = env
            .create_program(code_id, 500_000_000_000_000)
            .await
            .unwrap()
            .wait_for()
            .await
            .unwrap();

        let reply = env
            .send_message(res.program_id, &[], 0)
            .await
            .unwrap()
            .wait_for()
            .await
            .unwrap();

        let expected_err = ReplyCode::Error(SimpleExecutionError::UserspacePanic.into());
        assert_eq!(reply.code, expected_err);

        let res = env
            .send_message(res.program_id, &[], 0)
            .await
            .unwrap()
            .wait_for()
            .await
            .unwrap();

        let expected_err = ReplyCode::Error(ErrorReplyReason::UnavailableActor(
            SimpleUnavailableActorError::InitializationFailure,
        ));
        assert_eq!(res.code, expected_err);
    }

    // Case #2: async init, replies are acceptable.
    {
        let init_payload = demo_async_init::InputArgs {
            approver_first: env.sender_id,
            approver_second: env.sender_id,
            approver_third: env.sender_id,
        }
        .encode();

        let mut listener = env.observer_events_publisher().subscribe().await;

        let init_res = env
            .create_program(code_id, 500_000_000_000_000)
            .await
            .unwrap()
            .wait_for()
            .await
            .unwrap();
        let init_reply = env
            .send_message(init_res.program_id, &init_payload, 0)
            .await
            .unwrap();
        let mirror = env.ethereum.mirror(init_res.program_id.try_into().unwrap());

        let mut msgs_for_reply = vec![];

        listener
            .apply_until_block_event(|event| match event {
                BlockEvent::Mirror {
                    actor_id,
                    event:
                        MirrorEvent::Message {
                            id, destination, ..
                        },
                } if actor_id == init_res.program_id && destination == env.sender_id => {
                    msgs_for_reply.push(id);

                    if msgs_for_reply.len() == 3 {
                        Ok(Some(()))
                    } else {
                        Ok(None)
                    }
                }
                _ => Ok(None),
            })
            .await
            .unwrap();

        // Handle message to uninitialized program.
        let res = env
            .send_message(init_res.program_id, &[], 0)
            .await
            .unwrap()
            .wait_for()
            .await
            .unwrap();
        let expected_err = ReplyCode::Error(ErrorReplyReason::UnavailableActor(
            SimpleUnavailableActorError::Uninitialized,
        ));
        assert_eq!(res.code, expected_err);
        // Checking further initialization.

        // Required replies.
        for mid in msgs_for_reply {
            mirror.send_reply(mid, [], 0).await.unwrap();
        }

        // Success end of initialization.
        let code = listener
            .apply_until_block_event(|event| match event {
                BlockEvent::Mirror {
                    actor_id,
                    event:
                        MirrorEvent::Reply {
                            reply_code,
                            reply_to,
                            ..
                        },
                } if actor_id == init_res.program_id && reply_to == init_reply.message_id => {
                    Ok(Some(reply_code))
                }
                _ => Ok(None),
            })
            .await
            .unwrap();

        assert!(code.is_success());

        // Handle message handled, but panicked due to incorrect payload as expected.
        let res = env
            .send_message(res.program_id, &[], 0)
            .await
            .unwrap()
            .wait_for()
            .await
            .unwrap();

        let expected_err = ReplyCode::Error(SimpleExecutionError::UserspacePanic.into());
        assert_eq!(res.code, expected_err);
    }
}

#[tokio::test(flavor = "multi_thread")]
#[ntest::timeout(60_000)]
async fn mailbox() {
    utils::init_logger();

    let mut env = TestEnv::new(Default::default()).await.unwrap();

    let mut node = env.new_node(NodeConfig::default().validator(env.validators[0]));
    node.start_service().await;

    let res = env
        .upload_code(demo_async::WASM_BINARY)
        .await
        .unwrap()
        .wait_for()
        .await
        .unwrap();

    assert!(res.valid);

    let code_id = res.code_id;

    let res = env
        .create_program(code_id, 500_000_000_000_000)
        .await
        .unwrap()
        .wait_for()
        .await
        .unwrap();

    let init_res = env
        .send_message(res.program_id, &env.sender_id.encode(), 0)
        .await
        .unwrap()
        .wait_for()
        .await
        .unwrap();
    assert_eq!(init_res.code, ReplyCode::Success(SuccessReplyReason::Auto));

    let pid = res.program_id;

    env.approve_wvara(pid).await;

    let res = env
        .send_message(pid, &demo_async::Command::Mutex.encode(), 0)
        .await
        .unwrap();

    let original_mid = res.message_id;
    let mid_expected_message = MessageId::generate_outgoing(original_mid, 0);
    let ping_expected_message = MessageId::generate_outgoing(original_mid, 1);

    let mut listener = env.observer_events_publisher().subscribe().await;
    let block_data = listener
        .apply_until_block_event_with_header(|event, block_data| match event {
            BlockEvent::Mirror { actor_id, event } if actor_id == pid => {
                if let MirrorEvent::Message {
                    id,
                    destination,
                    payload,
                    ..
                } = event
                {
                    assert_eq!(destination, env.sender_id);

                    if id == mid_expected_message {
                        assert_eq!(payload, res.message_id.encode());
                        Ok(None)
                    } else if id == ping_expected_message {
                        assert_eq!(payload, b"PING");
                        Ok(Some(block_data.clone()))
                    } else {
                        unreachable!()
                    }
                } else {
                    Ok(None)
                }
            }
            _ => Ok(None),
        })
        .await
        .unwrap();

    // -1 bcs execution took place in previous block, not the one that emits events.
    let wake_expiry = block_data.header.height - 1 + 100; // 100 is default wait for.
    let expiry = block_data.header.height - 1 + ethexe_runtime_common::state::MAILBOX_VALIDITY;

    let expected_schedule = BTreeMap::from_iter([
        (
            wake_expiry,
            BTreeSet::from_iter([ScheduledTask::WakeMessage(pid, original_mid)]),
        ),
        (
            expiry,
            BTreeSet::from_iter([
                ScheduledTask::RemoveFromMailbox((pid, env.sender_id), mid_expected_message),
                ScheduledTask::RemoveFromMailbox((pid, env.sender_id), ping_expected_message),
            ]),
        ),
    ]);

    let schedule = node
        .db
        .block_schedule(block_data.header.parent_hash)
        .expect("must exist");

    assert_eq!(schedule, expected_schedule);

    let mid_payload = PayloadLookup::Direct(original_mid.into_bytes().to_vec().try_into().unwrap());
    let ping_payload = PayloadLookup::Direct(b"PING".to_vec().try_into().unwrap());

    let expected_mailbox = BTreeMap::from_iter([(
        env.sender_id,
        BTreeMap::from_iter([
            (
                mid_expected_message,
                Expiring {
                    value: MailboxMessage {
                        payload: mid_payload.clone(),
                        value: 0,
                        origin: Origin::Ethereum,
                    },
                    expiry,
                },
            ),
            (
                ping_expected_message,
                Expiring {
                    value: MailboxMessage {
                        payload: ping_payload,
                        value: 0,
                        origin: Origin::Ethereum,
                    },
                    expiry,
                },
            ),
        ]),
    )]);

    let mirror = env.ethereum.mirror(pid.try_into().unwrap());
    let state_hash = mirror.query().state_hash().await.unwrap();

    let state = node.db.read_state(state_hash).unwrap();
    assert!(!state.mailbox_hash.is_empty());
    let mailbox = state
        .mailbox_hash
        .map_or_default(|hash| node.db.read_mailbox(hash).unwrap());

    assert_eq!(mailbox.into_values(&node.db), expected_mailbox);

    mirror
        .send_reply(ping_expected_message, "PONG", 0)
        .await
        .unwrap();

    let initial_message = res.message_id;
    let reply_info = res.wait_for().await.unwrap();
    assert_eq!(
        reply_info.code,
        ReplyCode::Success(SuccessReplyReason::Manual)
    );
    assert_eq!(reply_info.payload, initial_message.encode());

    let state_hash = mirror.query().state_hash().await.unwrap();

    let state = node.db.read_state(state_hash).unwrap();
    assert!(!state.mailbox_hash.is_empty());
    let mailbox = state
        .mailbox_hash
        .map_or_default(|hash| node.db.read_mailbox(hash).unwrap());

    let expected_mailbox = BTreeMap::from_iter([(
        env.sender_id,
        BTreeMap::from_iter([(
            mid_expected_message,
            Expiring {
                value: MailboxMessage {
                    payload: mid_payload,
                    value: 0,
                    origin: Origin::Ethereum,
                },
                expiry,
            },
        )]),
    )]);

    assert_eq!(mailbox.into_values(&node.db), expected_mailbox);

    mirror.claim_value(mid_expected_message).await.unwrap();

    let block_data = listener
        .apply_until_block_event_with_header(|event, block_data| match event {
            BlockEvent::Mirror { actor_id, event } if actor_id == pid => match event {
                MirrorEvent::ValueClaimed { claimed_id, .. }
                    if claimed_id == mid_expected_message =>
                {
                    Ok(Some(block_data.clone()))
                }
                _ => Ok(None),
            },
            _ => Ok(None),
        })
        .await
        .unwrap();

    let state_hash = mirror.query().state_hash().await.unwrap();

    let state = node.db.read_state(state_hash).unwrap();
    assert!(state.mailbox_hash.is_empty());

    let schedule = node
        .db
        .block_schedule(block_data.header.parent_hash)
        .expect("must exist");
    assert!(schedule.is_empty(), "{schedule:?}");
}

#[tokio::test(flavor = "multi_thread")]
#[ntest::timeout(60_000)]
async fn incoming_transfers() {
    utils::init_logger();

    let mut env = TestEnv::new(Default::default()).await.unwrap();

    let mut node = env.new_node(NodeConfig::default().validator(env.validators[0]));
    node.start_service().await;

    let res = env
        .upload_code(demo_ping::WASM_BINARY)
        .await
        .unwrap()
        .wait_for()
        .await
        .unwrap();

    let code_id = res.code_id;
    let res = env
        .create_program(code_id, 500_000_000_000_000)
        .await
        .unwrap()
        .wait_for()
        .await
        .unwrap();

    let _ = env
        .send_message(res.program_id, &env.sender_id.encode(), 0)
        .await
        .unwrap()
        .wait_for()
        .await
        .unwrap();

    let ping_id = res.program_id;

    let wvara = env.ethereum.router().wvara();

    assert_eq!(wvara.query().decimals().await.unwrap(), 12);

    let ping = env.ethereum.mirror(ping_id.to_address_lossy().into());

    let on_eth_balance = wvara
        .query()
        .balance_of(ping.address().0.into())
        .await
        .unwrap();
    assert_eq!(on_eth_balance, 0);

    let state_hash = ping.query().state_hash().await.unwrap();
    let local_balance = node.db.read_state(state_hash).unwrap().balance;
    assert_eq!(local_balance, 0);

    // 1_000 tokens
    const VALUE_SENT: u128 = 1_000_000_000_000_000;

    let mut listener = env.observer_events_publisher().subscribe().await;

    env.transfer_wvara(ping_id, VALUE_SENT).await;

    listener
        .apply_until_block_event(|e| {
            Ok(matches!(e, BlockEvent::Router(RouterEvent::BlockCommitted { .. })).then_some(()))
        })
        .await
        .unwrap();

    let on_eth_balance = wvara
        .query()
        .balance_of(ping.address().0.into())
        .await
        .unwrap();
    assert_eq!(on_eth_balance, VALUE_SENT);

    let state_hash = ping.query().state_hash().await.unwrap();
    let local_balance = node.db.read_state(state_hash).unwrap().balance;
    assert_eq!(local_balance, VALUE_SENT);

    env.approve_wvara(ping_id).await;

    let res = env
        .send_message(ping_id, b"PING", VALUE_SENT)
        .await
        .unwrap()
        .wait_for()
        .await
        .unwrap();

    assert_eq!(res.code, ReplyCode::Success(SuccessReplyReason::Manual));
    assert_eq!(res.value, 0);

    let on_eth_balance = wvara
        .query()
        .balance_of(ping.address().0.into())
        .await
        .unwrap();
    assert_eq!(on_eth_balance, 2 * VALUE_SENT);

    let state_hash = ping.query().state_hash().await.unwrap();
    let local_balance = node.db.read_state(state_hash).unwrap().balance;
    assert_eq!(local_balance, 2 * VALUE_SENT);
}

#[tokio::test(flavor = "multi_thread")]
#[ntest::timeout(60_000)]
async fn ping_reorg() {
    utils::init_logger();

    let mut env = TestEnv::new(Default::default()).await.unwrap();

    let mut node = env.new_node(NodeConfig::default().validator(env.validators[0]));
    node.start_service().await;

    let res = env
        .upload_code(demo_ping::WASM_BINARY)
        .await
        .unwrap()
        .wait_for()
        .await
        .unwrap();
    assert!(res.valid);

    let code_id = res.code_id;

    log::info!("📗 Abort service to simulate node blocks skipping");
    node.stop_service().await;

    let create_program = env
        .create_program(code_id, 500_000_000_000_000)
        .await
        .unwrap();
    let init = env
        .send_message(create_program.program_id, b"PING", 0)
        .await
        .unwrap();
    // Mine some blocks to check missed blocks support
    env.skip_blocks(10).await;

    // Start new service
    node.start_service().await;

    // IMPORTANT: Mine one block to sent block event to the new service.
    env.force_new_block().await;

    let res = create_program.wait_for().await.unwrap();
    let init_res = init.wait_for().await.unwrap();
    assert_eq!(res.code_id, code_id);
    assert_eq!(init_res.payload, b"PONG");

    let ping_id = res.program_id;

    env.approve_wvara(ping_id).await;

    log::info!(
        "📗 Create snapshot for block: {}, where ping program is already created",
        env.provider.get_block_number().await.unwrap()
    );
    let program_created_snapshot_id = env.provider.anvil_snapshot().await.unwrap();

    let res = env
        .send_message(ping_id, b"PING", 0)
        .await
        .unwrap()
        .wait_for()
        .await
        .unwrap();
    assert_eq!(res.program_id, ping_id);
    assert_eq!(res.payload, b"PONG");

    log::info!("📗 Test after reverting to the program creation snapshot");
    env.provider
        .anvil_revert(program_created_snapshot_id)
        .await
        .map(|res| assert!(res))
        .unwrap();

    let res = env
        .send_message(ping_id, b"PING", 0)
        .await
        .unwrap()
        .wait_for()
        .await
        .unwrap();
    assert_eq!(res.program_id, ping_id);
    assert_eq!(res.payload, b"PONG");

    // The last step is to test correctness after db cleanup
    node.stop_service().await;
    node.db = Database::memory();

    log::info!("📗 Test after db cleanup and service shutting down");
    let send_message = env.send_message(ping_id, b"PING", 0).await.unwrap();

    // Skip some blocks to simulate long time without service
    env.skip_blocks(10).await;

    node.start_service().await;

    // Important: mine one block to sent block event to the new service.
    env.force_new_block().await;

    let res = send_message.wait_for().await.unwrap();
    assert_eq!(res.program_id, ping_id);
    assert_eq!(res.payload, b"PONG");
}

// Stop service - waits 150 blocks - send message - waits 150 blocks - start service.
// Deep sync must load chain in batch.
#[tokio::test(flavor = "multi_thread")]
#[ntest::timeout(60_000)]
async fn ping_deep_sync() {
    utils::init_logger();

    let mut env = TestEnv::new(Default::default()).await.unwrap();

    let mut node = env.new_node(NodeConfig::default().validator(env.validators[0]));
    node.start_service().await;

    let res = env
        .upload_code(demo_ping::WASM_BINARY)
        .await
        .unwrap()
        .wait_for()
        .await
        .unwrap();
    // assert_eq!(res.code.as_slice(), demo_ping::WASM_BINARY);
    assert!(res.valid);

    let code_id = res.code_id;

    let res = env
        .create_program(code_id, 500_000_000_000_000)
        .await
        .unwrap()
        .wait_for()
        .await
        .unwrap();
    let init_res = env
        .send_message(res.program_id, b"PING", 0)
        .await
        .unwrap()
        .wait_for()
        .await
        .unwrap();
    assert_eq!(res.code_id, code_id);
    assert_eq!(init_res.payload, b"PONG");
    assert_eq!(init_res.value, 0);
    assert_eq!(
        init_res.code,
        ReplyCode::Success(SuccessReplyReason::Manual)
    );

    let ping_id = res.program_id;

    node.stop_service().await;

    env.skip_blocks(150).await;

    env.approve_wvara(ping_id).await;

    let send_message = env.send_message(ping_id, b"PING", 0).await.unwrap();

    env.skip_blocks(150).await;

    node.start_service().await;

    // Important: mine one block to sent block event to the started service.
    env.force_new_block().await;

    let res = send_message.wait_for().await.unwrap();
    assert_eq!(res.program_id, ping_id);
    assert_eq!(res.payload, b"PONG");
    assert_eq!(res.value, 0);
    assert_eq!(res.code, ReplyCode::Success(SuccessReplyReason::Manual));
}

#[ignore = "xz"]
#[tokio::test(flavor = "multi_thread")]
#[ntest::timeout(60_000)]
async fn multiple_validators() {
    utils::init_logger();

    let config = TestEnvConfig {
        validators: ValidatorsConfig::PreDefined(3),
        network: EnvNetworkConfig::Enabled,
        ..Default::default()
    };
    let mut env = TestEnv::new(config).await.unwrap();

    assert_eq!(
        env.validators.len(),
        3,
        "Currently only 3 validators are supported for this test"
    );
    assert!(
        !env.continuous_block_generation,
        "Currently continuous block generation is not supported for this test"
    );

    let mut validators = vec![];
    for (i, v) in env.validators.clone().into_iter().enumerate() {
        log::info!("📗 Starting validator-{i}");
        let mut validator = env.new_node(NodeConfig::named(format!("validator-{i}")).validator(v));
        validator.start_service().await;
        validators.push(validator);
    }

    let res = env
        .upload_code(demo_ping::WASM_BINARY)
        .await
        .unwrap()
        .wait_for()
        .await
        .unwrap();
    // assert_eq!(res.code, demo_ping::WASM_BINARY);
    assert!(res.valid);

    let ping_code_id = res.code_id;

    let res = env
        .create_program(ping_code_id, 500_000_000_000_000)
        .await
        .unwrap()
        .wait_for()
        .await
        .unwrap();
    let init_res = env
        .send_message(res.program_id, b"", 0)
        .await
        .unwrap()
        .wait_for()
        .await
        .unwrap();
    assert_eq!(res.code_id, ping_code_id);
    assert_eq!(init_res.payload, b"");
    assert_eq!(init_res.value, 0);
    assert_eq!(init_res.code, ReplyCode::Success(SuccessReplyReason::Auto));

    let ping_id = res.program_id;

    let res = env
        .upload_code(demo_async::WASM_BINARY)
        .await
        .unwrap()
        .wait_for()
        .await
        .unwrap();
    // assert_eq!(res.code, demo_async::WASM_BINARY);
    assert!(res.valid);

    let async_code_id = res.code_id;

    let res = env
        .create_program(async_code_id, 500_000_000_000_000)
        .await
        .unwrap()
        .wait_for()
        .await
        .unwrap();
    let init_res = env
        .send_message(res.program_id, ping_id.encode().as_slice(), 0)
        .await
        .unwrap()
        .wait_for()
        .await
        .unwrap();
    assert_eq!(res.code_id, async_code_id);
    assert_eq!(init_res.payload, b"");
    assert_eq!(init_res.value, 0);
    assert_eq!(init_res.code, ReplyCode::Success(SuccessReplyReason::Auto));

    let async_id = res.program_id;

    env.approve_wvara(ping_id).await;
    env.approve_wvara(async_id).await;

    let res = env
        .send_message(async_id, demo_async::Command::Common.encode().as_slice(), 0)
        .await
        .unwrap()
        .wait_for()
        .await
        .unwrap();
    assert_eq!(res.program_id, async_id);
    assert_eq!(res.payload, res.message_id.encode().as_slice());
    assert_eq!(res.value, 0);
    assert_eq!(res.code, ReplyCode::Success(SuccessReplyReason::Manual));

    log::info!("📗 Stop validator 0 and check, that ethexe is still working");
    if env.next_block_producer_index().await == 0 {
        log::info!("📗 Skip one block to be sure validator 0 is not a producer for next block");
        env.force_new_block().await;
    }
    validators[0].stop_service().await;

    let res = env
        .send_message(async_id, demo_async::Command::Common.encode().as_slice(), 0)
        .await
        .unwrap()
        .wait_for()
        .await
        .unwrap();
    assert_eq!(res.payload, res.message_id.encode().as_slice());

    log::info!("📗 Stop validator 1 and check, that ethexe is not working after");
    if env.next_block_producer_index().await == 1 {
        log::info!("📗 Skip one block to be sure validator 1 is not a producer for next block");
        env.force_new_block().await;
    }
    validators[1].stop_service().await;

    let wait_for_reply_to = env
        .send_message(async_id, demo_async::Command::Common.encode().as_slice(), 0)
        .await
        .unwrap();

    tokio::time::timeout(env.block_time * 5, wait_for_reply_to.clone().wait_for())
        .await
        .expect_err("Timeout expected");

    log::info!(
        "📗 Re-start validator 0 and check, that now ethexe is working, validator 1 is still stopped"
    );
    validators[0].start_service().await;

    if env.next_block_producer_index().await == 1 {
        log::info!("📗 Skip one block to be sure validator 1 is not a producer for next block");
        env.force_new_block().await;
    }

    // IMPORTANT: mine one block to send a new block event.
    env.force_new_block().await;

    let res = wait_for_reply_to.wait_for().await.unwrap();
    assert_eq!(res.payload, res.message_id.encode().as_slice());
}

#[tokio::test(flavor = "multi_thread")]
#[ntest::timeout(60_000)]
async fn tx_pool_gossip() {
    utils::init_logger();

    let test_env_config = TestEnvConfig {
        validators: ValidatorsConfig::PreDefined(2),
        network: EnvNetworkConfig::Enabled,
        ..Default::default()
    };

    // Setup env of 2 nodes, one of them knows about the other one.
    let mut env = TestEnv::new(test_env_config).await.unwrap();

    log::info!("📗 Starting node 0");
    let mut node0 = env.new_node(
        NodeConfig::default()
            .validator(env.validators[0])
            .service_rpc(9505),
    );
    node0.start_service().await;

    log::info!("📗 Starting node 1");
    let mut node1 = env.new_node(NodeConfig::default().validator(env.validators[1]));
    node1.start_service().await;

    log::info!("Populate node-0 and node-1 with 2 valid blocks");

    env.force_new_block().await;
    env.force_new_block().await;

    // Give some time for nodes to process the blocks
    tokio::time::sleep(Duration::from_secs(2)).await;
    let reference_block = node0
        .db
        .latest_computed_block()
        .expect("at least genesis block is latest valid")
        .0;

    // Prepare tx data
    let signed_ethexe_tx = {
        let sender_pub_key = env.signer.generate_key().expect("failed generating key");

        let ethexe_tx = OffchainTransaction {
            raw: RawOffchainTransaction::SendMessage {
                program_id: H160::random(),
                payload: vec![],
            },
            // referring to the latest valid block hash
            reference_block,
        };
        env.signer.signed_data(sender_pub_key, ethexe_tx).unwrap()
    };

    let (transaction, signature) = signed_ethexe_tx.clone().into_parts();

    // Send request
    log::info!("Sending tx pool request to node-1");
    let rpc_client = node0.rpc_client().expect("rpc server is set");
    let resp = rpc_client
        .send_message(transaction, signature.encode())
        .await
        .expect("failed sending request");
    assert!(resp.status().is_success());

    // This way the response from RPC server is checked to be `Ok`.
    // In case of error RPC returns the `Ok` response with error message.
    let resp = resp
        .json::<serde_json::Value>()
        .await
        .expect("failed to deserialize json response from rpc");
    assert!(resp.get("result").is_some());

    // Tx executable validation takes time.
    // Sleep for a while so tx is processed by both nodes.
    tokio::time::sleep(Duration::from_secs(12)).await;

    // Check that node-1 received the message
    let tx_hash = signed_ethexe_tx.tx_hash();
    let node1_db_tx = node1
        .db
        .get_offchain_transaction(tx_hash)
        .expect("tx not found");
    assert_eq!(node1_db_tx, signed_ethexe_tx);
}

// #[ignore = "need to refactor fast-sync"]
#[tokio::test(flavor = "multi_thread")]
#[ntest::timeout(60_000)]
async fn fast_sync() {
    utils::init_logger();

    let assert_chain = |latest_block, fast_synced_block, alice: &Node, bob: &Node| {
        log::info!("Assert chain in range {latest_block}..{fast_synced_block}");

        assert_eq!(alice.db.program_ids(), bob.db.program_ids());
        assert_eq!(
            alice.db.latest_computed_block(),
            bob.db.latest_computed_block()
        );

        let mut block = latest_block;
        loop {
            if fast_synced_block == block {
                break;
            }

            log::trace!("assert block {block}");

            assert_eq!(
                alice.db.block_commitment_queue(block),
                bob.db.block_commitment_queue(block)
            );
            assert_eq!(
                alice.db.block_codes_queue(block),
                bob.db.block_codes_queue(block)
            );

            assert_eq!(alice.db.block_computed(block), bob.db.block_computed(block));
            assert_eq!(
                alice.db.previous_not_empty_block(block),
                bob.db.previous_not_empty_block(block)
            );
            assert_eq!(
                alice.db.block_program_states(block),
                bob.db.block_program_states(block)
            );
            assert_eq!(alice.db.block_outcome(block), bob.db.block_outcome(block));
            assert_eq!(alice.db.block_schedule(block), bob.db.block_schedule(block));

            assert_eq!(alice.db.block_header(block), bob.db.block_header(block));
            assert_eq!(alice.db.block_events(block), bob.db.block_events(block));
            assert_eq!(
                alice.db.block_is_synced(block),
                bob.db.block_is_synced(block)
            );

            let header = alice.db.block_header(block).unwrap();
            block = header.parent_hash;
        }
    };

    let config = TestEnvConfig {
        network: EnvNetworkConfig::Enabled,
        ..Default::default()
    };
    let mut env = TestEnv::new(config).await.unwrap();

    log::info!("Starting Alice");
    let mut alice = env.new_node(NodeConfig::named("Alice").validator(env.validators[0]));
    alice.start_service().await;

    log::info!("Creating `demo-autoreply` programs");

    let code_info = env
        .upload_code(demo_mul_by_const::WASM_BINARY)
        .await
        .unwrap()
        .wait_for()
        .await
        .unwrap();

    let code_id = code_info.code_id;
    let mut program_ids = [ActorId::zero(); 8];

    for (i, program_id) in program_ids.iter_mut().enumerate() {
        let program_info = env
            .create_program(code_id, 500_000_000_000_000)
            .await
            .unwrap()
            .wait_for()
            .await
            .unwrap();

        *program_id = program_info.program_id;

        let value = i as u64 % 3;
        let _reply_info = env
            .send_message(program_info.program_id, &value.encode(), 0)
            .await
            .unwrap()
            .wait_for()
            .await
            .unwrap();
    }

    let latest_block = env.latest_block().await.hash.0.into();
    alice
        .listener()
        .wait_for_block_processed(latest_block)
        .await;

    log::info!("Starting Bob (fast-sync)");
    let mut bob = env.new_node(NodeConfig::named("Bob").fast_sync());

    bob.start_service().await;

    for (i, program_id) in program_ids.into_iter().enumerate() {
        let reply_info = env
            .send_message(program_id, &(i as u64).encode(), 0)
            .await
            .unwrap()
            .wait_for()
            .await
            .unwrap();
        assert_eq!(
            reply_info.code,
            ReplyCode::Success(SuccessReplyReason::Manual)
        );
    }

    let latest_block = env.latest_block().await.hash.0.into();
    alice
        .listener()
        .wait_for_block_processed(latest_block)
        .await;
    bob.listener().wait_for_block_processed(latest_block).await;

    log::info!("Stopping Bob");
    bob.stop_service().await;

    assert_chain(
        latest_block,
        bob.latest_fast_synced_block.take().unwrap(),
        &alice,
        &bob,
    );

    for (i, program_id) in program_ids.into_iter().enumerate() {
        let i = (i * 3) as u64;
        let reply_info = env
            .send_message(program_id, &i.encode(), 0)
            .await
            .unwrap()
            .wait_for()
            .await
            .unwrap();
        assert_eq!(
            reply_info.code,
            ReplyCode::Success(SuccessReplyReason::Manual)
        );
    }

    env.skip_blocks(100).await;

    let latest_block = env.latest_block().await.hash.0.into();
    alice
        .listener()
        .wait_for_block_processed(latest_block)
        .await;

    log::info!("Starting Bob again to check how it handles partially empty database");
    bob.start_service().await;

    // mine a block so Bob can produce the event we will wait for
    env.skip_blocks(1).await;

    let latest_block = env.latest_block().await.hash.0.into();
    alice
        .listener()
        .wait_for_block_processed(latest_block)
        .await;
    bob.listener().wait_for_block_processed(latest_block).await;

    assert_chain(
        latest_block,
        bob.latest_fast_synced_block.take().unwrap(),
        &alice,
        &bob,
    );
}

mod utils {
    use super::*;
    use crate::Event;
    use alloy::eips::BlockId;
<<<<<<< HEAD
    use ethexe_blob_loader::BlobLoaderService;
    use ethexe_common::SimpleBlockData;
=======
    use ethexe_common::{
        db::OnChainStorage,
        ecdsa::{PrivateKey, PublicKey},
        Address, SimpleBlockData,
    };
>>>>>>> 354f8833
    use ethexe_consensus::{ConsensusService, SimpleConnectService, ValidatorService};
    use ethexe_network::{export::Multiaddr, NetworkConfig, NetworkEvent, NetworkService};
    use ethexe_observer::{ObserverEvent, ObserverService};
    use ethexe_rpc::RpcService;
    use ethexe_tx_pool::TxPoolService;
    use futures::{executor::block_on, StreamExt};
    use gear_core::message::ReplyCode;
    use rand::{rngs::StdRng, SeedableRng};
    use roast_secp256k1_evm::frost::{
        keys::{self, IdentifierList, PublicKeyPackage, VerifiableSecretSharingCommitment},
        Identifier, SigningKey,
    };
    use std::{
        pin::Pin,
        sync::atomic::{AtomicUsize, Ordering},
    };
    use tokio::sync::broadcast::{self, Receiver, Sender};
    use tracing::Instrument;
    use tracing_subscriber::EnvFilter;

    /// Max network services which can be created by one test environment.
    const MAX_NETWORK_SERVICES_PER_TEST: usize = 1000;

    pub fn init_logger() {
        let _ = tracing_subscriber::fmt()
            .with_env_filter(EnvFilter::from_default_env())
            .without_time()
            .try_init();
    }

    pub struct TestEnv {
        pub eth_cfg: EthereumConfig,
        #[allow(unused)]
        pub wallets: Wallets,
        pub blobs_storage: LocalBlobStorage,
        pub provider: RootProvider,
        pub ethereum: Ethereum,
        pub signer: Signer,
        pub validators: Vec<ValidatorConfig>,
        pub sender_id: ActorId,
        pub threshold: u64,
        pub block_time: Duration,
        pub continuous_block_generation: bool,

        /// In order to reduce amount of observers, we create only one observer and broadcast events to all subscribers.
        broadcaster: Sender<ObserverEvent>,
        db: Database,
        /// If network is enabled by test, then we store here:
        /// network service polling thread, bootstrap address and nonce for new node address generation.
        bootstrap_network: Option<(JoinHandle<()>, String, usize)>,

        _anvil: Option<AnvilInstance>,
        _events_stream: JoinHandle<()>,
    }

    impl TestEnv {
        pub async fn new(config: TestEnvConfig) -> Result<Self> {
            let TestEnvConfig {
                validators,
                block_time,
                rpc,
                wallets,
                router_address,
                continuous_block_generation,
                network,
            } = config;

            log::info!(
                "📗 Starting new test environment. Continuous block generation: {}",
                continuous_block_generation
            );

            let (rpc_url, anvil) = match rpc {
                EnvRpcConfig::ProvidedURL(rpc_url) => {
                    log::info!("📍 Using provided RPC URL: {}", rpc_url);
                    (rpc_url, None)
                }
                EnvRpcConfig::CustomAnvil {
                    slots_in_epoch,
                    genesis_timestamp,
                } => {
                    let mut anvil = Anvil::new();

                    if continuous_block_generation {
                        anvil = anvil.block_time(block_time.as_secs())
                    }
                    if let Some(slots_in_epoch) = slots_in_epoch {
                        anvil = anvil.arg(format!("--slots-in-an-epoch={slots_in_epoch}"));
                    }
                    if let Some(genesis_timestamp) = genesis_timestamp {
                        anvil = anvil.arg(format!("--timestamp={genesis_timestamp}"));
                    }

                    let anvil = anvil.spawn();

                    log::info!("📍 Anvil started at {}", anvil.ws_endpoint());
                    (anvil.ws_endpoint(), Some(anvil))
                }
            };

            let signer = Signer::memory();

            let mut wallets = if let Some(wallets) = wallets {
                Wallets::custom(&signer, wallets)
            } else {
                Wallets::anvil(&signer)
            };

            let validators: Vec<_> = match validators {
                ValidatorsConfig::PreDefined(amount) => {
                    (0..amount).map(|_| wallets.next()).collect()
                }
                ValidatorsConfig::Custom(keys) => keys
                    .iter()
                    .map(|k| {
                        let private_key = k.parse().unwrap();
                        signer.storage_mut().add_key(private_key).unwrap()
                    })
                    .collect(),
            };

            let (validators, verifiable_secret_sharing_commitment) =
                Self::define_session_keys(&signer, validators);

            let sender_address = wallets.next().to_address();

            let ethereum = if let Some(router_address) = router_address {
                log::info!("📗 Connecting to existing router at {}", router_address);
                Ethereum::new(
                    &rpc_url,
                    router_address.parse().unwrap(),
                    signer.clone(),
                    sender_address,
                )
                .await?
            } else {
                log::info!("📗 Deploying new router");
                Ethereum::deploy(
                    &rpc_url,
                    validators
                        .iter()
                        .map(|k| k.public_key.to_address())
                        .collect(),
                    signer.clone(),
                    sender_address,
                    verifiable_secret_sharing_commitment,
                )
                .await?
            };

            let router = ethereum.router();
            let router_query = router.query();
            let router_address = router.address();

<<<<<<< HEAD
            let db = Database::from_one(&MemDb::default());
=======
            let blob_reader = MockBlobReader::new();

            let db = Database::memory();
>>>>>>> 354f8833

            let eth_cfg = EthereumConfig {
                rpc: rpc_url.clone(),
                beacon_rpc: Default::default(),
                router_address,
                block_time: config.block_time,
            };
            let mut observer = ObserverService::new(&eth_cfg, u32::MAX, db.clone())
                .await
                .unwrap();

            let blobs_storage = LocalBlobStorage::new(db.clone());

            let provider = observer.provider().clone();

            let (broadcaster, _events_stream) = {
                let (sender, mut receiver) = broadcast::channel(2048);
                let cloned_sender = sender.clone();

                let (send_subscription_created, receive_subscription_created) =
                    tokio::sync::oneshot::channel::<()>();

                let handle = task::spawn(
                    async move {
                        send_subscription_created.send(()).unwrap();

                        while let Ok(event) = observer.select_next_some().await {
                            log::trace!(target: "test-event", "📗 Event: {:?}", event);

                            cloned_sender
                                .send(event)
                                .inspect_err(|err| log::error!("Failed to broadcast event: {err}"))
                                .unwrap();

                            // At least one receiver is presented always, in order to avoid the channel dropping.
                            receiver
                                .recv()
                                .await
                                .inspect_err(|err| log::error!("Failed to receive event: {err}"))
                                .unwrap();
                        }

                        panic!("📗 Observer stream ended");
                    }
                    .instrument(tracing::trace_span!("observer-stream")),
                );
                receive_subscription_created.await.unwrap();

                (sender, handle)
            };

            let threshold = router_query.threshold().await?;

            let network_address = match network {
                EnvNetworkConfig::Disabled => None,
                EnvNetworkConfig::Enabled => Some(None),
                EnvNetworkConfig::EnabledWithCustomAddress(address) => Some(Some(address)),
            };

            let bootstrap_network = network_address.map(|maybe_address| {
                static NONCE: AtomicUsize = AtomicUsize::new(1);

                // mul MAX_NETWORK_SERVICES_PER_TEST to avoid address collision between different test-threads
                let nonce = NONCE.fetch_add(1, Ordering::SeqCst) * MAX_NETWORK_SERVICES_PER_TEST;
                let address = maybe_address.unwrap_or_else(|| format!("/memory/{nonce}"));

                let config_path = tempfile::tempdir().unwrap().into_path();
                let multiaddr: Multiaddr = address.parse().unwrap();

                let mut config = NetworkConfig::new_test(config_path);
                config.listen_addresses = [multiaddr.clone()].into();
                config.external_addresses = [multiaddr.clone()].into();
                let mut service = NetworkService::new(config, &signer, db.clone()).unwrap();

                let local_peer_id = service.local_peer_id();

                let handle = task::spawn(
                    async move {
                        loop {
                            let _event = service.select_next_some().await;
                        }
                    }
                    .instrument(tracing::trace_span!("network-stream")),
                );

                let bootstrap_address = format!("{address}/p2p/{local_peer_id}");

                (handle, bootstrap_address, nonce)
            });

            // By default, anvil set system time as block time. For testing purposes we need to have constant increment.
            if anvil.is_some() && !continuous_block_generation {
                provider
                    .anvil_set_block_timestamp_interval(block_time.as_secs())
                    .await
                    .unwrap();
            }

            Ok(TestEnv {
                eth_cfg,
                wallets,
                provider,
                blobs_storage,
                ethereum,
                signer,
                validators,
                sender_id: ActorId::from(H160::from(sender_address.0)),
                threshold,
                block_time,
                continuous_block_generation,
                broadcaster,
                db,
                bootstrap_network,
                _anvil: anvil,
                _events_stream,
            })
        }

        pub fn new_node(&mut self, config: NodeConfig) -> Node {
            let NodeConfig {
                name,
                db,
                validator_config,
                rpc: service_rpc_config,
                fast_sync,
            } = config;

<<<<<<< HEAD
            let db = db.unwrap_or_else(|| Database::from_one(&MemDb::default()));
            // let db = db.unwrap_or_else(|| self.db.clone());
=======
            let db = db.unwrap_or_else(Database::memory);
>>>>>>> 354f8833

            let (network_address, network_bootstrap_address) = self
                .bootstrap_network
                .as_mut()
                .map(|(_, bootstrap_address, nonce)| {
                    *nonce += 1;

                    if *nonce % MAX_NETWORK_SERVICES_PER_TEST == 0 {
                        panic!("Too many network services created by one test env: max is {MAX_NETWORK_SERVICES_PER_TEST}");
                    }

                    (format!("/memory/{nonce}"), bootstrap_address.clone())
                })
                .unzip();

            self.blobs_storage.change_db(db.clone());
            Node {
                name,
                db,
                multiaddr: None,
                latest_fast_synced_block: None,
                eth_cfg: self.eth_cfg.clone(),
                receiver: None,
                blob_storage: self.blobs_storage.clone(),
                signer: self.signer.clone(),
                threshold: self.threshold,
                block_time: self.block_time,
                running_service_handle: None,
                validator_config,
                network_address,
                network_bootstrap_address,
                service_rpc_config,
                fast_sync,
            }
        }

        pub async fn upload_code(&self, code: &[u8]) -> Result<WaitForUploadCode> {
            log::info!("📗 Upload code, len {}", code.len());

            let listener = self.observer_events_publisher().subscribe().await;

            // Lock the blob reader to lock any other threads that may use it

            let pending_builder = block_on(
                self.ethereum
                    .router()
                    .request_code_validation_with_sidecar(code),
            )?;

            let code_id = pending_builder.code_id();
            self.blobs_storage.add_code(code_id, code.to_vec()).await;

            Ok(WaitForUploadCode { listener, code_id })
        }

        pub async fn create_program(
            &self,
            code_id: CodeId,
            initial_executable_balance: u128,
        ) -> Result<WaitForProgramCreation> {
            log::info!("📗 Create program, code_id {code_id}");

            let listener = self.observer_events_publisher().subscribe().await;

            let router = self.ethereum.router();

            let (_, program_id) = router.create_program(code_id, H256::random()).await?;

            if initial_executable_balance != 0 {
                let program_address = program_id.to_address_lossy().0.into();
                router
                    .wvara()
                    .approve(program_address, initial_executable_balance)
                    .await?;

                let mirror = self.ethereum.mirror(program_address.into_array().into());

                mirror
                    .executable_balance_top_up(initial_executable_balance)
                    .await?;
            }

            Ok(WaitForProgramCreation {
                listener,
                program_id,
            })
        }

        pub async fn send_message(
            &self,
            target: ActorId,
            payload: &[u8],
            value: u128,
        ) -> Result<WaitForReplyTo> {
            log::info!("📗 Send message to {target}, payload len {}", payload.len());

            let listener = self.observer_events_publisher().subscribe().await;

            let program_address = Address::try_from(target)?;
            let program = self.ethereum.mirror(program_address);

            let (_, message_id) = program.send_message(payload, value).await?;

            Ok(WaitForReplyTo {
                listener,
                message_id,
            })
        }

        pub async fn approve_wvara(&self, program_id: ActorId) {
            log::info!("📗 Approving WVara for {program_id}");

            let program_address = Address::try_from(program_id).unwrap();
            let wvara = self.ethereum.router().wvara();
            wvara.approve_all(program_address.0.into()).await.unwrap();
        }

        pub async fn transfer_wvara(&self, program_id: ActorId, value: u128) {
            log::info!("📗 Transferring {value} WVara to {program_id}");

            let program_address = Address::try_from(program_id).unwrap();
            let wvara = self.ethereum.router().wvara();
            wvara
                .transfer(program_address.0.into(), value)
                .await
                .unwrap();
        }

        pub fn observer_events_publisher(&self) -> ObserverEventsPublisher {
            ObserverEventsPublisher {
                broadcaster: self.broadcaster.clone(),
                db: self.db.clone(),
            }
        }

        /// Force new block generation on rpc node.
        /// The difference between this method and `skip_blocks` is that
        /// `skip_blocks` will wait for the block event to be generated,
        /// while this method does not guarantee that.
        pub async fn force_new_block(&self) {
            if self.continuous_block_generation {
                // nothing to do: new block will be generated automatically
            } else {
                self.provider.evm_mine(None).await.unwrap();
            }
        }

        /// Force new `blocks_amount` blocks generation on rpc node,
        /// and wait for the block event to be generated.
        pub async fn skip_blocks(&self, blocks_amount: u32) {
            if self.continuous_block_generation {
                let mut blocks_count = 0;
                self.observer_events_publisher()
                    .subscribe()
                    .await
                    .apply_until_block_event(|_| {
                        blocks_count += 1;
                        Ok((blocks_count >= blocks_amount).then_some(()))
                    })
                    .await
                    .unwrap();
            } else {
                self.provider
                    .evm_mine(Some(MineOptions::Options {
                        timestamp: None,
                        blocks: Some(blocks_amount.into()),
                    }))
                    .await
                    .unwrap();
            }
        }

        /// Returns the index in validators list of the next block producer.
        ///
        /// ## Note
        /// This function is not completely thread-safe.
        /// If you have some other threads or processes,
        /// that can produce blocks for the same rpc node,
        /// then the return may be outdated.
        pub async fn next_block_producer_index(&self) -> usize {
            let timestamp = self.latest_block().await.timestamp;
            ethexe_consensus::block_producer_index(
                self.validators.len(),
                (timestamp + self.block_time.as_secs()) / self.block_time.as_secs(),
            )
        }

        pub async fn latest_block(&self) -> RpcHeader {
            self.provider
                .get_block(BlockId::latest())
                .await
                .unwrap()
                .expect("latest block always exist")
                .header
        }

        pub fn define_session_keys(
            signer: &Signer,
            validators: Vec<PublicKey>,
        ) -> (Vec<ValidatorConfig>, VerifiableSecretSharingCommitment) {
            let max_signers: u16 = validators.len().try_into().expect("conversion failed");
            let min_signers = max_signers
                .checked_mul(2)
                .expect("multiplication failed")
                .div_ceil(3);

            let maybe_validator_identifiers: Result<Vec<_>, _> = validators
                .iter()
                .map(|public_key| {
                    Identifier::deserialize(&ActorId::from(public_key.to_address()).into_bytes())
                })
                .collect();
            let validator_identifiers = maybe_validator_identifiers.expect("conversion failed");
            let identifiers = IdentifierList::Custom(&validator_identifiers);

            let mut rng = StdRng::seed_from_u64(123);

            let secret = SigningKey::deserialize(&[0x01; 32]).expect("conversion failed");

            let (secret_shares, public_key_package1) =
                keys::split(&secret, max_signers, min_signers, identifiers, &mut rng)
                    .expect("key split failed");

            let verifiable_secret_sharing_commitment = secret_shares
                .values()
                .map(|secret_share| secret_share.commitment().clone())
                .next()
                .expect("conversion failed");

            let identifiers = validator_identifiers.clone().into_iter().collect();
            let public_key_package2 = PublicKeyPackage::from_commitment(
                &identifiers,
                &verifiable_secret_sharing_commitment,
            )
            .expect("conversion failed");
            assert_eq!(public_key_package1, public_key_package2);

            (
                validators
                    .into_iter()
                    .zip(validator_identifiers.iter())
                    .map(|(public_key, id)| {
                        let signing_share = *secret_shares[id].signing_share();
                        let private_key = PrivateKey::from(
                            <[u8; 32]>::try_from(signing_share.serialize()).unwrap(),
                        );
                        ValidatorConfig {
                            public_key,
                            session_public_key: signer.storage_mut().add_key(private_key).unwrap(),
                        }
                    })
                    .collect(),
                verifiable_secret_sharing_commitment,
            )
        }
    }

    pub struct ObserverEventsPublisher {
        broadcaster: Sender<ObserverEvent>,
        db: Database,
    }

    impl ObserverEventsPublisher {
        pub async fn subscribe(&self) -> ObserverEventsListener {
            ObserverEventsListener {
                receiver: self.broadcaster.subscribe(),
                db: self.db.clone(),
            }
        }
    }

    pub struct ObserverEventsListener {
        receiver: broadcast::Receiver<ObserverEvent>,
        db: Database,
    }

    impl Clone for ObserverEventsListener {
        fn clone(&self) -> Self {
            Self {
                receiver: self.receiver.resubscribe(),
                db: self.db.clone(),
            }
        }
    }

    impl ObserverEventsListener {
        pub async fn next_event(&mut self) -> Result<ObserverEvent> {
            self.receiver.recv().await.map_err(Into::into)
        }

        #[allow(unused)]
        pub async fn apply_until<R: Sized>(
            &mut self,
            mut f: impl FnMut(ObserverEvent) -> Result<Option<R>>,
        ) -> Result<R> {
            loop {
                let event = self.next_event().await?;
                if let Some(res) = f(event)? {
                    return Ok(res);
                }
            }
        }

        pub async fn apply_until_block_event<R: Sized>(
            &mut self,
            mut f: impl FnMut(BlockEvent) -> Result<Option<R>>,
        ) -> Result<R> {
            self.apply_until_block_event_with_header(|e, _h| f(e)).await
        }

        // NOTE: skipped by observer blocks are not iterated (possible on reorgs).
        // If your test depends on events in skipped blocks, you need to improve this method.
        // TODO #4554: iterate thru skipped blocks.
        pub async fn apply_until_block_event_with_header<R: Sized>(
            &mut self,
            mut f: impl FnMut(BlockEvent, &SimpleBlockData) -> Result<Option<R>>,
        ) -> Result<R> {
            loop {
                let event = self.next_event().await?;

                let ObserverEvent::BlockSynced(synced_block) = event else {
                    continue;
                };

                let header = OnChainStorage::block_header(&self.db, synced_block.block_hash)
                    .expect("Block header not found");
                let events = OnChainStorage::block_events(&self.db, synced_block.block_hash)
                    .expect("Block events not found");

                let block_data = SimpleBlockData {
                    hash: synced_block.block_hash,
                    header,
                };

                for event in events {
                    if let Some(res) = f(event, &block_data)? {
                        return Ok(res);
                    }
                }
            }
        }
    }

    pub enum ValidatorsConfig {
        /// Take validator addresses from provided wallet, amount of validators is provided.
        PreDefined(usize),
        /// Custom validator eth-addresses in hex string format.
        #[allow(unused)]
        Custom(Vec<String>),
    }

    /// Configuration for the network service.
    pub enum EnvNetworkConfig {
        /// Network service is disabled.
        Disabled,
        /// Network service is enabled. Network address will be generated.
        Enabled,
        #[allow(unused)]
        /// Network service is enabled. Network address is provided as String.
        EnabledWithCustomAddress(String),
    }

    pub enum EnvRpcConfig {
        #[allow(unused)]
        ProvidedURL(String),
        CustomAnvil {
            slots_in_epoch: Option<u64>,
            genesis_timestamp: Option<u64>,
        },
    }

    pub struct TestEnvConfig {
        /// How many validators will be in deployed router.
        /// By default uses 1 auto generated validator.
        pub validators: ValidatorsConfig,
        /// By default uses 1 second block time.
        pub block_time: Duration,
        /// By default creates new anvil instance if rpc is not provided.
        pub rpc: EnvRpcConfig,
        /// By default uses anvil hardcoded wallets if custom wallets are not provided.
        pub wallets: Option<Vec<String>>,
        /// If None (by default) new router will be deployed.
        /// In case of Some(_), will connect to existing router contract.
        pub router_address: Option<String>,
        /// Identify whether networks works (or have to works) in continuous block generation mode, false by default.
        pub continuous_block_generation: bool,
        /// Network service configuration, disabled by default.
        pub network: EnvNetworkConfig,
    }

    impl Default for TestEnvConfig {
        fn default() -> Self {
            Self {
                validators: ValidatorsConfig::PreDefined(1),
                block_time: Duration::from_secs(1),
                rpc: EnvRpcConfig::CustomAnvil {
                    // speeds up block finalization, so we don't have to calculate
                    // when the next finalized block is produced, which is convenient for tests
                    slots_in_epoch: Some(1),
                    // For deterministic tests we need to set fixed genesis timestamp
                    genesis_timestamp: Some(1_000_000_000),
                },
                wallets: None,
                router_address: None,
                continuous_block_generation: false,
                network: EnvNetworkConfig::Disabled,
            }
        }
    }

    // TODO (breathx): consider to remove me in favor of crate::config::NodeConfig.
    #[derive(Default)]
    pub struct NodeConfig {
        /// Node name.
        pub name: Option<String>,
        /// Database, if not provided, will be created with MemDb.
        pub db: Option<Database>,
        /// Validator configuration, if provided then new node starts as validator.
        pub validator_config: Option<ValidatorConfig>,
        /// RPC configuration, if provided then new node starts with RPC service.
        pub rpc: Option<RpcConfig>,
        /// Do P2P database synchronization before the main loop
        pub fast_sync: bool,
    }

    impl NodeConfig {
        pub fn named(name: impl Into<String>) -> Self {
            Self {
                name: Some(name.into()),
                ..Default::default()
            }
        }

        #[allow(unused)]
        pub fn db(mut self, db: Database) -> Self {
            self.db = Some(db);
            self
        }

        pub fn validator(mut self, config: ValidatorConfig) -> Self {
            self.validator_config = Some(config);
            self
        }

        pub fn service_rpc(mut self, rpc_port: u16) -> Self {
            let service_rpc_config = RpcConfig {
                listen_addr: SocketAddr::new("127.0.0.1".parse().unwrap(), rpc_port),
                cors: None,
                dev: false,
            };
            self.rpc = Some(service_rpc_config);

            self
        }

        pub fn fast_sync(mut self) -> Self {
            self.fast_sync = true;
            self
        }
    }

    #[derive(Clone, Copy, PartialEq, Eq, Debug)]
    pub struct ValidatorConfig {
        /// Validator public key.
        pub public_key: PublicKey,
        /// Validator session public key.
        pub session_public_key: PublicKey,
    }

    /// Provides access to hardcoded anvil wallets or custom set wallets.
    pub struct Wallets {
        wallets: Vec<PublicKey>,
        next_wallet: usize,
    }

    impl Wallets {
        pub fn anvil(signer: &Signer) -> Self {
            let accounts = vec![
                "0xac0974bec39a17e36ba4a6b4d238ff944bacb478cbed5efcae784d7bf4f2ff80",
                "0x59c6995e998f97a5a0044966f0945389dc9e86dae88c7a8412f4603b6b78690d",
                "0x5de4111afa1a4b94908f83103eb1f1706367c2e68ca870fc3fb9a804cdab365a",
                "0x7c852118294e51e653712a81e05800f419141751be58f605c371e15141b007a6",
                "0x47e179ec197488593b187f80a00eb0da91f1b9d0b13f8733639f19c30a34926a",
                "0x8b3a350cf5c34c9194ca85829a2df0ec3153be0318b5e2d3348e872092edffba",
                "0x92db14e403b83dfe3df233f83dfa3a0d7096f21ca9b0d6d6b8d88b2b4ec1564e",
                "0x4bbbf85ce3377467afe5d46f804f221813b2bb87f24d81f60f1fcdbf7cbf4356",
                "0xdbda1821b80551c9d65939329250298aa3472ba22feea921c0cf5d620ea67b97",
                "0x2a871d0798f97d79848a013d4936a73bf4cc922c825d33c1cf7073dff6d409c6",
            ];

            Self::custom(signer, accounts)
        }

        pub fn custom<S: AsRef<str>>(signer: &Signer, accounts: Vec<S>) -> Self {
            Self {
                wallets: accounts
                    .into_iter()
                    .map(|s| {
                        signer
                            .storage_mut()
                            .add_key(s.as_ref().parse().unwrap())
                            .unwrap()
                    })
                    .collect(),
                next_wallet: 0,
            }
        }

        pub fn next(&mut self) -> PublicKey {
            let pub_key = self.wallets.get(self.next_wallet).expect("No more wallets");
            self.next_wallet += 1;
            *pub_key
        }
    }

    pub struct Node {
        pub name: Option<String>,
        pub db: Database,
        pub multiaddr: Option<String>,
        pub latest_fast_synced_block: Option<H256>,

        eth_cfg: EthereumConfig,
        receiver: Option<Receiver<Event>>,
        blob_storage: LocalBlobStorage,
        signer: Signer,
        threshold: u64,
        block_time: Duration,
        running_service_handle: Option<JoinHandle<()>>,
        validator_config: Option<ValidatorConfig>,
        network_address: Option<String>,
        network_bootstrap_address: Option<String>,
        service_rpc_config: Option<RpcConfig>,
        fast_sync: bool,
    }

    impl Node {
        pub async fn start_service(&mut self) {
            assert!(
                self.running_service_handle.is_none(),
                "Service is already running"
            );

            let processor = Processor::new(self.db.clone()).unwrap();

            let wait_for_network = self.network_bootstrap_address.is_some();

            let network = self.network_address.as_ref().map(|addr| {
                let config_path = tempfile::tempdir().unwrap().into_path();
                let multiaddr: Multiaddr = addr.parse().unwrap();

                let mut config = NetworkConfig::new_test(config_path);
                config.listen_addresses = [multiaddr.clone()].into();
                config.external_addresses = [multiaddr.clone()].into();
                if let Some(bootstrap_addr) = self.network_bootstrap_address.as_ref() {
                    let multiaddr = bootstrap_addr.parse().unwrap();
                    config.bootstrap_addresses = [multiaddr].into();
                }
                let network = NetworkService::new(config, &self.signer, self.db.clone()).unwrap();
                self.multiaddr = Some(format!("{addr}/p2p/{}", network.local_peer_id()));
                network
            });

            let consensus: Pin<Box<dyn ConsensusService>> =
                if let Some(config) = self.validator_config.as_ref() {
                    Box::pin(
                        ValidatorService::new(
                            self.signer.clone(),
                            self.db.clone(),
                            ethexe_consensus::ValidatorConfig {
                                ethereum_rpc: self.eth_cfg.rpc.clone(),
                                pub_key: config.public_key,
                                router_address: self.eth_cfg.router_address,
                                signatures_threshold: self.threshold,
                                slot_duration: self.block_time,
                            },
                        )
                        .await
                        .unwrap(),
                    )
                } else {
                    Box::pin(SimpleConnectService::new())
                };

            let (sender, receiver) = broadcast::channel(2048);

            let observer = ObserverService::new(&self.eth_cfg, u32::MAX, self.db.clone())
                .await
                .unwrap();

            let blob_loader = LocalBlobLoader::from_storage(self.blob_storage.clone()).into_box();

            let tx_pool_service = TxPoolService::new(self.db.clone());

            let rpc = self.service_rpc_config.as_ref().map(|service_rpc_config| {
                RpcService::new(service_rpc_config.clone(), self.db.clone(), None)
            });

            self.receiver = Some(receiver);

            let service = Service::new_from_parts(
                self.db.clone(),
                observer,
                blob_loader,
                processor,
                self.signer.clone(),
                tx_pool_service,
                consensus,
                network,
                None,
                rpc,
                Some(sender),
                self.fast_sync,
            );

            let name = self.name.clone();
            let handle = task::spawn(async move {
                service
                    .run()
                    .instrument(tracing::info_span!("node", name))
                    .await
                    .unwrap()
            });
            self.running_service_handle = Some(handle);

            if self.fast_sync {
                self.latest_fast_synced_block = self
                    .listener()
                    .apply_until(|e| {
                        if let Event::FastSyncDone(block) = e {
                            Ok(Some(block))
                        } else {
                            Ok(None)
                        }
                    })
                    .await
                    .map(Some)
                    .unwrap();
            }

            self.wait_for(|e| matches!(e, Event::ServiceStarted)).await;

            // fast sync implies network has connections
            if wait_for_network && !self.fast_sync {
                self.wait_for(|e| matches!(e, Event::Network(NetworkEvent::PeerConnected(_))))
                    .await;
            }
        }

        pub async fn stop_service(&mut self) {
            let handle = self
                .running_service_handle
                .take()
                .expect("Service is not running");
            handle.abort();

            assert!(handle.await.unwrap_err().is_cancelled());

            self.multiaddr = None;
            self.receiver = None;
        }

        pub fn rpc_client(&self) -> Option<RpcClient> {
            self.service_rpc_config
                .as_ref()
                .map(|rpc| RpcClient::new(format!("http://{}", rpc.listen_addr)))
        }

        pub fn listener(&mut self) -> ServiceEventsListener {
            ServiceEventsListener {
                receiver: self.receiver.as_mut().expect("channel isn't created"),
            }
        }

        // TODO(playX18): Tests that actually use Event broadcast channel extensively
        pub async fn wait_for(&mut self, f: impl Fn(Event) -> bool) {
            self.listener()
                .wait_for(|e| Ok(f(e)))
                .await
                .expect("infallible; always ok")
        }
    }

    impl Drop for Node {
        fn drop(&mut self) {
            if let Some(handle) = &self.running_service_handle {
                handle.abort();
            }
        }
    }

    pub struct ServiceEventsListener<'a> {
        receiver: &'a mut Receiver<Event>,
    }

    impl ServiceEventsListener<'_> {
        pub async fn next_event(&mut self) -> Result<Event> {
            self.receiver.recv().await.map_err(Into::into)
        }

        pub async fn wait_for(&mut self, f: impl Fn(Event) -> Result<bool>) -> Result<()> {
            self.apply_until(|e| if f(e)? { Ok(Some(())) } else { Ok(None) })
                .await
        }

        pub async fn wait_for_block_processed(&mut self, block_hash: H256) {
            self.wait_for(|event| {
                Ok(matches!(
                    event,
                    Event::Compute(ComputeEvent::BlockProcessed(BlockProcessed { block_hash: b })) if b == block_hash
                ))
            }).await.unwrap();
        }

        pub async fn apply_until<R: Sized>(
            &mut self,
            f: impl Fn(Event) -> Result<Option<R>>,
        ) -> Result<R> {
            loop {
                let event = self.next_event().await?;
                if let Some(res) = f(event)? {
                    return Ok(res);
                }
            }
        }
    }

    #[derive(Clone)]
    pub struct WaitForUploadCode {
        listener: ObserverEventsListener,
        pub code_id: CodeId,
    }

    #[derive(Debug)]
    pub struct UploadCodeInfo {
        pub code_id: CodeId,
        // pub code: Vec<u8>,
        pub valid: bool,
    }

    impl WaitForUploadCode {
        pub async fn wait_for(mut self) -> Result<UploadCodeInfo> {
            log::info!("📗 Waiting for code upload, code_id {}", self.code_id);

            let mut valid_info = None;

            self.listener
                .apply_until_block_event(|event| match event {
                    BlockEvent::Router(RouterEvent::CodeGotValidated { code_id, valid })
                        if code_id == self.code_id =>
                    {
                        valid_info = Some(valid);
                        Ok(Some(()))
                    }
                    _ => Ok(None),
                })
                .await?;

            Ok(UploadCodeInfo {
                code_id: self.code_id,
                // code: code.expect("Code must be set"),
                valid: valid_info.expect("Valid must be set"),
            })
        }
    }

    #[derive(Clone)]
    pub struct WaitForProgramCreation {
        listener: ObserverEventsListener,
        pub program_id: ActorId,
    }

    #[derive(Debug)]
    pub struct ProgramCreationInfo {
        pub program_id: ActorId,
        pub code_id: CodeId,
    }

    impl WaitForProgramCreation {
        pub async fn wait_for(mut self) -> Result<ProgramCreationInfo> {
            log::info!("📗 Waiting for program {} creation", self.program_id);

            let mut code_id_info = None;
            self.listener
                .apply_until_block_event(|event| {
                    match event {
                        BlockEvent::Router(RouterEvent::ProgramCreated { actor_id, code_id })
                            if actor_id == self.program_id =>
                        {
                            code_id_info = Some(code_id);
                            return Ok(Some(()));
                        }

                        _ => {}
                    }
                    Ok(None)
                })
                .await?;

            let code_id = code_id_info.expect("Code ID must be set");
            Ok(ProgramCreationInfo {
                program_id: self.program_id,
                code_id,
            })
        }
    }

    #[derive(Clone)]
    pub struct WaitForReplyTo {
        listener: ObserverEventsListener,
        pub message_id: MessageId,
    }

    #[derive(Debug)]
    pub struct ReplyInfo {
        pub message_id: MessageId,
        pub program_id: ActorId,
        pub payload: Vec<u8>,
        pub code: ReplyCode,
        pub value: u128,
    }

    impl WaitForReplyTo {
        pub async fn wait_for(mut self) -> Result<ReplyInfo> {
            log::info!("📗 Waiting for reply to message {}", self.message_id);

            let mut info = None;

            self.listener
                .apply_until_block_event(|event| match event {
                    BlockEvent::Mirror {
                        actor_id,
                        event:
                            MirrorEvent::Reply {
                                reply_to,
                                payload,
                                reply_code,
                                value,
                            },
                    } if reply_to == self.message_id => {
                        info = Some(ReplyInfo {
                            message_id: reply_to,
                            program_id: actor_id,
                            payload,
                            code: reply_code,
                            value,
                        });
                        Ok(Some(()))
                    }
                    _ => Ok(None),
                })
                .await?;

            Ok(info.expect("Reply info must be set"))
        }
    }
}<|MERGE_RESOLUTION|>--- conflicted
+++ resolved
@@ -855,7 +855,6 @@
     assert_eq!(res.code, ReplyCode::Success(SuccessReplyReason::Manual));
 }
 
-#[ignore = "xz"]
 #[tokio::test(flavor = "multi_thread")]
 #[ntest::timeout(60_000)]
 async fn multiple_validators() {
@@ -893,6 +892,7 @@
         .wait_for()
         .await
         .unwrap();
+    log::info!("❤️ code uploaded: {}", res.code_id);
     // assert_eq!(res.code, demo_ping::WASM_BINARY);
     assert!(res.valid);
 
@@ -1292,16 +1292,12 @@
     use super::*;
     use crate::Event;
     use alloy::eips::BlockId;
-<<<<<<< HEAD
     use ethexe_blob_loader::BlobLoaderService;
-    use ethexe_common::SimpleBlockData;
-=======
     use ethexe_common::{
         db::OnChainStorage,
         ecdsa::{PrivateKey, PublicKey},
         Address, SimpleBlockData,
     };
->>>>>>> 354f8833
     use ethexe_consensus::{ConsensusService, SimpleConnectService, ValidatorService};
     use ethexe_network::{export::Multiaddr, NetworkConfig, NetworkEvent, NetworkService};
     use ethexe_observer::{ObserverEvent, ObserverService};
@@ -1456,13 +1452,7 @@
             let router_query = router.query();
             let router_address = router.address();
 
-<<<<<<< HEAD
-            let db = Database::from_one(&MemDb::default());
-=======
-            let blob_reader = MockBlobReader::new();
-
             let db = Database::memory();
->>>>>>> 354f8833
 
             let eth_cfg = EthereumConfig {
                 rpc: rpc_url.clone(),
@@ -1590,12 +1580,7 @@
                 fast_sync,
             } = config;
 
-<<<<<<< HEAD
-            let db = db.unwrap_or_else(|| Database::from_one(&MemDb::default()));
-            // let db = db.unwrap_or_else(|| self.db.clone());
-=======
             let db = db.unwrap_or_else(Database::memory);
->>>>>>> 354f8833
 
             let (network_address, network_bootstrap_address) = self
                 .bootstrap_network
