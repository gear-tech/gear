// This file is part of Gear.
//
// Copyright (C) 2025 Gear Technologies Inc.
// SPDX-License-Identifier: GPL-3.0-or-later WITH Classpath-exception-2.0
//
// This program is free software: you can redistribute it and/or modify
// it under the terms of the GNU General Public License as published by
// the Free Software Foundation, either version 3 of the License, or
// (at your option) any later version.
//
// This program is distributed in the hope that it will be useful,
// but WITHOUT ANY WARRANTY; without even the implied warranty of
// MERCHANTABILITY or FITNESS FOR A PARTICULAR PURPOSE. See the
// GNU General Public License for more details.
//
// You should have received a copy of the GNU General Public License
// along with this program. If not, see <https://www.gnu.org/licenses/>.

use crate::Service;
use alloy::{eips::BlockId, providers::Provider};
use anyhow::{Context, Result};
use ethexe_common::{
<<<<<<< HEAD
    Address, Announce, AnnounceHash, AnnouncesRequest, AnnouncesRequestUntil, BlockData,
    CodeAndIdUnchecked, Digest, ProgramStates, StateHashWithQueueSize,
=======
    Address, Announce, BlockData, CodeAndIdUnchecked, Digest, HashOf, ProgramStates,
    StateHashWithQueueSize,
>>>>>>> 8c4e323a
    db::{
        AnnounceStorageRO, BlockMetaStorageRO, CodesStorageRO, CodesStorageRW, FullAnnounceData,
        FullBlockData, HashStorageRO, OnChainStorageRO, OnChainStorageRW,
    },
    events::{BlockEvent, RouterEvent},
};
use ethexe_compute::ComputeService;
use ethexe_db::{
    Database,
    iterator::{
        DatabaseIteratorError, DatabaseIteratorStorage, DispatchStashNode, MailboxNode,
        MemoryPagesNode, MemoryPagesRegionNode, MessageQueueNode, ProgramStateNode,
        UserMailboxNode, WaitlistNode,
    },
    visitor::DatabaseVisitor,
};
use ethexe_ethereum::mirror::MirrorQuery;
use ethexe_network::{NetworkService, db_sync};
use ethexe_observer::ObserverService;
use ethexe_runtime_common::{
    ScheduleRestorer,
    state::{
        DispatchStash, Mailbox, MemoryPages, MemoryPagesRegion, MessageQueue, ProgramState,
        UserMailbox, Waitlist,
    },
};
use futures::StreamExt;
use gprimitives::{ActorId, CodeId, H256};
use parity_scale_codec::Decode;
use std::collections::{BTreeMap, BTreeSet, HashMap};

struct EventData {
    /// Latest committed since latest prepared block batch
    latest_committed_batch: Digest,
    /// Latest committed on the chain and not computed announce hash
    latest_committed_announce: HashOf<Announce>,
}

impl EventData {
    async fn get_block_data(
        observer: &mut ObserverService,
        db: &Database,
        block: H256,
    ) -> Result<BlockData> {
        if let (Some(header), Some(events)) = (db.block_header(block), db.block_events(block)) {
            Ok(BlockData {
                hash: block,
                header,
                events,
            })
        } else {
            let data = observer.load_block_data(block).await?;
            db.set_block_header(block, data.header);
            db.set_block_events(block, &data.events);
            Ok(data)
        }
    }

    /// Collects metadata regarding the latest committed batch, block, and the previous committed block
    /// for a given blockchain observer and database.
    async fn collect(
        observer: &mut ObserverService,
        db: &Database,
        highest_block: H256,
    ) -> Result<Option<Self>> {
        let mut latest_committed: Option<(Digest, Option<HashOf<Announce>>)> = None;

        let mut block = highest_block;
        'prepared: while !db.block_meta(block).prepared {
            let block_data = Self::get_block_data(observer, db, block).await?;

            // NOTE: logic relies on events in order as they are emitted on Ethereum
            for event in block_data.events.into_iter().rev() {
                match event {
                    BlockEvent::Router(RouterEvent::BatchCommitted { digest })
                        if latest_committed.is_none() =>
                    {
                        latest_committed = Some((digest, None));
                    }
                    BlockEvent::Router(RouterEvent::AnnouncesCommitted(head)) => {
                        let Some((_, latest_committed_head)) = latest_committed.as_mut() else {
                            anyhow::bail!(
                                "Inconsistent block events: head commitment before batch commitment"
                            );
                        };
                        assert!(
                            latest_committed_head.is_none(),
                            "The loop have to be broken after the first head commitment"
                        );
                        *latest_committed_head = Some(head);

                        break 'prepared;
                    }
                    _ => {}
                }
            }

            block = block_data.header.parent_hash;
        }

        let Some((latest_committed_batch, Some(latest_committed_announce))) = latest_committed
        else {
            return Ok(None);
        };

        Ok(Some(Self {
            latest_committed_batch,
            latest_committed_announce,
        }))
    }
}

async fn net_fetch(
    network: &mut NetworkService,
    request: db_sync::Request,
) -> Result<db_sync::Response> {
    let mut fut = network.db_sync_handle().request(request);
    loop {
        tokio::select! {
            _ = network.select_next_some() => {},
            res = &mut fut => {
                match res {
                    Ok(response) => break Ok(response),
                    Err((err, request)) => {
                        log::warn!("Request {:?} failed: {err}. Retrying...", request.id());
                        fut = network.db_sync_handle().retry(request);
                        continue;
                    }
                }
            }
        }
    }
}

/// Collects program code IDs for the latest committed block.
async fn collect_program_code_ids(
    observer: &mut ObserverService,
    network: &mut NetworkService,
    latest_committed_block: H256,
) -> Result<BTreeMap<ActorId, CodeId>> {
    let router_query = observer.router_query();
    let programs_count = router_query
        .programs_count_at(latest_committed_block)
        .await?;

    let response = net_fetch(
        network,
        db_sync::Request::program_ids(latest_committed_block, programs_count),
    )
    .await?;

    let program_code_ids = response.unwrap_program_ids();
    Ok(program_code_ids)
}

async fn collect_announce(
    network: &mut NetworkService,
    db: &Database,
    announce_hash: HashOf<Announce>,
) -> Result<Announce> {
    if let Some(announce) = db.announce(announce_hash) {
        return Ok(announce);
    }

    let db_sync::Response::Announces(response) = net_fetch(
        network,
        AnnouncesRequest {
            head: announce_hash,
            until: AnnouncesRequestUntil::ChainLen(1.try_into().unwrap()),
        }
        .into(),
    )
    .await?
    else {
        anyhow::bail!("Expected Announces response");
    };

    // Response is checked so we can just take the first announce
    let (_, mut announces) = response.into_parts();
    Ok(announces.remove(0))
}

/// Collects a set of valid code IDs that are not yet validated in the local database.
async fn collect_code_ids(
    observer: &mut ObserverService,
    network: &mut NetworkService,
    db: &Database,
    latest_committed_block: H256,
) -> Result<BTreeSet<CodeId>> {
    let router_query = observer.router_query();
    let codes_count = router_query
        .validated_codes_count_at(latest_committed_block)
        .await?;

    let response = net_fetch(
        network,
        db_sync::Request::valid_codes(latest_committed_block, codes_count),
    )
    .await?;

    let code_ids = response
        .unwrap_valid_codes()
        .into_iter()
        .filter(|&code_id| db.code_valid(code_id).is_none())
        .collect();

    Ok(code_ids)
}

/// Collects the program states for a given set of program IDs at a specified block height.
async fn collect_program_states(
    observer: &mut ObserverService,
    at: H256,
    program_code_ids: &BTreeMap<ActorId, CodeId>,
) -> Result<BTreeMap<ActorId, H256>> {
    let mut program_states = BTreeMap::new();
    let provider = observer.provider();

    for &actor_id in program_code_ids.keys() {
        let mirror = Address::try_from(actor_id).expect("invalid actor id");
        let mirror = MirrorQuery::new(provider.clone(), mirror);

        let state_hash = mirror.state_hash_at(at).await.with_context(|| {
            format!("Failed to get state hash for actor {actor_id} at block {at}",)
        })?;

        anyhow::ensure!(
            !state_hash.is_zero(),
            "State hash is zero for actor {actor_id} at block {at}"
        );

        program_states.insert(actor_id, state_hash);
    }

    Ok(program_states)
}

#[derive(Debug, Clone, Copy, Eq, PartialEq)]
enum RequestMetadata {
    ProgramState,
    MemoryPages,
    MemoryPagesRegion,
    MessageQueue,
    Waitlist,
    Mailbox,
    UserMailbox,
    DispatchStash,
    /// Any data we only insert into the database.
    Data,
}

impl RequestMetadata {
    fn is_data(self) -> bool {
        matches!(self, RequestMetadata::Data)
    }
}

#[derive(Debug)]
struct RequestManager {
    db: Database,

    /// Total completed requests
    total_completed_requests: u64,
    /// Total pending requests
    total_pending_requests: u64,

    /// Pending requests are either:
    /// * Skipped if they are `RequestMetadata::Data` and exist in the database
    /// * Completed if the database has keys
    /// * Converted into one network request
    pending_requests: HashMap<H256, RequestMetadata>,
    /// Completed requests
    responses: Vec<(RequestMetadata, Vec<u8>)>,
}

impl RequestManager {
    fn new(db: Database) -> Self {
        Self {
            db,
            total_completed_requests: 0,
            total_pending_requests: 0,
            pending_requests: HashMap::new(),
            responses: Vec::new(),
        }
    }

    fn add(&mut self, hash: H256, metadata: RequestMetadata) {
        debug_assert_ne!(
            hash,
            H256::zero(),
            "zero hash is cannot be requested from db or network"
        );

        let old_metadata = self.pending_requests.insert(hash, metadata);

        if let Some(old_metadata) = old_metadata {
            debug_assert_eq!(metadata, old_metadata);
        } else {
            self.total_pending_requests += 1;
        }
    }

    async fn request(
        &mut self,
        network: &mut NetworkService,
    ) -> Option<Vec<(RequestMetadata, Vec<u8>)>> {
        let pending_network_requests = self.handle_pending_requests();

        if !pending_network_requests.is_empty() {
            let request: BTreeSet<H256> = pending_network_requests.keys().copied().collect();
            let response = net_fetch(network, db_sync::Request::hashes(request))
                .await
                .expect("no external validation required");

            self.handle_response(pending_network_requests, response);
        }

        let continue_processing = !(self.pending_requests.is_empty() && self.responses.is_empty());
        if continue_processing {
            let responses: Vec<_> = self.responses.drain(..).collect();
            self.total_completed_requests += responses.len() as u64;
            Some(responses)
        } else {
            None
        }
    }

    fn handle_pending_requests(&mut self) -> HashMap<H256, RequestMetadata> {
        let mut pending_requests = HashMap::new();
        for (hash, metadata) in self.pending_requests.drain() {
            if metadata.is_data() && self.db.contains_hash(hash) {
                self.total_completed_requests += 1;
                continue;
            }

            if let Some(data) = self.db.read_by_hash(hash) {
                self.responses.push((metadata, data));
                continue;
            }

            pending_requests.insert(hash, metadata);
        }

        pending_requests
    }

    fn handle_response(
        &mut self,
        mut pending_network_requests: HashMap<H256, RequestMetadata>,
        response: db_sync::Response,
    ) {
        let data = response.unwrap_hashes();
        for (hash, data) in data {
            let metadata = pending_network_requests
                .remove(&hash)
                .expect("unknown pending request");

            let db_hash = self.db.write_hash(&data);
            debug_assert_eq!(hash, db_hash);

            self.responses.push((metadata, data));
        }

        debug_assert_eq!(
            pending_network_requests,
            HashMap::new(),
            "network service guarantees it gathers all hashes"
        );
    }

    /// (total completed request, total pending requests)
    fn stats(&self) -> (u64, u64) {
        let completed = self.total_completed_requests;
        let pending = self.total_pending_requests;
        debug_assert!(completed <= pending, "{completed} <= {pending}");
        (completed, pending)
    }
}

impl DatabaseVisitor for RequestManager {
    fn db(&self) -> &dyn DatabaseIteratorStorage {
        &self.db
    }

    fn clone_boxed_db(&self) -> Box<dyn DatabaseIteratorStorage> {
        Box::new(self.db.clone())
    }

    fn on_db_error(&mut self, error: DatabaseIteratorError) {
        let (hash, metadata) = match error {
            DatabaseIteratorError::NoMemoryPages(hash) => {
                (hash.hash(), RequestMetadata::MemoryPages)
            }
            DatabaseIteratorError::NoMemoryPagesRegion(hash) => {
                (hash.hash(), RequestMetadata::MemoryPagesRegion)
            }
            DatabaseIteratorError::NoPageData(hash) => (hash.hash(), RequestMetadata::Data),
            DatabaseIteratorError::NoMessageQueue(hash) => {
                (hash.hash(), RequestMetadata::MessageQueue)
            }
            DatabaseIteratorError::NoWaitlist(hash) => (hash.hash(), RequestMetadata::Waitlist),
            DatabaseIteratorError::NoDispatchStash(hash) => {
                (hash.hash(), RequestMetadata::DispatchStash)
            }
            DatabaseIteratorError::NoMailbox(hash) => (hash.hash(), RequestMetadata::Mailbox),
            DatabaseIteratorError::NoUserMailbox(hash) => {
                (hash.hash(), RequestMetadata::UserMailbox)
            }
            DatabaseIteratorError::NoAllocations(hash) => (hash.hash(), RequestMetadata::Data),
            DatabaseIteratorError::NoProgramState(hash) => (hash, RequestMetadata::ProgramState),
            DatabaseIteratorError::NoPayload(hash) => (hash.hash(), RequestMetadata::Data),
            DatabaseIteratorError::NoBlockHeader(_)
            | DatabaseIteratorError::NoBlockEvents(_)
            | DatabaseIteratorError::NoAnnounceProgramStates(_)
            | DatabaseIteratorError::NoAnnounceSchedule(_)
            | DatabaseIteratorError::NoAnnounceOutcome(_)
            | DatabaseIteratorError::NoBlockCodesQueue(_)
            | DatabaseIteratorError::NoProgramCodeId(_)
            | DatabaseIteratorError::NoCodeValid(_)
            | DatabaseIteratorError::NoOriginalCode(_)
            | DatabaseIteratorError::NoInstrumentedCode(_)
            | DatabaseIteratorError::NoCodeMetadata(_)
            | DatabaseIteratorError::NoBlockAnnounces(_)
            | DatabaseIteratorError::NoAnnounce(_) => {
                unreachable!("{error:?}")
            }
        };
        self.add(hash, metadata);
    }
}

impl Drop for RequestManager {
    fn drop(&mut self) {
        #[cfg(debug_assertions)]
        {
            let Self {
                db: _,
                total_completed_requests,
                total_pending_requests,
                pending_requests,
                responses,
            } = self;
            assert_eq!(total_completed_requests, total_pending_requests);
            assert_eq!(*pending_requests, HashMap::new());
            assert_eq!(*responses, Vec::new());
        }
    }
}

/// Synchronize program states and related data from the network.
///
/// This asynchronous function fetches data from the network based on program
/// state hashes and associated metadata using a request-manager mechanism. It also enriches
/// the program states with cached queue sizes.
async fn sync_from_network(
    network: &mut NetworkService,
    db: &Database,
    code_ids: &BTreeSet<CodeId>,
    program_states: BTreeMap<ActorId, H256>,
) -> ProgramStates {
    let mut restored_cached_queue_sizes = BTreeMap::new();

    let mut manager = RequestManager::new(db.clone());

    for &state in program_states.values() {
        manager.add(state, RequestMetadata::ProgramState);
    }

    for &code_id in code_ids {
        manager.add(code_id.into(), RequestMetadata::Data);
    }

    loop {
        let (completed, pending) = manager.stats();
        log::info!("[{completed:>05} / {pending:>05}] Getting network data");

        let Some(responses) = manager.request(network).await else {
            break;
        };

        for (metadata, data) in responses {
            match metadata {
                RequestMetadata::ProgramState => {
                    let state: ProgramState =
                        Decode::decode(&mut &data[..]).expect("`db-sync` must validate data");
                    // Save restored cached queue sizes
                    let program_state_hash = ethexe_db::hash(&data);
                    restored_cached_queue_sizes.insert(
                        program_state_hash,
                        (
                            state.canonical_queue.cached_queue_size,
                            state.injected_queue.cached_queue_size,
                        ),
                    );

                    ethexe_db::visitor::walk(
                        &mut manager,
                        ProgramStateNode {
                            program_state: state,
                        },
                    );
                }
                RequestMetadata::MemoryPages => {
                    let memory_pages: MemoryPages =
                        Decode::decode(&mut &data[..]).expect("`db-sync` must validate data");
                    ethexe_db::visitor::walk(&mut manager, MemoryPagesNode { memory_pages });
                }
                RequestMetadata::MemoryPagesRegion => {
                    let memory_pages_region: MemoryPagesRegion =
                        Decode::decode(&mut &data[..]).expect("`db-sync` must validate data");
                    ethexe_db::visitor::walk(
                        &mut manager,
                        MemoryPagesRegionNode {
                            memory_pages_region,
                        },
                    );
                }
                RequestMetadata::MessageQueue => {
                    let message_queue: MessageQueue =
                        Decode::decode(&mut &data[..]).expect("`db-sync` must validate data");
                    ethexe_db::visitor::walk(&mut manager, MessageQueueNode { message_queue });
                }
                RequestMetadata::Waitlist => {
                    let waitlist: Waitlist =
                        Decode::decode(&mut &data[..]).expect("`db-sync` must validate data");
                    ethexe_db::visitor::walk(&mut manager, WaitlistNode { waitlist });
                }
                RequestMetadata::Mailbox => {
                    let mailbox: Mailbox =
                        Decode::decode(&mut &data[..]).expect("`db-sync` must validate data");
                    ethexe_db::visitor::walk(&mut manager, MailboxNode { mailbox });
                }
                RequestMetadata::UserMailbox => {
                    let user_mailbox: UserMailbox =
                        Decode::decode(&mut &data[..]).expect("`db-sync` must validate data");
                    ethexe_db::visitor::walk(&mut manager, UserMailboxNode { user_mailbox });
                }
                RequestMetadata::DispatchStash => {
                    let dispatch_stash: DispatchStash =
                        Decode::decode(&mut &data[..]).expect("`db-sync` must validate data");
                    ethexe_db::visitor::walk(&mut manager, DispatchStashNode { dispatch_stash });
                }
                RequestMetadata::Data => continue,
            }
        }
    }

    log::info!("Network data getting is done");

    // Enrich program states with cached queue size
    program_states
        .into_iter()
        .map(|(program_id, hash)| {
            let (canonical_queue_size, injected_queue_size) = *restored_cached_queue_sizes
                .get(&hash)
                .expect("program state cached queue size must be restored");
            (
                program_id,
                StateHashWithQueueSize {
                    hash,
                    canonical_queue_size,
                    injected_queue_size,
                },
            )
        })
        .collect()
}

/// Instruments a set of codes by delegating their processing to the `ComputeService`.
async fn instrument_codes(
    compute: &mut ComputeService,
    db: &Database,
    mut code_ids: BTreeSet<CodeId>,
) -> Result<()> {
    if code_ids.is_empty() {
        log::info!("No codes to instrument. Skipping...");
        return Ok(());
    }

    log::info!("Instrument {} codes", code_ids.len());

    for &code_id in &code_ids {
        let original_code = db
            .original_code(code_id)
            .expect("`sync_from_network` must fulfill database");
        compute.process_code(CodeAndIdUnchecked {
            code_id,
            code: original_code,
        });
    }

    while let Some(event) = compute.next().await {
        let id = event?.unwrap_code_processed();
        code_ids.remove(&id);
        if code_ids.is_empty() {
            break;
        }
    }

    log::info!("Codes instrumentation done");
    Ok(())
}

pub(crate) async fn sync(service: &mut Service) -> Result<()> {
    let Service {
        observer,
        compute,
        network,
        db,
        #[cfg(test)]
        sender,
        ..
    } = service;
    let Some(network) = network else {
        log::warn!("Network service is disabled. Skipping fast synchronization...");
        return Ok(());
    };

    log::info!("Fast synchronization is in progress...");

    let finalized_block = observer
        .provider()
        // we get finalized block to avoid block reorganization
        // because we restore the database only for the latest block of a chain,
        // and thus the reorganization can lead us to an empty block
        .get_block(BlockId::finalized())
        .await
        .context("failed to get latest block")?
        .expect("latest block always exist");
    let finalized_block = H256(finalized_block.header.hash.0);

    let Some(EventData {
        latest_committed_batch,
        latest_committed_announce: announce_hash,
    }) = EventData::collect(observer, db, finalized_block).await?
    else {
        log::warn!("No any committed block found. Skipping fast synchronization...");
        return Ok(());
    };

    let announce = collect_announce(network, db, announce_hash).await?;
    if db.block_meta(announce.block_hash).prepared {
        todo!(
            "#4810 support case when committed announce block is prepared: block successors could be prepared too"
        );
    }

    let BlockData {
        hash: block_hash,
        header,
        events,
    } = EventData::get_block_data(observer, db, announce.block_hash).await?;

    let code_ids = collect_code_ids(observer, network, db, announce.block_hash).await?;
    let program_code_ids = collect_program_code_ids(observer, network, announce.block_hash).await?;
    // we fetch program states from the finalized block
    // because actual states are at the same block as we acquired the latest committed block
    let program_states =
        collect_program_states(observer, finalized_block, &program_code_ids).await?;

    let program_states = sync_from_network(network, db, &code_ids, program_states).await;

    instrument_codes(compute, db, code_ids).await?;

    let schedule = ScheduleRestorer::from_storage(db, &program_states, header.height)?.restore();

    for (program_id, code_id) in program_code_ids {
        db.set_program_code_id(program_id, code_id);
    }

    let validators = observer.router_query().validators_at(block_hash).await?;

    ethexe_common::setup_start_block_in_db(
        db,
        block_hash,
        FullBlockData {
            header,
            events,
            validators,
            // NOTE: there is no invariant that fast sync should recover codes queue
            codes_queue: Default::default(),
            announces: [announce_hash].into(),
            // TODO #4812: using `latest_committed_batch` here is not correct,
            // because `latest_committed_batch` is latest for finalized block, not for `block_hash`.
            last_committed_batch: latest_committed_batch,
            // TODO #4812: using `latest_committed_announce` here is not correct,
            // because `announce_hash` is created for `block_hash`, not committed.
            last_committed_announce: announce_hash,
        },
        FullAnnounceData {
            announce,
            program_states,
            // NOTE: it's ok to set empty outcome here, because it will never be used,
            // since block is finalized and announce is committed
            outcome: Default::default(),
            schedule: schedule.clone(),
        },
    );

    log::info!(
        "Fast synchronization done: synced to {block_hash:?}, height {:?}",
        header.height
    );

    #[cfg(test)]
    sender
        .send(crate::tests::utils::TestingEvent::FastSyncDone(block_hash))
        .expect("failed to broadcast fast sync done event");

    Ok(())
}<|MERGE_RESOLUTION|>--- conflicted
+++ resolved
@@ -20,13 +20,8 @@
 use alloy::{eips::BlockId, providers::Provider};
 use anyhow::{Context, Result};
 use ethexe_common::{
-<<<<<<< HEAD
-    Address, Announce, AnnounceHash, AnnouncesRequest, AnnouncesRequestUntil, BlockData,
-    CodeAndIdUnchecked, Digest, ProgramStates, StateHashWithQueueSize,
-=======
-    Address, Announce, BlockData, CodeAndIdUnchecked, Digest, HashOf, ProgramStates,
-    StateHashWithQueueSize,
->>>>>>> 8c4e323a
+    Address, Announce, AnnouncesRequest, AnnouncesRequestUntil, BlockData, CodeAndIdUnchecked,
+    Digest, HashOf, ProgramStates, StateHashWithQueueSize,
     db::{
         AnnounceStorageRO, BlockMetaStorageRO, CodesStorageRO, CodesStorageRW, FullAnnounceData,
         FullBlockData, HashStorageRO, OnChainStorageRO, OnChainStorageRW,
