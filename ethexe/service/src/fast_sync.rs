--- conflicted
+++ resolved
@@ -18,7 +18,7 @@
 
 use crate::Service;
 use alloy::{eips::BlockId, providers::Provider};
-use anyhow::{Context, Result, anyhow};
+use anyhow::{Context, Result};
 use ethexe_common::{
     Address, Announce, AnnounceHash, BlockData, CodeAndIdUnchecked, Digest, ProgramStates,
     StateHashWithQueueSize,
@@ -677,54 +677,8 @@
         db.set_program_code_id(program_id, code_id);
     }
 
-<<<<<<< HEAD
-    // TODO #4563: this is a temporary solution.
-    // from `pre_process_genesis_for_db`
-    {
-        db.set_block_header(latest_committed_block, latest_block_header);
-        db.set_block_events(latest_committed_block, &latest_block_events);
-
-        db.set_latest_synced_block_height(latest_block_header.height);
-        db.mutate_block_meta(latest_committed_block, |meta| {
-            meta.synced = true;
-            meta.prepared = true;
-            meta.computed = true;
-            meta.last_committed_batch = Some(latest_committed_batch);
-            meta.last_committed_head = Some(latest_committed_block);
-        });
-
-        // NOTE: there is no invariant that fast sync should recover queues
-        db.set_block_codes_queue(latest_committed_block, Default::default());
-        db.set_block_program_states(latest_committed_block, program_states);
-        db.set_block_schedule(latest_committed_block, schedule);
-        unsafe {
-            db.set_non_empty_block_outcome(latest_committed_block);
-        }
-
-        db.set_latest_computed_block(latest_committed_block, latest_block_header);
-
-        let router_query = observer.router_query();
-
-        let genesis_block = router_query.genesis_block_hash().await?;
-
-        let genesis_header = observer
-            .provider()
-            .get_block_by_hash(genesis_block.0.into())
-            .await?
-            .ok_or(anyhow!("Genesis block not found in rpc"))?;
-        let router_timelines = router_query.timelines().await?;
-        let timelines = ethexe_common::GearExeTimelines {
-            genesis_ts: genesis_header.header.timestamp,
-            era: router_timelines.era,
-            election: router_timelines.election,
-        };
-
-        db.set_gear_exe_timelines(timelines);
-    }
-=======
-    let validators = NonEmpty::from_vec(observer.router_query().validators_at(block_hash).await?)
-        .ok_or(anyhow!("validator set is empty"))?;
->>>>>>> b819e390
+    // let validators = NonEmpty::from_vec(observer.router_query().validators_at(block_hash).await?)
+    //     .ok_or(anyhow!("validator set is empty"))?;
 
     ethexe_common::setup_start_block_in_db(
         db,
@@ -732,7 +686,7 @@
         FullBlockData {
             header,
             events,
-            validators,
+            // validators,
             // NOTE: there is no invariant that fast sync should recover codes queue
             codes_queue: Default::default(),
             announces: [announce_hash].into(),
