--- conflicted
+++ resolved
@@ -20,19 +20,11 @@
 use alloy::{eips::BlockId, providers::Provider};
 use anyhow::{Context, Result, anyhow};
 use ethexe_common::{
-<<<<<<< HEAD
-    Address, BlockData, BlockHeader, CodeAndIdUnchecked, Digest, ProgramStates,
-    StateHashWithQueueSize,
-    db::{
-        BlockMetaStorageRead, BlockMetaStorageWrite, CodesStorageRead, CodesStorageWrite,
-        OnChainStorageWrite,
-=======
-    Address, Announce, AnnounceHash, BlockData, CodeAndIdUnchecked, Digest, ProgramStates,
+    Address, Announce, AnnounceHash, BlockData, BlockHeader, CodeAndIdUnchecked, Digest, ProgramStates,
     StateHashWithQueueSize,
     db::{
         AnnounceStorageRead, BlockMetaStorageRead, CodesStorageRead, CodesStorageWrite,
         FullAnnounceData, FullBlockData, HashStorageRead, OnChainStorageRead, OnChainStorageWrite,
->>>>>>> 0a78f9ac
     },
     events::{BlockEvent, RouterEvent},
     tx_pool::OffchainTransaction,
@@ -81,13 +73,8 @@
         let mut latest_committed: Option<(Digest, Option<AnnounceHash>)> = None;
 
         let mut block = highest_block;
-<<<<<<< HEAD
-        'computed: while !db.block_meta(block).computed {
+        'prepared: while !db.block_meta(block).prepared {
             let block_data = block_loader.load(block, None).await?;
-=======
-        'prepared: while !db.block_meta(block).prepared {
-            let block_data = Self::get_block_data(observer, db, block).await?;
->>>>>>> 0a78f9ac
 
             // NOTE: logic relies on events in order as they are emitted on Ethereum
             for event in block_data.events.into_iter().rev() {
@@ -123,11 +110,6 @@
             return Ok(None);
         };
 
-<<<<<<< HEAD
-        let latest_committed_block_data = block_loader.load(latest_committed_block, None).await?;
-
-=======
->>>>>>> 0a78f9ac
         Ok(Some(Self {
             latest_committed_batch,
             latest_committed_announce,
@@ -666,18 +648,8 @@
 
     let Some(EventData {
         latest_committed_batch,
-<<<<<<< HEAD
-        latest_committed_block:
-            BlockData {
-                hash: latest_committed_block,
-                header: latest_block_header,
-                events: latest_block_events,
-            },
+        latest_committed_announce: announce_hash,
     }) = EventData::collect(&block_loader, db, finalized_block).await?
-=======
-        latest_committed_announce: announce_hash,
-    }) = EventData::collect(observer, db, finalized_block).await?
->>>>>>> 0a78f9ac
     else {
         log::warn!("No any committed block found. Skipping fast synchronization...");
         return Ok(());
