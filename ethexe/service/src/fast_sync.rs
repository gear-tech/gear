--- conflicted
+++ resolved
@@ -18,12 +18,7 @@
 
 use crate::Service;
 use alloy::{eips::BlockId, providers::Provider};
-<<<<<<< HEAD
 use anyhow::{Context, Result};
-=======
-use anyhow::{anyhow, Context, Result};
-use ethexe_blob_loader::{BlobData, BlobLoaderEvent, BlobLoaderService};
->>>>>>> 0fa5eee4
 use ethexe_common::{
     db::{BlockMetaStorage, CodesStorage, OnChainStorage},
     events::{BlockEvent, RouterEvent},
@@ -375,37 +370,6 @@
     }
 }
 
-<<<<<<< HEAD
-=======
-async fn sync_finalized_head(observer: &mut ObserverService) -> Result<H256> {
-    let highest_block = observer
-        .provider()
-        // we get finalized block to avoid block reorganization
-        // because we restore the database only for the latest block of a chain,
-        // and thus the reorganization can lead us to an empty block
-        .get_block(BlockId::finalized())
-        .await
-        .context("failed to get latest block")?
-        .expect("latest block always exist");
-    let highest_block = H256(highest_block.header.hash.0);
-
-    log::info!("Syncing chain head {highest_block}");
-    observer.force_sync_block(highest_block).await?;
-
-    while let Some(event) = observer.next().await {
-        match event? {
-            ObserverEvent::Block(_) => {}
-            ObserverEvent::BlockSynced(synced_block) => {
-                debug_assert_eq!(highest_block, synced_block.block_hash);
-                break;
-            }
-        }
-    }
-
-    Ok(highest_block)
-}
-
->>>>>>> 0fa5eee4
 async fn sync_from_network(
     network: &mut NetworkService,
     db: &Database,
@@ -556,15 +520,10 @@
     log::info!("Network data getting is done");
 }
 
-async fn prepare_codes(
+async fn instrument_codes(
     compute: &mut ComputeService,
-<<<<<<< HEAD
+    db: &Database,
     mut code_ids: BTreeSet<CodeId>,
-=======
-    blobs_loader: &mut Box<dyn BlobLoaderService>,
-    synced_block: H256,
-    mut code_ids: HashSet<CodeId>,
->>>>>>> 0fa5eee4
 ) -> Result<()> {
     /// codes we instrument had already been processed by gear.exe,
     /// so generated code commitments are never going to be submitted,
@@ -576,46 +535,13 @@
         return Ok(());
     }
 
-    compute.prepare_block(synced_block);
-    match compute.next().await {
-        Some(Ok(ComputeEvent::RequestLoadCodes(codes))) => blobs_loader.load_codes(codes, None)?,
-        Some(Ok(event)) => {
-            return Err(anyhow!(
-                "expect codes to load, but got another event: {event:?}"
-            ))
-        }
-        Some(Err(e)) => return Err(anyhow!("expect codes to load, but got err: {e:?}")),
-        None => return Err(anyhow!("expect codes to load, but got None")),
-    };
-
     log::info!("Instrument {} codes", code_ids.len());
 
-<<<<<<< HEAD
     for &code_id in &code_ids {
         let original_code = db
             .original_code(code_id)
             .expect("`sync_from_network` must fulfill database");
-        compute.receive_code(code_id, TIMESTAMP, original_code);
-=======
-    let mut wait_load_codes = code_ids.clone();
-    while !wait_load_codes.is_empty() {
-        match blobs_loader.next().await {
-            Some(Ok(BlobLoaderEvent::BlobLoaded(BlobData {
-                code_id,
-                timestamp,
-                code,
-            }))) => {
-                wait_load_codes.remove(&code_id);
-                compute.process_code(code_id, timestamp, code);
-            }
-            Some(Err(e)) => {
-                return Err(anyhow!("expect BlobLoaded, but got err: {e:?}"));
-            }
-            None => {
-                return Err(anyhow!("expect BlobLoaded, but got None"));
-            }
-        }
->>>>>>> 0fa5eee4
+        compute.process_code(code_id, TIMESTAMP, original_code);
     }
 
     while let Some(event) = compute.next().await {
@@ -635,7 +561,6 @@
 pub(crate) async fn sync(service: &mut Service) -> Result<()> {
     let Service {
         observer,
-        blob_loader,
         compute,
         network,
         db,
@@ -675,7 +600,6 @@
         return Ok(());
     };
 
-<<<<<<< HEAD
     let code_ids = collect_code_ids(observer, network, latest_committed_block).await?;
     let program_code_ids =
         collect_program_code_ids(observer, network, latest_committed_block).await?;
@@ -683,19 +607,10 @@
     // because actual states are at the same block as we acquired the latest committed block
     let program_states =
         collect_program_states(observer, finalized_block, &program_code_ids).await?;
-=======
-    prepare_codes(
-        compute,
-        blob_loader,
-        finalized_block,
-        needs_instrumentation_codes,
-    )
-    .await?;
->>>>>>> 0fa5eee4
 
     sync_from_network(network, db, &code_ids, &program_states).await;
 
-    instrument_codes(db, compute, code_ids).await?;
+    instrument_codes(compute, db, code_ids).await?;
 
     let schedule =
         ScheduleRestorer::from_storage(db, &program_states, latest_block_header.height)?.restore();
@@ -735,11 +650,7 @@
 
     #[cfg(test)]
     sender
-<<<<<<< HEAD
-        .send(crate::tests::utils::TestableEvent::FastSyncDone(
-=======
         .send(crate::tests::utils::TestingEvent::FastSyncDone(
->>>>>>> 0fa5eee4
             latest_committed_block,
         ))
         .expect("failed to broadcast fast sync done event");
