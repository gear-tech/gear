--- conflicted
+++ resolved
@@ -23,19 +23,11 @@
     Address, Announce, BlockData, CodeAndIdUnchecked, Digest, HashOf, ProgramStates,
     StateHashWithQueueSize,
     db::{
-<<<<<<< HEAD
-        AnnounceStorageRead, BlockMetaStorageRead, CodesStorageRead, CodesStorageWrite,
-        FullAnnounceData, FullBlockData, HashStorageRead, OnChainStorageWrite,
-    },
-    events::{BlockEvent, RouterEvent},
-    tx_pool::OffchainTransaction,
-=======
         AnnounceStorageRO, BlockMetaStorageRO, CodesStorageRO, CodesStorageRW, FullAnnounceData,
         FullBlockData, HashStorageRO, OnChainStorageRO, OnChainStorageRW,
     },
     events::{BlockEvent, RouterEvent},
     network::{AnnouncesRequest, AnnouncesRequestUntil},
->>>>>>> 85aca2e5
 };
 use ethexe_compute::ComputeService;
 use ethexe_db::{
