// This file is part of Gear.
//
// Copyright (C) 2025 Gear Technologies Inc.
// SPDX-License-Identifier: GPL-3.0-or-later WITH Classpath-exception-2.0
//
// This program is free software: you can redistribute it and/or modify
// it under the terms of the GNU General Public License as published by
// the Free Software Foundation, either version 3 of the License, or
// (at your option) any later version.
//
// This program is distributed in the hope that it will be useful,
// but WITHOUT ANY WARRANTY; without even the implied warranty of
// MERCHANTABILITY or FITNESS FOR A PARTICULAR PURPOSE. See the
// GNU General Public License for more details.
//
// You should have received a copy of the GNU General Public License
// along with this program. If not, see <https://www.gnu.org/licenses/>.

use crate::Service;
use alloy::{eips::BlockId, providers::Provider};
use anyhow::{Context, Result};
use ethexe_common::{
<<<<<<< HEAD
    db::{BlockMetaStorage, CodesStorage, OnChainStorage},
    events::{BlockEvent, RouterEvent},
    gear::CodeCommitment,
    Address, BlockData,
=======
    db::{
        BlockMetaStorageRead, BlockMetaStorageWrite, CodesStorageRead, CodesStorageWrite,
        OnChainStorageRead,
    },
    events::{BlockEvent, MirrorEvent, RouterEvent},
    ProgramStates, StateHashWithQueueSize,
>>>>>>> eaf059e8
};
use ethexe_compute::{ComputeEvent, ComputeService};
use ethexe_db::Database;
use ethexe_ethereum::mirror::MirrorQuery;
use ethexe_network::{db_sync, NetworkEvent, NetworkService};
use ethexe_observer::ObserverService;
use ethexe_runtime_common::{
    state::{
        ActiveProgram, DispatchStash, Expiring, Mailbox, MaybeHashOf, MemoryPages,
        MemoryPagesRegion, MessageQueue, PayloadLookup, Program, ProgramState, UserMailbox,
        Waitlist,
    },
    ScheduleRestorer,
};
use futures::StreamExt;
use gprimitives::{ActorId, CodeId, H256};
use parity_scale_codec::Decode;
use std::collections::{BTreeMap, BTreeSet, HashMap};

struct EventData {
    /// Latest committed on the chain and not computed local block
    latest_committed_block: BlockData,
    /// Previous committed block
    previous_committed_block: Option<H256>,
}

impl EventData {
    async fn get_block_data(
        observer: &mut ObserverService,
        db: &Database,
        block: H256,
    ) -> Result<BlockData> {
        if let (Some(header), Some(events)) = (db.block_header(block), db.block_events(block)) {
            Ok(BlockData {
                hash: block,
                header,
                events,
            })
        } else {
            let data = observer.load_block_data(block).await?;
            db.set_block_header(block, data.header.clone());
            db.set_block_events(block, &data.events);
            Ok(data)
        }
    }

    async fn collect(
        observer: &mut ObserverService,
        db: &Database,
        highest_block: H256,
    ) -> Result<Option<Self>> {
        let mut previous_committed_block = None;
        let mut latest_committed_block = None;

        let mut block = highest_block;
        'computed: while !db.block_computed(block) {
            let block_data = Self::get_block_data(observer, db, block).await?;

            // NOTE: logic relies on events in order as they are emitted on Ethereum
            for event in block_data.events.into_iter().rev() {
                if latest_committed_block.is_none() {
                    if let BlockEvent::Router(RouterEvent::BlockCommitted { hash }) = event {
                        latest_committed_block = Some(hash);
                    }
                    // we don't collect any further info until the latest committed block is known
                    continue;
                }

                if let BlockEvent::Router(RouterEvent::BlockCommitted { hash }) = event {
                    previous_committed_block = Some(hash);
                    // we don't want event data of the previous committed block
                    break 'computed;
                }
            }

<<<<<<< HEAD
            let parent = block_data.header.parent_hash;
=======
            let header = db
                .block_header(block)
                .ok_or_else(|| anyhow!("header not found for synced block {block}"))?;
            let parent = header.parent_hash;
>>>>>>> eaf059e8
            block = parent;
        }

        let Some(latest_committed_block) = latest_committed_block else {
            return Ok(None);
        };

<<<<<<< HEAD
        let latest_committed_block =
            Self::get_block_data(observer, db, latest_committed_block).await?;
=======
        // recover data we haven't seen in events by the latest computed block
        // NOTE: we use `block` instead of `db.latest_computed_block()` so
        // possible reorganization have no effect
        let computed_program_states: BTreeMap<_, _> = db
            .block_program_states(block)
            .context("program states of latest computed block not found")?
            .into_iter()
            .map(|(program_id, state)| (program_id, state.hash))
            .collect();

        for (program_id, state) in computed_program_states {
            program_states.entry(program_id).or_insert(state);
        }
>>>>>>> eaf059e8

        if let Some(previous_committed_block) = previous_committed_block {
<<<<<<< HEAD
            let previous_committed_block =
                Self::get_block_data(observer, db, previous_committed_block).await?;
            debug_assert!(
                previous_committed_block.header.height < latest_committed_block.header.height
            );
=======
            let latest_block_header = db
                .block_header(latest_committed_block)
                .expect("observer must fulfill database");
            let previous_block_header = db
                .block_header(previous_committed_block)
                .expect("observer must fulfill database");
            assert!(previous_block_header.height < latest_block_header.height);
>>>>>>> eaf059e8
        }

        Ok(Some(Self {
            latest_committed_block,
            previous_committed_block,
        }))
    }
}

async fn net_fetch(
    network: &mut NetworkService,
    request: db_sync::Request,
) -> Result<db_sync::Response> {
    let request_id = network.db_sync().request(request);
    loop {
        let event = network
            .next()
            .await
            .expect("network service stream is infinite");

        if let NetworkEvent::DbResponse {
            request_id: rid,
            result,
        } = event
        {
            debug_assert_eq!(rid, request_id, "unknown request id");
            match result {
                Ok(response) => break Ok(response),
                Err((request, err)) => {
                    log::warn!("Request {:?} failed: {err}. Retrying...", request.id());
                    network.db_sync().retry(request);
                    continue;
                }
            }
        }
    }
}

async fn collect_program_code_ids(
    observer: &mut ObserverService,
    network: &mut NetworkService,
    latest_committed_block: H256,
) -> Result<BTreeMap<ActorId, CodeId>> {
    let router_query = observer.router_query();
    let programs_count = router_query
        .programs_count_at(latest_committed_block)
        .await?;

    let response = net_fetch(
        network,
        db_sync::Request::program_ids(latest_committed_block, programs_count),
    )
    .await?;

    let program_code_ids = response.unwrap_program_ids();
    Ok(program_code_ids)
}

async fn collect_code_ids(
    observer: &mut ObserverService,
    network: &mut NetworkService,
    latest_committed_block: H256,
) -> Result<BTreeSet<CodeId>> {
    let router_query = observer.router_query();
    let codes_count = router_query
        .validated_codes_count_at(latest_committed_block)
        .await?;

    let response = net_fetch(
        network,
        db_sync::Request::valid_codes(latest_committed_block, codes_count),
    )
    .await?;

    let code_ids = response.unwrap_valid_codes();
    Ok(code_ids)
}

async fn collect_program_states(
    observer: &mut ObserverService,
    at: H256,
    program_code_ids: &BTreeMap<ActorId, CodeId>,
) -> Result<BTreeMap<ActorId, H256>> {
    let mut program_states = BTreeMap::new();
    let provider = observer.provider();

    for &actor_id in program_code_ids.keys() {
        let mirror = Address::try_from(actor_id).expect("invalid actor id");
        let mirror = MirrorQuery::new(provider.clone(), mirror);

        let state_hash = mirror.state_hash_at(at).await.with_context(|| {
            format!("Failed to get state hash for actor {actor_id} at block {at}",)
        })?;

        anyhow::ensure!(
            !state_hash.is_zero(),
            "State hash is zero for actor {actor_id} at block {at}"
        );

        program_states.insert(actor_id, state_hash);
    }

    Ok(program_states)
}

#[derive(Debug, Clone, Copy, Eq, PartialEq)]
enum RequestMetadata {
    ProgramState,
    MemoryPages,
    MemoryPagesRegion,
    MessageQueue,
    Waitlist,
    Mailbox,
    UserMailbox,
    DispatchStash,
    /// Any data we only insert into the database.
    Data,
}

impl RequestMetadata {
    fn is_data(self) -> bool {
        matches!(self, RequestMetadata::Data)
    }
}

#[derive(Debug, Default)]
struct RequestManager {
    /// Total completed requests
    total_completed_requests: u64,
    /// Total pending requests
    total_pending_requests: u64,

    /// Pending requests are either:
    /// * Skipped if they are `RequestMetadata::Data` and exist in the database
    /// * Completed if the database has keys
    /// * Converted into one network request
    pending_requests: HashMap<H256, RequestMetadata>,
    /// Completed requests
    responses: Vec<(RequestMetadata, Vec<u8>)>,
}

impl RequestManager {
    fn add(&mut self, hash: H256, metadata: RequestMetadata) {
        debug_assert_ne!(
            hash,
            H256::zero(),
            "zero hash is cannot be requested from db or network"
        );

        let old_metadata = self.pending_requests.insert(hash, metadata);

        if let Some(old_metadata) = old_metadata {
            debug_assert_eq!(metadata, old_metadata);
        } else {
            self.total_pending_requests += 1;
        }
    }

    async fn request(
        &mut self,
        network: &mut NetworkService,
        db: &Database,
    ) -> Option<Vec<(RequestMetadata, Vec<u8>)>> {
        let pending_network_requests = self.handle_pending_requests(db);

        if !pending_network_requests.is_empty() {
            let request: BTreeSet<H256> = pending_network_requests.keys().copied().collect();
            let response = net_fetch(network, db_sync::Request::hashes(request))
                .await
                .expect("no external validation required");

            self.handle_response(pending_network_requests, response, db);
        }

        let continue_processing = !(self.pending_requests.is_empty() && self.responses.is_empty());
        if continue_processing {
            let responses: Vec<_> = self.responses.drain(..).collect();
            self.total_completed_requests += responses.len() as u64;
            Some(responses)
        } else {
            None
        }
    }

    fn handle_pending_requests(&mut self, db: &Database) -> HashMap<H256, RequestMetadata> {
        let mut pending_requests = HashMap::new();
        for (hash, metadata) in self.pending_requests.drain() {
            if metadata.is_data() && db.contains_hash(hash) {
                self.total_completed_requests += 1;
                continue;
            }

            if let Some(data) = db.read_by_hash(hash) {
                self.responses.push((metadata, data));
                continue;
            }

            pending_requests.insert(hash, metadata);
        }

        pending_requests
    }

    fn handle_response(
        &mut self,
        mut pending_network_requests: HashMap<H256, RequestMetadata>,
        response: db_sync::Response,
        db: &Database,
    ) {
        let data = response.unwrap_hashes();
        for (hash, data) in data {
            let metadata = pending_network_requests
                .remove(&hash)
                .expect("unknown pending request");

            let db_hash = db.write_hash(&data);
            debug_assert_eq!(hash, db_hash);

            self.responses.push((metadata, data));
        }

        debug_assert_eq!(
            pending_network_requests,
            HashMap::new(),
            "network service guarantees it gathers all hashes"
        );
    }

    /// (total completed request, total pending requests)
    fn stats(&self) -> (u64, u64) {
        let completed = self.total_completed_requests;
        let pending = self.total_pending_requests;
        debug_assert!(completed <= pending, "{completed} <= {pending}");
        (completed, pending)
    }
}

impl Drop for RequestManager {
    fn drop(&mut self) {
        #[cfg(debug_assertions)]
        {
            let Self {
                total_completed_requests,
                total_pending_requests,
                pending_requests,
                responses,
            } = self;
            assert_eq!(total_completed_requests, total_pending_requests);
            assert_eq!(*pending_requests, HashMap::new());
            assert_eq!(*responses, Vec::new());
        }
    }
}

async fn sync_from_network(
    network: &mut NetworkService,
    db: &Database,
<<<<<<< HEAD
    code_ids: &BTreeSet<CodeId>,
    program_states: &BTreeMap<ActorId, H256>,
) {
=======
    program_states: BTreeMap<ActorId, H256>,
) -> ProgramStates {
>>>>>>> eaf059e8
    let add_payload = |manager: &mut RequestManager, payload: &PayloadLookup| match payload {
        PayloadLookup::Direct(_) => {}
        PayloadLookup::Stored(hash) => {
            manager.add(hash.hash(), RequestMetadata::Data);
        }
    };

    let mut restored_cached_queue_sizes = BTreeMap::new();

    let mut manager = RequestManager::default();

    for &state in program_states.values() {
        manager.add(state, RequestMetadata::ProgramState);
    }

    for &code_id in code_ids {
        manager.add(code_id.into(), RequestMetadata::Data);
    }

    loop {
        let (completed, pending) = manager.stats();
        log::info!("[{completed:>05} / {pending:>05}] Getting network data");

        let Some(responses) = manager.request(network, db).await else {
            break;
        };

        for (metadata, data) in responses {
            match metadata {
                RequestMetadata::ProgramState => {
                    let state: ProgramState =
                        Decode::decode(&mut &data[..]).expect("`db-sync` must validate data");

                    let ProgramState {
                        program,
                        queue,
                        waitlist_hash,
                        stash_hash,
                        mailbox_hash,
                        balance: _,
                        executable_balance: _,
                    } = &state;

                    // Save restored cached queue sizes
                    let program_state_hash = ethexe_db::hash(&data);
                    restored_cached_queue_sizes.insert(program_state_hash, queue.cached_queue_size);

                    if let Program::Active(ActiveProgram {
                        allocations_hash,
                        pages_hash,
                        memory_infix: _,
                        initialized: _,
                    }) = program
                    {
                        if let Some(allocations_hash) = allocations_hash.hash() {
                            manager.add(allocations_hash, RequestMetadata::Data);
                        }
                        if let Some(pages_hash) = pages_hash.hash() {
                            manager.add(pages_hash, RequestMetadata::MemoryPages);
                        }
                    }

                    if let Some(queue_hash) = queue.hash.hash() {
                        manager.add(queue_hash, RequestMetadata::MessageQueue);
                    }
                    if let Some(waitlist_hash) = waitlist_hash.hash() {
                        manager.add(waitlist_hash, RequestMetadata::Waitlist);
                    }
                    if let Some(mailbox_hash) = mailbox_hash.hash() {
                        manager.add(mailbox_hash, RequestMetadata::Mailbox);
                    }
                    if let Some(stash_hash) = stash_hash.hash() {
                        manager.add(stash_hash, RequestMetadata::DispatchStash);
                    }
                }
                RequestMetadata::MemoryPages => {
                    let memory_pages: MemoryPages =
                        Decode::decode(&mut &data[..]).expect("`db-sync` must validate data");

                    for pages_region_hash in memory_pages
                        .to_inner()
                        .into_iter()
                        .flat_map(MaybeHashOf::hash)
                    {
                        manager.add(pages_region_hash, RequestMetadata::MemoryPagesRegion);
                    }
                }
                RequestMetadata::MemoryPagesRegion => {
                    let pages_region: MemoryPagesRegion =
                        Decode::decode(&mut &data[..]).expect("`db-sync` must validate data");

                    for page_buf_hash in pages_region.as_inner().values().map(|hash| hash.hash()) {
                        manager.add(page_buf_hash, RequestMetadata::Data);
                    }
                }
                RequestMetadata::MessageQueue => {
                    let message_queue: MessageQueue =
                        Decode::decode(&mut &data[..]).expect("`db-sync` must validate data");
                    for dispatch in message_queue.as_ref() {
                        add_payload(&mut manager, &dispatch.payload);
                    }
                }
                RequestMetadata::Waitlist => {
                    let waitlist: Waitlist =
                        Decode::decode(&mut &data[..]).expect("`db-sync` must validate data");
                    for Expiring {
                        value: dispatch,
                        expiry: _,
                    } in waitlist.as_ref().values()
                    {
                        add_payload(&mut manager, &dispatch.payload);
                    }
                }
                RequestMetadata::Mailbox => {
                    let mailbox: Mailbox =
                        Decode::decode(&mut &data[..]).expect("`db-sync` must validate data");
                    for user_mailbox in mailbox.as_ref().values() {
                        manager.add(user_mailbox.hash(), RequestMetadata::UserMailbox);
                    }
                }
                RequestMetadata::UserMailbox => {
                    let user_mailbox: UserMailbox =
                        Decode::decode(&mut &data[..]).expect("`db-sync` must validate data");
                    for Expiring {
                        value: msg,
                        expiry: _,
                    } in user_mailbox.as_ref().values()
                    {
                        add_payload(&mut manager, &msg.payload);
                    }
                }
                RequestMetadata::DispatchStash => {
                    let dispatch_stash: DispatchStash =
                        Decode::decode(&mut &data[..]).expect("`db-sync` must validate data");
                    for Expiring {
                        value: (dispatch, _user_id),
                        expiry: _,
                    } in dispatch_stash.as_ref().values()
                    {
                        add_payload(&mut manager, &dispatch.payload);
                    }
                }
                RequestMetadata::Data => {}
            }
        }
    }

    log::info!("Network data getting is done");

    // Enrich program states with cached queue size
    program_states
        .into_iter()
        .map(|(program_id, hash)| {
            let cached_queue_size = *restored_cached_queue_sizes
                .get(&hash)
                .expect("program state cached queue size must be restored");
            (
                program_id,
                StateHashWithQueueSize {
                    hash,
                    cached_queue_size,
                },
            )
        })
        .collect()
}

async fn instrument_codes(
    compute: &mut ComputeService,
    db: &Database,
    mut code_ids: BTreeSet<CodeId>,
) -> Result<()> {
    /// codes we instrument had already been processed by gear.exe,
    /// so generated code commitments are never going to be submitted,
    /// so we just pass placeholder value for their timestamp
    const TIMESTAMP: u64 = u64::MAX;

    if code_ids.is_empty() {
        log::info!("No codes to instrument. Skipping...");
        return Ok(());
    }

    log::info!("Instrument {} codes", code_ids.len());

    for &code_id in &code_ids {
        let original_code = db
            .original_code(code_id)
            .expect("`sync_from_network` must fulfill database");
        compute.process_code(code_id, TIMESTAMP, original_code);
    }

    while let Some(event) = compute.next().await {
<<<<<<< HEAD
        if let ComputeEvent::CodeProcessed(CodeCommitment { id, timestamp, .. }) = event? {
            debug_assert_eq!(timestamp, TIMESTAMP);
=======
        if let ComputeEvent::CodeProcessed(id) = event? {
>>>>>>> eaf059e8
            code_ids.remove(&id);
            if code_ids.is_empty() {
                break;
            }
        }
    }

    log::info!("Codes preparation done");
    Ok(())
}

pub(crate) async fn sync(service: &mut Service) -> Result<()> {
    let Service {
        observer,
        compute,
        network,
        db,
        #[cfg(test)]
        sender,
        ..
    } = service;
    let Some(network) = network else {
        log::warn!("Network service is disabled. Skipping fast synchronization...");
        return Ok(());
    };

    log::info!("Fast synchronization is in progress...");

    let finalized_block = observer
        .provider()
        // we get finalized block to avoid block reorganization
        // because we restore the database only for the latest block of a chain,
        // and thus the reorganization can lead us to an empty block
        .get_block(BlockId::finalized())
        .await
        .context("failed to get latest block")?
        .expect("latest block always exist");
    let finalized_block = H256(finalized_block.header.hash.0);

    let Some(EventData {
        latest_committed_block:
            BlockData {
                hash: latest_committed_block,
                header: latest_block_header,
                events: _,
            },
        previous_committed_block,
    }) = EventData::collect(observer, db, finalized_block).await?
    else {
        log::warn!("No any committed block found. Skipping fast synchronization...");
        return Ok(());
    };

    let code_ids = collect_code_ids(observer, network, latest_committed_block).await?;
    let program_code_ids =
        collect_program_code_ids(observer, network, latest_committed_block).await?;
    // we fetch program states from the finalized block
    // because actual states are at the same block as we acquired the latest committed block
    let program_states =
        collect_program_states(observer, finalized_block, &program_code_ids).await?;

<<<<<<< HEAD
    sync_from_network(network, db, &code_ids, &program_states).await;

    instrument_codes(compute, db, code_ids).await?;
=======
    let latest_block_header = db
        .block_header(latest_committed_block)
        .expect("observer must fulfill database");

    let program_states = sync_from_network(network, db, program_states).await;
>>>>>>> eaf059e8

    let schedule =
        ScheduleRestorer::from_storage(db, &program_states, latest_block_header.height)?.restore();

    for (program_id, code_id) in program_code_ids {
        db.set_program_code_id(program_id, code_id);
    }

    // TODO #4563: this is a temporary solution.
    // from `pre_process_genesis_for_db`
    {
        db.set_block_header(latest_committed_block, latest_block_header.clone());
        db.set_block_events(latest_committed_block, &[]);

        db.set_latest_synced_block_height(latest_block_header.height);
        db.set_block_is_synced(latest_committed_block);

        // NOTE: there is no invariant that fast sync should recover queues
        db.set_block_commitment_queue(latest_committed_block, Default::default());
        db.set_block_codes_queue(latest_committed_block, Default::default());
        db.set_previous_not_empty_block(
            latest_committed_block,
            previous_committed_block.unwrap_or_else(H256::zero),
        );
        db.set_block_program_states(latest_committed_block, program_states);
        db.set_block_schedule(latest_committed_block, schedule);
        unsafe {
            db.set_non_empty_block_outcome(latest_committed_block);
        }

        db.set_latest_computed_block(latest_committed_block, latest_block_header);

        db.set_block_computed(latest_committed_block);
    }

    log::info!("Fast synchronization done");

    #[cfg(test)]
    sender
        .send(crate::tests::utils::TestingEvent::FastSyncDone(
            latest_committed_block,
        ))
        .expect("failed to broadcast fast sync done event");

    Ok(())
}<|MERGE_RESOLUTION|>--- conflicted
+++ resolved
@@ -20,19 +20,13 @@
 use alloy::{eips::BlockId, providers::Provider};
 use anyhow::{Context, Result};
 use ethexe_common::{
-<<<<<<< HEAD
-    db::{BlockMetaStorage, CodesStorage, OnChainStorage},
-    events::{BlockEvent, RouterEvent},
-    gear::CodeCommitment,
-    Address, BlockData,
-=======
     db::{
         BlockMetaStorageRead, BlockMetaStorageWrite, CodesStorageRead, CodesStorageWrite,
         OnChainStorageRead,
     },
-    events::{BlockEvent, MirrorEvent, RouterEvent},
+    events::{BlockEvent, RouterEvent},
     ProgramStates, StateHashWithQueueSize,
->>>>>>> eaf059e8
+    Address, BlockData,
 };
 use ethexe_compute::{ComputeEvent, ComputeService};
 use ethexe_db::Database;
@@ -108,14 +102,7 @@
                 }
             }
 
-<<<<<<< HEAD
             let parent = block_data.header.parent_hash;
-=======
-            let header = db
-                .block_header(block)
-                .ok_or_else(|| anyhow!("header not found for synced block {block}"))?;
-            let parent = header.parent_hash;
->>>>>>> eaf059e8
             block = parent;
         }
 
@@ -123,41 +110,15 @@
             return Ok(None);
         };
 
-<<<<<<< HEAD
         let latest_committed_block =
             Self::get_block_data(observer, db, latest_committed_block).await?;
-=======
-        // recover data we haven't seen in events by the latest computed block
-        // NOTE: we use `block` instead of `db.latest_computed_block()` so
-        // possible reorganization have no effect
-        let computed_program_states: BTreeMap<_, _> = db
-            .block_program_states(block)
-            .context("program states of latest computed block not found")?
-            .into_iter()
-            .map(|(program_id, state)| (program_id, state.hash))
-            .collect();
-
-        for (program_id, state) in computed_program_states {
-            program_states.entry(program_id).or_insert(state);
-        }
->>>>>>> eaf059e8
 
         if let Some(previous_committed_block) = previous_committed_block {
-<<<<<<< HEAD
             let previous_committed_block =
                 Self::get_block_data(observer, db, previous_committed_block).await?;
             debug_assert!(
                 previous_committed_block.header.height < latest_committed_block.header.height
             );
-=======
-            let latest_block_header = db
-                .block_header(latest_committed_block)
-                .expect("observer must fulfill database");
-            let previous_block_header = db
-                .block_header(previous_committed_block)
-                .expect("observer must fulfill database");
-            assert!(previous_block_header.height < latest_block_header.height);
->>>>>>> eaf059e8
         }
 
         Ok(Some(Self {
@@ -415,14 +376,9 @@
 async fn sync_from_network(
     network: &mut NetworkService,
     db: &Database,
-<<<<<<< HEAD
     code_ids: &BTreeSet<CodeId>,
-    program_states: &BTreeMap<ActorId, H256>,
-) {
-=======
-    program_states: BTreeMap<ActorId, H256>,
+    program_states: ProgramStates,
 ) -> ProgramStates {
->>>>>>> eaf059e8
     let add_payload = |manager: &mut RequestManager, payload: &PayloadLookup| match payload {
         PayloadLookup::Direct(_) => {}
         PayloadLookup::Stored(hash) => {
@@ -615,12 +571,7 @@
     }
 
     while let Some(event) = compute.next().await {
-<<<<<<< HEAD
-        if let ComputeEvent::CodeProcessed(CodeCommitment { id, timestamp, .. }) = event? {
-            debug_assert_eq!(timestamp, TIMESTAMP);
-=======
         if let ComputeEvent::CodeProcessed(id) = event? {
->>>>>>> eaf059e8
             code_ids.remove(&id);
             if code_ids.is_empty() {
                 break;
@@ -682,17 +633,9 @@
     let program_states =
         collect_program_states(observer, finalized_block, &program_code_ids).await?;
 
-<<<<<<< HEAD
     sync_from_network(network, db, &code_ids, &program_states).await;
 
     instrument_codes(compute, db, code_ids).await?;
-=======
-    let latest_block_header = db
-        .block_header(latest_committed_block)
-        .expect("observer must fulfill database");
-
-    let program_states = sync_from_network(network, db, program_states).await;
->>>>>>> eaf059e8
 
     let schedule =
         ScheduleRestorer::from_storage(db, &program_states, latest_block_header.height)?.restore();
