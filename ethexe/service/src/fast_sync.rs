// This file is part of Gear.
//
// Copyright (C) 2025 Gear Technologies Inc.
// SPDX-License-Identifier: GPL-3.0-or-later WITH Classpath-exception-2.0
//
// This program is free software: you can redistribute it and/or modify
// it under the terms of the GNU General Public License as published by
// the Free Software Foundation, either version 3 of the License, or
// (at your option) any later version.
//
// This program is distributed in the hope that it will be useful,
// but WITHOUT ANY WARRANTY; without even the implied warranty of
// MERCHANTABILITY or FITNESS FOR A PARTICULAR PURPOSE. See the
// GNU General Public License for more details.
//
// You should have received a copy of the GNU General Public License
// along with this program. If not, see <https://www.gnu.org/licenses/>.

use crate::Service;
use alloy::{eips::BlockId, providers::Provider};
use anyhow::{Context, Result, anyhow};
use ethexe_common::{
    Address, Announce, AnnounceHash, BlockData, CodeAndIdUnchecked, Digest, ProgramStates,
    StateHashWithQueueSize,
    db::{
<<<<<<< HEAD
        BlockMetaStorageRead, BlockMetaStorageWrite, CodesStorageRead, CodesStorageWrite,
        HashStorageRead, OnChainStorageRead, OnChainStorageWrite,
=======
        AnnounceStorageRead, BlockMetaStorageRead, CodesStorageRead, CodesStorageWrite,
        FullAnnounceData, FullBlockData, OnChainStorageRead, OnChainStorageWrite,
>>>>>>> 58338cf4
    },
    events::{BlockEvent, RouterEvent},
};
use ethexe_compute::ComputeService;
use ethexe_db::{
    Database,
    iterator::{
        DatabaseIteratorError, DatabaseIteratorStorage, DispatchStashNode, MailboxNode,
        MemoryPagesNode, MemoryPagesRegionNode, MessageQueueNode, ProgramStateNode,
        UserMailboxNode, WaitlistNode,
    },
    visitor::DatabaseVisitor,
};
use ethexe_ethereum::mirror::MirrorQuery;
use ethexe_network::{NetworkEvent, NetworkService, db_sync};
use ethexe_observer::ObserverService;
use ethexe_runtime_common::{
    ScheduleRestorer,
    state::{
        DispatchStash, Mailbox, MemoryPages, MemoryPagesRegion, MessageQueue, ProgramState,
        UserMailbox, Waitlist,
    },
};
use futures::StreamExt;
use gprimitives::{ActorId, CodeId, H256};
use nonempty::NonEmpty;
use parity_scale_codec::Decode;
use std::collections::{BTreeMap, BTreeSet, HashMap};

struct EventData {
    /// Latest committed since latest prepared block batch
    latest_committed_batch: Digest,
    /// Latest committed on the chain and not computed announce hash
    latest_committed_announce: AnnounceHash,
}

impl EventData {
    async fn get_block_data(
        observer: &mut ObserverService,
        db: &Database,
        block: H256,
    ) -> Result<BlockData> {
        if let (Some(header), Some(events)) = (db.block_header(block), db.block_events(block)) {
            Ok(BlockData {
                hash: block,
                header,
                events,
            })
        } else {
            let data = observer.load_block_data(block).await?;
            db.set_block_header(block, data.header);
            db.set_block_events(block, &data.events);
            Ok(data)
        }
    }

    /// Collects metadata regarding the latest committed batch, block, and the previous committed block
    /// for a given blockchain observer and database.
    async fn collect(
        observer: &mut ObserverService,
        db: &Database,
        highest_block: H256,
    ) -> Result<Option<Self>> {
        let mut latest_committed: Option<(Digest, Option<AnnounceHash>)> = None;

        let mut block = highest_block;
        'prepared: while !db.block_meta(block).prepared {
            let block_data = Self::get_block_data(observer, db, block).await?;

            // NOTE: logic relies on events in order as they are emitted on Ethereum
            for event in block_data.events.into_iter().rev() {
                match event {
                    BlockEvent::Router(RouterEvent::BatchCommitted { digest })
                        if latest_committed.is_none() =>
                    {
                        latest_committed = Some((digest, None));
                    }
                    BlockEvent::Router(RouterEvent::AnnouncesCommitted(head)) => {
                        let Some((_, latest_committed_head)) = latest_committed.as_mut() else {
                            anyhow::bail!(
                                "Inconsistent block events: head commitment before batch commitment"
                            );
                        };
                        assert!(
                            latest_committed_head.is_none(),
                            "The loop have to be broken after the first head commitment"
                        );
                        *latest_committed_head = Some(head);

                        break 'prepared;
                    }
                    _ => {}
                }
            }

            block = block_data.header.parent_hash;
        }

        let Some((latest_committed_batch, Some(latest_committed_announce))) = latest_committed
        else {
            return Ok(None);
        };

        Ok(Some(Self {
            latest_committed_batch,
            latest_committed_announce,
        }))
    }
}

async fn net_fetch(
    network: &mut NetworkService,
    request: db_sync::Request,
) -> Result<db_sync::Response> {
    let request_id = network.db_sync().request(request);
    loop {
        let event = network
            .next()
            .await
            .expect("network service stream is infinite");

        if let NetworkEvent::DbResponse {
            request_id: rid,
            result,
        } = event
        {
            debug_assert_eq!(rid, request_id, "unknown request id");
            match result {
                Ok(response) => break Ok(response),
                Err((request, err)) => {
                    log::warn!("Request {:?} failed: {err}. Retrying...", request.id());
                    network.db_sync().retry(request);
                    continue;
                }
            }
        }
    }
}

/// Collects program code IDs for the latest committed block.
async fn collect_program_code_ids(
    observer: &mut ObserverService,
    network: &mut NetworkService,
    latest_committed_block: H256,
) -> Result<BTreeMap<ActorId, CodeId>> {
    let router_query = observer.router_query();
    let programs_count = router_query
        .programs_count_at(latest_committed_block)
        .await?;

    let response = net_fetch(
        network,
        db_sync::Request::program_ids(latest_committed_block, programs_count),
    )
    .await?;

    let program_code_ids = response.unwrap_program_ids();
    Ok(program_code_ids)
}

async fn collect_announce(
    network: &mut NetworkService,
    db: &Database,
    announce_hash: AnnounceHash,
) -> Result<Announce> {
    if let Some(announce) = db.announce(announce_hash) {
        return Ok(announce);
    }

    Ok(net_fetch(
        network,
        db_sync::AnnouncesRequest {
            head: announce_hash,
            max_chain_len: 1,
        }
        .into(),
    )
    .await?
    .unwrap_announces()
    .pop()
    .expect("announce must be present"))
}

/// Collects a set of valid code IDs that are not yet validated in the local database.
async fn collect_code_ids(
    observer: &mut ObserverService,
    network: &mut NetworkService,
    db: &Database,
    latest_committed_block: H256,
) -> Result<BTreeSet<CodeId>> {
    let router_query = observer.router_query();
    let codes_count = router_query
        .validated_codes_count_at(latest_committed_block)
        .await?;

    let response = net_fetch(
        network,
        db_sync::Request::valid_codes(latest_committed_block, codes_count),
    )
    .await?;

    let code_ids = response
        .unwrap_valid_codes()
        .into_iter()
        .filter(|&code_id| db.code_valid(code_id).is_none())
        .collect();

    Ok(code_ids)
}

/// Collects the program states for a given set of program IDs at a specified block height.
async fn collect_program_states(
    observer: &mut ObserverService,
    at: H256,
    program_code_ids: &BTreeMap<ActorId, CodeId>,
) -> Result<BTreeMap<ActorId, H256>> {
    let mut program_states = BTreeMap::new();
    let provider = observer.provider();

    for &actor_id in program_code_ids.keys() {
        let mirror = Address::try_from(actor_id).expect("invalid actor id");
        let mirror = MirrorQuery::new(provider.clone(), mirror);

        let state_hash = mirror.state_hash_at(at).await.with_context(|| {
            format!("Failed to get state hash for actor {actor_id} at block {at}",)
        })?;

        anyhow::ensure!(
            !state_hash.is_zero(),
            "State hash is zero for actor {actor_id} at block {at}"
        );

        program_states.insert(actor_id, state_hash);
    }

    Ok(program_states)
}

#[derive(Debug, Clone, Copy, Eq, PartialEq)]
enum RequestMetadata {
    ProgramState,
    MemoryPages,
    MemoryPagesRegion,
    MessageQueue,
    Waitlist,
    Mailbox,
    UserMailbox,
    DispatchStash,
    /// Any data we only insert into the database.
    Data,
}

impl RequestMetadata {
    fn is_data(self) -> bool {
        matches!(self, RequestMetadata::Data)
    }
}

#[derive(Debug)]
struct RequestManager {
    db: Database,

    /// Total completed requests
    total_completed_requests: u64,
    /// Total pending requests
    total_pending_requests: u64,

    /// Pending requests are either:
    /// * Skipped if they are `RequestMetadata::Data` and exist in the database
    /// * Completed if the database has keys
    /// * Converted into one network request
    pending_requests: HashMap<H256, RequestMetadata>,
    /// Completed requests
    responses: Vec<(RequestMetadata, Vec<u8>)>,
}

impl RequestManager {
    fn new(db: Database) -> Self {
        Self {
            db,
            total_completed_requests: 0,
            total_pending_requests: 0,
            pending_requests: HashMap::new(),
            responses: Vec::new(),
        }
    }

    fn add(&mut self, hash: H256, metadata: RequestMetadata) {
        debug_assert_ne!(
            hash,
            H256::zero(),
            "zero hash is cannot be requested from db or network"
        );

        let old_metadata = self.pending_requests.insert(hash, metadata);

        if let Some(old_metadata) = old_metadata {
            debug_assert_eq!(metadata, old_metadata);
        } else {
            self.total_pending_requests += 1;
        }
    }

    async fn request(
        &mut self,
        network: &mut NetworkService,
    ) -> Option<Vec<(RequestMetadata, Vec<u8>)>> {
        let pending_network_requests = self.handle_pending_requests();

        if !pending_network_requests.is_empty() {
            let request: BTreeSet<H256> = pending_network_requests.keys().copied().collect();
            let response = net_fetch(network, db_sync::Request::hashes(request))
                .await
                .expect("no external validation required");

            self.handle_response(pending_network_requests, response);
        }

        let continue_processing = !(self.pending_requests.is_empty() && self.responses.is_empty());
        if continue_processing {
            let responses: Vec<_> = self.responses.drain(..).collect();
            self.total_completed_requests += responses.len() as u64;
            Some(responses)
        } else {
            None
        }
    }

    fn handle_pending_requests(&mut self) -> HashMap<H256, RequestMetadata> {
        let mut pending_requests = HashMap::new();
        for (hash, metadata) in self.pending_requests.drain() {
            if metadata.is_data() && self.db.contains_hash(hash) {
                self.total_completed_requests += 1;
                continue;
            }

            if let Some(data) = self.db.read_by_hash(hash) {
                self.responses.push((metadata, data));
                continue;
            }

            pending_requests.insert(hash, metadata);
        }

        pending_requests
    }

    fn handle_response(
        &mut self,
        mut pending_network_requests: HashMap<H256, RequestMetadata>,
        response: db_sync::Response,
    ) {
        let data = response.unwrap_hashes();
        for (hash, data) in data {
            let metadata = pending_network_requests
                .remove(&hash)
                .expect("unknown pending request");

            let db_hash = self.db.write_hash(&data);
            debug_assert_eq!(hash, db_hash);

            self.responses.push((metadata, data));
        }

        debug_assert_eq!(
            pending_network_requests,
            HashMap::new(),
            "network service guarantees it gathers all hashes"
        );
    }

    /// (total completed request, total pending requests)
    fn stats(&self) -> (u64, u64) {
        let completed = self.total_completed_requests;
        let pending = self.total_pending_requests;
        debug_assert!(completed <= pending, "{completed} <= {pending}");
        (completed, pending)
    }
}

impl DatabaseVisitor for RequestManager {
    fn db(&self) -> &dyn DatabaseIteratorStorage {
        &self.db
    }

    fn clone_boxed_db(&self) -> Box<dyn DatabaseIteratorStorage> {
        Box::new(self.db.clone())
    }

    fn on_db_error(&mut self, error: DatabaseIteratorError) {
        let (hash, metadata) = match error {
            DatabaseIteratorError::NoMemoryPages(hash) => {
                (hash.hash(), RequestMetadata::MemoryPages)
            }
            DatabaseIteratorError::NoMemoryPagesRegion(hash) => {
                (hash.hash(), RequestMetadata::MemoryPagesRegion)
            }
            DatabaseIteratorError::NoPageData(hash) => (hash.hash(), RequestMetadata::Data),
            DatabaseIteratorError::NoMessageQueue(hash) => {
                (hash.hash(), RequestMetadata::MessageQueue)
            }
            DatabaseIteratorError::NoWaitlist(hash) => (hash.hash(), RequestMetadata::Waitlist),
            DatabaseIteratorError::NoDispatchStash(hash) => {
                (hash.hash(), RequestMetadata::DispatchStash)
            }
            DatabaseIteratorError::NoMailbox(hash) => (hash.hash(), RequestMetadata::Mailbox),
            DatabaseIteratorError::NoUserMailbox(hash) => {
                (hash.hash(), RequestMetadata::UserMailbox)
            }
            DatabaseIteratorError::NoAllocations(hash) => (hash.hash(), RequestMetadata::Data),
            DatabaseIteratorError::NoProgramState(hash) => (hash, RequestMetadata::ProgramState),
            DatabaseIteratorError::NoPayload(hash) => (hash.hash(), RequestMetadata::Data),
            DatabaseIteratorError::NoBlockHeader(_)
            | DatabaseIteratorError::NoBlockEvents(_)
            | DatabaseIteratorError::NoAnnounceProgramStates(_)
            | DatabaseIteratorError::NoAnnounceSchedule(_)
            | DatabaseIteratorError::NoAnnounceOutcome(_)
            | DatabaseIteratorError::NoBlockCodesQueue(_)
            | DatabaseIteratorError::NoProgramCodeId(_)
            | DatabaseIteratorError::NoCodeValid(_)
            | DatabaseIteratorError::NoOriginalCode(_)
            | DatabaseIteratorError::NoInstrumentedCode(_)
            | DatabaseIteratorError::NoCodeMetadata(_)
            | DatabaseIteratorError::NoBlockAnnounces(_)
            | DatabaseIteratorError::NoAnnounce(_) => {
                unreachable!("{error:?}")
            }
        };
        self.add(hash, metadata);
    }
}

impl Drop for RequestManager {
    fn drop(&mut self) {
        #[cfg(debug_assertions)]
        {
            let Self {
                db: _,
                total_completed_requests,
                total_pending_requests,
                pending_requests,
                responses,
            } = self;
            assert_eq!(total_completed_requests, total_pending_requests);
            assert_eq!(*pending_requests, HashMap::new());
            assert_eq!(*responses, Vec::new());
        }
    }
}

/// Synchronize program states and related data from the network.
///
/// This asynchronous function fetches data from the network based on program
/// state hashes and associated metadata using a request-manager mechanism. It also enriches
/// the program states with cached queue sizes.
async fn sync_from_network(
    network: &mut NetworkService,
    db: &Database,
    code_ids: &BTreeSet<CodeId>,
    program_states: BTreeMap<ActorId, H256>,
) -> ProgramStates {
    let mut restored_cached_queue_sizes = BTreeMap::new();

    let mut manager = RequestManager::new(db.clone());

    for &state in program_states.values() {
        manager.add(state, RequestMetadata::ProgramState);
    }

    for &code_id in code_ids {
        manager.add(code_id.into(), RequestMetadata::Data);
    }

    loop {
        let (completed, pending) = manager.stats();
        log::info!("[{completed:>05} / {pending:>05}] Getting network data");

        let Some(responses) = manager.request(network).await else {
            break;
        };

        for (metadata, data) in responses {
            match metadata {
                RequestMetadata::ProgramState => {
                    let state: ProgramState =
                        Decode::decode(&mut &data[..]).expect("`db-sync` must validate data");
                    // Save restored cached queue sizes
                    let program_state_hash = ethexe_db::hash(&data);
                    restored_cached_queue_sizes
                        .insert(program_state_hash, state.queue.cached_queue_size);
                    ethexe_db::visitor::walk(
                        &mut manager,
                        ProgramStateNode {
                            program_state: state,
                        },
                    );
                }
                RequestMetadata::MemoryPages => {
                    let memory_pages: MemoryPages =
                        Decode::decode(&mut &data[..]).expect("`db-sync` must validate data");
                    ethexe_db::visitor::walk(&mut manager, MemoryPagesNode { memory_pages });
                }
                RequestMetadata::MemoryPagesRegion => {
                    let memory_pages_region: MemoryPagesRegion =
                        Decode::decode(&mut &data[..]).expect("`db-sync` must validate data");
                    ethexe_db::visitor::walk(
                        &mut manager,
                        MemoryPagesRegionNode {
                            memory_pages_region,
                        },
                    );
                }
                RequestMetadata::MessageQueue => {
                    let message_queue: MessageQueue =
                        Decode::decode(&mut &data[..]).expect("`db-sync` must validate data");
                    ethexe_db::visitor::walk(&mut manager, MessageQueueNode { message_queue });
                }
                RequestMetadata::Waitlist => {
                    let waitlist: Waitlist =
                        Decode::decode(&mut &data[..]).expect("`db-sync` must validate data");
                    ethexe_db::visitor::walk(&mut manager, WaitlistNode { waitlist });
                }
                RequestMetadata::Mailbox => {
                    let mailbox: Mailbox =
                        Decode::decode(&mut &data[..]).expect("`db-sync` must validate data");
                    ethexe_db::visitor::walk(&mut manager, MailboxNode { mailbox });
                }
                RequestMetadata::UserMailbox => {
                    let user_mailbox: UserMailbox =
                        Decode::decode(&mut &data[..]).expect("`db-sync` must validate data");
                    ethexe_db::visitor::walk(&mut manager, UserMailboxNode { user_mailbox });
                }
                RequestMetadata::DispatchStash => {
                    let dispatch_stash: DispatchStash =
                        Decode::decode(&mut &data[..]).expect("`db-sync` must validate data");
                    ethexe_db::visitor::walk(&mut manager, DispatchStashNode { dispatch_stash });
                }
                RequestMetadata::Data => continue,
            }
        }
    }

    log::info!("Network data getting is done");

    // Enrich program states with cached queue size
    program_states
        .into_iter()
        .map(|(program_id, hash)| {
            let cached_queue_size = *restored_cached_queue_sizes
                .get(&hash)
                .expect("program state cached queue size must be restored");
            (
                program_id,
                StateHashWithQueueSize {
                    hash,
                    cached_queue_size,
                },
            )
        })
        .collect()
}

/// Instruments a set of codes by delegating their processing to the `ComputeService`.
async fn instrument_codes(
    compute: &mut ComputeService,
    db: &Database,
    mut code_ids: BTreeSet<CodeId>,
) -> Result<()> {
    if code_ids.is_empty() {
        log::info!("No codes to instrument. Skipping...");
        return Ok(());
    }

    log::info!("Instrument {} codes", code_ids.len());

    for &code_id in &code_ids {
        let original_code = db
            .original_code(code_id)
            .expect("`sync_from_network` must fulfill database");
        compute.process_code(CodeAndIdUnchecked {
            code_id,
            code: original_code,
        });
    }

    while let Some(event) = compute.next().await {
        let id = event?.unwrap_code_processed();
        code_ids.remove(&id);
        if code_ids.is_empty() {
            break;
        }
    }

    log::info!("Codes instrumentation done");
    Ok(())
}

pub(crate) async fn sync(service: &mut Service) -> Result<()> {
    let Service {
        observer,
        compute,
        network,
        db,
        #[cfg(test)]
        sender,
        ..
    } = service;
    let Some(network) = network else {
        log::warn!("Network service is disabled. Skipping fast synchronization...");
        return Ok(());
    };

    log::info!("Fast synchronization is in progress...");

    let finalized_block = observer
        .provider()
        // we get finalized block to avoid block reorganization
        // because we restore the database only for the latest block of a chain,
        // and thus the reorganization can lead us to an empty block
        .get_block(BlockId::finalized())
        .await
        .context("failed to get latest block")?
        .expect("latest block always exist");
    let finalized_block = H256(finalized_block.header.hash.0);

    let Some(EventData {
        latest_committed_batch,
        latest_committed_announce: announce_hash,
    }) = EventData::collect(observer, db, finalized_block).await?
    else {
        log::warn!("No any committed block found. Skipping fast synchronization...");
        return Ok(());
    };

    let announce = collect_announce(network, db, announce_hash).await?;
    if db.block_meta(announce.block_hash).prepared {
        todo!(
            "#4810 support case when committed announce block is prepared: block successors could be prepared too"
        );
    }

    let BlockData {
        hash: block_hash,
        header,
        events,
    } = EventData::get_block_data(observer, db, announce.block_hash).await?;

    let code_ids = collect_code_ids(observer, network, db, announce.block_hash).await?;
    let program_code_ids = collect_program_code_ids(observer, network, announce.block_hash).await?;
    // we fetch program states from the finalized block
    // because actual states are at the same block as we acquired the latest committed block
    let program_states =
        collect_program_states(observer, finalized_block, &program_code_ids).await?;

    let program_states = sync_from_network(network, db, &code_ids, program_states).await;

    instrument_codes(compute, db, code_ids).await?;

    let schedule = ScheduleRestorer::from_storage(db, &program_states, header.height)?.restore();

    for (program_id, code_id) in program_code_ids {
        db.set_program_code_id(program_id, code_id);
    }

    let validators = NonEmpty::from_vec(observer.router_query().validators_at(block_hash).await?)
        .ok_or(anyhow!("validator set is empty"))?;

    ethexe_common::setup_start_block_in_db(
        db,
        block_hash,
        FullBlockData {
            header,
            events,
            validators,
            // NOTE: there is no invariant that fast sync should recover codes queue
            codes_queue: Default::default(),
            announces: vec![announce_hash],
            // TODO #4812: using `latest_committed_batch` here is not correct,
            // because `latest_committed_batch` is latest for finalized block, not for `block_hash`.
            last_committed_batch: latest_committed_batch,
            // TODO #4812: using `latest_committed_announce` here is not correct,
            // because `announce_hash` is created for `block_hash`, not committed.
            last_committed_announce: announce_hash,
        },
        FullAnnounceData {
            announce,
            program_states,
            // NOTE: it's ok to set empty outcome here, because it will never be used,
            // since block is finalized and announce is committed
            outcome: Default::default(),
            schedule: schedule.clone(),
        },
    );

    log::info!(
        "Fast synchronization done: synced to {block_hash:?}, height {:?}",
        header.height
    );

    #[cfg(test)]
    sender
        .send(crate::tests::utils::TestingEvent::FastSyncDone(block_hash))
        .expect("failed to broadcast fast sync done event");

    Ok(())
}<|MERGE_RESOLUTION|>--- conflicted
+++ resolved
@@ -23,13 +23,8 @@
     Address, Announce, AnnounceHash, BlockData, CodeAndIdUnchecked, Digest, ProgramStates,
     StateHashWithQueueSize,
     db::{
-<<<<<<< HEAD
-        BlockMetaStorageRead, BlockMetaStorageWrite, CodesStorageRead, CodesStorageWrite,
-        HashStorageRead, OnChainStorageRead, OnChainStorageWrite,
-=======
         AnnounceStorageRead, BlockMetaStorageRead, CodesStorageRead, CodesStorageWrite,
         FullAnnounceData, FullBlockData, OnChainStorageRead, OnChainStorageWrite,
->>>>>>> 58338cf4
     },
     events::{BlockEvent, RouterEvent},
 };
