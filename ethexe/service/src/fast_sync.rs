// This file is part of Gear.
//
// Copyright (C) 2025 Gear Technologies Inc.
// SPDX-License-Identifier: GPL-3.0-or-later WITH Classpath-exception-2.0
//
// This program is free software: you can redistribute it and/or modify
// it under the terms of the GNU General Public License as published by
// the Free Software Foundation, either version 3 of the License, or
// (at your option) any later version.
//
// This program is distributed in the hope that it will be useful,
// but WITHOUT ANY WARRANTY; without even the implied warranty of
// MERCHANTABILITY or FITNESS FOR A PARTICULAR PURPOSE. See the
// GNU General Public License for more details.
//
// You should have received a copy of the GNU General Public License
// along with this program. If not, see <https://www.gnu.org/licenses/>.

use crate::Service;
use alloy::{eips::BlockId, providers::Provider};
use anyhow::{anyhow, Context, Result};
use ethexe_blob_loader::{BlobData, BlobLoaderEvent, BlobLoaderService};
use ethexe_common::{
    db::{
        BlockMetaStorageRead, BlockMetaStorageWrite, CodesStorageRead, CodesStorageWrite,
        OnChainStorageRead,
    },
    events::{BlockEvent, MirrorEvent, RouterEvent},
<<<<<<< HEAD
    ProgramStatesMap, StateHashWithQueueSize,
=======
    gear::CodeCommitment,
    ProgramStates, StateHashWithQueueSize,
>>>>>>> 67149ab3
};
use ethexe_compute::{ComputeEvent, ComputeService};
use ethexe_db::Database;
use ethexe_network::{db_sync, NetworkEvent, NetworkService};
use ethexe_observer::{ObserverEvent, ObserverService};
use ethexe_runtime_common::{
    state::{
        ActiveProgram, DispatchStash, Expiring, Mailbox, MaybeHashOf, MemoryPages,
        MemoryPagesRegion, MessageQueue, PayloadLookup, Program, ProgramState, UserMailbox,
        Waitlist,
    },
    ScheduleRestorer,
};
use futures::StreamExt;
use gprimitives::{ActorId, CodeId, H256};
use parity_scale_codec::Decode;
use std::collections::{BTreeMap, HashMap, HashSet, VecDeque};

struct EventData {
    program_states: BTreeMap<ActorId, H256>,
    program_code_ids: Vec<(ActorId, CodeId)>,
    needs_instrumentation_codes: HashSet<CodeId>,
    /// Latest committed on the chain and not computed local block
    latest_committed_block: H256,
    /// Previous committed block
    previous_committed_block: Option<H256>,
}

impl EventData {
    async fn collect(db: &Database, highest_block: H256) -> Result<Option<Self>> {
        let mut program_states = BTreeMap::new();
        let mut program_code_ids = Vec::new();
        let mut needs_instrumentation_codes = HashSet::new();
        let mut previous_committed_block = None;
        let mut latest_committed_block = None;

        let mut block = highest_block;
        while !db.block_computed(block) {
            let events = db
                .block_events(block)
                .ok_or_else(|| anyhow!("no events found for block {block}"))?;

            // NOTE: logic relies on events in order as they are emitted on Ethereum
            for event in events.into_iter().rev() {
                if let BlockEvent::Router(RouterEvent::CodeGotValidated {
                    code_id,
                    valid: true,
                }) = event
                {
                    if !db.instrumented_code_exists(ethexe_runtime::VERSION, code_id) {
                        needs_instrumentation_codes.insert(code_id);
                    }
                    continue;
                }

                if latest_committed_block.is_none() {
                    if let BlockEvent::Router(RouterEvent::BlockCommitted { hash }) = event {
                        latest_committed_block = Some(hash);
                    }
                    // we don't collect any further info until the latest committed block is known
                    continue;
                }

                match event {
                    BlockEvent::Mirror {
                        actor_id,
                        event: MirrorEvent::StateChanged { state_hash },
                    } => {
                        program_states.entry(actor_id).or_insert(state_hash);
                    }
                    BlockEvent::Router(RouterEvent::BlockCommitted { hash }) => {
                        previous_committed_block.get_or_insert(hash);
                    }
                    BlockEvent::Router(RouterEvent::ProgramCreated { actor_id, code_id }) => {
                        program_code_ids.push((actor_id, code_id));
                    }
                    _ => {}
                }
            }

            let header = db
                .block_header(block)
                .ok_or_else(|| anyhow!("header not found for synced block {block}"))?;
            let parent = header.parent_hash;
            block = parent;
        }

        let Some(latest_committed_block) = latest_committed_block else {
            return Ok(None);
        };

        // recover data we haven't seen in events by the latest computed block
        // NOTE: we use `block` instead of `db.latest_computed_block()` so
        // possible reorganization have no effect
        let computed_program_states: BTreeMap<_, _> = db
            .block_program_states(block)
            .context("program states of latest computed block not found")?
            .into_iter()
            .map(|(program_id, state)| (program_id, state.hash))
            .collect();

        for (program_id, state) in computed_program_states {
            program_states.entry(program_id).or_insert(state);
        }

        #[cfg(debug_assertions)]
        if let Some(previous_committed_block) = previous_committed_block {
            let latest_block_header = db
                .block_header(latest_committed_block)
                .expect("observer must fulfill database");
            let previous_block_header = db
                .block_header(previous_committed_block)
                .expect("observer must fulfill database");
            assert!(previous_block_header.height < latest_block_header.height);
        }

        Ok(Some(Self {
            program_states,
            program_code_ids,
            needs_instrumentation_codes,
            latest_committed_block,
            previous_committed_block,
        }))
    }
}

#[derive(Debug, Clone, Copy, Eq, PartialEq)]
enum RequestMetadata {
    ProgramState,
    MemoryPages,
    MemoryPagesRegion,
    MessageQueue,
    Waitlist,
    Mailbox,
    UserMailbox,
    DispatchStash,
    /// Any data we only insert into the database.
    Data,
}

impl RequestMetadata {
    fn is_data(self) -> bool {
        matches!(self, RequestMetadata::Data)
    }
}

#[derive(Debug, Default)]
struct RequestManager {
    /// Total completed requests
    total_completed_requests: u64,
    /// Total pending requests
    total_pending_requests: u64,

    /// Pending requests are either:
    /// * Skipped if they are `RequestMetadata::Data` and exist in the database
    /// * Completed if the database has keys
    /// * Converted into one network request
    pending_requests: HashMap<H256, RequestMetadata>,
    /// Completed requests
    responses: Vec<(RequestMetadata, Vec<u8>)>,
}

impl RequestManager {
    fn add(&mut self, hash: H256, metadata: RequestMetadata) {
        let old_metadata = self.pending_requests.insert(hash, metadata);

        if let Some(old_metadata) = old_metadata {
            debug_assert_eq!(metadata, old_metadata);
        } else {
            self.total_pending_requests += 1;
        }
    }

    async fn request(
        &mut self,
        network: &mut NetworkService,
        db: &Database,
    ) -> Option<Vec<(RequestMetadata, Vec<u8>)>> {
        let pending_network_requests = self.handle_pending_requests(db);

        if !pending_network_requests.is_empty() {
            let request = pending_network_requests.keys().copied().collect();
            let request_id = network.db_sync().request(db_sync::Request(request));

            let result = loop {
                let event = network
                    .next()
                    .await
                    .expect("network service stream is infinite");

                if let NetworkEvent::DbResponse {
                    request_id: rid,
                    result,
                } = event
                {
                    debug_assert_eq!(rid, request_id, "unknown request id");
                    break result;
                }
            };

            match result {
                Ok(response) => {
                    self.handle_response(pending_network_requests, response, db);
                }
                Err((request, err)) => {
                    network.db_sync().retry(request);
                    self.pending_requests.extend(pending_network_requests);
                    log::warn!("{request_id:?} failed: {err}. Retrying...");
                }
            }
        }

        let continue_processing = !(self.pending_requests.is_empty() && self.responses.is_empty());
        if continue_processing {
            let responses: Vec<_> = self.responses.drain(..).collect();
            self.total_completed_requests += responses.len() as u64;
            Some(responses)
        } else {
            None
        }
    }

    fn handle_pending_requests(&mut self, db: &Database) -> HashMap<H256, RequestMetadata> {
        let mut pending_requests = HashMap::new();
        for (hash, metadata) in self.pending_requests.drain() {
            if metadata.is_data() && db.contains_hash(hash) {
                self.total_completed_requests += 1;
                continue;
            }

            if let Some(data) = db.read_by_hash(hash) {
                self.responses.push((metadata, data));
                continue;
            }

            pending_requests.insert(hash, metadata);
        }

        pending_requests
    }

    fn handle_response(
        &mut self,
        mut pending_network_requests: HashMap<H256, RequestMetadata>,
        response: db_sync::Response,
        db: &Database,
    ) {
        let db_sync::Response(data) = response;

        for (hash, data) in data {
            let metadata = pending_network_requests
                .remove(&hash)
                .expect("unknown pending request");

            let db_hash = db.write_hash(&data);
            debug_assert_eq!(hash, db_hash);

            self.responses.push((metadata, data));
        }

        debug_assert_eq!(
            pending_network_requests,
            HashMap::new(),
            "network service guarantees it gathers all hashes"
        );
    }

    /// (total completed request, total pending requests)
    fn stats(&self) -> (u64, u64) {
        let completed = self.total_completed_requests;
        let pending = self.total_pending_requests;
        debug_assert!(completed <= pending, "{completed} <= {pending}");
        (completed, pending)
    }
}

impl Drop for RequestManager {
    fn drop(&mut self) {
        #[cfg(debug_assertions)]
        {
            let Self {
                total_completed_requests,
                total_pending_requests,
                pending_requests,
                responses,
            } = self;
            assert_eq!(total_completed_requests, total_pending_requests);
            assert_eq!(*pending_requests, HashMap::new());
            assert_eq!(*responses, Vec::new());
        }
    }
}

async fn sync_finalized_head(observer: &mut ObserverService) -> Result<H256> {
    let highest_block = observer
        .provider()
        // we get finalized block to avoid block reorganization
        // because we restore the database only for the latest block of a chain,
        // and thus the reorganization can lead us to an empty block
        .get_block(BlockId::finalized())
        .await
        .context("failed to get latest block")?
        .expect("latest block always exist");
    let highest_block = H256(highest_block.header.hash.0);

    log::info!("Syncing chain head {highest_block}");
    observer.force_sync_block(highest_block).await?;

    while let Some(event) = observer.next().await {
        match event? {
            ObserverEvent::Block(_) => {}
            ObserverEvent::BlockSynced(synced_block) => {
                debug_assert_eq!(highest_block, synced_block.block_hash);
                break;
            }
        }
    }

    Ok(highest_block)
}

async fn sync_from_network(
    network: &mut NetworkService,
    db: &Database,
    program_states: BTreeMap<ActorId, H256>,
<<<<<<< HEAD
) -> ProgramStatesMap {
=======
) -> ProgramStates {
>>>>>>> 67149ab3
    let add_payload = |manager: &mut RequestManager, payload: &PayloadLookup| match payload {
        PayloadLookup::Direct(_) => {}
        PayloadLookup::Stored(hash) => {
            manager.add(hash.hash(), RequestMetadata::Data);
        }
    };

    let mut restored_cached_queue_sizes = BTreeMap::new();

    let mut manager = RequestManager::default();
    for &state in program_states.values() {
        manager.add(state, RequestMetadata::ProgramState);
    }

    loop {
        let (completed, pending) = manager.stats();
        log::info!("[{completed:>05} / {pending:>05}] Getting network data");

        let Some(responses) = manager.request(network, db).await else {
            break;
        };

        for (metadata, data) in responses {
            match metadata {
                RequestMetadata::ProgramState => {
                    let state: ProgramState =
                        Decode::decode(&mut &data[..]).expect("`db-sync` must validate data");

                    let ProgramState {
                        program,
                        queue,
                        waitlist_hash,
                        stash_hash,
                        mailbox_hash,
                        balance: _,
                        executable_balance: _,
                    } = &state;

                    // Save restored cached queue sizes
                    let program_state_hash = ethexe_db::hash(&data);
                    restored_cached_queue_sizes.insert(program_state_hash, queue.cached_queue_size);

                    if let Program::Active(ActiveProgram {
                        allocations_hash,
                        pages_hash,
                        memory_infix: _,
                        initialized: _,
                    }) = program
                    {
                        if let Some(allocations_hash) = allocations_hash.hash() {
                            manager.add(allocations_hash, RequestMetadata::Data);
                        }
                        if let Some(pages_hash) = pages_hash.hash() {
                            manager.add(pages_hash, RequestMetadata::MemoryPages);
                        }
                    }

                    if let Some(queue_hash) = queue.hash.hash() {
                        manager.add(queue_hash, RequestMetadata::MessageQueue);
                    }
                    if let Some(waitlist_hash) = waitlist_hash.hash() {
                        manager.add(waitlist_hash, RequestMetadata::Waitlist);
                    }
                    if let Some(mailbox_hash) = mailbox_hash.hash() {
                        manager.add(mailbox_hash, RequestMetadata::Mailbox);
                    }
                    if let Some(stash_hash) = stash_hash.hash() {
                        manager.add(stash_hash, RequestMetadata::DispatchStash);
                    }
                }
                RequestMetadata::MemoryPages => {
                    let memory_pages: MemoryPages =
                        Decode::decode(&mut &data[..]).expect("`db-sync` must validate data");

                    for pages_region_hash in memory_pages
                        .to_inner()
                        .into_iter()
                        .flat_map(MaybeHashOf::hash)
                    {
                        manager.add(pages_region_hash, RequestMetadata::MemoryPagesRegion);
                    }
                }
                RequestMetadata::MemoryPagesRegion => {
                    let pages_region: MemoryPagesRegion =
                        Decode::decode(&mut &data[..]).expect("`db-sync` must validate data");

                    for page_buf_hash in pages_region.as_inner().values().map(|hash| hash.hash()) {
                        manager.add(page_buf_hash, RequestMetadata::Data);
                    }
                }
                RequestMetadata::MessageQueue => {
                    let message_queue: MessageQueue =
                        Decode::decode(&mut &data[..]).expect("`db-sync` must validate data");
                    for dispatch in message_queue.as_ref() {
                        add_payload(&mut manager, &dispatch.payload);
                    }
                }
                RequestMetadata::Waitlist => {
                    let waitlist: Waitlist =
                        Decode::decode(&mut &data[..]).expect("`db-sync` must validate data");
                    for Expiring {
                        value: dispatch,
                        expiry: _,
                    } in waitlist.as_ref().values()
                    {
                        add_payload(&mut manager, &dispatch.payload);
                    }
                }
                RequestMetadata::Mailbox => {
                    let mailbox: Mailbox =
                        Decode::decode(&mut &data[..]).expect("`db-sync` must validate data");
                    for user_mailbox in mailbox.as_ref().values() {
                        manager.add(user_mailbox.hash(), RequestMetadata::UserMailbox);
                    }
                }
                RequestMetadata::UserMailbox => {
                    let user_mailbox: UserMailbox =
                        Decode::decode(&mut &data[..]).expect("`db-sync` must validate data");
                    for Expiring {
                        value: msg,
                        expiry: _,
                    } in user_mailbox.as_ref().values()
                    {
                        add_payload(&mut manager, &msg.payload);
                    }
                }
                RequestMetadata::DispatchStash => {
                    let dispatch_stash: DispatchStash =
                        Decode::decode(&mut &data[..]).expect("`db-sync` must validate data");
                    for Expiring {
                        value: (dispatch, _user_id),
                        expiry: _,
                    } in dispatch_stash.as_ref().values()
                    {
                        add_payload(&mut manager, &dispatch.payload);
                    }
                }
                RequestMetadata::Data => {}
            }
        }
    }

    log::info!("Network data getting is done");

    // Enrich program states with cached queue size
    program_states
        .into_iter()
        .map(|(program_id, hash)| {
            let cached_queue_size = *restored_cached_queue_sizes
                .get(&hash)
                .expect("program state cached queue size must be restored");
            (
                program_id,
                StateHashWithQueueSize {
                    hash,
                    cached_queue_size,
                },
            )
        })
        .collect()
}

async fn prepare_codes(
    compute: &mut ComputeService,
    blobs_loader: &mut Box<dyn BlobLoaderService>,
    synced_block: H256,
    mut code_ids: HashSet<CodeId>,
) -> Result<()> {
    if code_ids.is_empty() {
        log::info!("No codes to instrument. Skipping...");
        return Ok(());
    }

    compute.prepare_block(synced_block);
    match compute.next().await {
        Some(Ok(ComputeEvent::RequestLoadCodes(codes))) => blobs_loader.load_codes(codes, None)?,
        Some(Ok(event)) => {
            return Err(anyhow!(
                "expect codes to load, but got another event: {event:?}"
            ))
        }
        Some(Err(e)) => return Err(anyhow!("expect codes to load, but got err: {e:?}")),
        None => return Err(anyhow!("expect codes to load, but got None")),
    };

    log::info!("Instrument {} codes", code_ids.len());

    let mut wait_load_codes = code_ids.clone();
    while !wait_load_codes.is_empty() {
        match blobs_loader.next().await {
            Some(Ok(BlobLoaderEvent::BlobLoaded(BlobData {
                code_id,
                timestamp,
                code,
            }))) => {
                wait_load_codes.remove(&code_id);
                compute.process_code(code_id, timestamp, code);
            }
            Some(Err(e)) => {
                return Err(anyhow!("expect BlobLoaded, but got err: {e:?}"));
            }
            None => {
                return Err(anyhow!("expect BlobLoaded, but got None"));
            }
        }
    }

    while let Some(event) = compute.next().await {
        if let ComputeEvent::CodeProcessed(id) = event? {
            code_ids.remove(&id);
            if code_ids.is_empty() {
                break;
            }
        }
    }

    log::info!("Codes preparation done");
    Ok(())
}

pub(crate) async fn sync(service: &mut Service) -> Result<()> {
    let Service {
        observer,
        blob_loader,
        compute,
        network,
        db,
        #[cfg(test)]
        sender,
        ..
    } = service;
    let Some(network) = network else {
        log::warn!("Network service is disabled. Skipping fast synchronization...");
        return Ok(());
    };

    log::info!("Fast synchronization is in progress...");

    let finalized_block = sync_finalized_head(observer).await?;
    let Some(EventData {
        program_states,
        program_code_ids,
        needs_instrumentation_codes,
        latest_committed_block,
        previous_committed_block,
    }) = EventData::collect(db, finalized_block).await?
    else {
        log::warn!("No any committed block found. Skipping fast synchronization...");
        return Ok(());
    };

    prepare_codes(
        compute,
        blob_loader,
        finalized_block,
        needs_instrumentation_codes,
    )
    .await?;

    let latest_block_header = db
        .block_header(latest_committed_block)
        .expect("observer must fulfill database");

    let program_states = sync_from_network(network, db, program_states).await;

    let schedule =
        ScheduleRestorer::from_storage(db, &program_states, latest_block_header.height)?.restore();

    for (program_id, code_id) in program_code_ids {
        db.set_program_code_id(program_id, code_id);
    }

    // NOTE: there is no invariant that fast sync should recover queues
    db.set_block_commitment_queue(latest_committed_block, VecDeque::new());
    db.set_block_codes_queue(latest_committed_block, VecDeque::new());

    db.set_block_program_states(latest_committed_block, program_states);
    db.set_block_schedule(latest_committed_block, schedule);
    unsafe {
        db.set_non_empty_block_outcome(latest_committed_block);
    }
    db.set_previous_not_empty_block(
        latest_committed_block,
        previous_committed_block.unwrap_or_else(H256::zero),
    );
    db.set_block_computed(latest_committed_block);
    db.set_latest_computed_block(latest_committed_block, latest_block_header);

    log::info!("Fast synchronization done");

    #[cfg(test)]
    sender
        .send(crate::tests::utils::TestingEvent::FastSyncDone(
            latest_committed_block,
        ))
        .expect("failed to broadcast fast sync done event");

    Ok(())
}<|MERGE_RESOLUTION|>--- conflicted
+++ resolved
@@ -26,12 +26,8 @@
         OnChainStorageRead,
     },
     events::{BlockEvent, MirrorEvent, RouterEvent},
-<<<<<<< HEAD
-    ProgramStatesMap, StateHashWithQueueSize,
-=======
     gear::CodeCommitment,
     ProgramStates, StateHashWithQueueSize,
->>>>>>> 67149ab3
 };
 use ethexe_compute::{ComputeEvent, ComputeService};
 use ethexe_db::Database;
@@ -357,11 +353,7 @@
     network: &mut NetworkService,
     db: &Database,
     program_states: BTreeMap<ActorId, H256>,
-<<<<<<< HEAD
-) -> ProgramStatesMap {
-=======
 ) -> ProgramStates {
->>>>>>> 67149ab3
     let add_payload = |manager: &mut RequestManager, payload: &PayloadLookup| match payload {
         PayloadLookup::Direct(_) => {}
         PayloadLookup::Stored(hash) => {
