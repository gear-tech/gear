// This file is part of Gear.
//
// Copyright (C) 2025 Gear Technologies Inc.
// SPDX-License-Identifier: GPL-3.0-or-later WITH Classpath-exception-2.0
//
// This program is free software: you can redistribute it and/or modify
// it under the terms of the GNU General Public License as published by
// the Free Software Foundation, either version 3 of the License, or
// (at your option) any later version.
//
// This program is distributed in the hope that it will be useful,
// but WITHOUT ANY WARRANTY; without even the implied warranty of
// MERCHANTABILITY or FITNESS FOR A PARTICULAR PURPOSE. See the
// GNU General Public License for more details.
//
// You should have received a copy of the GNU General Public License
// along with this program. If not, see <https://www.gnu.org/licenses/>.

use std::collections::BTreeSet;

use crate::Event;
use anyhow::{Result, anyhow};
use ethexe_blob_loader::BlobLoaderEvent;
use ethexe_common::{
<<<<<<< HEAD
    Address, AnnounceHash, SimpleBlockData, db::*, events::BlockEvent,
=======
    Announce, HashOf, SimpleBlockData, db::*, events::BlockEvent,
>>>>>>> e421755e
    tx_pool::SignedOffchainTransaction,
};
use ethexe_compute::ComputeEvent;
use ethexe_consensus::ConsensusEvent;
use ethexe_db::Database;
use ethexe_network::{NetworkEvent, NetworkService};
use ethexe_observer::ObserverEvent;
use ethexe_prometheus::PrometheusEvent;
use ethexe_rpc::RpcEvent;
use ethexe_tx_pool::TxPoolEvent;
use gprimitives::H256;
use tokio::sync::{
    broadcast,
    broadcast::{Receiver, Sender},
};

pub type TestingEventSender = Sender<TestingEvent>;
pub type TestingEventReceiver = Receiver<TestingEvent>;

#[derive(Debug, Clone, Eq, PartialEq)]
pub enum TestingRpcEvent {
    OffchainTransaction {
        transaction: SignedOffchainTransaction,
    },
}

impl TestingRpcEvent {
    fn new(event: &RpcEvent) -> Self {
        match event {
            RpcEvent::OffchainTransaction {
                transaction,
                response_sender: _,
            } => Self::OffchainTransaction {
                transaction: transaction.clone(),
            },
        }
    }
}

#[derive(Debug, Clone, Eq, PartialEq)]
#[allow(dead_code)]
pub(crate) enum TestingEvent {
    // Fast sync done. Sent just once.
    FastSyncDone(H256),
    // Basic event to notify that service has started. Sent just once.
    ServiceStarted,
    // Services events.
    Compute(ComputeEvent),
    Consensus(ConsensusEvent),
    Network(NetworkEvent),
    Observer(ObserverEvent),
    BlobLoader(BlobLoaderEvent),
    Prometheus(PrometheusEvent),
    Rpc(TestingRpcEvent),
    TxPool(TxPoolEvent),
}

impl TestingEvent {
    pub(crate) fn new(event: &Event) -> Self {
        match event {
            Event::Compute(event) => Self::Compute(event.clone()),
            Event::Consensus(event) => Self::Consensus(event.clone()),
            Event::Network(event) => Self::Network(event.clone()),
            Event::Observer(event) => Self::Observer(event.clone()),
            Event::BlobLoader(event) => Self::BlobLoader(event.clone()),
            Event::Prometheus(event) => Self::Prometheus(event.clone()),
            Event::Rpc(event) => Self::Rpc(TestingRpcEvent::new(event)),
            Event::TxPool(event) => Self::TxPool(event.clone()),
        }
    }
}

pub struct ServiceEventsListener<'a> {
    pub receiver: &'a mut TestingEventReceiver,
    pub db: Database,
    pub router_address: Address,
}

#[derive(Debug, Default, Clone, Copy, derive_more::From)]
pub enum AnnounceId {
    /// Wait for any next computed announce
    #[default]
    Any,
    /// Wait for announce computed with a specific hash
    AnnounceHash(HashOf<Announce>),
    /// Wait for announce computed with a specific block hash
    BlockHash(H256),
}

impl ServiceEventsListener<'_> {
    pub async fn next_event(&mut self) -> Result<TestingEvent> {
        self.receiver.recv().await.map_err(Into::into)
    }

    pub async fn wait_for(
        &mut self,
        mut f: impl FnMut(TestingEvent) -> Result<bool>,
    ) -> Result<()> {
        self.apply_until(|e| if f(e)? { Ok(Some(())) } else { Ok(None) })
            .await
    }

    pub async fn wait_for_announce_computed(&mut self, id: impl Into<AnnounceId>) {
        let id = id.into();
        loop {
            let event = self.next_event().await.unwrap();
            let TestingEvent::Compute(ComputeEvent::AnnounceComputed(announce_hash)) = event else {
                continue;
            };

            match id {
                AnnounceId::Any => {
                    return;
                }
                AnnounceId::AnnounceHash(waited_announce_hash)
                    if waited_announce_hash == announce_hash =>
                {
                    return;
                }
                AnnounceId::BlockHash(waited_block_hash) => {
                    if self
                        .db
                        .announce(announce_hash)
                        .ok_or_else(|| anyhow!("Announce not found in listener's node DB"))
                        .unwrap()
                        .block_hash
                        == waited_block_hash
                    {
                        return;
                    }
                }
                _ => continue,
            }
        }
    }

    pub async fn apply_until<R: Sized>(
        &mut self,
        mut f: impl FnMut(TestingEvent) -> Result<Option<R>>,
    ) -> Result<R> {
        loop {
            let event = self.next_event().await?;
            if let Some(res) = f(event)? {
                return Ok(res);
            }
        }
    }

    pub async fn wait_for_pubsub_subscribed(
        &mut self,
        topic_names: BTreeSet<&'static str>,
    ) -> Result<()> {
        let mut topics = topic_names
            .into_iter()
            .map(|topic_name| {
                NetworkService::gossipsub_topic(topic_name, self.router_address)
                    .hash()
                    .to_string()
            })
            .collect::<BTreeSet<_>>();
        self.wait_for(|event| match event {
            TestingEvent::Network(NetworkEvent::GossipsubPeerSubscribed {
                topic: subscribed_topic,
                ..
            }) => {
                topics.remove(&subscribed_topic);
                if topics.is_empty() {
                    Ok(true)
                } else {
                    Ok(false)
                }
            }
            _ => Ok(false),
        })
        .await
    }
}

pub struct ObserverEventsPublisher {
    pub broadcaster: Sender<ObserverEvent>,
    pub db: Database,
}

impl ObserverEventsPublisher {
    pub async fn subscribe(&self) -> ObserverEventsListener {
        ObserverEventsListener {
            receiver: self.broadcaster.subscribe(),
            db: self.db.clone(),
        }
    }
}

pub struct ObserverEventsListener {
    receiver: broadcast::Receiver<ObserverEvent>,
    db: Database,
}

impl Clone for ObserverEventsListener {
    fn clone(&self) -> Self {
        Self {
            receiver: self.receiver.resubscribe(),
            db: self.db.clone(),
        }
    }
}

impl ObserverEventsListener {
    pub async fn next_event(&mut self) -> Result<ObserverEvent> {
        self.receiver.recv().await.map_err(Into::into)
    }

    #[allow(unused)]
    pub async fn apply_until<R: Sized>(
        &mut self,
        mut f: impl FnMut(ObserverEvent) -> Result<Option<R>>,
    ) -> Result<R> {
        loop {
            let event = self.next_event().await?;
            if let Some(res) = f(event)? {
                return Ok(res);
            }
        }
    }

    pub async fn apply_until_block_event<R: Sized>(
        &mut self,
        mut f: impl FnMut(BlockEvent) -> Result<Option<R>>,
    ) -> Result<R> {
        self.apply_until_block_event_with_header(|e, _h| f(e)).await
    }

    // NOTE: skipped by observer blocks are not iterated (possible on reorgs).
    // If your test depends on events in skipped blocks, you need to improve this method.
    // TODO #4554: iterate thru skipped blocks.
    pub async fn apply_until_block_event_with_header<R: Sized>(
        &mut self,
        mut f: impl FnMut(BlockEvent, &SimpleBlockData) -> Result<Option<R>>,
    ) -> Result<R> {
        loop {
            let event = self.next_event().await?;

            let ObserverEvent::BlockSynced(block_hash) = event else {
                continue;
            };

            let header = self
                .db
                .block_header(block_hash)
                .expect("Block header not found");
            let events = self
                .db
                .block_events(block_hash)
                .expect("Block events not found");

            let block_data = SimpleBlockData {
                hash: block_hash,
                header,
            };

            for event in events {
                if let Some(res) = f(event, &block_data)? {
                    return Ok(res);
                }
            }
        }
    }
}<|MERGE_RESOLUTION|>--- conflicted
+++ resolved
@@ -22,12 +22,7 @@
 use anyhow::{Result, anyhow};
 use ethexe_blob_loader::BlobLoaderEvent;
 use ethexe_common::{
-<<<<<<< HEAD
-    Address, AnnounceHash, SimpleBlockData, db::*, events::BlockEvent,
-=======
-    Announce, HashOf, SimpleBlockData, db::*, events::BlockEvent,
->>>>>>> e421755e
-    tx_pool::SignedOffchainTransaction,
+    Address, Announce, HashOf, SimpleBlockData, db::*, events::BlockEvent, tx_pool::SignedOffchainTransaction
 };
 use ethexe_compute::ComputeEvent;
 use ethexe_consensus::ConsensusEvent;
