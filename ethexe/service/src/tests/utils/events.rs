--- conflicted
+++ resolved
@@ -68,10 +68,6 @@
     BlobLoader(BlobLoaderEvent),
     Prometheus(PrometheusEvent),
     Rpc(TestingRpcEvent),
-<<<<<<< HEAD
-    TxPool(TxPoolEvent),
-=======
->>>>>>> 17a14fc5
     Fetching,
 }
 
@@ -85,10 +81,6 @@
             Event::BlobLoader(event) => Self::BlobLoader(event.clone()),
             Event::Prometheus(event) => Self::Prometheus(event.clone()),
             Event::Rpc(event) => Self::Rpc(TestingRpcEvent::new(event)),
-<<<<<<< HEAD
-            Event::TxPool(event) => Self::TxPool(event.clone()),
-=======
->>>>>>> 17a14fc5
             Event::Fetching(_) => Self::Fetching,
         }
     }
@@ -206,7 +198,7 @@
                 AnnounceId::BlockHash(block_hash) => db
                     .announce(announce_hash)
                     .unwrap_or_else(|| {
-                        panic!("Computed announce {announce_hash} not found in listener's node DB")
+                        panic!("Accepted announce {announce_hash} not found in listener's node DB")
                     })
                     .block_hash
                     .eq(&block_hash)
