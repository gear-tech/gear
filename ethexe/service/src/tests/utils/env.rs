--- conflicted
+++ resolved
@@ -51,13 +51,9 @@
     middleware::MockElectionProvider,
     router::RouterQuery,
 };
-<<<<<<< HEAD
-use ethexe_network::{NetworkConfig, NetworkEvent, NetworkService, export::Multiaddr};
-=======
 use ethexe_network::{
     NetworkConfig, NetworkEvent, NetworkRuntimeConfig, NetworkService, export::Multiaddr,
 };
->>>>>>> 7e4b00fb
 use ethexe_observer::{EthereumConfig, ObserverEvent, ObserverService};
 use ethexe_processor::Processor;
 use ethexe_rpc::{RpcConfig, RpcService, test_utils::RpcClient};
@@ -193,15 +189,8 @@
             .await?
         } else {
             log::info!("📗 Deploying new router");
-<<<<<<< HEAD
-            let validators_addresses: Vec<Address> = validators
-                .iter()
-                .map(|k| k.public_key.to_address())
-                .collect();
-=======
             let validators_addresses: Vec<Address> =
                 validators.iter().map(|k| k.to_address()).collect();
->>>>>>> 7e4b00fb
             EthereumDeployer::new(&rpc_url, signer.clone(), sender_address) // verifiable_secret_sharing_commitment,)
                 .await
                 .unwrap()
@@ -911,47 +900,6 @@
             network
         });
 
-<<<<<<< HEAD
-        let consensus: Pin<Box<dyn ConsensusService>> = {
-            if let Some(config) = self.validator_config.as_ref() {
-                let ethereum = Ethereum::new(
-                    &self.eth_cfg.rpc,
-                    self.eth_cfg.router_address.into(),
-                    self.signer.clone(),
-                    config.public_key.to_address(),
-                )
-                .await
-                .unwrap();
-                Box::pin(
-                    ValidatorService::new(
-                        self.signer.clone(),
-                        Arc::new(self.election_provider.clone()),
-                        ethereum.router(),
-                        self.db.clone(),
-                        ethexe_consensus::ValidatorConfig {
-                            pub_key: config.public_key,
-                            signatures_threshold: self.threshold,
-                            slot_duration: self.block_time,
-                            block_gas_limit: DEFAULT_BLOCK_GAS_LIMIT,
-                        },
-                    )
-                    .unwrap(),
-                )
-            } else {
-                Box::pin(SimpleConnectService::new(self.db.clone(), self.block_time))
-            }
-        };
-
-        let (sender, receiver) = broadcast::channel(2048);
-
-        let observer = ObserverService::new(&self.eth_cfg, u32::MAX, self.db.clone())
-            .await
-            .unwrap();
-
-        let blob_loader = LocalBlobLoader::new(self.blob_storage.clone()).into_box();
-
-=======
->>>>>>> 7e4b00fb
         let tx_pool_service = TxPoolService::new(self.db.clone());
 
         let rpc = self.service_rpc_config.as_ref().map(|service_rpc_config| {
