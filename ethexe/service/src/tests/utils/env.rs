// This file is part of Gear.
//
// Copyright (C) 2025 Gear Technologies Inc.
// SPDX-License-Identifier: GPL-3.0-or-later WITH Classpath-exception-2.0
//
// This program is free software: you can redistribute it and/or modify
// it under the terms of the GNU General Public License as published by
// the Free Software Foundation, either version 3 of the License, or
// (at your option) any later version.
//
// This program is distributed in the hope that it will be useful,
// but WITHOUT ANY WARRANTY; without even the implied warranty of
// MERCHANTABILITY or FITNESS FOR A PARTICULAR PURPOSE. See the
// GNU General Public License for more details.
//
// You should have received a copy of the GNU General Public License
// along with this program. If not, see <https://www.gnu.org/licenses/>.

use crate::{
    tests::utils::{
        events::{
            ObserverEventsListener, ObserverEventsPublisher, ServiceEventsListener,
            TestingEventReceiver, TestingNetworkEvent,
        },
        TestingEvent,
    },
    RouterDataProvider, Service,
};
use alloy::{
    eips::BlockId,
    node_bindings::{Anvil, AnvilInstance},
    providers::{ext::AnvilApi, Provider as _, RootProvider},
    rpc::types::{anvil::MineOptions, Header as RpcHeader},
};
use ethexe_blob_loader::{
    local::{LocalBlobLoader, LocalBlobStorage},
    BlobLoaderService,
};
use ethexe_common::{
    ecdsa::{PrivateKey, PublicKey},
    events::{BlockEvent, MirrorEvent, RouterEvent},
    Address,
};
use ethexe_consensus::{ConsensusService, SimpleConnectService, ValidatorService};
use ethexe_db::Database;
use ethexe_ethereum::{router::RouterQuery, Ethereum};
use ethexe_network::{export::Multiaddr, NetworkConfig, NetworkService};
use ethexe_observer::{EthereumConfig, ObserverEvent, ObserverService};
use ethexe_processor::Processor;
use ethexe_rpc::{test_utils::RpcClient, RpcConfig, RpcService};
use ethexe_signer::Signer;
use ethexe_tx_pool::TxPoolService;
use futures::StreamExt;
use gear_core::ids::prelude::CodeIdExt;
use gear_core_errors::ReplyCode;
use gprimitives::{ActorId, CodeId, MessageId, H160, H256};
use rand::{prelude::StdRng, SeedableRng};
use roast_secp256k1_evm::frost::{
    keys,
    keys::{IdentifierList, PublicKeyPackage, VerifiableSecretSharingCommitment},
    Identifier, SigningKey,
};
use std::{
    net::SocketAddr,
    pin::Pin,
    sync::atomic::{AtomicUsize, Ordering},
    time::Duration,
};
use tokio::{
    sync::{broadcast, broadcast::Sender},
    task,
    task::JoinHandle,
};
use tracing::Instrument;

/// Max network services which can be created by one test environment.
const MAX_NETWORK_SERVICES_PER_TEST: usize = 1000;

pub struct TestEnv {
    pub eth_cfg: EthereumConfig,
    #[allow(unused)]
    pub wallets: Wallets,
    pub blobs_storage: LocalBlobStorage,
    pub provider: RootProvider,
    pub ethereum: Ethereum,
    pub signer: Signer,
    pub validators: Vec<ValidatorConfig>,
    pub sender_id: ActorId,
    pub threshold: u64,
    pub block_time: Duration,
    pub continuous_block_generation: bool,

    router_query: RouterQuery,
    /// In order to reduce amount of observers, we create only one observer and broadcast events to all subscribers.
    broadcaster: Sender<ObserverEvent>,
    db: Database,
    /// If network is enabled by test, then we store here:
    /// network service polling thread, bootstrap address and nonce for new node address generation.
    bootstrap_network: Option<(JoinHandle<()>, String, usize)>,

    _anvil: Option<AnvilInstance>,
    _events_stream: JoinHandle<()>,
}

impl TestEnv {
    pub async fn new(config: TestEnvConfig) -> anyhow::Result<Self> {
        let TestEnvConfig {
            validators,
            block_time,
            rpc,
            wallets,
            router_address,
            continuous_block_generation,
            network,
        } = config;

        log::info!(
            "📗 Starting new test environment. Continuous block generation: {}",
            continuous_block_generation
        );

        let (rpc_url, anvil) = match rpc {
            EnvRpcConfig::ProvidedURL(rpc_url) => {
                log::info!("📍 Using provided RPC URL: {}", rpc_url);
                (rpc_url, None)
            }
            EnvRpcConfig::CustomAnvil {
                slots_in_epoch,
                genesis_timestamp,
            } => {
                let mut anvil = Anvil::new();

                if continuous_block_generation {
                    anvil = anvil.block_time(block_time.as_secs())
                }
                if let Some(slots_in_epoch) = slots_in_epoch {
                    anvil = anvil.arg(format!("--slots-in-an-epoch={slots_in_epoch}"));
                }
                if let Some(genesis_timestamp) = genesis_timestamp {
                    anvil = anvil.arg(format!("--timestamp={genesis_timestamp}"));
                }

                let anvil = anvil.spawn();

                log::info!("📍 Anvil started at {}", anvil.ws_endpoint());
                (anvil.ws_endpoint(), Some(anvil))
            }
        };

        let signer = Signer::memory();

        let mut wallets = if let Some(wallets) = wallets {
            Wallets::custom(&signer, wallets)
        } else {
            Wallets::anvil(&signer)
        };

        let validators: Vec<_> = match validators {
            ValidatorsConfig::PreDefined(amount) => (0..amount).map(|_| wallets.next()).collect(),
            ValidatorsConfig::Custom(keys) => keys
                .iter()
                .map(|k| {
                    let private_key = k.parse().unwrap();
                    signer.storage_mut().add_key(private_key).unwrap()
                })
                .collect(),
        };

        let (validators, verifiable_secret_sharing_commitment) =
            Self::define_session_keys(&signer, validators);

        let sender_address = wallets.next().to_address();

        let ethereum = if let Some(router_address) = router_address {
            log::info!("📗 Connecting to existing router at {}", router_address);
            Ethereum::new(
                &rpc_url,
                router_address.parse().unwrap(),
                signer.clone(),
                sender_address,
            )
            .await?
        } else {
            log::info!("📗 Deploying new router");
            Ethereum::deploy(
                &rpc_url,
                validators
                    .iter()
                    .map(|k| k.public_key.to_address())
                    .collect(),
                signer.clone(),
                sender_address,
                verifiable_secret_sharing_commitment,
            )
            .await?
        };

        let router = ethereum.router();
        let router_query = router.query();
        let router_address = router.address();

        let db = Database::memory();

        let eth_cfg = EthereumConfig {
            rpc: rpc_url.clone(),
            beacon_rpc: Default::default(),
            router_address,
            block_time: config.block_time,
        };
        let mut observer = ObserverService::new(&eth_cfg, u32::MAX, db.clone())
            .await
            .unwrap();

        let blobs_storage = LocalBlobStorage::default();

        let provider = observer.provider().clone();

        let (broadcaster, _events_stream) = {
            let (sender, mut receiver) = broadcast::channel(2048);
            let cloned_sender = sender.clone();

            let (send_subscription_created, receive_subscription_created) =
                tokio::sync::oneshot::channel::<()>();

            let handle = task::spawn(
                async move {
                    send_subscription_created.send(()).unwrap();

                    while let Ok(event) = observer.select_next_some().await {
                        log::trace!(target: "test-event", "📗 Event: {:?}", event);

                        cloned_sender
                            .send(event)
                            .inspect_err(|err| log::error!("Failed to broadcast event: {err}"))
                            .unwrap();

                        // At least one receiver is presented always, in order to avoid the channel dropping.
                        receiver
                            .recv()
                            .await
                            .inspect_err(|err| log::error!("Failed to receive event: {err}"))
                            .unwrap();
                    }

                    panic!("📗 Observer stream ended");
                }
                .instrument(tracing::trace_span!("observer-stream")),
            );
            receive_subscription_created.await.unwrap();

            (sender, handle)
        };

        let threshold = router_query.threshold().await?;

        let network_address = match network {
            EnvNetworkConfig::Disabled => None,
            EnvNetworkConfig::Enabled => Some(None),
            EnvNetworkConfig::EnabledWithCustomAddress(address) => Some(Some(address)),
        };

        let bootstrap_network = network_address.map(|maybe_address| {
            static NONCE: AtomicUsize = AtomicUsize::new(1);

            // mul MAX_NETWORK_SERVICES_PER_TEST to avoid address collision between different test-threads
            let nonce = NONCE.fetch_add(1, Ordering::SeqCst) * MAX_NETWORK_SERVICES_PER_TEST;
            let address = maybe_address.unwrap_or_else(|| format!("/memory/{nonce}"));

            let config_path = tempfile::tempdir().unwrap().keep();
            let multiaddr: Multiaddr = address.parse().unwrap();

            let mut config = NetworkConfig::new_test(config_path);
            config.listen_addresses = [multiaddr.clone()].into();
            config.external_addresses = [multiaddr.clone()].into();
            let mut service = NetworkService::new(
                config,
                &signer,
                Box::new(RouterDataProvider(router_query.clone())),
                db.clone(),
            )
            .unwrap();

            let local_peer_id = service.local_peer_id();

            let handle = task::spawn(
                async move {
                    loop {
                        let _event = service.select_next_some().await;
                    }
                }
                .instrument(tracing::trace_span!("network-stream")),
            );

            let bootstrap_address = format!("{address}/p2p/{local_peer_id}");

            (handle, bootstrap_address, nonce)
        });

        // By default, anvil set system time as block time. For testing purposes we need to have constant increment.
        if anvil.is_some() && !continuous_block_generation {
            provider
                .anvil_set_block_timestamp_interval(block_time.as_secs())
                .await
                .unwrap();
        }

        Ok(TestEnv {
            eth_cfg,
            wallets,
            provider,
            blobs_storage,
            ethereum,
            signer,
            validators,
            sender_id: ActorId::from(H160::from(sender_address.0)),
            threshold,
            block_time,
            continuous_block_generation,
            router_query,
            broadcaster,
            db,
            bootstrap_network,
            _anvil: anvil,
            _events_stream,
        })
    }

    pub fn new_node(&mut self, config: NodeConfig) -> Node {
        let NodeConfig {
            name,
            db,
            validator_config,
            rpc: service_rpc_config,
            fast_sync,
        } = config;

        let db = db.unwrap_or_else(Database::memory);

        let (network_address, network_bootstrap_address) = self
            .bootstrap_network
            .as_mut()
            .map(|(_, bootstrap_address, nonce)| {
                *nonce += 1;

                if *nonce % MAX_NETWORK_SERVICES_PER_TEST == 0 {
                    panic!("Too many network services created by one test env: max is {MAX_NETWORK_SERVICES_PER_TEST}");
                }

                (format!("/memory/{nonce}"), bootstrap_address.clone())
            })
            .unzip();

        Node {
            name,
            db,
            multiaddr: None,
            latest_fast_synced_block: None,
            router_query: self.router_query.clone(),
            eth_cfg: self.eth_cfg.clone(),
            receiver: None,
            blob_storage: self.blobs_storage.clone(),
            signer: self.signer.clone(),
            threshold: self.threshold,
            block_time: self.block_time,
            running_service_handle: None,
            validator_config,
            network_address,
            network_bootstrap_address,
            service_rpc_config,
            fast_sync,
        }
    }

    pub async fn upload_code(&self, code: &[u8]) -> anyhow::Result<WaitForUploadCode> {
        log::info!("📗 Upload code, len {}", code.len());

        let listener = self.observer_events_publisher().subscribe().await;

<<<<<<< HEAD
        let pending_builder = block_on(
            self.ethereum
                .router()
                .request_code_validation_with_sidecar(code),
        )?;

        let code_id = pending_builder.code_id();
=======
        // Lock the blob reader to lock any other threads that may use it
        let code_id = CodeId::generate(code);
>>>>>>> eaf059e8
        self.blobs_storage.add_code(code_id, code.to_vec()).await;

        let pending_builder = self
            .ethereum
            .router()
            .request_code_validation_with_sidecar(code)
            .await?;
        assert_eq!(pending_builder.code_id(), code_id);

        Ok(WaitForUploadCode { listener, code_id })
    }

    pub async fn create_program(
        &self,
        code_id: CodeId,
        initial_executable_balance: u128,
    ) -> anyhow::Result<WaitForProgramCreation> {
        log::info!("📗 Create program, code_id {code_id}");

        let listener = self.observer_events_publisher().subscribe().await;

        let router = self.ethereum.router();

        let (_, program_id) = router.create_program(code_id, H256::random()).await?;

        if initial_executable_balance != 0 {
            let program_address = program_id.to_address_lossy().0.into();
            router
                .wvara()
                .approve(program_address, initial_executable_balance)
                .await?;

            let mirror = self.ethereum.mirror(program_address.into_array().into());

            mirror
                .executable_balance_top_up(initial_executable_balance)
                .await?;
        }

        Ok(WaitForProgramCreation {
            listener,
            program_id,
        })
    }

    pub async fn send_message(
        &self,
        target: ActorId,
        payload: &[u8],
        value: u128,
    ) -> anyhow::Result<WaitForReplyTo> {
        log::info!("📗 Send message to {target}, payload len {}", payload.len());

        let listener = self.observer_events_publisher().subscribe().await;

        let program_address = Address::try_from(target)?;
        let program = self.ethereum.mirror(program_address);

        let (_, message_id) = program.send_message(payload, value).await?;

        Ok(WaitForReplyTo {
            listener,
            message_id,
        })
    }

    pub async fn approve_wvara(&self, program_id: ActorId) {
        log::info!("📗 Approving WVara for {program_id}");

        let program_address = Address::try_from(program_id).unwrap();
        let wvara = self.ethereum.router().wvara();
        wvara.approve_all(program_address.0.into()).await.unwrap();
    }

    pub async fn transfer_wvara(&self, program_id: ActorId, value: u128) {
        log::info!("📗 Transferring {value} WVara to {program_id}");

        let program_address = Address::try_from(program_id).unwrap();
        let wvara = self.ethereum.router().wvara();
        wvara
            .transfer(program_address.0.into(), value)
            .await
            .unwrap();
    }

    pub fn observer_events_publisher(&self) -> ObserverEventsPublisher {
        ObserverEventsPublisher {
            broadcaster: self.broadcaster.clone(),
            db: self.db.clone(),
        }
    }

    /// Force new block generation on rpc node.
    /// The difference between this method and `skip_blocks` is that
    /// `skip_blocks` will wait for the block event to be generated,
    /// while this method does not guarantee that.
    pub async fn force_new_block(&self) {
        if self.continuous_block_generation {
            // nothing to do: new block will be generated automatically
        } else {
            self.provider.evm_mine(None).await.unwrap();
        }
    }

    /// Force new `blocks_amount` blocks generation on rpc node,
    /// and wait for the block event to be generated.
    pub async fn skip_blocks(&self, blocks_amount: u32) {
        if self.continuous_block_generation {
            let mut blocks_count = 0;
            self.observer_events_publisher()
                .subscribe()
                .await
                .apply_until_block_event(|_| {
                    blocks_count += 1;
                    Ok((blocks_count >= blocks_amount).then_some(()))
                })
                .await
                .unwrap();
        } else {
            self.provider
                .evm_mine(Some(MineOptions::Options {
                    timestamp: None,
                    blocks: Some(blocks_amount.into()),
                }))
                .await
                .unwrap();
        }
    }

    /// Returns the index in validators list of the next block producer.
    ///
    /// ## Note
    /// This function is not completely thread-safe.
    /// If you have some other threads or processes,
    /// that can produce blocks for the same rpc node,
    /// then the return may be outdated.
    pub async fn next_block_producer_index(&self) -> usize {
        let timestamp = self.latest_block().await.timestamp;
        ethexe_consensus::block_producer_index(
            self.validators.len(),
            (timestamp + self.block_time.as_secs()) / self.block_time.as_secs(),
        )
    }

    pub async fn latest_block(&self) -> RpcHeader {
        self.provider
            .get_block(BlockId::latest())
            .await
            .unwrap()
            .expect("latest block always exist")
            .header
    }

    pub fn define_session_keys(
        signer: &Signer,
        validators: Vec<PublicKey>,
    ) -> (Vec<ValidatorConfig>, VerifiableSecretSharingCommitment) {
        let max_signers: u16 = validators.len().try_into().expect("conversion failed");
        let min_signers = max_signers
            .checked_mul(2)
            .expect("multiplication failed")
            .div_ceil(3);

        let maybe_validator_identifiers: anyhow::Result<Vec<_>, _> = validators
            .iter()
            .map(|public_key| {
                Identifier::deserialize(&ActorId::from(public_key.to_address()).into_bytes())
            })
            .collect();
        let validator_identifiers = maybe_validator_identifiers.expect("conversion failed");
        let identifiers = IdentifierList::Custom(&validator_identifiers);

        let mut rng = StdRng::seed_from_u64(123);

        let secret = SigningKey::deserialize(&[0x01; 32]).expect("conversion failed");

        let (secret_shares, public_key_package1) =
            keys::split(&secret, max_signers, min_signers, identifiers, &mut rng)
                .expect("key split failed");

        let verifiable_secret_sharing_commitment = secret_shares
            .values()
            .map(|secret_share| secret_share.commitment().clone())
            .next()
            .expect("conversion failed");

        let identifiers = validator_identifiers.clone().into_iter().collect();
        let public_key_package2 =
            PublicKeyPackage::from_commitment(&identifiers, &verifiable_secret_sharing_commitment)
                .expect("conversion failed");
        assert_eq!(public_key_package1, public_key_package2);

        (
            validators
                .into_iter()
                .zip(validator_identifiers.iter())
                .map(|(public_key, id)| {
                    let signing_share = *secret_shares[id].signing_share();
                    let private_key =
                        PrivateKey::from(<[u8; 32]>::try_from(signing_share.serialize()).unwrap());
                    ValidatorConfig {
                        public_key,
                        session_public_key: signer.storage_mut().add_key(private_key).unwrap(),
                    }
                })
                .collect(),
            verifiable_secret_sharing_commitment,
        )
    }
}

pub enum ValidatorsConfig {
    /// Take validator addresses from provided wallet, amount of validators is provided.
    PreDefined(usize),
    /// Custom validator eth-addresses in hex string format.
    #[allow(unused)]
    Custom(Vec<String>),
}

/// Configuration for the network service.
pub enum EnvNetworkConfig {
    /// Network service is disabled.
    Disabled,
    /// Network service is enabled. Network address will be generated.
    Enabled,
    #[allow(unused)]
    /// Network service is enabled. Network address is provided as String.
    EnabledWithCustomAddress(String),
}

pub enum EnvRpcConfig {
    #[allow(unused)]
    ProvidedURL(String),
    CustomAnvil {
        slots_in_epoch: Option<u64>,
        genesis_timestamp: Option<u64>,
    },
}

pub struct TestEnvConfig {
    /// How many validators will be in deployed router.
    /// By default uses 1 auto generated validator.
    pub validators: ValidatorsConfig,
    /// By default uses 1 second block time.
    pub block_time: Duration,
    /// By default creates new anvil instance if rpc is not provided.
    pub rpc: EnvRpcConfig,
    /// By default uses anvil hardcoded wallets if custom wallets are not provided.
    pub wallets: Option<Vec<String>>,
    /// If None (by default) new router will be deployed.
    /// In case of Some(_), will connect to existing router contract.
    pub router_address: Option<String>,
    /// Identify whether networks works (or have to works) in continuous block generation mode, false by default.
    pub continuous_block_generation: bool,
    /// Network service configuration, disabled by default.
    pub network: EnvNetworkConfig,
}

impl Default for TestEnvConfig {
    fn default() -> Self {
        Self {
            validators: ValidatorsConfig::PreDefined(1),
            block_time: Duration::from_secs(1),
            rpc: EnvRpcConfig::CustomAnvil {
                // speeds up block finalization, so we don't have to calculate
                // when the next finalized block is produced, which is convenient for tests
                slots_in_epoch: Some(1),
                // For deterministic tests we need to set fixed genesis timestamp
                genesis_timestamp: Some(1_000_000_000),
            },
            wallets: None,
            router_address: None,
            continuous_block_generation: false,
            network: EnvNetworkConfig::Disabled,
        }
    }
}

// TODO (breathx): consider to remove me in favor of crate::config::NodeConfig.
#[derive(Default)]
pub struct NodeConfig {
    /// Node name.
    pub name: Option<String>,
    /// Database, if not provided, will be created with MemDb.
    pub db: Option<Database>,
    /// Validator configuration, if provided then new node starts as validator.
    pub validator_config: Option<ValidatorConfig>,
    /// RPC configuration, if provided then new node starts with RPC service.
    pub rpc: Option<RpcConfig>,
    /// Do P2P database synchronization before the main loop
    pub fast_sync: bool,
}

impl NodeConfig {
    pub fn named(name: impl Into<String>) -> Self {
        Self {
            name: Some(name.into()),
            ..Default::default()
        }
    }

    #[allow(unused)]
    pub fn db(mut self, db: Database) -> Self {
        self.db = Some(db);
        self
    }

    pub fn validator(mut self, config: ValidatorConfig) -> Self {
        self.validator_config = Some(config);
        self
    }

    pub fn service_rpc(mut self, rpc_port: u16) -> Self {
        let service_rpc_config = RpcConfig {
            listen_addr: SocketAddr::new("127.0.0.1".parse().unwrap(), rpc_port),
            cors: None,
            dev: false,
        };
        self.rpc = Some(service_rpc_config);

        self
    }

    pub fn fast_sync(mut self) -> Self {
        self.fast_sync = true;
        self
    }
}

#[derive(Clone, Copy, PartialEq, Eq, Debug)]
pub struct ValidatorConfig {
    /// Validator public key.
    pub public_key: PublicKey,
    /// Validator session public key.
    pub session_public_key: PublicKey,
}

/// Provides access to hardcoded anvil wallets or custom set wallets.
pub struct Wallets {
    wallets: Vec<PublicKey>,
    next_wallet: usize,
}

impl Wallets {
    pub fn anvil(signer: &Signer) -> Self {
        let accounts = vec![
            "0xac0974bec39a17e36ba4a6b4d238ff944bacb478cbed5efcae784d7bf4f2ff80",
            "0x59c6995e998f97a5a0044966f0945389dc9e86dae88c7a8412f4603b6b78690d",
            "0x5de4111afa1a4b94908f83103eb1f1706367c2e68ca870fc3fb9a804cdab365a",
            "0x7c852118294e51e653712a81e05800f419141751be58f605c371e15141b007a6",
            "0x47e179ec197488593b187f80a00eb0da91f1b9d0b13f8733639f19c30a34926a",
            "0x8b3a350cf5c34c9194ca85829a2df0ec3153be0318b5e2d3348e872092edffba",
            "0x92db14e403b83dfe3df233f83dfa3a0d7096f21ca9b0d6d6b8d88b2b4ec1564e",
            "0x4bbbf85ce3377467afe5d46f804f221813b2bb87f24d81f60f1fcdbf7cbf4356",
            "0xdbda1821b80551c9d65939329250298aa3472ba22feea921c0cf5d620ea67b97",
            "0x2a871d0798f97d79848a013d4936a73bf4cc922c825d33c1cf7073dff6d409c6",
        ];

        Self::custom(signer, accounts)
    }

    pub fn custom<S: AsRef<str>>(signer: &Signer, accounts: Vec<S>) -> Self {
        Self {
            wallets: accounts
                .into_iter()
                .map(|s| {
                    signer
                        .storage_mut()
                        .add_key(s.as_ref().parse().unwrap())
                        .unwrap()
                })
                .collect(),
            next_wallet: 0,
        }
    }

    pub fn next(&mut self) -> PublicKey {
        let pub_key = self.wallets.get(self.next_wallet).expect("No more wallets");
        self.next_wallet += 1;
        *pub_key
    }
}

pub struct Node {
    pub name: Option<String>,
    pub db: Database,
    pub multiaddr: Option<String>,
    pub latest_fast_synced_block: Option<H256>,

    router_query: RouterQuery,
    eth_cfg: EthereumConfig,
    receiver: Option<TestingEventReceiver>,
    blob_storage: LocalBlobStorage,
    signer: Signer,
    threshold: u64,
    block_time: Duration,
    running_service_handle: Option<JoinHandle<()>>,
    validator_config: Option<ValidatorConfig>,
    network_address: Option<String>,
    network_bootstrap_address: Option<String>,
    service_rpc_config: Option<RpcConfig>,
    fast_sync: bool,
}

impl Node {
    pub async fn start_service(&mut self) {
        assert!(
            self.running_service_handle.is_none(),
            "Service is already running"
        );

        let processor = Processor::new(self.db.clone()).unwrap();

        let wait_for_network = self.network_bootstrap_address.is_some();

        let network = self.network_address.as_ref().map(|addr| {
            let config_path = tempfile::tempdir().unwrap().keep();
            let multiaddr: Multiaddr = addr.parse().unwrap();

            let mut config = NetworkConfig::new_test(config_path);
            config.listen_addresses = [multiaddr.clone()].into();
            config.external_addresses = [multiaddr.clone()].into();
            if let Some(bootstrap_addr) = self.network_bootstrap_address.as_ref() {
                let multiaddr = bootstrap_addr.parse().unwrap();
                config.bootstrap_addresses = [multiaddr].into();
            }
            let network = NetworkService::new(
                config,
                &self.signer,
                Box::new(RouterDataProvider(self.router_query.clone())),
                self.db.clone(),
            )
            .unwrap();
            self.multiaddr = Some(format!("{addr}/p2p/{}", network.local_peer_id()));
            network
        });

        let consensus: Pin<Box<dyn ConsensusService>> =
            if let Some(config) = self.validator_config.as_ref() {
                Box::pin(
                    ValidatorService::new(
                        self.signer.clone(),
                        self.db.clone(),
                        ethexe_consensus::ValidatorConfig {
                            ethereum_rpc: self.eth_cfg.rpc.clone(),
                            pub_key: config.public_key,
                            router_address: self.eth_cfg.router_address,
                            signatures_threshold: self.threshold,
                            slot_duration: self.block_time,
                        },
                    )
                    .await
                    .unwrap(),
                )
            } else {
                Box::pin(SimpleConnectService::new())
            };

        let (sender, receiver) = broadcast::channel(2048);

        let observer = ObserverService::new(&self.eth_cfg, u32::MAX, self.db.clone())
            .await
            .unwrap();

        let blob_loader =
            LocalBlobLoader::new(self.db.clone(), self.blob_storage.clone()).into_box();

        let tx_pool_service = TxPoolService::new(self.db.clone());

        let rpc = self.service_rpc_config.as_ref().map(|service_rpc_config| {
            RpcService::new(service_rpc_config.clone(), self.db.clone(), None)
        });

        self.receiver = Some(receiver);

        let service = Service::new_from_parts(
            self.db.clone(),
            observer,
            blob_loader,
            processor,
            self.signer.clone(),
            tx_pool_service,
            consensus,
            network,
            None,
            rpc,
            sender,
            self.fast_sync,
        );

        let name = self.name.clone();
        let handle = task::spawn(async move {
            service
                .run()
                .instrument(tracing::info_span!("node", name))
                .await
                .unwrap()
        });
        self.running_service_handle = Some(handle);

        if self.fast_sync {
            self.latest_fast_synced_block = self
                .listener()
                .apply_until(|e| {
                    if let TestingEvent::FastSyncDone(block) = e {
                        Ok(Some(block))
                    } else {
                        Ok(None)
                    }
                })
                .await
                .map(Some)
                .unwrap();
        }

        self.wait_for(|e| matches!(e, TestingEvent::ServiceStarted))
            .await;

        // fast sync implies network has connections
        if wait_for_network && !self.fast_sync {
            self.wait_for(|e| {
                matches!(
                    e,
                    TestingEvent::Network(TestingNetworkEvent::PeerConnected(_))
                )
            })
            .await;
        }
    }

    pub async fn stop_service(&mut self) {
        let handle = self
            .running_service_handle
            .take()
            .expect("Service is not running");
        handle.abort();

        assert!(handle.await.unwrap_err().is_cancelled());

        self.multiaddr = None;
        self.receiver = None;
    }

    pub fn rpc_client(&self) -> Option<RpcClient> {
        self.service_rpc_config
            .as_ref()
            .map(|rpc| RpcClient::new(format!("http://{}", rpc.listen_addr)))
    }

    pub fn listener(&mut self) -> ServiceEventsListener {
        ServiceEventsListener {
            receiver: self.receiver.as_mut().expect("channel isn't created"),
        }
    }

    // TODO(playX18): Tests that actually use Event broadcast channel extensively
    pub async fn wait_for(&mut self, f: impl Fn(TestingEvent) -> bool) {
        self.listener()
            .wait_for(|e| Ok(f(e)))
            .await
            .expect("infallible; always ok")
    }
}

impl Drop for Node {
    fn drop(&mut self) {
        if let Some(handle) = &self.running_service_handle {
            handle.abort();
        }
    }
}

#[derive(Clone)]
pub struct WaitForUploadCode {
    listener: ObserverEventsListener,
    pub code_id: CodeId,
}

#[derive(Debug)]
pub struct UploadCodeInfo {
    pub code_id: CodeId,
    pub valid: bool,
}

impl WaitForUploadCode {
    pub async fn wait_for(mut self) -> anyhow::Result<UploadCodeInfo> {
        log::info!("📗 Waiting for code upload, code_id {}", self.code_id);

        let mut valid_info = None;

        self.listener
            .apply_until_block_event(|event| match event {
                BlockEvent::Router(RouterEvent::CodeGotValidated { code_id, valid })
                    if code_id == self.code_id =>
                {
                    valid_info = Some(valid);
                    Ok(Some(()))
                }
                _ => Ok(None),
            })
            .await?;

        Ok(UploadCodeInfo {
            code_id: self.code_id,
            valid: valid_info.expect("Valid must be set"),
        })
    }
}

#[derive(Clone)]
pub struct WaitForProgramCreation {
    listener: ObserverEventsListener,
    pub program_id: ActorId,
}

#[derive(Debug)]
pub struct ProgramCreationInfo {
    pub program_id: ActorId,
    pub code_id: CodeId,
}

impl WaitForProgramCreation {
    pub async fn wait_for(mut self) -> anyhow::Result<ProgramCreationInfo> {
        log::info!("📗 Waiting for program {} creation", self.program_id);

        let mut code_id_info = None;
        self.listener
            .apply_until_block_event(|event| {
                match event {
                    BlockEvent::Router(RouterEvent::ProgramCreated { actor_id, code_id })
                        if actor_id == self.program_id =>
                    {
                        code_id_info = Some(code_id);
                        return Ok(Some(()));
                    }

                    _ => {}
                }
                Ok(None)
            })
            .await?;

        let code_id = code_id_info.expect("Code ID must be set");
        Ok(ProgramCreationInfo {
            program_id: self.program_id,
            code_id,
        })
    }
}

#[derive(Clone)]
pub struct WaitForReplyTo {
    listener: ObserverEventsListener,
    pub message_id: MessageId,
}

#[derive(Debug)]
pub struct ReplyInfo {
    pub message_id: MessageId,
    pub program_id: ActorId,
    pub payload: Vec<u8>,
    pub code: ReplyCode,
    pub value: u128,
}

impl WaitForReplyTo {
    pub async fn wait_for(mut self) -> anyhow::Result<ReplyInfo> {
        log::info!("📗 Waiting for reply to message {}", self.message_id);

        let mut info = None;

        self.listener
            .apply_until_block_event(|event| match event {
                BlockEvent::Mirror {
                    actor_id,
                    event:
                        MirrorEvent::Reply {
                            reply_to,
                            payload,
                            reply_code,
                            value,
                        },
                } if reply_to == self.message_id => {
                    info = Some(ReplyInfo {
                        message_id: reply_to,
                        program_id: actor_id,
                        payload,
                        code: reply_code,
                        value,
                    });
                    Ok(Some(()))
                }
                _ => Ok(None),
            })
            .await?;

        Ok(info.expect("Reply info must be set"))
    }
}<|MERGE_RESOLUTION|>--- conflicted
+++ resolved
@@ -376,18 +376,8 @@
 
         let listener = self.observer_events_publisher().subscribe().await;
 
-<<<<<<< HEAD
-        let pending_builder = block_on(
-            self.ethereum
-                .router()
-                .request_code_validation_with_sidecar(code),
-        )?;
-
-        let code_id = pending_builder.code_id();
-=======
         // Lock the blob reader to lock any other threads that may use it
         let code_id = CodeId::generate(code);
->>>>>>> eaf059e8
         self.blobs_storage.add_code(code_id, code.to_vec()).await;
 
         let pending_builder = self
