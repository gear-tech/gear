// This file is part of Gear.
//
// Copyright (C) 2025 Gear Technologies Inc.
// SPDX-License-Identifier: GPL-3.0-or-later WITH Classpath-exception-2.0
//
// This program is free software: you can redistribute it and/or modify
// it under the terms of the GNU General Public License as published by
// the Free Software Foundation, either version 3 of the License, or
// (at your option) any later version.
//
// This program is distributed in the hope that it will be useful,
// but WITHOUT ANY WARRANTY; without even the implied warranty of
// MERCHANTABILITY or FITNESS FOR A PARTICULAR PURPOSE. See the
// GNU General Public License for more details.
//
// You should have received a copy of the GNU General Public License
// along with this program. If not, see <https://www.gnu.org/licenses/>.

use crate::{
    RouterDataProvider, Service,
    tests::utils::{
        TestingEvent,
        events::{
            ObserverEventsListener, ObserverEventsPublisher, ServiceEventsListener,
            TestingEventReceiver,
        },
    },
};
use alloy::{
    eips::BlockId,
    node_bindings::{Anvil, AnvilInstance},
    providers::{Provider as _, RootProvider, ext::AnvilApi},
    rpc::types::{Header as RpcHeader, anvil::MineOptions},
};
use anyhow::anyhow;
use ethexe_blob_loader::{
    BlobLoaderService,
    local::{LocalBlobLoader, LocalBlobStorage},
};
use ethexe_common::{
    Address, CodeAndId, DEFAULT_BLOCK_GAS_LIMIT,
    db::OnChainStorageRO,
    ecdsa::{PrivateKey, PublicKey},
    events::{BlockEvent, MirrorEvent, RouterEvent},
};
use ethexe_consensus::{ConsensusService, SimpleConnectService, ValidatorService};
use ethexe_db::Database;
<<<<<<< HEAD
use ethexe_ethereum::{Ethereum, deploy::EthereumDeployer, router::RouterQuery};
use ethexe_network::{NetworkConfig, NetworkService, export::Multiaddr};
=======
use ethexe_ethereum::{
    Ethereum,
    deploy::{ContractsDeploymentParams, EthereumDeployer},
    middleware::MockElectionProvider,
    router::RouterQuery,
};
use ethexe_network::{
    NetworkConfig, NetworkEvent, NetworkRuntimeConfig, NetworkService, export::Multiaddr,
};
>>>>>>> 8c4e323a
use ethexe_observer::{EthereumConfig, ObserverEvent, ObserverService};
use ethexe_processor::Processor;
use ethexe_rpc::{RpcConfig, RpcService, test_utils::RpcClient};
use ethexe_signer::Signer;
use ethexe_tx_pool::TxPoolService;
use futures::StreamExt;
use gear_core_errors::ReplyCode;
use gprimitives::{ActorId, CodeId, H160, H256, MessageId};
use rand::{SeedableRng, prelude::StdRng};
use roast_secp256k1_evm::frost::{
    Identifier, SigningKey, keys,
    keys::{IdentifierList, PublicKeyPackage, VerifiableSecretSharingCommitment},
};
use std::{
    net::SocketAddr,
    pin::Pin,
    sync::{
        Arc,
        atomic::{AtomicUsize, Ordering},
    },
    time::Duration,
};
use tokio::{
    sync::{broadcast, broadcast::Sender},
    task,
    task::JoinHandle,
};
use tracing::Instrument;

/// Max network services which can be created by one test environment.
const MAX_NETWORK_SERVICES_PER_TEST: usize = 1000;

pub struct TestEnv {
    pub eth_cfg: EthereumConfig,
    #[allow(unused)]
    pub wallets: Wallets,
    pub blobs_storage: LocalBlobStorage,
    pub election_provider: MockElectionProvider,
    pub provider: RootProvider,
    pub ethereum: Ethereum,
    pub signer: Signer,
    pub validators: Vec<ValidatorConfig>,
    pub sender_id: ActorId,
    pub threshold: u64,
    pub block_time: Duration,
    pub continuous_block_generation: bool,

    router_query: RouterQuery,
    /// In order to reduce amount of observers, we create only one observer and broadcast events to all subscribers.
    broadcaster: Sender<ObserverEvent>,
    db: Database,
    /// If network is enabled by test, then we store here:
    /// network service polling thread, bootstrap address and nonce for new node address generation.
    bootstrap_network: Option<(JoinHandle<()>, String, usize)>,

    _anvil: Option<AnvilInstance>,
    _events_stream: JoinHandle<()>,
}

impl TestEnv {
    pub async fn new(config: TestEnvConfig) -> anyhow::Result<Self> {
        let TestEnvConfig {
            validators,
            block_time,
            rpc,
            wallets,
            signer,
            router_address,
            continuous_block_generation,
            network,
            deploy_params,
        } = config;

        log::info!(
            "📗 Starting new test environment. Continuous block generation: {continuous_block_generation}"
        );

        let (rpc_url, anvil) = match rpc {
            EnvRpcConfig::ProvidedURL(rpc_url) => {
                log::info!("📍 Using provided RPC URL: {rpc_url}");
                (rpc_url, None)
            }
            EnvRpcConfig::CustomAnvil {
                slots_in_epoch,
                genesis_timestamp,
            } => {
                let mut anvil = Anvil::new();

                if let Some(slots_in_epoch) = slots_in_epoch {
                    anvil = anvil.arg(format!("--slots-in-an-epoch={slots_in_epoch}"));
                }
                if let Some(genesis_timestamp) = genesis_timestamp {
                    anvil = anvil.arg(format!("--timestamp={genesis_timestamp}"));
                }

                let anvil = anvil.spawn();

                log::info!("📍 Anvil started at {}", anvil.ws_endpoint());
                (anvil.ws_endpoint(), Some(anvil))
            }
        };

        let mut wallets = if let Some(wallets) = wallets {
            Wallets::custom(&signer, wallets)
        } else {
            Wallets::anvil(&signer)
        };

        let validators: Vec<_> = match validators {
            ValidatorsConfig::ProvidedValidators(validators_keys) => validators_keys,
            ValidatorsConfig::PreDefined(amount) => (0..amount).map(|_| wallets.next()).collect(),
            ValidatorsConfig::Custom(keys) => keys
                .iter()
                .map(|k| {
                    let private_key = k.parse().unwrap();
                    signer.storage_mut().add_key(private_key).unwrap()
                })
                .collect(),
        };

        let (validator_configs, verifiable_secret_sharing_commitment) =
            Self::define_session_keys(&signer, validators.clone());
        let sender_address = wallets.next().to_address();

        let ethereum = if let Some(router_address) = router_address {
            log::info!("📗 Connecting to existing router at {router_address}");
            Ethereum::new(
                &rpc_url,
                router_address.parse().unwrap(),
                signer.clone(),
                sender_address,
            )
            .await?
        } else {
            log::info!("📗 Deploying new router");
            let validators_addresses: Vec<Address> =
                validators.iter().map(|k| k.to_address()).collect();
            EthereumDeployer::new(&rpc_url, signer.clone(), sender_address) // verifiable_secret_sharing_commitment,)
                .await
                .unwrap()
                .with_validators(validators_addresses.try_into().unwrap())
                .with_verifiable_secret_sharing_commitment(verifiable_secret_sharing_commitment)
                .with_params(deploy_params)
                .deploy()
                .await?
        };

        let router = ethereum.router();
        let router_query = router.query();
        let router_address = router.address();

        let db = Database::memory();

        let eth_cfg = EthereumConfig {
            rpc: rpc_url.clone(),
            beacon_rpc: Default::default(),
            router_address,
            block_time: config.block_time,
        };
        let mut observer = ObserverService::new(&eth_cfg, u32::MAX, db.clone())
            .await
            .unwrap();
        let genesis_block_hash = observer.genesis_block_hash();

        let blobs_storage = LocalBlobStorage::default();

        let provider = observer.provider().clone();

        let (broadcaster, _events_stream) = {
            let (sender, mut receiver) = broadcast::channel(2048);
            let cloned_sender = sender.clone();

            let (send_subscription_created, receive_subscription_created) =
                tokio::sync::oneshot::channel::<()>();

            let handle = task::spawn(
                async move {
                    send_subscription_created.send(()).unwrap();

                    while let Ok(event) = observer.select_next_some().await {
                        log::trace!(target: "test-event", "📗 Event: {event:?}");

                        cloned_sender
                            .send(event)
                            .inspect_err(|err| log::error!("Failed to broadcast event: {err}"))
                            .unwrap();

                        // At least one receiver is presented always, in order to avoid the channel dropping.
                        receiver
                            .recv()
                            .await
                            .inspect_err(|err| log::error!("Failed to receive event: {err}"))
                            .unwrap();
                    }

                    panic!("📗 Observer stream ended");
                }
                .instrument(tracing::trace_span!("observer-stream")),
            );
            receive_subscription_created.await.unwrap();

            (sender, handle)
        };

        let threshold = router_query.threshold().await?;

        let network_address = match network {
            EnvNetworkConfig::Disabled => None,
            EnvNetworkConfig::Enabled => Some(None),
            EnvNetworkConfig::EnabledWithCustomAddress(address) => Some(Some(address)),
        };

        let bootstrap_network = network_address.map(|maybe_address| {
            static NONCE: AtomicUsize = AtomicUsize::new(1);

            // mul MAX_NETWORK_SERVICES_PER_TEST to avoid address collision between different test-threads
            let nonce = NONCE.fetch_add(1, Ordering::SeqCst) * MAX_NETWORK_SERVICES_PER_TEST;
            let address = maybe_address.unwrap_or_else(|| format!("/memory/{nonce}"));

            let network_key = signer.generate_key().unwrap();
            let multiaddr: Multiaddr = address.parse().unwrap();

            let mut config = NetworkConfig::new_test(network_key, router_address);
            config.listen_addresses = [multiaddr.clone()].into();
            config.external_addresses = [multiaddr.clone()].into();

            let timelines = db
                .protocol_timelines()
                .ok_or_else(|| anyhow!("protocol timelines not found in database"))
                .unwrap();

            let runtime_config = NetworkRuntimeConfig {
                genesis_timestamp: timelines.genesis_ts,
                era_duration: timelines.era,
                genesis_block_hash,
            };

            let mut service = NetworkService::new(
                config,
                runtime_config,
                &signer,
                Box::new(RouterDataProvider(router_query.clone())),
                Box::new(db.clone()),
            )
            .unwrap();
            service.set_chain_head(genesis_block_hash).unwrap();

            let local_peer_id = service.local_peer_id();

            let handle = task::spawn(
                async move {
                    loop {
                        let _event = service.select_next_some().await;
                    }
                }
                .instrument(tracing::trace_span!("network-stream")),
            );

            let bootstrap_address = format!("{address}/p2p/{local_peer_id}");

            (handle, bootstrap_address, nonce)
        });

        // By default, anvil set system time as block time. For testing purposes we need to have constant increment.
        if anvil.is_some() && !continuous_block_generation {
            provider
                .anvil_set_block_timestamp_interval(block_time.as_secs())
                .await
                .unwrap();
        }

        Ok(TestEnv {
            eth_cfg,
            wallets,
            provider,
            blobs_storage,
            election_provider: MockElectionProvider::new(),
            ethereum,
            signer,
            validators: validator_configs,
            sender_id: ActorId::from(H160::from(sender_address.0)),
            threshold,
            block_time,
            continuous_block_generation,
            router_query,
            broadcaster,
            db,
            bootstrap_network,
            _anvil: anvil,
            _events_stream,
        })
    }

    pub fn new_node(&mut self, config: NodeConfig) -> Node {
        let NodeConfig {
            name,
            db,
            validator_config,
            rpc: service_rpc_config,
            fast_sync,
        } = config;

        let db = db.unwrap_or_else(Database::memory);

        let (network_address, network_bootstrap_address) = self
            .bootstrap_network
            .as_mut()
            .map(|(_, bootstrap_address, nonce)| {
                *nonce += 1;

                if (*nonce).is_multiple_of(MAX_NETWORK_SERVICES_PER_TEST) {
                    panic!("Too many network services created by one test env: max is {MAX_NETWORK_SERVICES_PER_TEST}");
                }

                (format!("/memory/{nonce}"), bootstrap_address.clone())
            })
            .unzip();

        Node {
            name,
            db,
            multiaddr: None,
            latest_fast_synced_block: None,
            router_query: self.router_query.clone(),
            eth_cfg: self.eth_cfg.clone(),
            receiver: None,
            blob_storage: self.blobs_storage.clone(),
            election_provider: self.election_provider.clone(),
            signer: self.signer.clone(),
            threshold: self.threshold,
            block_time: self.block_time,
            running_service_handle: None,
            validator_config,
            network_address,
            network_bootstrap_address,
            service_rpc_config,
            fast_sync,
        }
    }

    pub async fn upload_code(&self, code: &[u8]) -> anyhow::Result<WaitForUploadCode> {
        log::info!("📗 Upload code, len {}", code.len());

        let listener = self.observer_events_publisher().subscribe().await;

        let code_and_id = CodeAndId::new(code.to_vec());
        let code_id = code_and_id.code_id();
        self.blobs_storage.add_code(code_and_id).await;

        let pending_builder = self
            .ethereum
            .router()
            .request_code_validation_with_sidecar(code)
            .await?;
        assert_eq!(pending_builder.code_id(), code_id);

        Ok(WaitForUploadCode { listener, code_id })
    }

    pub async fn create_program(
        &self,
        code_id: CodeId,
        initial_executable_balance: u128,
    ) -> anyhow::Result<WaitForProgramCreation> {
        log::info!("📗 Create program, code_id {code_id}");

        let listener = self.observer_events_publisher().subscribe().await;

        let router = self.ethereum.router();

        let (_, program_id) = router.create_program(code_id, H256::random()).await?;

        if initial_executable_balance != 0 {
            let program_address = program_id.to_address_lossy().0.into();
            router
                .wvara()
                .approve(program_address, initial_executable_balance)
                .await?;

            let mirror = self.ethereum.mirror(program_address.into_array().into());

            mirror
                .executable_balance_top_up(initial_executable_balance)
                .await?;
        }

        Ok(WaitForProgramCreation {
            listener,
            program_id,
        })
    }

    pub async fn send_message(
        &self,
        target: ActorId,
        payload: &[u8],
        value: u128,
    ) -> anyhow::Result<WaitForReplyTo> {
        log::info!("📗 Send message to {target}, payload len {}", payload.len());

        let listener = self.observer_events_publisher().subscribe().await;

        let program_address = Address::try_from(target)?;
        let program = self.ethereum.mirror(program_address);

        let (_, message_id) = program.send_message(payload, value).await?;

        Ok(WaitForReplyTo {
            listener,
            message_id,
        })
    }

    pub async fn approve_wvara(&self, program_id: ActorId) {
        log::info!("📗 Approving WVara for {program_id}");

        let program_address = Address::try_from(program_id).unwrap();
        let wvara = self.ethereum.router().wvara();
        wvara.approve_all(program_address.0.into()).await.unwrap();
    }

    #[allow(dead_code)]
    pub async fn transfer_wvara(&self, program_id: ActorId, value: u128) {
        log::info!("📗 Transferring {value} WVara to {program_id}");

        let program_address = Address::try_from(program_id).unwrap();
        let wvara = self.ethereum.router().wvara();
        wvara
            .transfer(program_address.0.into(), value)
            .await
            .unwrap();
    }

    pub fn observer_events_publisher(&self) -> ObserverEventsPublisher {
        ObserverEventsPublisher {
            broadcaster: self.broadcaster.clone(),
            db: self.db.clone(),
        }
    }

    /// Force new block generation on rpc node.
    /// The difference between this method and `skip_blocks` is that
    /// `skip_blocks` will wait for the block event to be generated,
    /// while this method does not guarantee that.
    pub async fn force_new_block(&self) {
        if self.continuous_block_generation {
            // nothing to do: new block will be generated automatically
        } else {
            self.provider.evm_mine(None).await.unwrap();
        }
    }

    /// Force new `blocks_amount` blocks generation on rpc node,
    /// and wait for the block event to be generated.
    pub async fn skip_blocks(&self, blocks_amount: u32) {
        if self.continuous_block_generation {
            let mut blocks_count = 0;
            self.observer_events_publisher()
                .subscribe()
                .await
                .apply_until_block_event(|_| {
                    blocks_count += 1;
                    Ok((blocks_count >= blocks_amount).then_some(()))
                })
                .await
                .unwrap();
        } else {
            self.provider
                .evm_mine(Some(MineOptions::Options {
                    timestamp: None,
                    blocks: Some(blocks_amount.into()),
                }))
                .await
                .unwrap();
        }
    }

    /// Returns the index in validators list of the next block producer.
    ///
    /// ## Note
    /// This function is not completely thread-safe.
    /// If you have some other threads or processes,
    /// that can produce blocks for the same rpc node,
    /// then the return may be outdated.
    pub async fn next_block_producer_index(&self) -> usize {
        let timestamp = self.latest_block().await.timestamp;
        ethexe_consensus::block_producer_index(
            self.validators.len(),
            (timestamp + self.block_time.as_secs()) / self.block_time.as_secs(),
        )
    }

    pub async fn latest_block(&self) -> RpcHeader {
        self.provider
            .get_block(BlockId::latest())
            .await
            .unwrap()
            .expect("latest block always exist")
            .header
    }

    pub fn define_session_keys(
        signer: &Signer,
        validators: Vec<PublicKey>,
    ) -> (Vec<ValidatorConfig>, VerifiableSecretSharingCommitment) {
        let max_signers: u16 = validators.len().try_into().expect("conversion failed");
        let min_signers = max_signers
            .checked_mul(2)
            .expect("multiplication failed")
            .div_ceil(3);

        let maybe_validator_identifiers: anyhow::Result<Vec<_>, _> = validators
            .iter()
            .map(|public_key| {
                Identifier::deserialize(&ActorId::from(public_key.to_address()).into_bytes())
            })
            .collect();
        let validator_identifiers = maybe_validator_identifiers.expect("conversion failed");
        let identifiers = IdentifierList::Custom(&validator_identifiers);

        let mut rng = StdRng::seed_from_u64(123);

        let secret = SigningKey::deserialize(&[0x01; 32]).expect("conversion failed");

        let (secret_shares, public_key_package1) =
            keys::split(&secret, max_signers, min_signers, identifiers, &mut rng)
                .expect("key split failed");

        let verifiable_secret_sharing_commitment = secret_shares
            .values()
            .map(|secret_share| secret_share.commitment().clone())
            .next()
            .expect("conversion failed");

        let identifiers = validator_identifiers.clone().into_iter().collect();
        let public_key_package2 =
            PublicKeyPackage::from_commitment(&identifiers, &verifiable_secret_sharing_commitment)
                .expect("conversion failed");
        assert_eq!(public_key_package1, public_key_package2);

        (
            validators
                .into_iter()
                .zip(validator_identifiers.iter())
                .map(|(public_key, id)| {
                    let signing_share = *secret_shares[id].signing_share();
                    let private_key =
                        PrivateKey::from(<[u8; 32]>::try_from(signing_share.serialize()).unwrap());
                    ValidatorConfig {
                        public_key,
                        session_public_key: signer.storage_mut().add_key(private_key).unwrap(),
                    }
                })
                .collect(),
            verifiable_secret_sharing_commitment,
        )
    }
}

pub enum ValidatorsConfig {
    /// Use provided public keys
    ProvidedValidators(Vec<PublicKey>),
    /// Take validator addresses from provided wallet, amount of validators is provided.
    PreDefined(usize),
    /// Custom validator eth-addresses in hex string format.
    #[allow(unused)]
    Custom(Vec<String>),
}

/// Configuration for the network service.
pub enum EnvNetworkConfig {
    /// Network service is disabled.
    Disabled,
    /// Network service is enabled. Network address will be generated.
    Enabled,
    #[allow(unused)]
    /// Network service is enabled. Network address is provided as String.
    EnabledWithCustomAddress(String),
}

pub enum EnvRpcConfig {
    #[allow(unused)]
    ProvidedURL(String),
    CustomAnvil {
        slots_in_epoch: Option<u64>,
        genesis_timestamp: Option<u64>,
    },
}

pub struct TestEnvConfig {
    /// How many validators will be in deployed router.
    /// By default uses 1 auto generated validator.
    pub validators: ValidatorsConfig,
    /// By default uses 1 second block time.
    pub block_time: Duration,
    /// By default creates new anvil instance if rpc is not provided.
    pub rpc: EnvRpcConfig,
    /// By default uses anvil hardcoded wallets if custom wallets are not provided.
    pub wallets: Option<Vec<String>>,
    /// Signer
    pub signer: Signer,
    /// If None (by default) new router will be deployed.
    /// In case of Some(_), will connect to existing router contract.
    pub router_address: Option<String>,
    /// Identify whether networks works (or have to works) in continuous block generation mode, false by default.
    pub continuous_block_generation: bool,
    /// Network service configuration, disabled by default.
    pub network: EnvNetworkConfig,
    /// Smart contracts deploy configuration.
    pub deploy_params: ContractsDeploymentParams,
}

impl Default for TestEnvConfig {
    fn default() -> Self {
        Self {
            validators: ValidatorsConfig::PreDefined(1),
            block_time: Duration::from_secs(1),
            rpc: EnvRpcConfig::CustomAnvil {
                // speeds up block finalization, so we don't have to calculate
                // when the next finalized block is produced, which is convenient for tests
                slots_in_epoch: Some(1),
                // For deterministic tests we need to set fixed genesis timestamp
                genesis_timestamp: Some(1_000_000_000),
            },
            wallets: None,
            signer: Signer::memory(),
            router_address: None,
            continuous_block_generation: false,
            network: EnvNetworkConfig::Disabled,
            deploy_params: Default::default(),
        }
    }
}

// TODO (breathx): consider to remove me in favor of crate::config::NodeConfig.
#[derive(Default)]
pub struct NodeConfig {
    /// Node name.
    pub name: Option<String>,
    /// Database, if not provided, will be created with MemDb.
    pub db: Option<Database>,
    /// Validator configuration, if provided then new node starts as validator.
    pub validator_config: Option<ValidatorConfig>,
    /// RPC configuration, if provided then new node starts with RPC service.
    pub rpc: Option<RpcConfig>,
    /// Do P2P database synchronization before the main loop
    pub fast_sync: bool,
}

impl NodeConfig {
    pub fn named(name: impl Into<String>) -> Self {
        Self {
            name: Some(name.into()),
            ..Default::default()
        }
    }

    #[allow(unused)]
    pub fn db(mut self, db: Database) -> Self {
        self.db = Some(db);
        self
    }

    pub fn validator(mut self, config: ValidatorConfig) -> Self {
        self.validator_config = Some(config);
        self
    }

    pub fn service_rpc(mut self, rpc_port: u16) -> Self {
        let service_rpc_config = RpcConfig {
            listen_addr: SocketAddr::new("127.0.0.1".parse().unwrap(), rpc_port),
            cors: None,
            dev: false,
        };
        self.rpc = Some(service_rpc_config);

        self
    }

    pub fn fast_sync(mut self) -> Self {
        self.fast_sync = true;
        self
    }
}

#[derive(Clone, Copy, PartialEq, Eq, Debug)]
pub struct ValidatorConfig {
    /// Validator public key.
    pub public_key: PublicKey,
    /// Validator session public key.
    pub session_public_key: PublicKey,
}

/// Provides access to hardcoded anvil wallets or custom set wallets.
pub struct Wallets {
    wallets: Vec<PublicKey>,
    next_wallet: usize,
}

impl Wallets {
    pub fn anvil(signer: &Signer) -> Self {
        let accounts = vec![
            "0xac0974bec39a17e36ba4a6b4d238ff944bacb478cbed5efcae784d7bf4f2ff80",
            "0x59c6995e998f97a5a0044966f0945389dc9e86dae88c7a8412f4603b6b78690d",
            "0x5de4111afa1a4b94908f83103eb1f1706367c2e68ca870fc3fb9a804cdab365a",
            "0x7c852118294e51e653712a81e05800f419141751be58f605c371e15141b007a6",
            "0x47e179ec197488593b187f80a00eb0da91f1b9d0b13f8733639f19c30a34926a",
            "0x8b3a350cf5c34c9194ca85829a2df0ec3153be0318b5e2d3348e872092edffba",
            "0x92db14e403b83dfe3df233f83dfa3a0d7096f21ca9b0d6d6b8d88b2b4ec1564e",
            "0x4bbbf85ce3377467afe5d46f804f221813b2bb87f24d81f60f1fcdbf7cbf4356",
            "0xdbda1821b80551c9d65939329250298aa3472ba22feea921c0cf5d620ea67b97",
            "0x2a871d0798f97d79848a013d4936a73bf4cc922c825d33c1cf7073dff6d409c6",
        ];

        Self::custom(signer, accounts)
    }

    pub fn custom<S: AsRef<str>>(signer: &Signer, accounts: Vec<S>) -> Self {
        Self {
            wallets: accounts
                .into_iter()
                .map(|s| {
                    signer
                        .storage_mut()
                        .add_key(s.as_ref().parse().unwrap())
                        .unwrap()
                })
                .collect(),
            next_wallet: 0,
        }
    }

    pub fn next(&mut self) -> PublicKey {
        let pub_key = self.wallets.get(self.next_wallet).expect("No more wallets");
        self.next_wallet += 1;
        *pub_key
    }
}

pub struct Node {
    pub name: Option<String>,
    pub db: Database,
    pub multiaddr: Option<String>,
    pub latest_fast_synced_block: Option<H256>,

    router_query: RouterQuery,
    eth_cfg: EthereumConfig,
    receiver: Option<TestingEventReceiver>,
    blob_storage: LocalBlobStorage,
    election_provider: MockElectionProvider,
    signer: Signer,
    threshold: u64,
    block_time: Duration,
    running_service_handle: Option<JoinHandle<()>>,
    validator_config: Option<ValidatorConfig>,
    network_address: Option<String>,
    network_bootstrap_address: Option<String>,
    service_rpc_config: Option<RpcConfig>,
    fast_sync: bool,
}

impl Node {
    pub async fn start_service(&mut self) {
        assert!(
            self.running_service_handle.is_none(),
            "Service is already running"
        );

        let processor = Processor::new(self.db.clone()).unwrap();

        let observer = ObserverService::new(&self.eth_cfg, u32::MAX, self.db.clone())
            .await
            .unwrap();

        let consensus: Pin<Box<dyn ConsensusService>> = {
            if let Some(config) = self.validator_config.as_ref() {
                let ethereum = Ethereum::new(
                    &self.eth_cfg.rpc,
                    self.eth_cfg.router_address.into(),
                    self.signer.clone(),
                    config.public_key.to_address(),
                )
                .await
                .unwrap();
                Box::pin(
                    ValidatorService::new(
                        self.signer.clone(),
                        Arc::new(self.election_provider.clone()),
                        ethereum.router(),
                        self.db.clone(),
                        ethexe_consensus::ValidatorConfig {
                            pub_key: config.public_key,
                            signatures_threshold: self.threshold,
                            slot_duration: self.block_time,
                            block_gas_limit: DEFAULT_BLOCK_GAS_LIMIT,
                        },
                    )
                    .unwrap(),
                )
            } else {
                Box::pin(SimpleConnectService::new(self.db.clone(), self.block_time))
            }
        };

        let (sender, receiver) = broadcast::channel(2048);

        let blob_loader = LocalBlobLoader::new(self.blob_storage.clone()).into_box();

        let wait_for_network = self.network_bootstrap_address.is_some();

        let network = self.network_address.as_ref().map(|addr| {
            let network_key = self.signer.generate_key().unwrap();
            let multiaddr: Multiaddr = addr.parse().unwrap();

            let mut config = NetworkConfig::new_test(network_key, self.eth_cfg.router_address);
            config.listen_addresses = [multiaddr.clone()].into();
            config.external_addresses = [multiaddr.clone()].into();
            if let Some(bootstrap_addr) = self.network_bootstrap_address.as_ref() {
                let multiaddr = bootstrap_addr.parse().unwrap();
                config.bootstrap_addresses = [multiaddr].into();
            }

            let timelines = self
                .db
                .protocol_timelines()
                .ok_or_else(|| anyhow!("protocol timelines not found in database"))
                .unwrap();

            let runtime_config = NetworkRuntimeConfig {
                genesis_timestamp: timelines.genesis_ts,
                era_duration: timelines.era,
                genesis_block_hash: observer.genesis_block_hash(),
            };

            let network = NetworkService::new(
                config,
                runtime_config,
                &self.signer,
                Box::new(RouterDataProvider(self.router_query.clone())),
                Box::new(self.db.clone()),
            )
            .unwrap();
            self.multiaddr = Some(format!("{addr}/p2p/{}", network.local_peer_id()));
            network
        });

<<<<<<< HEAD
        let consensus: Pin<Box<dyn ConsensusService>> =
            if let Some(config) = self.validator_config.as_ref() {
                Box::pin(
                    ValidatorService::new(
                        self.signer.clone(),
                        self.db.clone(),
                        ethexe_consensus::ValidatorConfig {
                            ethereum_rpc: self.eth_cfg.rpc.clone(),
                            pub_key: config.public_key,
                            router_address: self.eth_cfg.router_address,
                            signatures_threshold: self.threshold,
                            slot_duration: self.block_time,
                            block_gas_limit: DEFAULT_BLOCK_GAS_LIMIT,
                            commitment_delay_limit: 3,
                        },
                    )
                    .await
                    .unwrap(),
                )
            } else {
                Box::pin(SimpleConnectService::new(self.db.clone(), self.block_time))
            };

        let (sender, receiver) = broadcast::channel(2048);

        let observer = ObserverService::new(&self.eth_cfg, u32::MAX, self.db.clone())
            .await
            .unwrap();

        let blob_loader = LocalBlobLoader::new(self.blob_storage.clone()).into_box();

=======
>>>>>>> 8c4e323a
        let tx_pool_service = TxPoolService::new(self.db.clone());

        let rpc = self.service_rpc_config.as_ref().map(|service_rpc_config| {
            RpcService::new(service_rpc_config.clone(), self.db.clone(), None)
        });

        self.receiver = Some(receiver);

        let service = Service::new_from_parts(
            self.db.clone(),
            observer,
            blob_loader,
            processor,
            self.signer.clone(),
            tx_pool_service,
            consensus,
            network,
            None,
            rpc,
            sender,
            self.fast_sync,
        );

        let name = self.name.clone();
        let handle = task::spawn(async move {
            service
                .run()
                .instrument(tracing::info_span!("node", name))
                .await
                .unwrap_or_else(|err| panic!("Service {name:?} failed: {err}"));
        });
        self.running_service_handle = Some(handle);

        if self.fast_sync {
            self.latest_fast_synced_block = self
                .listener()
                .apply_until(|e| {
                    if let TestingEvent::FastSyncDone(block) = e {
                        Ok(Some(block))
                    } else {
                        Ok(None)
                    }
                })
                .await
                .map(Some)
                .unwrap();
        }

        self.wait_for(|e| matches!(e, TestingEvent::ServiceStarted))
            .await;

        // fast sync implies network has connections
        if wait_for_network && !self.fast_sync {
            // Waiting for pubsub subscriptions to be ready
            self.listener()
                .wait_for_pubsub_subscribed(["commitments", "offchain"].into())
                .await
                .unwrap();
        }
    }

    pub async fn stop_service(&mut self) {
        let handle = self
            .running_service_handle
            .take()
            .expect("Service is not running");
        handle.abort();

        assert!(handle.await.unwrap_err().is_cancelled());

        self.multiaddr = None;
        self.receiver = None;
    }

    pub fn rpc_client(&self) -> Option<RpcClient> {
        self.service_rpc_config
            .as_ref()
            .map(|rpc| RpcClient::new(format!("http://{}", rpc.listen_addr)))
    }

    pub fn listener(&mut self) -> ServiceEventsListener<'_> {
        ServiceEventsListener {
            receiver: self.receiver.as_mut().expect("channel isn't created"),
            db: self.db.clone(),
            router_address: self.eth_cfg.router_address,
        }
    }

    // TODO(playX18): Tests that actually use Event broadcast channel extensively
    pub async fn wait_for(&mut self, f: impl Fn(TestingEvent) -> bool) {
        self.listener()
            .wait_for(|e| Ok(f(e)))
            .await
            .expect("infallible; always ok")
    }
}

impl Drop for Node {
    fn drop(&mut self) {
        if let Some(handle) = &self.running_service_handle {
            handle.abort();
        }
    }
}

#[derive(Clone)]
pub struct WaitForUploadCode {
    listener: ObserverEventsListener,
    pub code_id: CodeId,
}

#[derive(Debug)]
pub struct UploadCodeInfo {
    pub code_id: CodeId,
    pub valid: bool,
}

impl WaitForUploadCode {
    pub async fn wait_for(mut self) -> anyhow::Result<UploadCodeInfo> {
        log::info!("📗 Waiting for code upload, code_id {}", self.code_id);

        let mut valid_info = None;

        self.listener
            .apply_until_block_event(|event| match event {
                BlockEvent::Router(RouterEvent::CodeGotValidated { code_id, valid })
                    if code_id == self.code_id =>
                {
                    valid_info = Some(valid);
                    Ok(Some(()))
                }
                _ => Ok(None),
            })
            .await?;

        Ok(UploadCodeInfo {
            code_id: self.code_id,
            valid: valid_info.expect("Valid must be set"),
        })
    }
}

#[derive(Clone)]
pub struct WaitForProgramCreation {
    listener: ObserverEventsListener,
    pub program_id: ActorId,
}

#[derive(Debug)]
pub struct ProgramCreationInfo {
    pub program_id: ActorId,
    pub code_id: CodeId,
}

impl WaitForProgramCreation {
    pub async fn wait_for(mut self) -> anyhow::Result<ProgramCreationInfo> {
        log::info!("📗 Waiting for program {} creation", self.program_id);

        let mut code_id_info = None;
        self.listener
            .apply_until_block_event(|event| {
                match event {
                    BlockEvent::Router(RouterEvent::ProgramCreated { actor_id, code_id })
                        if actor_id == self.program_id =>
                    {
                        code_id_info = Some(code_id);
                        return Ok(Some(()));
                    }

                    _ => {}
                }
                Ok(None)
            })
            .await?;

        let code_id = code_id_info.expect("Code ID must be set");
        Ok(ProgramCreationInfo {
            program_id: self.program_id,
            code_id,
        })
    }
}

#[derive(Clone)]
pub struct WaitForReplyTo {
    listener: ObserverEventsListener,
    pub message_id: MessageId,
}

#[derive(Debug)]
pub struct ReplyInfo {
    pub message_id: MessageId,
    pub program_id: ActorId,
    pub payload: Vec<u8>,
    pub code: ReplyCode,
    pub value: u128,
}

impl WaitForReplyTo {
    pub async fn wait_for(mut self) -> anyhow::Result<ReplyInfo> {
        log::info!("📗 Waiting for reply to message {}", self.message_id);

        let mut info = None;

        self.listener
            .apply_until_block_event(|event| match event {
                BlockEvent::Mirror {
                    actor_id,
                    event:
                        MirrorEvent::Reply {
                            reply_to,
                            payload,
                            reply_code,
                            value,
                        },
                } if reply_to == self.message_id => {
                    info = Some(ReplyInfo {
                        message_id: reply_to,
                        program_id: actor_id,
                        payload,
                        code: reply_code,
                        value,
                    });
                    Ok(Some(()))
                }
                _ => Ok(None),
            })
            .await?;

        Ok(info.expect("Reply info must be set"))
    }
}<|MERGE_RESOLUTION|>--- conflicted
+++ resolved
@@ -43,22 +43,15 @@
     ecdsa::{PrivateKey, PublicKey},
     events::{BlockEvent, MirrorEvent, RouterEvent},
 };
-use ethexe_consensus::{ConsensusService, SimpleConnectService, ValidatorService};
+use ethexe_consensus::{ConsensusService, ValidatorService};
 use ethexe_db::Database;
-<<<<<<< HEAD
-use ethexe_ethereum::{Ethereum, deploy::EthereumDeployer, router::RouterQuery};
-use ethexe_network::{NetworkConfig, NetworkService, export::Multiaddr};
-=======
 use ethexe_ethereum::{
     Ethereum,
     deploy::{ContractsDeploymentParams, EthereumDeployer},
     middleware::MockElectionProvider,
     router::RouterQuery,
 };
-use ethexe_network::{
-    NetworkConfig, NetworkEvent, NetworkRuntimeConfig, NetworkService, export::Multiaddr,
-};
->>>>>>> 8c4e323a
+use ethexe_network::{NetworkConfig, NetworkRuntimeConfig, NetworkService, export::Multiaddr};
 use ethexe_observer::{EthereumConfig, ObserverEvent, ObserverService};
 use ethexe_processor::Processor;
 use ethexe_rpc::{RpcConfig, RpcService, test_utils::RpcClient};
@@ -854,12 +847,14 @@
                             signatures_threshold: self.threshold,
                             slot_duration: self.block_time,
                             block_gas_limit: DEFAULT_BLOCK_GAS_LIMIT,
+                            commitment_delay_limit: 3,
                         },
                     )
                     .unwrap(),
                 )
             } else {
-                Box::pin(SimpleConnectService::new(self.db.clone(), self.block_time))
+                todo!("Implement SimpleConnectService");
+                // Box::pin(SimpleConnectService::new(self.db.clone(), self.block_time))
             }
         };
 
@@ -905,40 +900,6 @@
             network
         });
 
-<<<<<<< HEAD
-        let consensus: Pin<Box<dyn ConsensusService>> =
-            if let Some(config) = self.validator_config.as_ref() {
-                Box::pin(
-                    ValidatorService::new(
-                        self.signer.clone(),
-                        self.db.clone(),
-                        ethexe_consensus::ValidatorConfig {
-                            ethereum_rpc: self.eth_cfg.rpc.clone(),
-                            pub_key: config.public_key,
-                            router_address: self.eth_cfg.router_address,
-                            signatures_threshold: self.threshold,
-                            slot_duration: self.block_time,
-                            block_gas_limit: DEFAULT_BLOCK_GAS_LIMIT,
-                            commitment_delay_limit: 3,
-                        },
-                    )
-                    .await
-                    .unwrap(),
-                )
-            } else {
-                Box::pin(SimpleConnectService::new(self.db.clone(), self.block_time))
-            };
-
-        let (sender, receiver) = broadcast::channel(2048);
-
-        let observer = ObserverService::new(&self.eth_cfg, u32::MAX, self.db.clone())
-            .await
-            .unwrap();
-
-        let blob_loader = LocalBlobLoader::new(self.blob_storage.clone()).into_box();
-
-=======
->>>>>>> 8c4e323a
         let tx_pool_service = TxPoolService::new(self.db.clone());
 
         let rpc = self.service_rpc_config.as_ref().map(|service_rpc_config| {
