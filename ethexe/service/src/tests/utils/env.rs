--- conflicted
+++ resolved
@@ -910,11 +910,7 @@
                             signatures_threshold: self.threshold,
                             slot_duration: self.block_time,
                             block_gas_limit: DEFAULT_BLOCK_GAS_LIMIT,
-<<<<<<< HEAD
                             commitment_delay_limit: self.commitment_delay_limit,
-=======
-                            commitment_delay_limit: COMMITMENT_DELAY_LIMIT,
->>>>>>> b90346a0
                             producer_delay: self.block_time / 6,
                             router_address: self.eth_cfg.router_address,
                         },
