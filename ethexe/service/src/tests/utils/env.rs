--- conflicted
+++ resolved
@@ -37,11 +37,7 @@
     Address, CodeAndId, DEFAULT_BLOCK_GAS_LIMIT,
     ecdsa::{PrivateKey, PublicKey},
     events::{BlockEvent, MirrorEvent, RouterEvent},
-<<<<<<< HEAD
-    injected::SignedInjectedTransaction,
-=======
     injected::RpcOrNetworkInjectedTx,
->>>>>>> 36291b2a
 };
 use ethexe_compute::{ComputeConfig, ComputeService};
 use ethexe_consensus::{ConsensusService, SimpleConnectService, ValidatorService};
@@ -59,14 +55,7 @@
 use ethexe_processor::{
     DEFAULT_BLOCK_GAS_LIMIT_MULTIPLIER, DEFAULT_CHUNK_PROCESSING_THREADS, Processor, RunnerConfig,
 };
-<<<<<<< HEAD
-use ethexe_rpc::{
-    InjectedTransactionAcceptance, RpcConfig, RpcService,
-    test_utils::{RpcHttpClient, RpcWsClient},
-};
-=======
 use ethexe_rpc::{InjectedClient, InjectedTransactionAcceptance, RpcConfig, RpcService};
->>>>>>> 36291b2a
 use ethexe_signer::Signer;
 use futures::StreamExt;
 use gear_core_errors::ReplyCode;
@@ -925,16 +914,10 @@
             network
         });
 
-<<<<<<< HEAD
-        let rpc = self.service_rpc_config.as_ref().map(|service_rpc_config| {
-            RpcService::new(service_rpc_config.clone(), self.db.clone(), None)
-        });
-=======
         let rpc = self
             .service_rpc_config
             .as_ref()
             .map(|service_rpc_config| RpcService::new(service_rpc_config.clone(), self.db.clone()));
->>>>>>> 36291b2a
 
         self.receiver = Some(receiver);
 
@@ -1001,47 +984,25 @@
         self.receiver = None;
     }
 
-<<<<<<< HEAD
-    pub fn rpc_http_client(&self) -> Option<RpcHttpClient> {
-        self.service_rpc_config
-            .as_ref()
-            .map(|rpc| RpcHttpClient::new(format!("http://{}", rpc.listen_addr)))
-    }
-
-    pub async fn rpc_ws_client(&self) -> anyhow::Result<RpcWsClient> {
-        if let Some(rpc) = &self.service_rpc_config {
-            return Ok(RpcWsClient::new(format!("ws://{}", rpc.listen_addr)).await?);
-        }
-
-        Err(anyhow::anyhow!(
-            "No rpc config provided to initialize RpcWsClient"
-        ))
-=======
-    pub fn rpc_client(&self) -> Option<HttpClient> {
-        self.service_rpc_config.as_ref().map(|rpc| {
+    pub fn rpc_http_client(&self) -> Option<HttpClient> {
+        self.service_rpc_config.as_ref().map(|cfg| {
+            let url = format!("http://{}", cfg.listen_addr);
             HttpClient::builder()
-                .build(format!("http://{}", rpc.listen_addr))
-                .expect("failed to build http client")
+                .build(&url)
+                .expect("Correct url for HTTP client")
         })
->>>>>>> 36291b2a
-    }
-
-    pub async fn send_injected_transaction(
-        &self,
-<<<<<<< HEAD
-        tx: SignedInjectedTransaction,
-    ) -> anyhow::Result<InjectedTransactionAcceptance> {
-        let rpc_client = self
-            .rpc_http_client()
-            .expect("no rpc client provided by node");
-        rpc_client.send_injected_tx(tx).await
-=======
-        tx: RpcOrNetworkInjectedTx,
-    ) -> anyhow::Result<InjectedTransactionAcceptance> {
-        let http_client = self.rpc_client().expect("no rpc client provided by node");
-        http_client.send_transaction(tx).await.map_err(Into::into)
->>>>>>> 36291b2a
-    }
+    }
+
+    // pub async fn rpc_ws_client(&self) -> anyhow::Result<RpcWsClient> {
+    //     if let Some(rpc) = &self.service_rpc_config {
+    //         return Ok(RpcWsClient::new(format!("ws://{}", rpc.listen_addr)).await?);
+    //     }
+
+    //     Err(anyhow::anyhow!(
+    //         "No rpc config provided to initialize RpcWsClient"
+    //     ))
+    // }
+
 
     pub fn listener(&mut self) -> ServiceEventsListener<'_> {
         ServiceEventsListener {
