// This file is part of Gear.
//
// Copyright (C) 2025 Gear Technologies Inc.
// SPDX-License-Identifier: GPL-3.0-or-later WITH Classpath-exception-2.0
//
// This program is free software: you can redistribute it and/or modify
// it under the terms of the GNU General Public License as published by
// the Free Software Foundation, either version 3 of the License, or
// (at your option) any later version.
//
// This program is distributed in the hope that it will be useful,
// but WITHOUT ANY WARRANTY; without even the implied warranty of
// MERCHANTABILITY or FITNESS FOR A PARTICULAR PURPOSE. See the
// GNU General Public License for more details.
//
// You should have received a copy of the GNU General Public License
// along with this program. If not, see <https://www.gnu.org/licenses/>.

use crate::{
    RouterDataProvider, Service,
    tests::utils::{
        TestingEvent,
        events::{
            ObserverEventsListener, ObserverEventsPublisher, ServiceEventsListener,
            TestingEventReceiver,
        },
    },
};
use alloy::{
    eips::BlockId,
    node_bindings::{Anvil, AnvilInstance},
    providers::{Provider as _, RootProvider, ext::AnvilApi},
    rpc::types::{Header as RpcHeader, anvil::MineOptions},
};
use anyhow::anyhow;
use ethexe_blob_loader::{
    BlobLoaderService,
    local::{LocalBlobLoader, LocalBlobStorage},
};
use ethexe_common::{
    Address, CodeAndId, DEFAULT_BLOCK_GAS_LIMIT,
    db::OnChainStorageRO,
    ecdsa::{PrivateKey, PublicKey},
    events::{BlockEvent, MirrorEvent, RouterEvent},
};
use ethexe_compute::{ComputeConfig, ComputeService};
use ethexe_consensus::{ConsensusService, SimpleConnectService, ValidatorService};
use ethexe_db::Database;
use ethexe_ethereum::{
    Ethereum,
    deploy::{ContractsDeploymentParams, EthereumDeployer},
    middleware::MockElectionProvider,
    router::RouterQuery,
};
use ethexe_network::{
    NetworkConfig, NetworkEvent, NetworkRuntimeConfig, NetworkService, export::Multiaddr,
};
use ethexe_observer::{EthereumConfig, ObserverEvent, ObserverService};
use ethexe_processor::Processor;
use ethexe_rpc::{RpcConfig, RpcService, test_utils::RpcClient};
use ethexe_signer::Signer;
use ethexe_tx_pool::TxPoolService;
use futures::StreamExt;
use gear_core_errors::ReplyCode;
use gprimitives::{ActorId, CodeId, H160, H256, MessageId};
use rand::{SeedableRng, prelude::StdRng};
use roast_secp256k1_evm::frost::{
    Identifier, SigningKey, keys,
    keys::{IdentifierList, PublicKeyPackage, VerifiableSecretSharingCommitment},
};
use std::{
    net::SocketAddr,
    pin::Pin,
    sync::{
        Arc,
        atomic::{AtomicUsize, Ordering},
    },
    time::Duration,
};
use tokio::{
    sync::{broadcast, broadcast::Sender},
    task,
    task::JoinHandle,
};
use tracing::Instrument;

/// Max network services which can be created by one test environment.
const MAX_NETWORK_SERVICES_PER_TEST: usize = 1000;

pub struct TestEnv {
    pub eth_cfg: EthereumConfig,
    #[allow(unused)]
    pub wallets: Wallets,
    pub blobs_storage: LocalBlobStorage,
    pub election_provider: MockElectionProvider,
    pub provider: RootProvider,
    pub ethereum: Ethereum,
    pub signer: Signer,
    pub validators: Vec<ValidatorConfig>,
    pub sender_id: ActorId,
    pub threshold: u64,
    pub block_time: Duration,
    pub continuous_block_generation: bool,

    router_query: RouterQuery,
    /// In order to reduce amount of observers, we create only one observer and broadcast events to all subscribers.
    broadcaster: Sender<ObserverEvent>,
    db: Database,
    /// If network is enabled by test, then we store here:
    /// network service polling thread, bootstrap address and nonce for new node address generation.
    bootstrap_network: Option<(JoinHandle<()>, String, usize)>,

    _anvil: Option<AnvilInstance>,
    _events_stream: JoinHandle<()>,
}

impl TestEnv {
    pub async fn new(config: TestEnvConfig) -> anyhow::Result<Self> {
        let TestEnvConfig {
            validators,
            block_time,
            rpc,
            wallets,
            signer,
            router_address,
            continuous_block_generation,
            network,
            deploy_params,
        } = config;

        log::info!(
            "📗 Starting new test environment. Continuous block generation: {continuous_block_generation}"
        );

        let (rpc_url, anvil) = match rpc {
            EnvRpcConfig::ProvidedURL(rpc_url) => {
                log::info!("📍 Using provided RPC URL: {rpc_url}");
                (rpc_url, None)
            }
            EnvRpcConfig::CustomAnvil {
                slots_in_epoch,
                genesis_timestamp,
            } => {
                let mut anvil = Anvil::new();

                if let Some(slots_in_epoch) = slots_in_epoch {
                    anvil = anvil.arg(format!("--slots-in-an-epoch={slots_in_epoch}"));
                }
                if let Some(genesis_timestamp) = genesis_timestamp {
                    anvil = anvil.arg(format!("--timestamp={genesis_timestamp}"));
                }

                let anvil = anvil.spawn();

                log::info!("📍 Anvil started at {}", anvil.ws_endpoint());
                (anvil.ws_endpoint(), Some(anvil))
            }
        };

        let mut wallets = if let Some(wallets) = wallets {
            Wallets::custom(&signer, wallets)
        } else {
            Wallets::anvil(&signer)
        };

        let validators: Vec<_> = match validators {
            ValidatorsConfig::ProvidedValidators(validators_keys) => validators_keys,
            ValidatorsConfig::PreDefined(amount) => (0..amount).map(|_| wallets.next()).collect(),
            ValidatorsConfig::Custom(keys) => keys
                .iter()
                .map(|k| {
                    let private_key = k.parse().unwrap();
                    signer.storage_mut().add_key(private_key).unwrap()
                })
                .collect(),
        };

        let (validator_configs, verifiable_secret_sharing_commitment) =
            Self::define_session_keys(&signer, validators.clone());
        let sender_address = wallets.next().to_address();

        let ethereum = if let Some(router_address) = router_address {
            log::info!("📗 Connecting to existing router at {router_address}");
            Ethereum::new(
                &rpc_url,
                router_address.parse().unwrap(),
                signer.clone(),
                sender_address,
            )
            .await?
        } else {
            log::info!("📗 Deploying new router");
            let validators_addresses: Vec<Address> =
                validators.iter().map(|k| k.to_address()).collect();
            EthereumDeployer::new(&rpc_url, signer.clone(), sender_address) // verifiable_secret_sharing_commitment,)
                .await
                .unwrap()
                .with_validators(validators_addresses.try_into().unwrap())
                .with_verifiable_secret_sharing_commitment(verifiable_secret_sharing_commitment)
                .with_params(deploy_params)
                .deploy()
                .await?
        };

        let router = ethereum.router();
        let router_query = router.query();
        let router_address = router.address();

        let db = Database::memory();

        let eth_cfg = EthereumConfig {
            rpc: rpc_url.clone(),
            beacon_rpc: Default::default(),
            router_address,
            block_time: config.block_time,
        };
        let mut observer = ObserverService::new(&eth_cfg, u32::MAX, db.clone())
            .await
            .unwrap();
        let genesis_block_hash = observer.genesis_block_hash();

        let blobs_storage = LocalBlobStorage::default();

        let provider = observer.provider().clone();

        let (broadcaster, _events_stream) = {
            let (sender, mut receiver) = broadcast::channel(2048);
            let cloned_sender = sender.clone();

            let (send_subscription_created, receive_subscription_created) =
                tokio::sync::oneshot::channel::<()>();

            let handle = task::spawn(
                async move {
                    send_subscription_created.send(()).unwrap();

                    while let Ok(event) = observer.select_next_some().await {
                        log::trace!(target: "test-event", "📗 Event: {event:?}");

                        cloned_sender
                            .send(event)
                            .inspect_err(|err| log::error!("Failed to broadcast event: {err}"))
                            .unwrap();

                        // At least one receiver is presented always, in order to avoid the channel dropping.
                        receiver
                            .recv()
                            .await
                            .inspect_err(|err| log::error!("Failed to receive event: {err}"))
                            .unwrap();
                    }

                    panic!("📗 Observer stream ended");
                }
                .instrument(tracing::trace_span!("observer-stream")),
            );
            receive_subscription_created.await.unwrap();

            (sender, handle)
        };

        let threshold = router_query.threshold().await?;

        let network_address = match network {
            EnvNetworkConfig::Disabled => None,
            EnvNetworkConfig::Enabled => Some(None),
            EnvNetworkConfig::EnabledWithCustomAddress(address) => Some(Some(address)),
        };

        let bootstrap_network = network_address.map(|maybe_address| {
            static NONCE: AtomicUsize = AtomicUsize::new(1);

            // mul MAX_NETWORK_SERVICES_PER_TEST to avoid address collision between different test-threads
            let nonce = NONCE.fetch_add(1, Ordering::SeqCst) * MAX_NETWORK_SERVICES_PER_TEST;
            let address = maybe_address.unwrap_or_else(|| format!("/memory/{nonce}"));

            let network_key = signer.generate_key().unwrap();
            let multiaddr: Multiaddr = address.parse().unwrap();

            let mut config = NetworkConfig::new_test(network_key, router_address);
            config.listen_addresses = [multiaddr.clone()].into();
            config.external_addresses = [multiaddr.clone()].into();

            let timelines = db
                .protocol_timelines()
                .ok_or_else(|| anyhow!("protocol timelines not found in database"))
                .unwrap();

            let runtime_config = NetworkRuntimeConfig {
                genesis_timestamp: timelines.genesis_ts,
                era_duration: timelines.era,
                genesis_block_hash,
            };

            let mut service = NetworkService::new(
                config,
                runtime_config,
                &signer,
                Box::new(RouterDataProvider(router_query.clone())),
                Box::new(db.clone()),
            )
            .unwrap();
            service.set_chain_head(genesis_block_hash).unwrap();

            let local_peer_id = service.local_peer_id();

            let handle = task::spawn(
                async move {
                    loop {
                        let _event = service.select_next_some().await;
                    }
                }
                .instrument(tracing::trace_span!("network-stream")),
            );

            let bootstrap_address = format!("{address}/p2p/{local_peer_id}");

            (handle, bootstrap_address, nonce)
        });

        // By default, anvil set system time as block time. For testing purposes we need to have constant increment.
        if anvil.is_some() && !continuous_block_generation {
            provider
                .anvil_set_block_timestamp_interval(block_time.as_secs())
                .await
                .unwrap();
        }

        Ok(TestEnv {
            eth_cfg,
            wallets,
            provider,
            blobs_storage,
            election_provider: MockElectionProvider::new(),
            ethereum,
            signer,
            validators: validator_configs,
            sender_id: ActorId::from(H160::from(sender_address.0)),
            threshold,
            block_time,
            continuous_block_generation,
            router_query,
            broadcaster,
            db,
            bootstrap_network,
            _anvil: anvil,
            _events_stream,
        })
    }

    pub fn new_node(&mut self, config: NodeConfig) -> Node {
        let NodeConfig {
            name,
            db,
            validator_config,
            rpc: service_rpc_config,
            fast_sync,
        } = config;

        let db = db.unwrap_or_else(Database::memory);

        let (network_address, network_bootstrap_address) = self
            .bootstrap_network
            .as_mut()
            .map(|(_, bootstrap_address, nonce)| {
                *nonce += 1;

                if (*nonce).is_multiple_of(MAX_NETWORK_SERVICES_PER_TEST) {
                    panic!("Too many network services created by one test env: max is {MAX_NETWORK_SERVICES_PER_TEST}");
                }

                (format!("/memory/{nonce}"), bootstrap_address.clone())
            })
            .unzip();

        Node {
            name,
            db,
            multiaddr: None,
            latest_fast_synced_block: None,
            router_query: self.router_query.clone(),
            eth_cfg: self.eth_cfg.clone(),
            receiver: None,
            blob_storage: self.blobs_storage.clone(),
            election_provider: self.election_provider.clone(),
            signer: self.signer.clone(),
            threshold: self.threshold,
            block_time: self.block_time,
            running_service_handle: None,
            validator_config,
            network_address,
            network_bootstrap_address,
            service_rpc_config,
            fast_sync,
        }
    }

    pub async fn upload_code(&self, code: &[u8]) -> anyhow::Result<WaitForUploadCode> {
        log::info!("📗 Upload code, len {}", code.len());

        let listener = self.observer_events_publisher().subscribe().await;

        let code_and_id = CodeAndId::new(code.to_vec());
        let code_id = code_and_id.code_id();
        self.blobs_storage.add_code(code_and_id).await;

        let pending_builder = self
            .ethereum
            .router()
            .request_code_validation_with_sidecar(code)
            .await?;
        assert_eq!(pending_builder.code_id(), code_id);

        Ok(WaitForUploadCode { listener, code_id })
    }

    pub async fn create_program(
        &self,
        code_id: CodeId,
        initial_executable_balance: u128,
    ) -> anyhow::Result<WaitForProgramCreation> {
        log::info!("📗 Create program, code_id {code_id}");

        let listener = self.observer_events_publisher().subscribe().await;

        let router = self.ethereum.router();

        let (_, program_id) = router.create_program(code_id, H256::random()).await?;

        if initial_executable_balance != 0 {
            let program_address = program_id.to_address_lossy().0.into();
            router
                .wvara()
                .approve(program_address, initial_executable_balance)
                .await?;

            let mirror = self.ethereum.mirror(program_address.into_array().into());

            mirror
                .executable_balance_top_up(initial_executable_balance)
                .await?;
        }

        Ok(WaitForProgramCreation {
            listener,
            program_id,
        })
    }

    pub async fn send_message(
        &self,
        target: ActorId,
        payload: &[u8],
        value: u128,
    ) -> anyhow::Result<WaitForReplyTo> {
        log::info!("📗 Send message to {target}, payload len {}", payload.len());

        let listener = self.observer_events_publisher().subscribe().await;

        let program_address = Address::try_from(target)?;
        let program = self.ethereum.mirror(program_address);

        let (_, message_id) = program.send_message(payload, value).await?;

        Ok(WaitForReplyTo {
            listener,
            message_id,
        })
    }

    pub async fn approve_wvara(&self, program_id: ActorId) {
        log::info!("📗 Approving WVara for {program_id}");

        let program_address = Address::try_from(program_id).unwrap();
        let wvara = self.ethereum.router().wvara();
        wvara.approve_all(program_address.0.into()).await.unwrap();
    }

    #[allow(dead_code)]
    pub async fn transfer_wvara(&self, program_id: ActorId, value: u128) {
        log::info!("📗 Transferring {value} WVara to {program_id}");

        let program_address = Address::try_from(program_id).unwrap();
        let wvara = self.ethereum.router().wvara();
        wvara
            .transfer(program_address.0.into(), value)
            .await
            .unwrap();
    }

    pub fn observer_events_publisher(&self) -> ObserverEventsPublisher {
        ObserverEventsPublisher {
            broadcaster: self.broadcaster.clone(),
            db: self.db.clone(),
        }
    }

    /// Force new block generation on rpc node.
    /// The difference between this method and `skip_blocks` is that
    /// `skip_blocks` will wait for the block event to be generated,
    /// while this method does not guarantee that.
    pub async fn force_new_block(&self) {
        if self.continuous_block_generation {
            // nothing to do: new block will be generated automatically
        } else {
            self.provider.evm_mine(None).await.unwrap();
        }
    }

    /// Force new `blocks_amount` blocks generation on rpc node,
    /// and wait for the block event to be generated.
    pub async fn skip_blocks(&self, blocks_amount: u32) {
        if self.continuous_block_generation {
            let mut blocks_count = 0;
            self.observer_events_publisher()
                .subscribe()
                .await
                .apply_until_block_event(|_| {
                    blocks_count += 1;
                    Ok((blocks_count >= blocks_amount).then_some(()))
                })
                .await
                .unwrap();
        } else {
            self.provider
                .evm_mine(Some(MineOptions::Options {
                    timestamp: None,
                    blocks: Some(blocks_amount.into()),
                }))
                .await
                .unwrap();
        }
    }

    /// Returns the index in validators list of the next block producer.
    ///
    /// ## Note
    /// This function is not completely thread-safe.
    /// If you have some other threads or processes,
    /// that can produce blocks for the same rpc node,
    /// then the return may be outdated.
    pub async fn next_block_producer_index(&self) -> usize {
        let timestamp = self.latest_block().await.timestamp;
        ethexe_consensus::block_producer_index(
            self.validators.len(),
            (timestamp + self.block_time.as_secs()) / self.block_time.as_secs(),
        )
    }

    pub async fn latest_block(&self) -> RpcHeader {
        self.provider
            .get_block(BlockId::latest())
            .await
            .unwrap()
            .expect("latest block always exist")
            .header
    }

    pub fn define_session_keys(
        signer: &Signer,
        validators: Vec<PublicKey>,
    ) -> (Vec<ValidatorConfig>, VerifiableSecretSharingCommitment) {
        let max_signers: u16 = validators.len().try_into().expect("conversion failed");
        let min_signers = max_signers
            .checked_mul(2)
            .expect("multiplication failed")
            .div_ceil(3);

        let maybe_validator_identifiers: anyhow::Result<Vec<_>, _> = validators
            .iter()
            .map(|public_key| {
                Identifier::deserialize(&ActorId::from(public_key.to_address()).into_bytes())
            })
            .collect();
        let validator_identifiers = maybe_validator_identifiers.expect("conversion failed");
        let identifiers = IdentifierList::Custom(&validator_identifiers);

        let mut rng = StdRng::seed_from_u64(123);

        let secret = SigningKey::deserialize(&[0x01; 32]).expect("conversion failed");

        let (secret_shares, public_key_package1) =
            keys::split(&secret, max_signers, min_signers, identifiers, &mut rng)
                .expect("key split failed");

        let verifiable_secret_sharing_commitment = secret_shares
            .values()
            .map(|secret_share| secret_share.commitment().clone())
            .next()
            .expect("conversion failed");

        let identifiers = validator_identifiers.clone().into_iter().collect();
        let public_key_package2 =
            PublicKeyPackage::from_commitment(&identifiers, &verifiable_secret_sharing_commitment)
                .expect("conversion failed");
        assert_eq!(public_key_package1, public_key_package2);

        (
            validators
                .into_iter()
                .zip(validator_identifiers.iter())
                .map(|(public_key, id)| {
                    let signing_share = *secret_shares[id].signing_share();
                    let private_key =
                        PrivateKey::from(<[u8; 32]>::try_from(signing_share.serialize()).unwrap());
                    ValidatorConfig {
                        public_key,
                        session_public_key: signer.storage_mut().add_key(private_key).unwrap(),
                    }
                })
                .collect(),
            verifiable_secret_sharing_commitment,
        )
    }
}

pub enum ValidatorsConfig {
    /// Use provided public keys
    ProvidedValidators(Vec<PublicKey>),
    /// Take validator addresses from provided wallet, amount of validators is provided.
    PreDefined(usize),
    /// Custom validator eth-addresses in hex string format.
    #[allow(unused)]
    Custom(Vec<String>),
}

/// Configuration for the network service.
pub enum EnvNetworkConfig {
    /// Network service is disabled.
    Disabled,
    /// Network service is enabled. Network address will be generated.
    Enabled,
    #[allow(unused)]
    /// Network service is enabled. Network address is provided as String.
    EnabledWithCustomAddress(String),
}

pub enum EnvRpcConfig {
    #[allow(unused)]
    ProvidedURL(String),
    CustomAnvil {
        slots_in_epoch: Option<u64>,
        genesis_timestamp: Option<u64>,
    },
}

pub struct TestEnvConfig {
    /// How many validators will be in deployed router.
    /// By default uses 1 auto generated validator.
    pub validators: ValidatorsConfig,
    /// By default uses 1 second block time.
    pub block_time: Duration,
    /// By default creates new anvil instance if rpc is not provided.
    pub rpc: EnvRpcConfig,
    /// By default uses anvil hardcoded wallets if custom wallets are not provided.
    pub wallets: Option<Vec<String>>,
    /// Signer
    pub signer: Signer,
    /// If None (by default) new router will be deployed.
    /// In case of Some(_), will connect to existing router contract.
    pub router_address: Option<String>,
    /// Identify whether networks works (or have to works) in continuous block generation mode, false by default.
    pub continuous_block_generation: bool,
    /// Network service configuration, disabled by default.
    pub network: EnvNetworkConfig,
    /// Smart contracts deploy configuration.
    pub deploy_params: ContractsDeploymentParams,
}

impl Default for TestEnvConfig {
    fn default() -> Self {
        Self {
            validators: ValidatorsConfig::PreDefined(1),
            block_time: Duration::from_secs(1),
            rpc: EnvRpcConfig::CustomAnvil {
                // speeds up block finalization, so we don't have to calculate
                // when the next finalized block is produced, which is convenient for tests
                slots_in_epoch: Some(1),
                // For deterministic tests we need to set fixed genesis timestamp
                genesis_timestamp: Some(1_000_000_000),
            },
            wallets: None,
            signer: Signer::memory(),
            router_address: None,
            continuous_block_generation: false,
            network: EnvNetworkConfig::Disabled,
            deploy_params: Default::default(),
        }
    }
}

// TODO (breathx): consider to remove me in favor of crate::config::NodeConfig.
#[derive(Default)]
pub struct NodeConfig {
    /// Node name.
    pub name: Option<String>,
    /// Database, if not provided, will be created with MemDb.
    pub db: Option<Database>,
    /// Validator configuration, if provided then new node starts as validator.
    pub validator_config: Option<ValidatorConfig>,
    /// RPC configuration, if provided then new node starts with RPC service.
    pub rpc: Option<RpcConfig>,
    /// Do P2P database synchronization before the main loop
    pub fast_sync: bool,
}

impl NodeConfig {
    pub fn named(name: impl Into<String>) -> Self {
        Self {
            name: Some(name.into()),
            ..Default::default()
        }
    }

    #[allow(unused)]
    pub fn db(mut self, db: Database) -> Self {
        self.db = Some(db);
        self
    }

    pub fn validator(mut self, config: ValidatorConfig) -> Self {
        self.validator_config = Some(config);
        self
    }

    pub fn service_rpc(mut self, rpc_port: u16) -> Self {
        let service_rpc_config = RpcConfig {
            listen_addr: SocketAddr::new("127.0.0.1".parse().unwrap(), rpc_port),
            cors: None,
            dev: false,
        };
        self.rpc = Some(service_rpc_config);

        self
    }

    pub fn fast_sync(mut self) -> Self {
        self.fast_sync = true;
        self
    }
}

#[derive(Clone, Copy, PartialEq, Eq, Debug)]
pub struct ValidatorConfig {
    /// Validator public key.
    pub public_key: PublicKey,
    /// Validator session public key.
    pub session_public_key: PublicKey,
}

/// Provides access to hardcoded anvil wallets or custom set wallets.
pub struct Wallets {
    wallets: Vec<PublicKey>,
    next_wallet: usize,
}

impl Wallets {
    pub fn anvil(signer: &Signer) -> Self {
        let accounts = vec![
            "0xac0974bec39a17e36ba4a6b4d238ff944bacb478cbed5efcae784d7bf4f2ff80",
            "0x59c6995e998f97a5a0044966f0945389dc9e86dae88c7a8412f4603b6b78690d",
            "0x5de4111afa1a4b94908f83103eb1f1706367c2e68ca870fc3fb9a804cdab365a",
            "0x7c852118294e51e653712a81e05800f419141751be58f605c371e15141b007a6",
            "0x47e179ec197488593b187f80a00eb0da91f1b9d0b13f8733639f19c30a34926a",
            "0x8b3a350cf5c34c9194ca85829a2df0ec3153be0318b5e2d3348e872092edffba",
            "0x92db14e403b83dfe3df233f83dfa3a0d7096f21ca9b0d6d6b8d88b2b4ec1564e",
            "0x4bbbf85ce3377467afe5d46f804f221813b2bb87f24d81f60f1fcdbf7cbf4356",
            "0xdbda1821b80551c9d65939329250298aa3472ba22feea921c0cf5d620ea67b97",
            "0x2a871d0798f97d79848a013d4936a73bf4cc922c825d33c1cf7073dff6d409c6",
        ];

        Self::custom(signer, accounts)
    }

    pub fn custom<S: AsRef<str>>(signer: &Signer, accounts: Vec<S>) -> Self {
        Self {
            wallets: accounts
                .into_iter()
                .map(|s| {
                    signer
                        .storage_mut()
                        .add_key(s.as_ref().parse().unwrap())
                        .unwrap()
                })
                .collect(),
            next_wallet: 0,
        }
    }

    pub fn next(&mut self) -> PublicKey {
        let pub_key = self.wallets.get(self.next_wallet).expect("No more wallets");
        self.next_wallet += 1;
        *pub_key
    }
}

pub struct Node {
    pub name: Option<String>,
    pub db: Database,
    pub multiaddr: Option<String>,
    pub latest_fast_synced_block: Option<H256>,

    router_query: RouterQuery,
    eth_cfg: EthereumConfig,
    receiver: Option<TestingEventReceiver>,
    blob_storage: LocalBlobStorage,
    election_provider: MockElectionProvider,
    signer: Signer,
    threshold: u64,
    block_time: Duration,
    running_service_handle: Option<JoinHandle<()>>,
    validator_config: Option<ValidatorConfig>,
    network_address: Option<String>,
    network_bootstrap_address: Option<String>,
    service_rpc_config: Option<RpcConfig>,
    fast_sync: bool,
}

impl Node {
    pub async fn start_service(&mut self) {
        assert!(
            self.running_service_handle.is_none(),
            "Service is already running"
        );

        let processor = Processor::new(self.db.clone()).unwrap();

<<<<<<< HEAD
        let compute_config = ComputeConfig::new_with_zero_maturity();
        let compute = ComputeService::new(compute_config, self.db.clone(), processor);

        let consensus: Pin<Box<dyn ConsensusService>> =
=======
        let observer = ObserverService::new(&self.eth_cfg, u32::MAX, self.db.clone())
            .await
            .unwrap();

        let consensus: Pin<Box<dyn ConsensusService>> = {
>>>>>>> f030ef2e
            if let Some(config) = self.validator_config.as_ref() {
                let ethereum = Ethereum::new(
                    &self.eth_cfg.rpc,
                    self.eth_cfg.router_address.into(),
                    self.signer.clone(),
                    config.public_key.to_address(),
                )
                .await
                .unwrap();
                Box::pin(
                    ValidatorService::new(
                        self.signer.clone(),
                        Arc::new(self.election_provider.clone()),
                        ethereum.router(),
                        self.db.clone(),
                        ethexe_consensus::ValidatorConfig {
                            pub_key: config.public_key,
                            signatures_threshold: self.threshold,
                            slot_duration: self.block_time,
                            block_gas_limit: DEFAULT_BLOCK_GAS_LIMIT,
                        },
                    )
                    .unwrap(),
                )
            } else {
                Box::pin(SimpleConnectService::new(self.db.clone(), self.block_time))
            }
        };

        let (sender, receiver) = broadcast::channel(2048);

        let blob_loader = LocalBlobLoader::new(self.blob_storage.clone()).into_box();

        let wait_for_network = self.network_bootstrap_address.is_some();

        let network = self.network_address.as_ref().map(|addr| {
            let network_key = self.signer.generate_key().unwrap();
            let multiaddr: Multiaddr = addr.parse().unwrap();

            let mut config = NetworkConfig::new_test(network_key, self.eth_cfg.router_address);
            config.listen_addresses = [multiaddr.clone()].into();
            config.external_addresses = [multiaddr.clone()].into();
            if let Some(bootstrap_addr) = self.network_bootstrap_address.as_ref() {
                let multiaddr = bootstrap_addr.parse().unwrap();
                config.bootstrap_addresses = [multiaddr].into();
            }

            let timelines = self
                .db
                .protocol_timelines()
                .ok_or_else(|| anyhow!("protocol timelines not found in database"))
                .unwrap();

            let runtime_config = NetworkRuntimeConfig {
                genesis_timestamp: timelines.genesis_ts,
                era_duration: timelines.era,
                genesis_block_hash: observer.genesis_block_hash(),
            };

            let network = NetworkService::new(
                config,
                runtime_config,
                &self.signer,
                Box::new(RouterDataProvider(self.router_query.clone())),
                Box::new(self.db.clone()),
            )
            .unwrap();
            self.multiaddr = Some(format!("{addr}/p2p/{}", network.local_peer_id()));
            network
        });

        let tx_pool_service = TxPoolService::new(self.db.clone());

        let rpc = self.service_rpc_config.as_ref().map(|service_rpc_config| {
            RpcService::new(service_rpc_config.clone(), self.db.clone(), None)
        });

        self.receiver = Some(receiver);

        let service = Service::new_from_parts(
            self.db.clone(),
            observer,
            blob_loader,
            compute,
            self.signer.clone(),
            tx_pool_service,
            consensus,
            network,
            None,
            rpc,
            sender,
            self.fast_sync,
        );

        let name = self.name.clone();
        let handle = task::spawn(async move {
            service
                .run()
                .instrument(tracing::info_span!("node", name))
                .await
                .unwrap_or_else(|err| panic!("Service {name:?} failed: {err}"));
        });
        self.running_service_handle = Some(handle);

        if self.fast_sync {
            self.latest_fast_synced_block = self
                .listener()
                .apply_until(|e| {
                    if let TestingEvent::FastSyncDone(block) = e {
                        Ok(Some(block))
                    } else {
                        Ok(None)
                    }
                })
                .await
                .map(Some)
                .unwrap();
        }

        self.wait_for(|e| matches!(e, TestingEvent::ServiceStarted))
            .await;

        // fast sync implies network has connections
        if wait_for_network && !self.fast_sync {
            self.wait_for(|e| matches!(e, TestingEvent::Network(NetworkEvent::PeerConnected(_))))
                .await;
        }
    }

    pub async fn stop_service(&mut self) {
        let handle = self
            .running_service_handle
            .take()
            .expect("Service is not running");
        handle.abort();

        assert!(handle.await.unwrap_err().is_cancelled());

        self.multiaddr = None;
        self.receiver = None;
    }

    pub fn rpc_client(&self) -> Option<RpcClient> {
        self.service_rpc_config
            .as_ref()
            .map(|rpc| RpcClient::new(format!("http://{}", rpc.listen_addr)))
    }

    pub fn listener(&mut self) -> ServiceEventsListener<'_> {
        ServiceEventsListener {
            receiver: self.receiver.as_mut().expect("channel isn't created"),
            db: self.db.clone(),
        }
    }

    // TODO(playX18): Tests that actually use Event broadcast channel extensively
    pub async fn wait_for(&mut self, f: impl Fn(TestingEvent) -> bool) {
        self.listener()
            .wait_for(|e| Ok(f(e)))
            .await
            .expect("infallible; always ok")
    }
}

impl Drop for Node {
    fn drop(&mut self) {
        if let Some(handle) = &self.running_service_handle {
            handle.abort();
        }
    }
}

#[derive(Clone)]
pub struct WaitForUploadCode {
    listener: ObserverEventsListener,
    pub code_id: CodeId,
}

#[derive(Debug)]
pub struct UploadCodeInfo {
    pub code_id: CodeId,
    pub valid: bool,
}

impl WaitForUploadCode {
    pub async fn wait_for(mut self) -> anyhow::Result<UploadCodeInfo> {
        log::info!("📗 Waiting for code upload, code_id {}", self.code_id);

        let mut valid_info = None;

        self.listener
            .apply_until_block_event(|event| match event {
                BlockEvent::Router(RouterEvent::CodeGotValidated { code_id, valid })
                    if code_id == self.code_id =>
                {
                    valid_info = Some(valid);
                    Ok(Some(()))
                }
                _ => Ok(None),
            })
            .await?;

        Ok(UploadCodeInfo {
            code_id: self.code_id,
            valid: valid_info.expect("Valid must be set"),
        })
    }
}

#[derive(Clone)]
pub struct WaitForProgramCreation {
    listener: ObserverEventsListener,
    pub program_id: ActorId,
}

#[derive(Debug)]
pub struct ProgramCreationInfo {
    pub program_id: ActorId,
    pub code_id: CodeId,
}

impl WaitForProgramCreation {
    pub async fn wait_for(mut self) -> anyhow::Result<ProgramCreationInfo> {
        log::info!("📗 Waiting for program {} creation", self.program_id);

        let mut code_id_info = None;
        self.listener
            .apply_until_block_event(|event| {
                match event {
                    BlockEvent::Router(RouterEvent::ProgramCreated { actor_id, code_id })
                        if actor_id == self.program_id =>
                    {
                        code_id_info = Some(code_id);
                        return Ok(Some(()));
                    }

                    _ => {}
                }
                Ok(None)
            })
            .await?;

        let code_id = code_id_info.expect("Code ID must be set");
        Ok(ProgramCreationInfo {
            program_id: self.program_id,
            code_id,
        })
    }
}

#[derive(Clone)]
pub struct WaitForReplyTo {
    listener: ObserverEventsListener,
    pub message_id: MessageId,
}

#[derive(Debug)]
pub struct ReplyInfo {
    pub message_id: MessageId,
    pub program_id: ActorId,
    pub payload: Vec<u8>,
    pub code: ReplyCode,
    pub value: u128,
}

impl WaitForReplyTo {
    pub async fn wait_for(mut self) -> anyhow::Result<ReplyInfo> {
        log::info!("📗 Waiting for reply to message {}", self.message_id);

        let mut info = None;

        self.listener
            .apply_until_block_event(|event| match event {
                BlockEvent::Mirror {
                    actor_id,
                    event:
                        MirrorEvent::Reply {
                            reply_to,
                            payload,
                            reply_code,
                            value,
                        },
                } if reply_to == self.message_id => {
                    info = Some(ReplyInfo {
                        message_id: reply_to,
                        program_id: actor_id,
                        payload,
                        code: reply_code,
                        value,
                    });
                    Ok(Some(()))
                }
                _ => Ok(None),
            })
            .await?;

        Ok(info.expect("Reply info must be set"))
    }
}<|MERGE_RESOLUTION|>--- conflicted
+++ resolved
@@ -825,18 +825,14 @@
 
         let processor = Processor::new(self.db.clone()).unwrap();
 
-<<<<<<< HEAD
         let compute_config = ComputeConfig::new_with_zero_maturity();
         let compute = ComputeService::new(compute_config, self.db.clone(), processor);
 
-        let consensus: Pin<Box<dyn ConsensusService>> =
-=======
         let observer = ObserverService::new(&self.eth_cfg, u32::MAX, self.db.clone())
             .await
             .unwrap();
 
         let consensus: Pin<Box<dyn ConsensusService>> = {
->>>>>>> f030ef2e
             if let Some(config) = self.validator_config.as_ref() {
                 let ethereum = Ethereum::new(
                     &self.eth_cfg.rpc,
