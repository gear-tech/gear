// This file is part of Gear.
//
// Copyright (C) 2025 Gear Technologies Inc.
// SPDX-License-Identifier: GPL-3.0-or-later WITH Classpath-exception-2.0
//
// This program is free software: you can redistribute it and/or modify
// it under the terms of the GNU General Public License as published by
// the Free Software Foundation, either version 3 of the License, or
// (at your option) any later version.
//
// This program is distributed in the hope that it will be useful,
// but WITHOUT ANY WARRANTY; without even the implied warranty of
// MERCHANTABILITY or FITNESS FOR A PARTICULAR PURPOSE. See the
// GNU General Public License for more details.
//
// You should have received a copy of the GNU General Public License
// along with this program. If not, see <https://www.gnu.org/licenses/>.

use crate::{
    tests::utils::{
        events::{
            ObserverEventsListener, ObserverEventsPublisher, ServiceEventsListener,
            TestingEventReceiver, TestingNetworkEvent,
        },
        TestingEvent,
    },
    Service,
};
use alloy::{
    eips::BlockId,
    node_bindings::{Anvil, AnvilInstance},
    providers::{ext::AnvilApi, Provider as _, RootProvider},
    rpc::types::{anvil::MineOptions, Header as RpcHeader},
};
use ethexe_blob_loader::{
    local::{LocalBlobLoader, LocalBlobStorage},
    BlobLoaderService,
};
use ethexe_common::{
    ecdsa::{PrivateKey, PublicKey},
    events::{BlockEvent, MirrorEvent, RouterEvent},
    Address, CodeAndId,
};
use ethexe_consensus::{ConsensusService, SimpleConnectService, ValidatorService};
use ethexe_db::Database;
use ethexe_ethereum::Ethereum;
use ethexe_network::{export::Multiaddr, NetworkConfig, NetworkService};
use ethexe_observer::{EthereumConfig, ObserverEvent, ObserverService};
use ethexe_processor::Processor;
use ethexe_rpc::{test_utils::RpcClient, RpcConfig, RpcService};
use ethexe_signer::Signer;
use ethexe_tx_pool::TxPoolService;
use futures::StreamExt;
<<<<<<< HEAD
=======
use gear_core::ids::prelude::CodeIdExt;
>>>>>>> 410d5c7f
use gear_core_errors::ReplyCode;
use gprimitives::{ActorId, CodeId, MessageId, H160, H256};
use rand::{prelude::StdRng, SeedableRng};
use roast_secp256k1_evm::frost::{
    keys,
    keys::{IdentifierList, PublicKeyPackage, VerifiableSecretSharingCommitment},
    Identifier, SigningKey,
};
use std::{
    net::SocketAddr,
    pin::Pin,
    sync::atomic::{AtomicUsize, Ordering},
    time::Duration,
};
use tokio::{
    sync::{broadcast, broadcast::Sender},
    task,
    task::JoinHandle,
};
use tracing::Instrument;

/// Max network services which can be created by one test environment.
const MAX_NETWORK_SERVICES_PER_TEST: usize = 1000;

pub struct TestEnv {
    pub eth_cfg: EthereumConfig,
    #[allow(unused)]
    pub wallets: Wallets,
    pub blobs_storage: LocalBlobStorage,
    pub provider: RootProvider,
    pub ethereum: Ethereum,
    pub signer: Signer,
    pub validators: Vec<ValidatorConfig>,
    pub sender_id: ActorId,
    pub threshold: u64,
    pub block_time: Duration,
    pub continuous_block_generation: bool,

    /// In order to reduce amount of observers, we create only one observer and broadcast events to all subscribers.
    broadcaster: Sender<ObserverEvent>,
    db: Database,
    /// If network is enabled by test, then we store here:
    /// network service polling thread, bootstrap address and nonce for new node address generation.
    bootstrap_network: Option<(JoinHandle<()>, String, usize)>,

    _anvil: Option<AnvilInstance>,
    _events_stream: JoinHandle<()>,
}

impl TestEnv {
    pub async fn new(config: TestEnvConfig) -> anyhow::Result<Self> {
        let TestEnvConfig {
            validators,
            block_time,
            rpc,
            wallets,
            router_address,
            continuous_block_generation,
            network,
        } = config;

        log::info!(
            "📗 Starting new test environment. Continuous block generation: {}",
            continuous_block_generation
        );

        let (rpc_url, anvil) = match rpc {
            EnvRpcConfig::ProvidedURL(rpc_url) => {
                log::info!("📍 Using provided RPC URL: {}", rpc_url);
                (rpc_url, None)
            }
            EnvRpcConfig::CustomAnvil {
                slots_in_epoch,
                genesis_timestamp,
            } => {
                let mut anvil = Anvil::new();

                if continuous_block_generation {
                    anvil = anvil.block_time(block_time.as_secs())
                }
                if let Some(slots_in_epoch) = slots_in_epoch {
                    anvil = anvil.arg(format!("--slots-in-an-epoch={slots_in_epoch}"));
                }
                if let Some(genesis_timestamp) = genesis_timestamp {
                    anvil = anvil.arg(format!("--timestamp={genesis_timestamp}"));
                }

                let anvil = anvil.spawn();

                log::info!("📍 Anvil started at {}", anvil.ws_endpoint());
                (anvil.ws_endpoint(), Some(anvil))
            }
        };

        let signer = Signer::memory();

        let mut wallets = if let Some(wallets) = wallets {
            Wallets::custom(&signer, wallets)
        } else {
            Wallets::anvil(&signer)
        };

        let validators: Vec<_> = match validators {
            ValidatorsConfig::PreDefined(amount) => (0..amount).map(|_| wallets.next()).collect(),
            ValidatorsConfig::Custom(keys) => keys
                .iter()
                .map(|k| {
                    let private_key = k.parse().unwrap();
                    signer.storage_mut().add_key(private_key).unwrap()
                })
                .collect(),
        };

        let (validators, verifiable_secret_sharing_commitment) =
            Self::define_session_keys(&signer, validators);

        let sender_address = wallets.next().to_address();

        let ethereum = if let Some(router_address) = router_address {
            log::info!("📗 Connecting to existing router at {}", router_address);
            Ethereum::new(
                &rpc_url,
                router_address.parse().unwrap(),
                signer.clone(),
                sender_address,
            )
            .await?
        } else {
            log::info!("📗 Deploying new router");
            Ethereum::deploy(
                &rpc_url,
                validators
                    .iter()
                    .map(|k| k.public_key.to_address())
                    .collect(),
                signer.clone(),
                sender_address,
                verifiable_secret_sharing_commitment,
            )
            .await?
        };

        let router = ethereum.router();
        let router_query = router.query();
        let router_address = router.address();

        let db = Database::memory();

        let eth_cfg = EthereumConfig {
            rpc: rpc_url.clone(),
            beacon_rpc: Default::default(),
            router_address,
            block_time: config.block_time,
        };
        let mut observer = ObserverService::new(&eth_cfg, u32::MAX, db.clone())
            .await
            .unwrap();

        let blobs_storage = LocalBlobStorage::default();

        let provider = observer.provider().clone();

        let (broadcaster, _events_stream) = {
            let (sender, mut receiver) = broadcast::channel(2048);
            let cloned_sender = sender.clone();

            let (send_subscription_created, receive_subscription_created) =
                tokio::sync::oneshot::channel::<()>();

            let handle = task::spawn(
                async move {
                    send_subscription_created.send(()).unwrap();

                    while let Ok(event) = observer.select_next_some().await {
                        log::trace!(target: "test-event", "📗 Event: {:?}", event);

                        cloned_sender
                            .send(event)
                            .inspect_err(|err| log::error!("Failed to broadcast event: {err}"))
                            .unwrap();

                        // At least one receiver is presented always, in order to avoid the channel dropping.
                        receiver
                            .recv()
                            .await
                            .inspect_err(|err| log::error!("Failed to receive event: {err}"))
                            .unwrap();
                    }

                    panic!("📗 Observer stream ended");
                }
                .instrument(tracing::trace_span!("observer-stream")),
            );
            receive_subscription_created.await.unwrap();

            (sender, handle)
        };

        let threshold = router_query.threshold().await?;

        let network_address = match network {
            EnvNetworkConfig::Disabled => None,
            EnvNetworkConfig::Enabled => Some(None),
            EnvNetworkConfig::EnabledWithCustomAddress(address) => Some(Some(address)),
        };

        let bootstrap_network = network_address.map(|maybe_address| {
            static NONCE: AtomicUsize = AtomicUsize::new(1);

            // mul MAX_NETWORK_SERVICES_PER_TEST to avoid address collision between different test-threads
            let nonce = NONCE.fetch_add(1, Ordering::SeqCst) * MAX_NETWORK_SERVICES_PER_TEST;
            let address = maybe_address.unwrap_or_else(|| format!("/memory/{nonce}"));

            let config_path = tempfile::tempdir().unwrap().keep();
            let multiaddr: Multiaddr = address.parse().unwrap();

            let mut config = NetworkConfig::new_test(config_path);
            config.listen_addresses = [multiaddr.clone()].into();
            config.external_addresses = [multiaddr.clone()].into();
            let mut service = NetworkService::new(config, &signer, db.clone()).unwrap();

            let local_peer_id = service.local_peer_id();

            let handle = task::spawn(
                async move {
                    loop {
                        let _event = service.select_next_some().await;
                    }
                }
                .instrument(tracing::trace_span!("network-stream")),
            );

            let bootstrap_address = format!("{address}/p2p/{local_peer_id}");

            (handle, bootstrap_address, nonce)
        });

        // By default, anvil set system time as block time. For testing purposes we need to have constant increment.
        if anvil.is_some() && !continuous_block_generation {
            provider
                .anvil_set_block_timestamp_interval(block_time.as_secs())
                .await
                .unwrap();
        }

        Ok(TestEnv {
            eth_cfg,
            wallets,
            provider,
            blobs_storage,
            ethereum,
            signer,
            validators,
            sender_id: ActorId::from(H160::from(sender_address.0)),
            threshold,
            block_time,
            continuous_block_generation,
            broadcaster,
            db,
            bootstrap_network,
            _anvil: anvil,
            _events_stream,
        })
    }

    pub fn new_node(&mut self, config: NodeConfig) -> Node {
        let NodeConfig {
            name,
            db,
            validator_config,
            rpc: service_rpc_config,
            fast_sync,
        } = config;

        let db = db.unwrap_or_else(Database::memory);

        let (network_address, network_bootstrap_address) = self
            .bootstrap_network
            .as_mut()
            .map(|(_, bootstrap_address, nonce)| {
                *nonce += 1;

                if *nonce % MAX_NETWORK_SERVICES_PER_TEST == 0 {
                    panic!("Too many network services created by one test env: max is {MAX_NETWORK_SERVICES_PER_TEST}");
                }

                (format!("/memory/{nonce}"), bootstrap_address.clone())
            })
            .unzip();

        Node {
            name,
            db,
            multiaddr: None,
            latest_fast_synced_block: None,
            eth_cfg: self.eth_cfg.clone(),
            receiver: None,
            blob_storage: self.blobs_storage.clone(),
            signer: self.signer.clone(),
            threshold: self.threshold,
            block_time: self.block_time,
            running_service_handle: None,
            validator_config,
            network_address,
            network_bootstrap_address,
            service_rpc_config,
            fast_sync,
        }
    }

    pub async fn upload_code(&self, code: &[u8]) -> anyhow::Result<WaitForUploadCode> {
        log::info!("📗 Upload code, len {}", code.len());

        let listener = self.observer_events_publisher().subscribe().await;

<<<<<<< HEAD
        let code_and_id = CodeAndId::new(code.to_vec());
        let code_id = code_and_id.code_id();
        self.blobs_storage.add_code(code_and_id).await;

        self.ethereum
            .router()
            .request_code_validation_with_sidecar(code)
            .await?;
=======
        // Lock the blob reader to lock any other threads that may use it
        let code_id = CodeId::generate(code);
        self.blobs_storage.add_code(code_id, code.to_vec()).await;
>>>>>>> 410d5c7f

        let pending_builder = self
            .ethereum
            .router()
            .request_code_validation_with_sidecar(code)
            .await?;
        assert_eq!(pending_builder.code_id(), code_id);

        Ok(WaitForUploadCode { listener, code_id })
    }

    pub async fn create_program(
        &self,
        code_id: CodeId,
        initial_executable_balance: u128,
    ) -> anyhow::Result<WaitForProgramCreation> {
        log::info!("📗 Create program, code_id {code_id}");

        let listener = self.observer_events_publisher().subscribe().await;

        let router = self.ethereum.router();

        let (_, program_id) = router.create_program(code_id, H256::random()).await?;

        if initial_executable_balance != 0 {
            let program_address = program_id.to_address_lossy().0.into();
            router
                .wvara()
                .approve(program_address, initial_executable_balance)
                .await?;

            let mirror = self.ethereum.mirror(program_address.into_array().into());

            mirror
                .executable_balance_top_up(initial_executable_balance)
                .await?;
        }

        Ok(WaitForProgramCreation {
            listener,
            program_id,
        })
    }

    pub async fn send_message(
        &self,
        target: ActorId,
        payload: &[u8],
        value: u128,
    ) -> anyhow::Result<WaitForReplyTo> {
        log::info!("📗 Send message to {target}, payload len {}", payload.len());

        let listener = self.observer_events_publisher().subscribe().await;

        let program_address = Address::try_from(target)?;
        let program = self.ethereum.mirror(program_address);

        let (_, message_id) = program.send_message(payload, value).await?;

        Ok(WaitForReplyTo {
            listener,
            message_id,
        })
    }

    pub async fn approve_wvara(&self, program_id: ActorId) {
        log::info!("📗 Approving WVara for {program_id}");

        let program_address = Address::try_from(program_id).unwrap();
        let wvara = self.ethereum.router().wvara();
        wvara.approve_all(program_address.0.into()).await.unwrap();
    }

    pub async fn transfer_wvara(&self, program_id: ActorId, value: u128) {
        log::info!("📗 Transferring {value} WVara to {program_id}");

        let program_address = Address::try_from(program_id).unwrap();
        let wvara = self.ethereum.router().wvara();
        wvara
            .transfer(program_address.0.into(), value)
            .await
            .unwrap();
    }

    pub fn observer_events_publisher(&self) -> ObserverEventsPublisher {
        ObserverEventsPublisher {
            broadcaster: self.broadcaster.clone(),
            db: self.db.clone(),
        }
    }

    /// Force new block generation on rpc node.
    /// The difference between this method and `skip_blocks` is that
    /// `skip_blocks` will wait for the block event to be generated,
    /// while this method does not guarantee that.
    pub async fn force_new_block(&self) {
        if self.continuous_block_generation {
            // nothing to do: new block will be generated automatically
        } else {
            self.provider.evm_mine(None).await.unwrap();
        }
    }

    /// Force new `blocks_amount` blocks generation on rpc node,
    /// and wait for the block event to be generated.
    pub async fn skip_blocks(&self, blocks_amount: u32) {
        if self.continuous_block_generation {
            let mut blocks_count = 0;
            self.observer_events_publisher()
                .subscribe()
                .await
                .apply_until_block_event(|_| {
                    blocks_count += 1;
                    Ok((blocks_count >= blocks_amount).then_some(()))
                })
                .await
                .unwrap();
        } else {
            self.provider
                .evm_mine(Some(MineOptions::Options {
                    timestamp: None,
                    blocks: Some(blocks_amount.into()),
                }))
                .await
                .unwrap();
        }
    }

    /// Returns the index in validators list of the next block producer.
    ///
    /// ## Note
    /// This function is not completely thread-safe.
    /// If you have some other threads or processes,
    /// that can produce blocks for the same rpc node,
    /// then the return may be outdated.
    pub async fn next_block_producer_index(&self) -> usize {
        let timestamp = self.latest_block().await.timestamp;
        ethexe_consensus::block_producer_index(
            self.validators.len(),
            (timestamp + self.block_time.as_secs()) / self.block_time.as_secs(),
        )
    }

    pub async fn latest_block(&self) -> RpcHeader {
        self.provider
            .get_block(BlockId::latest())
            .await
            .unwrap()
            .expect("latest block always exist")
            .header
    }

    pub fn define_session_keys(
        signer: &Signer,
        validators: Vec<PublicKey>,
    ) -> (Vec<ValidatorConfig>, VerifiableSecretSharingCommitment) {
        let max_signers: u16 = validators.len().try_into().expect("conversion failed");
        let min_signers = max_signers
            .checked_mul(2)
            .expect("multiplication failed")
            .div_ceil(3);

        let maybe_validator_identifiers: anyhow::Result<Vec<_>, _> = validators
            .iter()
            .map(|public_key| {
                Identifier::deserialize(&ActorId::from(public_key.to_address()).into_bytes())
            })
            .collect();
        let validator_identifiers = maybe_validator_identifiers.expect("conversion failed");
        let identifiers = IdentifierList::Custom(&validator_identifiers);

        let mut rng = StdRng::seed_from_u64(123);

        let secret = SigningKey::deserialize(&[0x01; 32]).expect("conversion failed");

        let (secret_shares, public_key_package1) =
            keys::split(&secret, max_signers, min_signers, identifiers, &mut rng)
                .expect("key split failed");

        let verifiable_secret_sharing_commitment = secret_shares
            .values()
            .map(|secret_share| secret_share.commitment().clone())
            .next()
            .expect("conversion failed");

        let identifiers = validator_identifiers.clone().into_iter().collect();
        let public_key_package2 =
            PublicKeyPackage::from_commitment(&identifiers, &verifiable_secret_sharing_commitment)
                .expect("conversion failed");
        assert_eq!(public_key_package1, public_key_package2);

        (
            validators
                .into_iter()
                .zip(validator_identifiers.iter())
                .map(|(public_key, id)| {
                    let signing_share = *secret_shares[id].signing_share();
                    let private_key =
                        PrivateKey::from(<[u8; 32]>::try_from(signing_share.serialize()).unwrap());
                    ValidatorConfig {
                        public_key,
                        session_public_key: signer.storage_mut().add_key(private_key).unwrap(),
                    }
                })
                .collect(),
            verifiable_secret_sharing_commitment,
        )
    }
}

pub enum ValidatorsConfig {
    /// Take validator addresses from provided wallet, amount of validators is provided.
    PreDefined(usize),
    /// Custom validator eth-addresses in hex string format.
    #[allow(unused)]
    Custom(Vec<String>),
}

/// Configuration for the network service.
pub enum EnvNetworkConfig {
    /// Network service is disabled.
    Disabled,
    /// Network service is enabled. Network address will be generated.
    Enabled,
    #[allow(unused)]
    /// Network service is enabled. Network address is provided as String.
    EnabledWithCustomAddress(String),
}

pub enum EnvRpcConfig {
    #[allow(unused)]
    ProvidedURL(String),
    CustomAnvil {
        slots_in_epoch: Option<u64>,
        genesis_timestamp: Option<u64>,
    },
}

pub struct TestEnvConfig {
    /// How many validators will be in deployed router.
    /// By default uses 1 auto generated validator.
    pub validators: ValidatorsConfig,
    /// By default uses 1 second block time.
    pub block_time: Duration,
    /// By default creates new anvil instance if rpc is not provided.
    pub rpc: EnvRpcConfig,
    /// By default uses anvil hardcoded wallets if custom wallets are not provided.
    pub wallets: Option<Vec<String>>,
    /// If None (by default) new router will be deployed.
    /// In case of Some(_), will connect to existing router contract.
    pub router_address: Option<String>,
    /// Identify whether networks works (or have to works) in continuous block generation mode, false by default.
    pub continuous_block_generation: bool,
    /// Network service configuration, disabled by default.
    pub network: EnvNetworkConfig,
}

impl Default for TestEnvConfig {
    fn default() -> Self {
        Self {
            validators: ValidatorsConfig::PreDefined(1),
            block_time: Duration::from_secs(1),
            rpc: EnvRpcConfig::CustomAnvil {
                // speeds up block finalization, so we don't have to calculate
                // when the next finalized block is produced, which is convenient for tests
                slots_in_epoch: Some(1),
                // For deterministic tests we need to set fixed genesis timestamp
                genesis_timestamp: Some(1_000_000_000),
            },
            wallets: None,
            router_address: None,
            continuous_block_generation: false,
            network: EnvNetworkConfig::Disabled,
        }
    }
}

// TODO (breathx): consider to remove me in favor of crate::config::NodeConfig.
#[derive(Default)]
pub struct NodeConfig {
    /// Node name.
    pub name: Option<String>,
    /// Database, if not provided, will be created with MemDb.
    pub db: Option<Database>,
    /// Validator configuration, if provided then new node starts as validator.
    pub validator_config: Option<ValidatorConfig>,
    /// RPC configuration, if provided then new node starts with RPC service.
    pub rpc: Option<RpcConfig>,
    /// Do P2P database synchronization before the main loop
    pub fast_sync: bool,
}

impl NodeConfig {
    pub fn named(name: impl Into<String>) -> Self {
        Self {
            name: Some(name.into()),
            ..Default::default()
        }
    }

    #[allow(unused)]
    pub fn db(mut self, db: Database) -> Self {
        self.db = Some(db);
        self
    }

    pub fn validator(mut self, config: ValidatorConfig) -> Self {
        self.validator_config = Some(config);
        self
    }

    pub fn service_rpc(mut self, rpc_port: u16) -> Self {
        let service_rpc_config = RpcConfig {
            listen_addr: SocketAddr::new("127.0.0.1".parse().unwrap(), rpc_port),
            cors: None,
            dev: false,
        };
        self.rpc = Some(service_rpc_config);

        self
    }

    pub fn fast_sync(mut self) -> Self {
        self.fast_sync = true;
        self
    }
}

#[derive(Clone, Copy, PartialEq, Eq, Debug)]
pub struct ValidatorConfig {
    /// Validator public key.
    pub public_key: PublicKey,
    /// Validator session public key.
    pub session_public_key: PublicKey,
}

/// Provides access to hardcoded anvil wallets or custom set wallets.
pub struct Wallets {
    wallets: Vec<PublicKey>,
    next_wallet: usize,
}

impl Wallets {
    pub fn anvil(signer: &Signer) -> Self {
        let accounts = vec![
            "0xac0974bec39a17e36ba4a6b4d238ff944bacb478cbed5efcae784d7bf4f2ff80",
            "0x59c6995e998f97a5a0044966f0945389dc9e86dae88c7a8412f4603b6b78690d",
            "0x5de4111afa1a4b94908f83103eb1f1706367c2e68ca870fc3fb9a804cdab365a",
            "0x7c852118294e51e653712a81e05800f419141751be58f605c371e15141b007a6",
            "0x47e179ec197488593b187f80a00eb0da91f1b9d0b13f8733639f19c30a34926a",
            "0x8b3a350cf5c34c9194ca85829a2df0ec3153be0318b5e2d3348e872092edffba",
            "0x92db14e403b83dfe3df233f83dfa3a0d7096f21ca9b0d6d6b8d88b2b4ec1564e",
            "0x4bbbf85ce3377467afe5d46f804f221813b2bb87f24d81f60f1fcdbf7cbf4356",
            "0xdbda1821b80551c9d65939329250298aa3472ba22feea921c0cf5d620ea67b97",
            "0x2a871d0798f97d79848a013d4936a73bf4cc922c825d33c1cf7073dff6d409c6",
        ];

        Self::custom(signer, accounts)
    }

    pub fn custom<S: AsRef<str>>(signer: &Signer, accounts: Vec<S>) -> Self {
        Self {
            wallets: accounts
                .into_iter()
                .map(|s| {
                    signer
                        .storage_mut()
                        .add_key(s.as_ref().parse().unwrap())
                        .unwrap()
                })
                .collect(),
            next_wallet: 0,
        }
    }

    pub fn next(&mut self) -> PublicKey {
        let pub_key = self.wallets.get(self.next_wallet).expect("No more wallets");
        self.next_wallet += 1;
        *pub_key
    }
}

pub struct Node {
    pub name: Option<String>,
    pub db: Database,
    pub multiaddr: Option<String>,
    pub latest_fast_synced_block: Option<H256>,

    eth_cfg: EthereumConfig,
    receiver: Option<TestingEventReceiver>,
    blob_storage: LocalBlobStorage,
    signer: Signer,
    threshold: u64,
    block_time: Duration,
    running_service_handle: Option<JoinHandle<()>>,
    validator_config: Option<ValidatorConfig>,
    network_address: Option<String>,
    network_bootstrap_address: Option<String>,
    service_rpc_config: Option<RpcConfig>,
    fast_sync: bool,
}

impl Node {
    pub async fn start_service(&mut self) {
        assert!(
            self.running_service_handle.is_none(),
            "Service is already running"
        );

        let processor = Processor::new(self.db.clone()).unwrap();

        let wait_for_network = self.network_bootstrap_address.is_some();

        let network = self.network_address.as_ref().map(|addr| {
            let config_path = tempfile::tempdir().unwrap().keep();
            let multiaddr: Multiaddr = addr.parse().unwrap();

            let mut config = NetworkConfig::new_test(config_path);
            config.listen_addresses = [multiaddr.clone()].into();
            config.external_addresses = [multiaddr.clone()].into();
            if let Some(bootstrap_addr) = self.network_bootstrap_address.as_ref() {
                let multiaddr = bootstrap_addr.parse().unwrap();
                config.bootstrap_addresses = [multiaddr].into();
            }
            let network = NetworkService::new(config, &self.signer, self.db.clone()).unwrap();
            self.multiaddr = Some(format!("{addr}/p2p/{}", network.local_peer_id()));
            network
        });

        let consensus: Pin<Box<dyn ConsensusService>> =
            if let Some(config) = self.validator_config.as_ref() {
                Box::pin(
                    ValidatorService::new(
                        self.signer.clone(),
                        self.db.clone(),
                        ethexe_consensus::ValidatorConfig {
                            ethereum_rpc: self.eth_cfg.rpc.clone(),
                            pub_key: config.public_key,
                            router_address: self.eth_cfg.router_address,
                            signatures_threshold: self.threshold,
                            slot_duration: self.block_time,
                        },
                    )
                    .await
                    .unwrap(),
                )
            } else {
                Box::pin(SimpleConnectService::new())
            };

        let (sender, receiver) = broadcast::channel(2048);

        let observer = ObserverService::new(&self.eth_cfg, u32::MAX, self.db.clone())
            .await
            .unwrap();

        let blob_loader =
            LocalBlobLoader::new(self.db.clone(), self.blob_storage.clone()).into_box();

        let tx_pool_service = TxPoolService::new(self.db.clone());

        let rpc = self.service_rpc_config.as_ref().map(|service_rpc_config| {
            RpcService::new(service_rpc_config.clone(), self.db.clone(), None)
        });

        self.receiver = Some(receiver);

        let service = Service::new_from_parts(
            self.db.clone(),
            observer,
            blob_loader,
            processor,
            self.signer.clone(),
            tx_pool_service,
            consensus,
            network,
            None,
            rpc,
            sender,
            self.fast_sync,
        );

        let name = self.name.clone();
        let handle = task::spawn(async move {
            service
                .run()
                .instrument(tracing::info_span!("node", name))
                .await
                .unwrap()
        });
        self.running_service_handle = Some(handle);

        if self.fast_sync {
            self.latest_fast_synced_block = self
                .listener()
                .apply_until(|e| {
                    if let TestingEvent::FastSyncDone(block) = e {
                        Ok(Some(block))
                    } else {
                        Ok(None)
                    }
                })
                .await
                .map(Some)
                .unwrap();
        }

        self.wait_for(|e| matches!(e, TestingEvent::ServiceStarted))
            .await;

        // fast sync implies network has connections
        if wait_for_network && !self.fast_sync {
            self.wait_for(|e| {
                matches!(
                    e,
                    TestingEvent::Network(TestingNetworkEvent::PeerConnected(_))
                )
            })
            .await;
        }
    }

    pub async fn stop_service(&mut self) {
        let handle = self
            .running_service_handle
            .take()
            .expect("Service is not running");
        handle.abort();

        assert!(handle.await.unwrap_err().is_cancelled());

        self.multiaddr = None;
        self.receiver = None;
    }

    pub fn rpc_client(&self) -> Option<RpcClient> {
        self.service_rpc_config
            .as_ref()
            .map(|rpc| RpcClient::new(format!("http://{}", rpc.listen_addr)))
    }

    pub fn listener(&mut self) -> ServiceEventsListener {
        ServiceEventsListener {
            receiver: self.receiver.as_mut().expect("channel isn't created"),
        }
    }

    // TODO(playX18): Tests that actually use Event broadcast channel extensively
    pub async fn wait_for(&mut self, f: impl Fn(TestingEvent) -> bool) {
        self.listener()
            .wait_for(|e| Ok(f(e)))
            .await
            .expect("infallible; always ok")
    }
}

impl Drop for Node {
    fn drop(&mut self) {
        if let Some(handle) = &self.running_service_handle {
            handle.abort();
        }
    }
}

#[derive(Clone)]
pub struct WaitForUploadCode {
    listener: ObserverEventsListener,
    pub code_id: CodeId,
}

#[derive(Debug)]
pub struct UploadCodeInfo {
    pub code_id: CodeId,
    pub valid: bool,
}

impl WaitForUploadCode {
    pub async fn wait_for(mut self) -> anyhow::Result<UploadCodeInfo> {
        log::info!("📗 Waiting for code upload, code_id {}", self.code_id);

        let mut valid_info = None;

        self.listener
            .apply_until_block_event(|event| match event {
                BlockEvent::Router(RouterEvent::CodeGotValidated { code_id, valid })
                    if code_id == self.code_id =>
                {
                    valid_info = Some(valid);
                    Ok(Some(()))
                }
                _ => Ok(None),
            })
            .await?;

        Ok(UploadCodeInfo {
            code_id: self.code_id,
            valid: valid_info.expect("Valid must be set"),
        })
    }
}

#[derive(Clone)]
pub struct WaitForProgramCreation {
    listener: ObserverEventsListener,
    pub program_id: ActorId,
}

#[derive(Debug)]
pub struct ProgramCreationInfo {
    pub program_id: ActorId,
    pub code_id: CodeId,
}

impl WaitForProgramCreation {
    pub async fn wait_for(mut self) -> anyhow::Result<ProgramCreationInfo> {
        log::info!("📗 Waiting for program {} creation", self.program_id);

        let mut code_id_info = None;
        self.listener
            .apply_until_block_event(|event| {
                match event {
                    BlockEvent::Router(RouterEvent::ProgramCreated { actor_id, code_id })
                        if actor_id == self.program_id =>
                    {
                        code_id_info = Some(code_id);
                        return Ok(Some(()));
                    }

                    _ => {}
                }
                Ok(None)
            })
            .await?;

        let code_id = code_id_info.expect("Code ID must be set");
        Ok(ProgramCreationInfo {
            program_id: self.program_id,
            code_id,
        })
    }
}

#[derive(Clone)]
pub struct WaitForReplyTo {
    listener: ObserverEventsListener,
    pub message_id: MessageId,
}

#[derive(Debug)]
pub struct ReplyInfo {
    pub message_id: MessageId,
    pub program_id: ActorId,
    pub payload: Vec<u8>,
    pub code: ReplyCode,
    pub value: u128,
}

impl WaitForReplyTo {
    pub async fn wait_for(mut self) -> anyhow::Result<ReplyInfo> {
        log::info!("📗 Waiting for reply to message {}", self.message_id);

        let mut info = None;

        self.listener
            .apply_until_block_event(|event| match event {
                BlockEvent::Mirror {
                    actor_id,
                    event:
                        MirrorEvent::Reply {
                            reply_to,
                            payload,
                            reply_code,
                            value,
                        },
                } if reply_to == self.message_id => {
                    info = Some(ReplyInfo {
                        message_id: reply_to,
                        program_id: actor_id,
                        payload,
                        code: reply_code,
                        value,
                    });
                    Ok(Some(()))
                }
                _ => Ok(None),
            })
            .await?;

        Ok(info.expect("Reply info must be set"))
    }
}<|MERGE_RESOLUTION|>--- conflicted
+++ resolved
@@ -51,10 +51,6 @@
 use ethexe_signer::Signer;
 use ethexe_tx_pool::TxPoolService;
 use futures::StreamExt;
-<<<<<<< HEAD
-=======
-use gear_core::ids::prelude::CodeIdExt;
->>>>>>> 410d5c7f
 use gear_core_errors::ReplyCode;
 use gprimitives::{ActorId, CodeId, MessageId, H160, H256};
 use rand::{prelude::StdRng, SeedableRng};
@@ -370,7 +366,6 @@
 
         let listener = self.observer_events_publisher().subscribe().await;
 
-<<<<<<< HEAD
         let code_and_id = CodeAndId::new(code.to_vec());
         let code_id = code_and_id.code_id();
         self.blobs_storage.add_code(code_and_id).await;
@@ -379,11 +374,6 @@
             .router()
             .request_code_validation_with_sidecar(code)
             .await?;
-=======
-        // Lock the blob reader to lock any other threads that may use it
-        let code_id = CodeId::generate(code);
-        self.blobs_storage.add_code(code_id, code.to_vec()).await;
->>>>>>> 410d5c7f
 
         let pending_builder = self
             .ethereum
@@ -840,8 +830,7 @@
             .await
             .unwrap();
 
-        let blob_loader =
-            LocalBlobLoader::new(self.db.clone(), self.blob_storage.clone()).into_box();
+        let blob_loader = LocalBlobLoader::new(self.blob_storage.clone()).into_box();
 
         let tx_pool_service = TxPoolService::new(self.db.clone());
 
