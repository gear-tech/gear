// This file is part of Gear.
//
// Copyright (C) 2025 Gear Technologies Inc.
// SPDX-License-Identifier: GPL-3.0-or-later WITH Classpath-exception-2.0
//
// This program is free software: you can redistribute it and/or modify
// it under the terms of the GNU General Public License as published by
// the Free Software Foundation, either version 3 of the License, or
// (at your option) any later version.
//
// This program is distributed in the hope that it will be useful,
// but WITHOUT ANY WARRANTY; without even the implied warranty of
// MERCHANTABILITY or FITNESS FOR A PARTICULAR PURPOSE. See the
// GNU General Public License for more details.
//
// You should have received a copy of the GNU General Public License
// along with this program. If not, see <https://www.gnu.org/licenses/>.

use crate::{
    RouterDataProvider, Service,
    tests::utils::{
        TestingEvent,
        events::{
            ObserverEventsListener, ObserverEventsPublisher, ServiceEventsListener,
            TestingEventReceiver,
        },
    },
};
use alloy::{
    eips::BlockId,
    node_bindings::{Anvil, AnvilInstance},
    providers::{Provider as _, ProviderBuilder, RootProvider, ext::AnvilApi},
    rpc::types::anvil::MineOptions,
};
use ethexe_blob_loader::{BlobLoader, BlobLoaderService, ConsensusLayerConfig};
use ethexe_common::{
    Address, BlockHeader, COMMITMENT_DELAY_LIMIT, CodeAndId, DEFAULT_BLOCK_GAS_LIMIT,
    SimpleBlockData, ToDigest,
    db::*,
    ecdsa::{PrivateKey, PublicKey, SignedData},
    events::{BlockEvent, MirrorEvent, RouterEvent},
<<<<<<< HEAD
    network::{SignedValidatorMessage, ValidatorMessage},
};
use ethexe_compute::{ComputeConfig, ComputeService};
use ethexe_consensus::{BatchCommitter, ConnectService, ConsensusService, ValidatorService};
=======
    injected::RpcOrNetworkInjectedTx,
    network::{SignedValidatorMessage, ValidatorMessage},
};
use ethexe_compute::{ComputeConfig, ComputeService};
use ethexe_consensus::{ConnectService, ConsensusService, ValidatorService};
>>>>>>> 17a14fc5
use ethexe_db::Database;
use ethexe_ethereum::{
    Ethereum,
    deploy::{ContractsDeploymentParams, EthereumDeployer},
    middleware::MockElectionProvider,
    router::RouterQuery,
};
use ethexe_network::{
    NetworkConfig, NetworkEvent, NetworkRuntimeConfig, NetworkService, export::Multiaddr,
};
use ethexe_observer::{EthereumConfig, ObserverEvent, ObserverService};
use ethexe_processor::{
    DEFAULT_BLOCK_GAS_LIMIT_MULTIPLIER, DEFAULT_CHUNK_PROCESSING_THREADS, Processor, RunnerConfig,
};
use ethexe_rpc::{InjectedClient, InjectedTransactionAcceptance, RpcConfig, RpcService};
use ethexe_signer::Signer;
use futures::StreamExt;
use gear_core_errors::ReplyCode;
use gprimitives::{ActorId, CodeId, H160, H256, MessageId};
use jsonrpsee::http_client::HttpClient;
use rand::{SeedableRng, prelude::StdRng};
use roast_secp256k1_evm::frost::{
    Identifier, SigningKey, keys,
    keys::{IdentifierList, PublicKeyPackage, VerifiableSecretSharingCommitment},
};
use std::{
    fmt,
    net::SocketAddr,
    pin::Pin,
    sync::atomic::{AtomicUsize, Ordering},
    time::Duration,
};
use tokio::{
    sync::{broadcast, broadcast::Sender},
    task,
    task::JoinHandle,
};
use tracing::Instrument;

/// Max network services which can be created by one test environment.
const MAX_NETWORK_SERVICES_PER_TEST: usize = 1000;

pub struct TestEnv {
    pub eth_cfg: EthereumConfig,
    #[allow(unused)]
    pub wallets: Wallets,
    pub election_provider: MockElectionProvider,
    pub provider: RootProvider,
    pub ethereum: Ethereum,
    pub signer: Signer,
    pub validators: Vec<ValidatorConfig>,
    pub sender_id: ActorId,
    pub threshold: u64,
    pub block_time: Duration,
    pub continuous_block_generation: bool,
    pub commitment_delay_limit: u32,
    pub compute_config: ComputeConfig,
    pub db: Database,

    router_query: RouterQuery,
    /// In order to reduce amount of observers, we create only one observer and broadcast events to all subscribers.
    broadcaster: Sender<ObserverEvent>,
    /// If network is enabled by test, then we store here:
    /// network service polling thread, bootstrap address and nonce for new node address generation.
    bootstrap_network: Option<(JoinHandle<()>, String, usize)>,

    _anvil: Option<AnvilInstance>,
    _events_stream: JoinHandle<()>,
}

impl TestEnv {
    pub async fn new(config: TestEnvConfig) -> anyhow::Result<Self> {
        let TestEnvConfig {
            validators,
            block_time,
            rpc,
            wallets,
            signer,
            router_address,
            continuous_block_generation,
            network,
            deploy_params,
            commitment_delay_limit,
            compute_config,
        } = config;

        log::info!(
            "📗 Starting new test environment. Continuous block generation: {continuous_block_generation}"
        );

        let (http_rpc_url, ws_rpc_url, anvil) = match rpc {
            EnvRpcConfig::ProvidedURL {
                http_rpc_url,
                ws_rpc_url,
            } => {
                log::info!(
                    "📍 Using provided HTTP RPC URL: {http_rpc_url} and WS RPC URL: {ws_rpc_url}"
                );
                (http_rpc_url, ws_rpc_url, None)
            }
            EnvRpcConfig::CustomAnvil {
                slots_in_epoch,
                genesis_timestamp,
            } => {
                let mut anvil = Anvil::new();

                if let Some(slots_in_epoch) = slots_in_epoch {
                    anvil = anvil.arg(format!("--slots-in-an-epoch={slots_in_epoch}"));
                }
                if let Some(genesis_timestamp) = genesis_timestamp {
                    anvil = anvil.arg(format!("--timestamp={genesis_timestamp}"));
                }
                if continuous_block_generation {
                    anvil = anvil.block_time(block_time.as_secs());
                }

                let anvil = anvil.spawn();

                // By default, anvil set system time as block time. For testing purposes we need to have constant increment.
                if !continuous_block_generation {
                    let provider: RootProvider = ProviderBuilder::default()
                        .connect(anvil.ws_endpoint().as_str())
                        .await
                        .expect("failed to connect to anvil");

                    provider
                        .anvil_set_block_timestamp_interval(block_time.as_secs())
                        .await
                        .unwrap();
                }

                log::info!(
                    "📍 Anvil started at {} and {}",
                    anvil.endpoint(),
                    anvil.ws_endpoint()
                );
                (anvil.endpoint(), anvil.ws_endpoint(), Some(anvil))
            }
        };

        let mut wallets = if let Some(wallets) = wallets {
            Wallets::custom(&signer, wallets)
        } else {
            Wallets::anvil(&signer)
        };

        let validators: Vec<_> = match validators {
            ValidatorsConfig::ProvidedValidators(validators_keys) => validators_keys,
            ValidatorsConfig::PreDefined(amount) => (0..amount).map(|_| wallets.next()).collect(),
            ValidatorsConfig::Custom(keys) => keys
                .iter()
                .map(|k| {
                    let private_key = k.parse().unwrap();
                    signer.storage_mut().add_key(private_key).unwrap()
                })
                .collect(),
        };

        let (validator_configs, verifiable_secret_sharing_commitment) =
            Self::define_session_keys(&signer, validators.clone());
        let sender_address = wallets.next().to_address();

        let ethereum = if let Some(router_address) = router_address {
            log::info!("📗 Connecting to existing router at {router_address}");
            Ethereum::new(
                &ws_rpc_url,
                router_address.parse().unwrap(),
                signer.clone(),
                sender_address,
            )
            .await?
        } else {
            log::info!("📗 Deploying new router");
            let validators_addresses: Vec<Address> =
                validators.iter().map(|k| k.to_address()).collect();
            EthereumDeployer::new(&ws_rpc_url, signer.clone(), sender_address) // verifiable_secret_sharing_commitment,)
                .await
                .unwrap()
                .with_validators(validators_addresses.try_into().unwrap())
                .with_verifiable_secret_sharing_commitment(verifiable_secret_sharing_commitment)
                .with_params(deploy_params)
                .deploy()
                .await?
        };

        let router = ethereum.router();
        let router_query = router.query();
        let router_address = router.address();

        let db = Database::memory();

        let eth_cfg = EthereumConfig {
            rpc: ws_rpc_url.clone(),
            beacon_rpc: http_rpc_url.clone(),
            router_address,
            block_time: config.block_time,
        };
        let mut observer = ObserverService::new(&eth_cfg, u32::MAX, db.clone())
            .await
            .unwrap();
        let genesis_block_hash = observer.genesis_block_hash();

        let provider = observer.provider().clone();

        let (broadcaster, _events_stream) = {
            let (sender, mut receiver) = broadcast::channel(2048);
            let cloned_sender = sender.clone();

            let (send_subscription_created, receive_subscription_created) =
                tokio::sync::oneshot::channel::<()>();

            let handle = task::spawn(
                async move {
                    send_subscription_created.send(()).unwrap();

                    while let Ok(event) = observer.select_next_some().await {
                        log::trace!(target: "test-event", "📗 Event: {event:?}");

                        cloned_sender
                            .send(event)
                            .inspect_err(|err| log::error!("Failed to broadcast event: {err}"))
                            .unwrap();

                        // At least one receiver is presented always, in order to avoid the channel dropping.
                        receiver
                            .recv()
                            .await
                            .inspect_err(|err| log::error!("Failed to receive event: {err}"))
                            .unwrap();
                    }

                    panic!("📗 Observer stream ended");
                }
                .instrument(tracing::trace_span!("observer-stream")),
            );
            receive_subscription_created.await.unwrap();

            (sender, handle)
        };

        let threshold = router_query.threshold().await?;

        let network_address = match network {
            EnvNetworkConfig::Disabled => None,
            EnvNetworkConfig::Enabled => Some(None),
            EnvNetworkConfig::EnabledWithCustomAddress(address) => Some(Some(address)),
        };

        let bootstrap_network = network_address.map(|maybe_address| {
            static NONCE: AtomicUsize = AtomicUsize::new(1);

            // mul MAX_NETWORK_SERVICES_PER_TEST to avoid address collision between different test-threads
            let nonce = NONCE.fetch_add(1, Ordering::SeqCst) * MAX_NETWORK_SERVICES_PER_TEST;
            let address = maybe_address.unwrap_or_else(|| format!("/memory/{nonce}"));

            let network_key = signer.generate_key().unwrap();
            let multiaddr: Multiaddr = address.parse().unwrap();

            let mut config = NetworkConfig::new_test(network_key, router_address);
            config.listen_addresses = [multiaddr.clone()].into();
            config.external_addresses = [multiaddr.clone()].into();

            let runtime_config = NetworkRuntimeConfig { genesis_block_hash };

            let mut service = NetworkService::new(
                config,
                runtime_config,
                &signer,
                Box::new(RouterDataProvider(router_query.clone())),
                Box::new(db.clone()),
            )
            .unwrap();
            service.set_chain_head(genesis_block_hash).unwrap();

            let local_peer_id = service.local_peer_id();

            let handle = task::spawn(
                async move {
                    loop {
                        let _event = service.select_next_some().await;
                    }
                }
                .instrument(tracing::trace_span!("network-stream")),
            );

            let bootstrap_address = format!("{address}/p2p/{local_peer_id}");

            (handle, bootstrap_address, nonce)
        });

        Ok(TestEnv {
            eth_cfg,
            wallets,
            election_provider: MockElectionProvider::new(),
            provider,
            ethereum,
            signer,
            validators: validator_configs,
            sender_id: ActorId::from(H160::from(sender_address.0)),
            threshold,
            block_time,
            continuous_block_generation,
            commitment_delay_limit,
            compute_config,
            router_query,
            broadcaster,
            db,
            bootstrap_network,
            _anvil: anvil,
            _events_stream,
        })
    }

    pub fn new_node(&mut self, config: NodeConfig) -> Node {
        let NodeConfig {
            name,
            db,
            validator_config,
            rpc: service_rpc_config,
            fast_sync,
        } = config;

        let db = db.unwrap_or_else(Database::memory);

        let (network_address, network_bootstrap_address) = self
            .bootstrap_network
            .as_mut()
            .map(|(_, bootstrap_address, nonce)| {
                *nonce += 1;

                if (*nonce).is_multiple_of(MAX_NETWORK_SERVICES_PER_TEST) {
                    panic!("Too many network services created by one test env: max is {MAX_NETWORK_SERVICES_PER_TEST}");
                }

                (format!("/memory/{nonce}"), bootstrap_address.clone())
            })
            .unzip();

        Node {
            name,
            db,
            multiaddr: None,
            latest_fast_synced_block: None,
            custom_committer: None,
            router_query: self.router_query.clone(),
            eth_cfg: self.eth_cfg.clone(),
            receiver: None,
            election_provider: self.election_provider.clone(),
            signer: self.signer.clone(),
            threshold: self.threshold,
            block_time: self.block_time,
            validator_config,
            network_address,
            network_bootstrap_address,
            service_rpc_config,
            fast_sync,
            compute_config: self.compute_config,
            commitment_delay_limit: self.commitment_delay_limit,
            running_service_handle: None,
        }
    }

    pub async fn upload_code(&self, code: &[u8]) -> anyhow::Result<WaitForUploadCode> {
        log::info!("📗 Upload code, len {}", code.len());

        let listener = self.observer_events_publisher().subscribe().await;

        let code_and_id = CodeAndId::new(code.to_vec());
        let code_id = code_and_id.code_id();

        let pending_builder = self
            .ethereum
            .router()
            .request_code_validation_with_sidecar_old(code)
            .await?;
        assert_eq!(pending_builder.code_id(), code_id);

        Ok(WaitForUploadCode { listener, code_id })
    }

    pub async fn create_program(
        &self,
        code_id: CodeId,
        initial_executable_balance: u128,
    ) -> anyhow::Result<WaitForProgramCreation> {
        self.create_program_with_params(code_id, H256::zero(), None, initial_executable_balance)
            .await
    }

    pub async fn create_program_with_params(
        &self,
        code_id: CodeId,
        salt: H256,
        override_initializer: Option<ActorId>,
        initial_executable_balance: u128,
    ) -> anyhow::Result<WaitForProgramCreation> {
        log::info!("📗 Create program, code_id {code_id} with salt {salt:?}");

        let listener = self.observer_events_publisher().subscribe().await;

        let router = self.ethereum.router();

        let (_, program_id) = router
            .create_program(code_id, salt, override_initializer)
            .await?;

        if initial_executable_balance != 0 {
            let program_address = program_id.to_address_lossy().0.into();
            router
                .wvara()
                .approve(program_address, initial_executable_balance)
                .await?;

            let mirror = self.ethereum.mirror(program_address.into_array().into());

            mirror
                .executable_balance_top_up(initial_executable_balance)
                .await?;
        }

        Ok(WaitForProgramCreation {
            listener,
            program_id,
        })
    }

    #[allow(dead_code)]
    pub async fn create_program_with_abi_interface(
        &self,
        code_id: CodeId,
        salt: H256,
        override_initializer: Option<ActorId>,
        abi_interface: ActorId,
        initial_executable_balance: u128,
    ) -> anyhow::Result<WaitForProgramCreation> {
        log::info!("📗 Create program, code_id {code_id} with salt {salt:?}");

        let listener = self.observer_events_publisher().subscribe().await;

        let router = self.ethereum.router();

        let (_, program_id) = router
            .create_program_with_abi_interface(code_id, salt, override_initializer, abi_interface)
            .await?;

        if initial_executable_balance != 0 {
            let program_address = program_id.to_address_lossy().0.into();
            router
                .wvara()
                .approve(program_address, initial_executable_balance)
                .await?;

            let mirror = self.ethereum.mirror(program_address.into_array().into());

            mirror
                .executable_balance_top_up(initial_executable_balance)
                .await?;
        }

        Ok(WaitForProgramCreation {
            listener,
            program_id,
        })
    }

    pub async fn send_message(
        &self,
        program_id: ActorId,
        payload: &[u8],
    ) -> anyhow::Result<WaitForReplyTo> {
        self.send_message_with_params(program_id, payload, 0, false)
            .await
    }

    pub async fn send_message_with_params(
        &self,
        program_id: ActorId,
        payload: &[u8],
        value: u128,
        call_reply: bool,
    ) -> anyhow::Result<WaitForReplyTo> {
        log::info!(
            "📗 Send message to {program_id}, payload len {}",
            payload.len()
        );

        let listener = self.observer_events_publisher().subscribe().await;

        let program_address = Address::try_from(program_id)?;
        let program = self.ethereum.mirror(program_address);

        let (_, message_id) = program.send_message(payload, value, call_reply).await?;

        Ok(WaitForReplyTo {
            listener,
            message_id,
        })
    }

    #[allow(dead_code)]
    pub async fn approve_wvara(&self, program_id: ActorId) {
        log::info!("📗 Approving WVara for {program_id}");

        let program_address = Address::try_from(program_id).unwrap();
        let wvara = self.ethereum.router().wvara();
        wvara.approve_all(program_address.0.into()).await.unwrap();
    }

    #[allow(dead_code)]
    pub async fn transfer_wvara(&self, program_id: ActorId, value: u128) {
        log::info!("📗 Transferring {value} WVara to {program_id}");

        let program_address = Address::try_from(program_id).unwrap();
        let wvara = self.ethereum.router().wvara();
        wvara
            .transfer(program_address.0.into(), value)
            .await
            .unwrap();
    }

    pub fn observer_events_publisher(&self) -> ObserverEventsPublisher {
        ObserverEventsPublisher {
            broadcaster: self.broadcaster.clone(),
            db: self.db.clone(),
        }
    }

    /// Force new block generation on rpc node.
    /// The difference between this method and `skip_blocks` is that
    /// `skip_blocks` will wait for the block event to be generated,
    /// while this method does not guarantee that.
    pub async fn force_new_block(&self) {
        if self.continuous_block_generation {
            // nothing to do: new block will be generated automatically
        } else {
            self.provider.evm_mine(None).await.unwrap();
        }
    }

    /// Force new `blocks_amount` blocks generation on rpc node,
    /// and wait for the block event to be generated.
    pub async fn skip_blocks(&self, blocks_amount: u32) {
        if self.continuous_block_generation {
            let mut blocks_count = 0;
            self.observer_events_publisher()
                .subscribe()
                .await
                .apply_until_block_event(|_| {
                    blocks_count += 1;
                    Ok((blocks_count >= blocks_amount).then_some(()))
                })
                .await
                .unwrap();
        } else {
            self.provider
                .evm_mine(Some(MineOptions::Options {
                    timestamp: None,
                    blocks: Some(blocks_amount.into()),
                }))
                .await
                .unwrap();
        }
    }

    /// Returns the index in validators list of the next block producer.
    ///
    /// ## Note
    /// This function is not completely thread-safe.
    /// If you have some other threads or processes,
    /// that can produce blocks for the same rpc node,
    /// then the return may be outdated.
    pub async fn next_block_producer_index(&self) -> usize {
        let timestamp = self.latest_block().await.header.timestamp;
        ethexe_consensus::block_producer_index(
            self.validators.len(),
            (timestamp + self.block_time.as_secs()) / self.block_time.as_secs(),
        )
    }

    /// Waits until the next block producer index becomes equal to `index`.
    ///
    /// ## Note
    /// This function is not completely thread-safe.
    /// If you have some other threads or processes,
    /// that can produce blocks for the same rpc node,
    /// then the return may be outdated.
    pub async fn wait_for_next_producer_index(&self, index: usize) {
        loop {
            let next_index = self.next_block_producer_index().await;
            if next_index == index {
                break;
            }
            self.skip_blocks(1).await;
        }
    }

    pub async fn latest_block(&self) -> SimpleBlockData {
        let header = self
            .provider
            .get_block(BlockId::latest())
            .await
            .unwrap()
            .expect("latest block always exist")
            .header;
        SimpleBlockData {
            hash: header.hash.0.into(),
            header: BlockHeader {
                height: header.number as u32,
                timestamp: header.timestamp,
                parent_hash: header.parent_hash.0.into(),
            },
        }
    }

    pub fn define_session_keys(
        signer: &Signer,
        validators: Vec<PublicKey>,
    ) -> (Vec<ValidatorConfig>, VerifiableSecretSharingCommitment) {
        let max_signers: u16 = validators.len().try_into().expect("conversion failed");
        let min_signers = max_signers
            .checked_mul(2)
            .expect("multiplication failed")
            .div_ceil(3);

        let maybe_validator_identifiers: anyhow::Result<Vec<_>, _> = validators
            .iter()
            .map(|public_key| {
                Identifier::deserialize(&ActorId::from(public_key.to_address()).into_bytes())
            })
            .collect();
        let validator_identifiers = maybe_validator_identifiers.expect("conversion failed");
        let identifiers = IdentifierList::Custom(&validator_identifiers);

        let mut rng = StdRng::seed_from_u64(123);

        let secret = SigningKey::deserialize(&[0x01; 32]).expect("conversion failed");

        let (secret_shares, public_key_package1) =
            keys::split(&secret, max_signers, min_signers, identifiers, &mut rng)
                .expect("key split failed");

        let verifiable_secret_sharing_commitment = secret_shares
            .values()
            .map(|secret_share| secret_share.commitment().clone())
            .next()
            .expect("conversion failed");

        let identifiers = validator_identifiers.clone().into_iter().collect();
        let public_key_package2 =
            PublicKeyPackage::from_commitment(&identifiers, &verifiable_secret_sharing_commitment)
                .expect("conversion failed");
        assert_eq!(public_key_package1, public_key_package2);

        (
            validators
                .into_iter()
                .zip(validator_identifiers.iter())
                .map(|(public_key, id)| {
                    let signing_share = *secret_shares[id].signing_share();
                    let private_key =
                        PrivateKey::from(<[u8; 32]>::try_from(signing_share.serialize()).unwrap());
                    ValidatorConfig {
                        public_key,
                        session_public_key: signer.storage_mut().add_key(private_key).unwrap(),
                    }
                })
                .collect(),
            verifiable_secret_sharing_commitment,
        )
    }
}

pub enum ValidatorsConfig {
    /// Use provided public keys
    ProvidedValidators(Vec<PublicKey>),
    /// Take validator addresses from provided wallet, amount of validators is provided.
    PreDefined(usize),
    /// Custom validator eth-addresses in hex string format.
    #[allow(unused)]
    Custom(Vec<String>),
}

/// Configuration for the network service.
pub enum EnvNetworkConfig {
    /// Network service is disabled.
    Disabled,
    /// Network service is enabled. Network address will be generated.
    Enabled,
    #[allow(unused)]
    /// Network service is enabled. Network address is provided as String.
    EnabledWithCustomAddress(String),
}

pub enum EnvRpcConfig {
    #[allow(unused)]
    ProvidedURL {
        http_rpc_url: String,
        ws_rpc_url: String,
    },
    CustomAnvil {
        slots_in_epoch: Option<u64>,
        genesis_timestamp: Option<u64>,
    },
}

pub struct TestEnvConfig {
    /// How many validators will be in deployed router.
    /// By default uses 1 auto generated validator.
    pub validators: ValidatorsConfig,
    /// By default uses 1 second block time.
    pub block_time: Duration,
    /// By default creates new anvil instance if rpc is not provided.
    pub rpc: EnvRpcConfig,
    /// By default uses anvil hardcoded wallets if custom wallets are not provided.
    pub wallets: Option<Vec<String>>,
    /// Signer
    pub signer: Signer,
    /// If None (by default) new router will be deployed.
    /// In case of Some(_), will connect to existing router contract.
    pub router_address: Option<String>,
    /// Identify whether networks works (or have to works) in continuous block generation mode, false by default.
    pub continuous_block_generation: bool,
    /// Network service configuration, disabled by default.
    pub network: EnvNetworkConfig,
    /// Smart contracts deploy configuration.
    pub deploy_params: ContractsDeploymentParams,
    /// Commitment delay limit in blocks.
    pub commitment_delay_limit: u32,
    /// Compute service configuration
    pub compute_config: ComputeConfig,
}

impl Default for TestEnvConfig {
    fn default() -> Self {
        Self {
            validators: ValidatorsConfig::PreDefined(1),
            block_time: Duration::from_secs(1),
            rpc: EnvRpcConfig::CustomAnvil {
                // speeds up block finalization, so we don't have to calculate
                // when the next finalized block is produced, which is convenient for tests
                slots_in_epoch: Some(1),
                // For deterministic tests we need to set fixed genesis timestamp
                genesis_timestamp: Some(1_000_000_000),
            },
            wallets: None,
            signer: Signer::memory(),
            router_address: None,
            continuous_block_generation: false,
            network: EnvNetworkConfig::Disabled,
            deploy_params: Default::default(),
            commitment_delay_limit: COMMITMENT_DELAY_LIMIT,
            compute_config: ComputeConfig::without_quarantine(),
        }
    }
}

// TODO (breathx): consider to remove me in favor of crate::config::NodeConfig.
#[derive(Default)]
pub struct NodeConfig {
    /// Node name.
    pub name: Option<String>,
    /// Database, if not provided, will be created with MemDb.
    pub db: Option<Database>,
    /// Validator configuration, if provided then new node starts as validator.
    pub validator_config: Option<ValidatorConfig>,
    /// RPC configuration, if provided then new node starts with RPC service.
    pub rpc: Option<RpcConfig>,
    /// Do P2P database synchronization before the main loop
    pub fast_sync: bool,
}

impl NodeConfig {
    pub fn named(name: impl Into<String>) -> Self {
        Self {
            name: Some(name.into()),
            ..Default::default()
        }
    }

    #[allow(unused)]
    pub fn db(mut self, db: Database) -> Self {
        self.db = Some(db);
        self
    }

    pub fn validator(mut self, config: ValidatorConfig) -> Self {
        self.validator_config = Some(config);
        self
    }

    pub fn service_rpc(mut self, rpc_port: u16) -> Self {
        let runner_config = RunnerConfig::overlay(
            DEFAULT_CHUNK_PROCESSING_THREADS.get(),
            DEFAULT_BLOCK_GAS_LIMIT,
            DEFAULT_BLOCK_GAS_LIMIT_MULTIPLIER,
        );
        let service_rpc_config = RpcConfig {
            listen_addr: SocketAddr::new("127.0.0.1".parse().unwrap(), rpc_port),
            cors: None,
            runner_config,
        };
        self.rpc = Some(service_rpc_config);

        self
    }

    pub fn fast_sync(mut self) -> Self {
        self.fast_sync = true;
        self
    }
}

#[derive(Clone, Copy, PartialEq, Eq, Debug)]
pub struct ValidatorConfig {
    /// Validator public key.
    pub public_key: PublicKey,
    /// Validator session public key.
    pub session_public_key: PublicKey,
}

/// Provides access to hardcoded anvil wallets or custom set wallets.
pub struct Wallets {
    wallets: Vec<PublicKey>,
    next_wallet: usize,
}

impl Wallets {
    pub fn anvil(signer: &Signer) -> Self {
        let accounts = vec![
            "0xac0974bec39a17e36ba4a6b4d238ff944bacb478cbed5efcae784d7bf4f2ff80",
            "0x59c6995e998f97a5a0044966f0945389dc9e86dae88c7a8412f4603b6b78690d",
            "0x5de4111afa1a4b94908f83103eb1f1706367c2e68ca870fc3fb9a804cdab365a",
            "0x7c852118294e51e653712a81e05800f419141751be58f605c371e15141b007a6",
            "0x47e179ec197488593b187f80a00eb0da91f1b9d0b13f8733639f19c30a34926a",
            "0x8b3a350cf5c34c9194ca85829a2df0ec3153be0318b5e2d3348e872092edffba",
            "0x92db14e403b83dfe3df233f83dfa3a0d7096f21ca9b0d6d6b8d88b2b4ec1564e",
            "0x4bbbf85ce3377467afe5d46f804f221813b2bb87f24d81f60f1fcdbf7cbf4356",
            "0xdbda1821b80551c9d65939329250298aa3472ba22feea921c0cf5d620ea67b97",
            "0x2a871d0798f97d79848a013d4936a73bf4cc922c825d33c1cf7073dff6d409c6",
        ];

        Self::custom(signer, accounts)
    }

    pub fn custom<S: AsRef<str>>(signer: &Signer, accounts: Vec<S>) -> Self {
        Self {
            wallets: accounts
                .into_iter()
                .map(|s| {
                    signer
                        .storage_mut()
                        .add_key(s.as_ref().parse().unwrap())
                        .unwrap()
                })
                .collect(),
            next_wallet: 0,
        }
    }

    pub fn next(&mut self) -> PublicKey {
        let pub_key = self.wallets.get(self.next_wallet).expect("No more wallets");
        self.next_wallet += 1;
        *pub_key
    }
}

pub struct Node {
    pub name: Option<String>,
    pub db: Database,
    pub multiaddr: Option<String>,
    pub latest_fast_synced_block: Option<H256>,
    pub custom_committer: Option<Box<dyn BatchCommitter>>,

    router_query: RouterQuery,
    eth_cfg: EthereumConfig,
    receiver: Option<TestingEventReceiver>,
    election_provider: MockElectionProvider,
    signer: Signer,
    threshold: u64,
    block_time: Duration,
    validator_config: Option<ValidatorConfig>,
    network_address: Option<String>,
    network_bootstrap_address: Option<String>,
    service_rpc_config: Option<RpcConfig>,
    fast_sync: bool,
    compute_config: ComputeConfig,
    commitment_delay_limit: u32,

    running_service_handle: Option<JoinHandle<()>>,
}

impl Node {
    pub async fn start_service(&mut self) {
        assert!(
            self.running_service_handle.is_none(),
            "Service is already running"
        );

        let processor = Processor::new(self.db.clone()).unwrap();
        let compute = ComputeService::new(self.compute_config, self.db.clone(), processor);

        let observer = ObserverService::new(&self.eth_cfg, u32::MAX, self.db.clone())
            .await
            .unwrap();

        let consensus: Pin<Box<dyn ConsensusService>> = {
            if let Some(config) = self.validator_config.as_ref() {
                let committer = if let Some(custom_committer) = self.custom_committer.take() {
                    custom_committer
                } else {
                    Ethereum::new(
                        &self.eth_cfg.rpc,
                        self.eth_cfg.router_address.into(),
                        self.signer.clone(),
                        config.public_key.to_address(),
                    )
                    .await
                    .unwrap()
                    .router()
                    .into()
                };

                Box::pin(
                    ValidatorService::new(
                        self.signer.clone(),
                        self.election_provider.clone(),
                        committer,
                        self.db.clone(),
                        ethexe_consensus::ValidatorConfig {
                            pub_key: config.public_key,
                            signatures_threshold: self.threshold,
                            slot_duration: self.block_time,
                            block_gas_limit: DEFAULT_BLOCK_GAS_LIMIT,
<<<<<<< HEAD
                            commitment_delay_limit: self.commitment_delay_limit,
                            producer_delay: self.block_time / 6,
                            router_address: self.eth_cfg.router_address,
=======
                            commitment_delay_limit: COMMITMENT_DELAY_LIMIT,
                            producer_delay: self.block_time / 6,
>>>>>>> 17a14fc5
                        },
                    )
                    .unwrap(),
                )
            } else {
<<<<<<< HEAD
                Box::pin(ConnectService::new(
                    self.db.clone(),
                    self.block_time,
                    self.commitment_delay_limit,
                ))
=======
                Box::pin(ConnectService::new(self.db.clone(), self.block_time, 3))
>>>>>>> 17a14fc5
            }
        };

        let validator_address = self
            .validator_config
            .as_ref()
            .map(|c| c.public_key.to_address());

        let (sender, receiver) = broadcast::channel(2048);

        let consensus_config = ConsensusLayerConfig {
            ethereum_rpc: self.eth_cfg.rpc.clone(),
            ethereum_beacon_rpc: self.eth_cfg.beacon_rpc.clone(),
            beacon_block_time: self.eth_cfg.block_time,
        };
        let blob_loader = BlobLoader::new(self.db.clone(), consensus_config)
            .await
            .expect("failed to create blob loader")
            .into_box();

        let wait_for_network = self.network_bootstrap_address.is_some();

        let network = self.construct_network_service();
        if let Some(addr) = self.network_address.as_ref() {
            let peer_id = network.as_ref().unwrap().local_peer_id();
            self.multiaddr = Some(format!("{addr}/p2p/{peer_id}"));
        }
<<<<<<< HEAD

        let tx_pool_service = TxPoolService::new(self.db.clone());
=======
>>>>>>> 17a14fc5

        let rpc = self
            .service_rpc_config
            .as_ref()
            .map(|service_rpc_config| RpcService::new(service_rpc_config.clone(), self.db.clone()));

        self.receiver = Some(receiver);

        let service = Service::new_from_parts(
            self.db.clone(),
            observer,
            blob_loader,
            compute,
            self.signer.clone(),
            consensus,
            network,
            None,
            rpc,
            sender,
            self.fast_sync,
            validator_address,
        );

        let name = self.name.clone();
        let handle = task::spawn(async move {
            service
                .run()
                .instrument(tracing::info_span!("node", name))
                .await
                .unwrap_or_else(|err| panic!("Service {name:?} failed: {err}"));
        });
        self.running_service_handle = Some(handle);

        if self.fast_sync {
            self.latest_fast_synced_block = self
                .listener()
                .apply_until(|e| {
                    if let TestingEvent::FastSyncDone(block) = e {
                        Ok(Some(block))
                    } else {
                        Ok(None)
                    }
                })
                .await
                .map(Some)
                .unwrap();
        }

        self.wait_for(|e| matches!(e, TestingEvent::ServiceStarted))
            .await;

        // fast sync implies network has connections
        if wait_for_network && !self.fast_sync {
            self.wait_for(|e| matches!(e, TestingEvent::Network(NetworkEvent::PeerConnected(_))))
                .await;
        }
    }

    pub async fn stop_service(&mut self) {
        let handle = self
            .running_service_handle
            .take()
            .expect("Service is not running");
        handle.abort();

        assert!(handle.await.unwrap_err().is_cancelled());

        self.multiaddr = None;
        self.receiver = None;
    }

    pub fn rpc_client(&self) -> Option<HttpClient> {
        self.service_rpc_config.as_ref().map(|rpc| {
            HttpClient::builder()
                .build(format!("http://{}", rpc.listen_addr))
                .expect("failed to build http client")
        })
    }

    pub async fn send_injected_transaction(
        &self,
        tx: RpcOrNetworkInjectedTx,
    ) -> anyhow::Result<InjectedTransactionAcceptance> {
        let http_client = self.rpc_client().expect("no rpc client provided by node");
        http_client.send_transaction(tx).await.map_err(Into::into)
    }

    pub fn listener(&mut self) -> ServiceEventsListener<'_> {
        ServiceEventsListener {
            receiver: self.receiver.as_mut().expect("channel isn't created"),
            db: self.db.clone(),
        }
    }

    // TODO(playX18): Tests that actually use Event broadcast channel extensively
    pub async fn wait_for(&mut self, f: impl Fn(TestingEvent) -> bool) {
        self.listener()
            .wait_for(|e| Ok(f(e)))
            .await
            .expect("infallible; always ok")
    }

    fn construct_network_service(&self) -> Option<NetworkService> {
        assert!(
            self.running_service_handle.is_none(),
            "Network service is already running"
        );

        let addr = self.network_address.as_ref()?;

        let network_key = self.signer.generate_key().unwrap();
        let multiaddr: Multiaddr = addr.parse().unwrap();

        let mut config = NetworkConfig::new_test(network_key, self.eth_cfg.router_address);
        config.listen_addresses = [multiaddr.clone()].into();
        config.external_addresses = [multiaddr.clone()].into();
        if let Some(bootstrap_addr) = self.network_bootstrap_address.as_ref() {
            let multiaddr = bootstrap_addr.parse().unwrap();
            config.bootstrap_addresses = [multiaddr].into();
        }

        let runtime_config = NetworkRuntimeConfig {
            genesis_block_hash: self.db.latest_data().unwrap().genesis_block_hash,
        };

        let network = NetworkService::new(
            config,
            runtime_config,
            &self.signer,
            Box::new(RouterDataProvider(self.router_query.clone())),
            Box::new(self.db.clone()),
        )
        .unwrap();

        Some(network)
    }

    pub async fn publish_validator_message<T: fmt::Debug + ToDigest>(
        &self,
        message: impl Into<ValidatorMessage<T>>,
    ) where
        SignedValidatorMessage: From<SignedData<ValidatorMessage<T>>>,
    {
        let message = message.into();
        log::info!(
            "📗 Publishing validator message {message:?} from {:?}",
            self.name
        );

        let signed = self
            .signer
            .signed_data(
                self.validator_config
                    .expect("validator config not set")
                    .public_key,
                message,
            )
            .unwrap();

        let mut network = self
            .construct_network_service()
            .expect("network service is not configured");

        network.publish_message(signed);

        // TODO: #4939 temporary workaround for network message publishing
        // current approach relies on the network event loop to publish messages.
        let f = async {
            loop {
                let _ = network.select_next_some().await;
            }
        };
        tokio::time::timeout(Duration::from_secs(3), f)
            .await
            .expect_err("timeout expected, because loop is infinite");
    }
}

impl Drop for Node {
    fn drop(&mut self) {
        if let Some(handle) = &self.running_service_handle {
            handle.abort();
        }
    }
}

#[derive(Clone)]
pub struct WaitForUploadCode {
    listener: ObserverEventsListener,
    pub code_id: CodeId,
}

#[derive(Debug)]
pub struct UploadCodeInfo {
    pub code_id: CodeId,
    pub valid: bool,
}

impl WaitForUploadCode {
    pub async fn wait_for(mut self) -> anyhow::Result<UploadCodeInfo> {
        log::info!("📗 Waiting for code upload, code_id {}", self.code_id);

        let mut valid_info = None;

        self.listener
            .apply_until_block_event(|event| match event {
                BlockEvent::Router(RouterEvent::CodeGotValidated { code_id, valid })
                    if code_id == self.code_id =>
                {
                    valid_info = Some(valid);
                    Ok(Some(()))
                }
                _ => Ok(None),
            })
            .await?;

        Ok(UploadCodeInfo {
            code_id: self.code_id,
            valid: valid_info.expect("Valid must be set"),
        })
    }
}

#[derive(Clone)]
pub struct WaitForProgramCreation {
    listener: ObserverEventsListener,
    pub program_id: ActorId,
}

#[derive(Debug)]
pub struct ProgramCreationInfo {
    pub program_id: ActorId,
    pub code_id: CodeId,
}

impl WaitForProgramCreation {
    pub async fn wait_for(mut self) -> anyhow::Result<ProgramCreationInfo> {
        log::info!("📗 Waiting for program {} creation", self.program_id);

        let mut code_id_info = None;
        self.listener
            .apply_until_block_event(|event| {
                match event {
                    BlockEvent::Router(RouterEvent::ProgramCreated { actor_id, code_id })
                        if actor_id == self.program_id =>
                    {
                        code_id_info = Some(code_id);
                        return Ok(Some(()));
                    }

                    _ => {}
                }
                Ok(None)
            })
            .await?;

        let code_id = code_id_info.expect("Code ID must be set");
        Ok(ProgramCreationInfo {
            program_id: self.program_id,
            code_id,
        })
    }
}

#[derive(Clone)]
pub struct WaitForReplyTo {
    listener: ObserverEventsListener,
    pub message_id: MessageId,
}

#[derive(Debug)]
pub struct ReplyInfo {
    pub message_id: MessageId,
    pub program_id: ActorId,
    pub payload: Vec<u8>,
    pub code: ReplyCode,
    pub value: u128,
}

impl WaitForReplyTo {
    pub fn from_raw_parts(listener: ObserverEventsListener, message_id: MessageId) -> Self {
        Self {
            listener,
            message_id,
        }
    }

    pub async fn wait_for(mut self) -> anyhow::Result<ReplyInfo> {
        log::info!("📗 Waiting for reply to message {}", self.message_id);

        let mut info = None;

        self.listener
            .apply_until_block_event(|event| match event {
                BlockEvent::Mirror {
                    actor_id,
                    event:
                        MirrorEvent::Reply {
                            reply_to,
                            payload,
                            reply_code,
                            value,
                        },
                } if reply_to == self.message_id => {
                    info = Some(ReplyInfo {
                        message_id: reply_to,
                        program_id: actor_id,
                        payload,
                        code: reply_code,
                        value,
                    });
                    Ok(Some(()))
                }
                _ => Ok(None),
            })
            .await?;

        Ok(info.expect("Reply info must be set"))
    }
}<|MERGE_RESOLUTION|>--- conflicted
+++ resolved
@@ -39,18 +39,11 @@
     db::*,
     ecdsa::{PrivateKey, PublicKey, SignedData},
     events::{BlockEvent, MirrorEvent, RouterEvent},
-<<<<<<< HEAD
+    injected::RpcOrNetworkInjectedTx,
     network::{SignedValidatorMessage, ValidatorMessage},
 };
 use ethexe_compute::{ComputeConfig, ComputeService};
 use ethexe_consensus::{BatchCommitter, ConnectService, ConsensusService, ValidatorService};
-=======
-    injected::RpcOrNetworkInjectedTx,
-    network::{SignedValidatorMessage, ValidatorMessage},
-};
-use ethexe_compute::{ComputeConfig, ComputeService};
-use ethexe_consensus::{ConnectService, ConsensusService, ValidatorService};
->>>>>>> 17a14fc5
 use ethexe_db::Database;
 use ethexe_ethereum::{
     Ethereum,
@@ -984,28 +977,19 @@
                             signatures_threshold: self.threshold,
                             slot_duration: self.block_time,
                             block_gas_limit: DEFAULT_BLOCK_GAS_LIMIT,
-<<<<<<< HEAD
                             commitment_delay_limit: self.commitment_delay_limit,
                             producer_delay: self.block_time / 6,
                             router_address: self.eth_cfg.router_address,
-=======
-                            commitment_delay_limit: COMMITMENT_DELAY_LIMIT,
-                            producer_delay: self.block_time / 6,
->>>>>>> 17a14fc5
                         },
                     )
                     .unwrap(),
                 )
             } else {
-<<<<<<< HEAD
                 Box::pin(ConnectService::new(
                     self.db.clone(),
                     self.block_time,
                     self.commitment_delay_limit,
                 ))
-=======
-                Box::pin(ConnectService::new(self.db.clone(), self.block_time, 3))
->>>>>>> 17a14fc5
             }
         };
 
@@ -1033,11 +1017,6 @@
             let peer_id = network.as_ref().unwrap().local_peer_id();
             self.multiaddr = Some(format!("{addr}/p2p/{peer_id}"));
         }
-<<<<<<< HEAD
-
-        let tx_pool_service = TxPoolService::new(self.db.clone());
-=======
->>>>>>> 17a14fc5
 
         let rpc = self
             .service_rpc_config
