// This file is part of Gear.
//
// Copyright (C) 2024-2025 Gear Technologies Inc.
// SPDX-License-Identifier: GPL-3.0-or-later WITH Classpath-exception-2.0
//
// This program is free software: you can redistribute it and/or modify
// it under the terms of the GNU General Public License as published by
// the Free Software Foundation, either version 3 of the License, or
// (at your option) any later version.
//
// This program is distributed in the hope that it will be useful,
// but WITHOUT ANY WARRANTY; without even the implied warranty of
// MERCHANTABILITY or FITNESS FOR A PARTICULAR PURPOSE. See the
// GNU General Public License for more details.
//
// You should have received a copy of the GNU General Public License
// along with this program. If not, see <https://www.gnu.org/licenses/>.

//! Integration tests.

pub(crate) mod utils;

use crate::{
    Service,
    config::{self, Config},
    tests::utils::{
        EnvNetworkConfig, Node, NodeConfig, TestEnv, TestEnvConfig, ValidatorsConfig, init_logger,
    },
};
use alloy::providers::{Provider as _, ext::AnvilApi};
use ethexe_common::{
    ScheduledTask,
    db::{BlockMetaStorageRead, CodesStorageRead, OnChainStorageRead},
    events::{BlockEvent, MirrorEvent, RouterEvent},
    gear::Origin,
};
use ethexe_db::{Database, verifier::IntegrityVerifier};
use ethexe_observer::EthereumConfig;
use ethexe_prometheus::PrometheusConfig;
use ethexe_rpc::RpcConfig;
use ethexe_runtime_common::state::{Expiring, MailboxMessage, PayloadLookup, Storage};
use ethexe_tx_pool::{OffchainTransaction, RawOffchainTransaction};
use gear_core::{
    ids::prelude::*,
    message::{ReplyCode, SuccessReplyReason},
};
use gear_core_errors::{ErrorReplyReason, SimpleExecutionError, SimpleUnavailableActorError};
use gprimitives::{ActorId, H160, MessageId};
use parity_scale_codec::Encode;
use std::{
    collections::{BTreeMap, BTreeSet},
    net::{Ipv4Addr, SocketAddr},
    time::Duration,
};
use tempfile::tempdir;

#[ignore = "until rpc fixed"]
#[tokio::test]
async fn basics() {
    init_logger();

    let tmp_dir = tempdir().unwrap();
    let tmp_dir = tmp_dir.path().to_path_buf();

    let node_cfg = config::NodeConfig {
        database_path: tmp_dir.join("db"),
        key_path: tmp_dir.join("key"),
        validator: Default::default(),
        validator_session: Default::default(),
        eth_max_sync_depth: 1_000,
        worker_threads: None,
        blocking_threads: None,
        chunk_processing_threads: 16,
        block_gas_limit: 4_000_000_000_000,
        dev: true,
        fast_sync: false,
    };

    let eth_cfg = EthereumConfig {
        rpc: "wss://reth-rpc.gear-tech.io/ws".into(),
        beacon_rpc: "https://eth-holesky-beacon.public.blastapi.io".into(),
        router_address: "0x051193e518181887088df3891cA0E5433b094A4a"
            .parse()
            .expect("infallible"),
        block_time: Duration::from_secs(12),
    };

    let mut config = Config {
        node: node_cfg,
        ethereum: eth_cfg,
        network: None,
        rpc: None,
        prometheus: None,
    };

    Service::new(&config).await.unwrap();

    // Enable all optional services
    config.network = Some(ethexe_network::NetworkConfig::new_local(
        tmp_dir.join("net"),
    ));

    config.rpc = Some(RpcConfig {
        listen_addr: SocketAddr::new(Ipv4Addr::LOCALHOST.into(), 9944),
        cors: None,
        dev: true,
    });

    config.prometheus = Some(PrometheusConfig::new(
        "DevNode".into(),
        SocketAddr::new(Ipv4Addr::LOCALHOST.into(), 9635),
    ));

    Service::new(&config).await.unwrap();
}

#[tokio::test(flavor = "multi_thread")]
#[ntest::timeout(60_000)]
async fn ping() {
    init_logger();

    let mut env = TestEnv::new(Default::default()).await.unwrap();

    let mut node = env.new_node(NodeConfig::default().validator(env.validators[0]));
    node.start_service().await;

    let res = env
        .upload_code(demo_ping::WASM_BINARY)
        .await
        .unwrap()
        .wait_for()
        .await
        .unwrap();
    assert!(res.valid);

    let code_id = res.code_id;

    let code = node
        .db
        .original_code(code_id)
        .expect("After approval, the code is guaranteed to be in the database");
    assert_eq!(code, demo_ping::WASM_BINARY);

    let _ = node
        .db
        .instrumented_code(1, code_id)
        .expect("After approval, instrumented code is guaranteed to be in the database");
    let res = env
        .create_program(code_id, 500_000_000_000_000)
        .await
        .unwrap()
        .wait_for()
        .await
        .unwrap();
    assert_eq!(res.code_id, code_id);

    let res = env
        .send_message(res.program_id, b"PING", 0)
        .await
        .unwrap()
        .wait_for()
        .await
        .unwrap();

    assert_eq!(res.code, ReplyCode::Success(SuccessReplyReason::Manual));
    assert_eq!(res.payload, b"PONG");
    assert_eq!(res.value, 0);

    let ping_id = res.program_id;

    env.approve_wvara(ping_id).await;

    let res = env
        .send_message(ping_id, b"PING", 0)
        .await
        .unwrap()
        .wait_for()
        .await
        .unwrap();
    assert_eq!(res.program_id, ping_id);
    assert_eq!(res.code, ReplyCode::Success(SuccessReplyReason::Manual));
    assert_eq!(res.payload, b"PONG");
    assert_eq!(res.value, 0);

    let res = env
        .send_message(ping_id, b"PUNK", 0)
        .await
        .unwrap()
        .wait_for()
        .await
        .unwrap();
    assert_eq!(res.program_id, ping_id);
    assert_eq!(res.code, ReplyCode::Success(SuccessReplyReason::Auto));
    assert_eq!(res.payload, b"");
    assert_eq!(res.value, 0);
}

#[tokio::test(flavor = "multi_thread")]
#[ntest::timeout(60_000)]
async fn uninitialized_program() {
    init_logger();

    let mut env = TestEnv::new(Default::default()).await.unwrap();

    let mut node = env.new_node(NodeConfig::default().validator(env.validators[0]));
    node.start_service().await;

    let res = env
        .upload_code(demo_async_init::WASM_BINARY)
        .await
        .unwrap()
        .wait_for()
        .await
        .unwrap();

    assert!(res.valid);

    let code_id = res.code_id;

    // Case #1: Init failed due to panic in init (decoding).
    {
        let res = env
            .create_program(code_id, 500_000_000_000_000)
            .await
            .unwrap()
            .wait_for()
            .await
            .unwrap();

        let reply = env
            .send_message(res.program_id, &[], 0)
            .await
            .unwrap()
            .wait_for()
            .await
            .unwrap();

        let expected_err = ReplyCode::Error(SimpleExecutionError::UserspacePanic.into());
        assert_eq!(reply.code, expected_err);

        let res = env
            .send_message(res.program_id, &[], 0)
            .await
            .unwrap()
            .wait_for()
            .await
            .unwrap();

        let expected_err = ReplyCode::Error(ErrorReplyReason::UnavailableActor(
            SimpleUnavailableActorError::InitializationFailure,
        ));
        assert_eq!(res.code, expected_err);
    }

    // Case #2: async init, replies are acceptable.
    {
        let init_payload = demo_async_init::InputArgs {
            approver_first: env.sender_id,
            approver_second: env.sender_id,
            approver_third: env.sender_id,
        }
        .encode();

        let mut listener = env.observer_events_publisher().subscribe().await;

        let init_res = env
            .create_program(code_id, 500_000_000_000_000)
            .await
            .unwrap()
            .wait_for()
            .await
            .unwrap();
        let init_reply = env
            .send_message(init_res.program_id, &init_payload, 0)
            .await
            .unwrap();
        let mirror = env.ethereum.mirror(init_res.program_id.try_into().unwrap());

        let mut msgs_for_reply = vec![];

        listener
            .apply_until_block_event(|event| match event {
                BlockEvent::Mirror {
                    actor_id,
                    event:
                        MirrorEvent::Message {
                            id, destination, ..
                        },
                } if actor_id == init_res.program_id && destination == env.sender_id => {
                    msgs_for_reply.push(id);

                    if msgs_for_reply.len() == 3 {
                        Ok(Some(()))
                    } else {
                        Ok(None)
                    }
                }
                _ => Ok(None),
            })
            .await
            .unwrap();

        // Handle message to uninitialized program.
        let res = env
            .send_message(init_res.program_id, &[], 0)
            .await
            .unwrap()
            .wait_for()
            .await
            .unwrap();
        let expected_err = ReplyCode::Error(ErrorReplyReason::UnavailableActor(
            SimpleUnavailableActorError::Uninitialized,
        ));
        assert_eq!(res.code, expected_err);
        // Checking further initialization.

        // Required replies.
        for mid in msgs_for_reply {
            mirror.send_reply(mid, [], 0).await.unwrap();
        }

        // Success end of initialization.
        let code = listener
            .apply_until_block_event(|event| match event {
                BlockEvent::Mirror {
                    actor_id,
                    event:
                        MirrorEvent::Reply {
                            reply_code,
                            reply_to,
                            ..
                        },
                } if actor_id == init_res.program_id && reply_to == init_reply.message_id => {
                    Ok(Some(reply_code))
                }
                _ => Ok(None),
            })
            .await
            .unwrap();

        assert!(code.is_success());

        // Handle message handled, but panicked due to incorrect payload as expected.
        let res = env
            .send_message(res.program_id, &[], 0)
            .await
            .unwrap()
            .wait_for()
            .await
            .unwrap();

        let expected_err = ReplyCode::Error(SimpleExecutionError::UserspacePanic.into());
        assert_eq!(res.code, expected_err);
    }
}

#[tokio::test(flavor = "multi_thread")]
#[ntest::timeout(60_000)]
async fn mailbox() {
    init_logger();

    let mut env = TestEnv::new(Default::default()).await.unwrap();

    let mut node = env.new_node(NodeConfig::default().validator(env.validators[0]));
    node.start_service().await;

    let res = env
        .upload_code(demo_async::WASM_BINARY)
        .await
        .unwrap()
        .wait_for()
        .await
        .unwrap();

    assert!(res.valid);

    let code_id = res.code_id;

    let res = env
        .create_program(code_id, 500_000_000_000_000)
        .await
        .unwrap()
        .wait_for()
        .await
        .unwrap();

    let init_res = env
        .send_message(res.program_id, &env.sender_id.encode(), 0)
        .await
        .unwrap()
        .wait_for()
        .await
        .unwrap();
    assert_eq!(init_res.code, ReplyCode::Success(SuccessReplyReason::Auto));

    let pid = res.program_id;

    env.approve_wvara(pid).await;

    let res = env
        .send_message(pid, &demo_async::Command::Mutex.encode(), 0)
        .await
        .unwrap();

    let original_mid = res.message_id;
    let mid_expected_message = MessageId::generate_outgoing(original_mid, 0);
    let ping_expected_message = MessageId::generate_outgoing(original_mid, 1);

    let mut listener = env.observer_events_publisher().subscribe().await;
    let block_data = listener
        .apply_until_block_event_with_header(|event, block_data| match event {
            BlockEvent::Mirror { actor_id, event } if actor_id == pid => {
                if let MirrorEvent::Message {
                    id,
                    destination,
                    payload,
                    ..
                } = event
                {
                    assert_eq!(destination, env.sender_id);

                    if id == mid_expected_message {
                        assert_eq!(payload, res.message_id.encode());
                        Ok(None)
                    } else if id == ping_expected_message {
                        assert_eq!(payload, b"PING");
                        Ok(Some(block_data.clone()))
                    } else {
                        unreachable!()
                    }
                } else {
                    Ok(None)
                }
            }
            _ => Ok(None),
        })
        .await
        .unwrap();

    // -1 bcs execution took place in previous block, not the one that emits events.
    let wake_expiry = block_data.header.height - 1 + 100; // 100 is default wait for.
    let expiry = block_data.header.height - 1 + ethexe_runtime_common::state::MAILBOX_VALIDITY;

    let expected_schedule = BTreeMap::from_iter([
        (
            wake_expiry,
            BTreeSet::from_iter([ScheduledTask::WakeMessage(pid, original_mid)]),
        ),
        (
            expiry,
            BTreeSet::from_iter([
                ScheduledTask::RemoveFromMailbox((pid, env.sender_id), mid_expected_message),
                ScheduledTask::RemoveFromMailbox((pid, env.sender_id), ping_expected_message),
            ]),
        ),
    ]);

    let schedule = node
        .db
        .block_schedule(block_data.header.parent_hash)
        .expect("must exist");

    assert_eq!(schedule, expected_schedule);

    let mid_payload = PayloadLookup::Direct(original_mid.into_bytes().to_vec().try_into().unwrap());
    let ping_payload = PayloadLookup::Direct(b"PING".to_vec().try_into().unwrap());

    let expected_mailbox = BTreeMap::from_iter([(
        env.sender_id,
        BTreeMap::from_iter([
            (
                mid_expected_message,
                Expiring {
                    value: MailboxMessage {
                        payload: mid_payload.clone(),
                        value: 0,
                        origin: Origin::Ethereum,
                    },
                    expiry,
                },
            ),
            (
                ping_expected_message,
                Expiring {
                    value: MailboxMessage {
                        payload: ping_payload,
                        value: 0,
                        origin: Origin::Ethereum,
                    },
                    expiry,
                },
            ),
        ]),
    )]);

    let mirror = env.ethereum.mirror(pid.try_into().unwrap());
    let state_hash = mirror.query().state_hash().await.unwrap();

    let state = node.db.program_state(state_hash).unwrap();
    assert!(!state.mailbox_hash.is_empty());
    let mailbox = state
        .mailbox_hash
        .map_or_default(|hash| node.db.mailbox(hash).unwrap());

    assert_eq!(mailbox.into_values(&node.db), expected_mailbox);

    mirror
        .send_reply(ping_expected_message, "PONG", 0)
        .await
        .unwrap();

    let initial_message = res.message_id;
    let reply_info = res.wait_for().await.unwrap();
    assert_eq!(
        reply_info.code,
        ReplyCode::Success(SuccessReplyReason::Manual)
    );
    assert_eq!(reply_info.payload, initial_message.encode());

    let state_hash = mirror.query().state_hash().await.unwrap();

    let state = node.db.program_state(state_hash).unwrap();
    assert!(!state.mailbox_hash.is_empty());
    let mailbox = state
        .mailbox_hash
        .map_or_default(|hash| node.db.mailbox(hash).unwrap());

    let expected_mailbox = BTreeMap::from_iter([(
        env.sender_id,
        BTreeMap::from_iter([(
            mid_expected_message,
            Expiring {
                value: MailboxMessage {
                    payload: mid_payload,
                    value: 0,
                    origin: Origin::Ethereum,
                },
                expiry,
            },
        )]),
    )]);

    assert_eq!(mailbox.into_values(&node.db), expected_mailbox);

    mirror.claim_value(mid_expected_message).await.unwrap();

    let block_data = listener
        .apply_until_block_event_with_header(|event, block_data| match event {
            BlockEvent::Mirror { actor_id, event } if actor_id == pid => match event {
                MirrorEvent::ValueClaimed { claimed_id, .. }
                    if claimed_id == mid_expected_message =>
                {
                    Ok(Some(block_data.clone()))
                }
                _ => Ok(None),
            },
            _ => Ok(None),
        })
        .await
        .unwrap();

    let state_hash = mirror.query().state_hash().await.unwrap();

    let state = node.db.program_state(state_hash).unwrap();
    assert!(state.mailbox_hash.is_empty());

    let schedule = node
        .db
        .block_schedule(block_data.header.parent_hash)
        .expect("must exist");
    assert!(schedule.is_empty(), "{schedule:?}");
}

#[tokio::test(flavor = "multi_thread")]
#[ntest::timeout(60_000)]
async fn incoming_transfers() {
    init_logger();

    let mut env = TestEnv::new(Default::default()).await.unwrap();

    let mut node = env.new_node(NodeConfig::default().validator(env.validators[0]));
    node.start_service().await;

    let res = env
        .upload_code(demo_ping::WASM_BINARY)
        .await
        .unwrap()
        .wait_for()
        .await
        .unwrap();

    let code_id = res.code_id;
    let res = env
        .create_program(code_id, 500_000_000_000_000)
        .await
        .unwrap()
        .wait_for()
        .await
        .unwrap();

    let _ = env
        .send_message(res.program_id, &env.sender_id.encode(), 0)
        .await
        .unwrap()
        .wait_for()
        .await
        .unwrap();

    let ping_id = res.program_id;

    let wvara = env.ethereum.router().wvara();

    assert_eq!(wvara.query().decimals().await.unwrap(), 12);

    let ping = env.ethereum.mirror(ping_id.to_address_lossy().into());

    let on_eth_balance = wvara
        .query()
        .balance_of(ping.address().0.into())
        .await
        .unwrap();
    assert_eq!(on_eth_balance, 0);

    let state_hash = ping.query().state_hash().await.unwrap();
    let local_balance = node.db.program_state(state_hash).unwrap().balance;
    assert_eq!(local_balance, 0);

    // 1_000 tokens
    const VALUE_SENT: u128 = 1_000_000_000_000_000;

    let mut listener = env.observer_events_publisher().subscribe().await;

    env.transfer_wvara(ping_id, VALUE_SENT).await;

    listener
        .apply_until_block_event(|e| {
            Ok(matches!(e, BlockEvent::Router(RouterEvent::BatchCommitted { .. })).then_some(()))
        })
        .await
        .unwrap();

    let on_eth_balance = wvara
        .query()
        .balance_of(ping.address().0.into())
        .await
        .unwrap();
    assert_eq!(on_eth_balance, VALUE_SENT);

    let state_hash = ping.query().state_hash().await.unwrap();
    let local_balance = node.db.program_state(state_hash).unwrap().balance;
    assert_eq!(local_balance, VALUE_SENT);

    env.approve_wvara(ping_id).await;

    let res = env
        .send_message(ping_id, b"PING", VALUE_SENT)
        .await
        .unwrap()
        .wait_for()
        .await
        .unwrap();

    assert_eq!(res.code, ReplyCode::Success(SuccessReplyReason::Manual));
    assert_eq!(res.value, 0);

    let on_eth_balance = wvara
        .query()
        .balance_of(ping.address().0.into())
        .await
        .unwrap();
    assert_eq!(on_eth_balance, 2 * VALUE_SENT);

    let state_hash = ping.query().state_hash().await.unwrap();
    let local_balance = node.db.program_state(state_hash).unwrap().balance;
    assert_eq!(local_balance, 2 * VALUE_SENT);
}

#[tokio::test(flavor = "multi_thread")]
#[ntest::timeout(60_000)]
async fn ping_reorg() {
    init_logger();

    let mut env = TestEnv::new(Default::default()).await.unwrap();

    let mut node = env.new_node(NodeConfig::default().validator(env.validators[0]));
    node.start_service().await;

    let res = env
        .upload_code(demo_ping::WASM_BINARY)
        .await
        .unwrap()
        .wait_for()
        .await
        .unwrap();
    assert!(res.valid);

    let code_id = res.code_id;

    log::info!("📗 Abort service to simulate node blocks skipping");
    node.stop_service().await;

    let create_program = env
        .create_program(code_id, 500_000_000_000_000)
        .await
        .unwrap();
    let init = env
        .send_message(create_program.program_id, b"PING", 0)
        .await
        .unwrap();
    // Mine some blocks to check missed blocks support
    env.skip_blocks(10).await;

    // Start new service
    node.start_service().await;

    // IMPORTANT: Mine one block to sent block event to the new service.
    env.force_new_block().await;

    let res = create_program.wait_for().await.unwrap();
    let init_res = init.wait_for().await.unwrap();
    assert_eq!(res.code_id, code_id);
    assert_eq!(init_res.payload, b"PONG");

    let ping_id = res.program_id;

    env.approve_wvara(ping_id).await;

    log::info!(
        "📗 Create snapshot for block: {}, where ping program is already created",
        env.provider.get_block_number().await.unwrap()
    );
    let program_created_snapshot_id = env.provider.anvil_snapshot().await.unwrap();

    let res = env
        .send_message(ping_id, b"PING", 0)
        .await
        .unwrap()
        .wait_for()
        .await
        .unwrap();
    assert_eq!(res.program_id, ping_id);
    assert_eq!(res.payload, b"PONG");

    log::info!("📗 Test after reverting to the program creation snapshot");
    env.provider
        .anvil_revert(program_created_snapshot_id)
        .await
        .map(|res| assert!(res))
        .unwrap();

    let res = env
        .send_message(ping_id, b"PING", 0)
        .await
        .unwrap()
        .wait_for()
        .await
        .unwrap();
    assert_eq!(res.program_id, ping_id);
    assert_eq!(res.payload, b"PONG");

    // The last step is to test correctness after db cleanup
    node.stop_service().await;
    node.db = Database::memory();

    log::info!("📗 Test after db cleanup and service shutting down");
    let send_message = env.send_message(ping_id, b"PING", 0).await.unwrap();

    // Skip some blocks to simulate long time without service
    env.skip_blocks(10).await;

    node.start_service().await;

    // Important: mine one block to sent block event to the new service.
    env.force_new_block().await;

    let res = send_message.wait_for().await.unwrap();
    assert_eq!(res.program_id, ping_id);
    assert_eq!(res.payload, b"PONG");
}

// Stop service - waits 150 blocks - send message - waits 150 blocks - start service.
// Deep sync must load chain in batch.
#[tokio::test(flavor = "multi_thread")]
#[ntest::timeout(60_000)]
async fn ping_deep_sync() {
    init_logger();

    let mut env = TestEnv::new(Default::default()).await.unwrap();

    let mut node = env.new_node(NodeConfig::default().validator(env.validators[0]));
    node.start_service().await;

    let res = env
        .upload_code(demo_ping::WASM_BINARY)
        .await
        .unwrap()
        .wait_for()
        .await
        .unwrap();
    assert!(res.valid);

    let code_id = res.code_id;

    let res = env
        .create_program(code_id, 500_000_000_000_000)
        .await
        .unwrap()
        .wait_for()
        .await
        .unwrap();
    let init_res = env
        .send_message(res.program_id, b"PING", 0)
        .await
        .unwrap()
        .wait_for()
        .await
        .unwrap();
    assert_eq!(res.code_id, code_id);
    assert_eq!(init_res.payload, b"PONG");
    assert_eq!(init_res.value, 0);
    assert_eq!(
        init_res.code,
        ReplyCode::Success(SuccessReplyReason::Manual)
    );

    let ping_id = res.program_id;

    node.stop_service().await;

    env.skip_blocks(150).await;

    env.approve_wvara(ping_id).await;

    let send_message = env.send_message(ping_id, b"PING", 0).await.unwrap();

    env.skip_blocks(150).await;

    node.start_service().await;

    // Important: mine one block to sent block event to the started service.
    env.force_new_block().await;

    let res = send_message.wait_for().await.unwrap();
    assert_eq!(res.program_id, ping_id);
    assert_eq!(res.payload, b"PONG");
    assert_eq!(res.value, 0);
    assert_eq!(res.code, ReplyCode::Success(SuccessReplyReason::Manual));
}

#[tokio::test(flavor = "multi_thread")]
#[ntest::timeout(60_000)]
async fn multiple_validators() {
    init_logger();

    let config = TestEnvConfig {
        validators: ValidatorsConfig::PreDefined(3),
        network: EnvNetworkConfig::Enabled,
        ..Default::default()
    };
    let mut env = TestEnv::new(config).await.unwrap();

    assert_eq!(
        env.validators.len(),
        3,
        "Currently only 3 validators are supported for this test"
    );
    assert!(
        !env.continuous_block_generation,
        "Currently continuous block generation is not supported for this test"
    );

    let mut validators = vec![];
    for (i, v) in env.validators.clone().into_iter().enumerate() {
        log::info!("📗 Starting validator-{i}");
        let mut validator = env.new_node(NodeConfig::named(format!("validator-{i}")).validator(v));
        validator.start_service().await;
        validators.push(validator);
    }

    let res = env
        .upload_code(demo_ping::WASM_BINARY)
        .await
        .unwrap()
        .wait_for()
        .await
        .unwrap();
    assert!(res.valid);

    let ping_code_id = res.code_id;

    let res = env
        .create_program(ping_code_id, 500_000_000_000_000)
        .await
        .unwrap()
        .wait_for()
        .await
        .unwrap();
    let init_res = env
        .send_message(res.program_id, b"", 0)
        .await
        .unwrap()
        .wait_for()
        .await
        .unwrap();
    assert_eq!(res.code_id, ping_code_id);
    assert_eq!(init_res.payload, b"");
    assert_eq!(init_res.value, 0);
    assert_eq!(init_res.code, ReplyCode::Success(SuccessReplyReason::Auto));

    let ping_id = res.program_id;

    let res = env
        .upload_code(demo_async::WASM_BINARY)
        .await
        .unwrap()
        .wait_for()
        .await
        .unwrap();
    assert!(res.valid);

    let async_code_id = res.code_id;

    let res = env
        .create_program(async_code_id, 500_000_000_000_000)
        .await
        .unwrap()
        .wait_for()
        .await
        .unwrap();
    let init_res = env
        .send_message(res.program_id, ping_id.encode().as_slice(), 0)
        .await
        .unwrap()
        .wait_for()
        .await
        .unwrap();
    assert_eq!(res.code_id, async_code_id);
    assert_eq!(init_res.payload, b"");
    assert_eq!(init_res.value, 0);
    assert_eq!(init_res.code, ReplyCode::Success(SuccessReplyReason::Auto));

    let async_id = res.program_id;

    env.approve_wvara(ping_id).await;
    env.approve_wvara(async_id).await;

    let res = env
        .send_message(async_id, demo_async::Command::Common.encode().as_slice(), 0)
        .await
        .unwrap()
        .wait_for()
        .await
        .unwrap();
    assert_eq!(res.program_id, async_id);
    assert_eq!(res.payload, res.message_id.encode().as_slice());
    assert_eq!(res.value, 0);
    assert_eq!(res.code, ReplyCode::Success(SuccessReplyReason::Manual));

    log::info!("📗 Stop validator 0 and check, that ethexe is still working");
    if env.next_block_producer_index().await == 0 {
        log::info!("📗 Skip one block to be sure validator 0 is not a producer for next block");
        env.force_new_block().await;
    }
    validators[0].stop_service().await;

    let res = env
        .send_message(async_id, demo_async::Command::Common.encode().as_slice(), 0)
        .await
        .unwrap()
        .wait_for()
        .await
        .unwrap();
    assert_eq!(res.payload, res.message_id.encode().as_slice());

    log::info!("📗 Stop validator 1 and check, that ethexe is not working after");
    if env.next_block_producer_index().await == 1 {
        log::info!("📗 Skip one block to be sure validator 1 is not a producer for next block");
        env.force_new_block().await;
    }
    validators[1].stop_service().await;

    let wait_for_reply_to = env
        .send_message(async_id, demo_async::Command::Common.encode().as_slice(), 0)
        .await
        .unwrap();

    tokio::time::timeout(env.block_time * 5, wait_for_reply_to.clone().wait_for())
        .await
        .expect_err("Timeout expected");

    log::info!(
        "📗 Re-start validator 0 and check, that now ethexe is working, validator 1 is still stopped"
    );
    validators[0].start_service().await;

    if env.next_block_producer_index().await == 1 {
        log::info!("📗 Skip one block to be sure validator 1 is not a producer for next block");
        env.force_new_block().await;
    }

    // IMPORTANT: mine one block to send a new block event.
    env.force_new_block().await;

    let res = wait_for_reply_to.wait_for().await.unwrap();
    assert_eq!(res.payload, res.message_id.encode().as_slice());
}

#[tokio::test(flavor = "multi_thread")]
#[ntest::timeout(60_000)]
async fn tx_pool_gossip() {
    init_logger();

    let test_env_config = TestEnvConfig {
        validators: ValidatorsConfig::PreDefined(2),
        network: EnvNetworkConfig::Enabled,
        ..Default::default()
    };

    // Setup env of 2 nodes, one of them knows about the other one.
    let mut env = TestEnv::new(test_env_config).await.unwrap();

    log::info!("📗 Starting node 0");
    let mut node0 = env.new_node(
        NodeConfig::default()
            .validator(env.validators[0])
            .service_rpc(9505),
    );
    node0.start_service().await;

    log::info!("📗 Starting node 1");
    let mut node1 = env.new_node(NodeConfig::default().validator(env.validators[1]));
    node1.start_service().await;

    log::info!("Populate node-0 and node-1 with 2 valid blocks");

    env.force_new_block().await;
    env.force_new_block().await;

    // Give some time for nodes to process the blocks
    tokio::time::sleep(Duration::from_secs(2)).await;
    let reference_block = node0
        .db
        .latest_computed_block()
        .expect("at least genesis block is latest valid")
        .0;

    // Prepare tx data
    let signed_ethexe_tx = {
        let sender_pub_key = env.signer.generate_key().expect("failed generating key");

        let ethexe_tx = OffchainTransaction {
            raw: RawOffchainTransaction::SendMessage {
                program_id: H160::random(),
                payload: vec![],
            },
            // referring to the latest valid block hash
            reference_block,
        };
        env.signer.signed_data(sender_pub_key, ethexe_tx).unwrap()
    };

    let (transaction, signature) = signed_ethexe_tx.clone().into_parts();

    // Send request
    log::info!("Sending tx pool request to node-1");
    let rpc_client = node0.rpc_client().expect("rpc server is set");
    let resp = rpc_client
        .send_message(transaction, signature.encode())
        .await
        .expect("failed sending request");
    assert!(resp.status().is_success());

    // This way the response from RPC server is checked to be `Ok`.
    // In case of error RPC returns the `Ok` response with error message.
    let resp = resp
        .json::<serde_json::Value>()
        .await
        .expect("failed to deserialize json response from rpc");
    assert!(resp.get("result").is_some());

    // Tx executable validation takes time.
    // Sleep for a while so tx is processed by both nodes.
    tokio::time::sleep(Duration::from_secs(12)).await;

    // Check that node-1 received the message
    let tx_hash = signed_ethexe_tx.tx_hash();
    let node1_db_tx = node1
        .db
        .get_offchain_transaction(tx_hash)
        .expect("tx not found");
    assert_eq!(node1_db_tx, signed_ethexe_tx);
}

#[tokio::test(flavor = "multi_thread")]
#[ntest::timeout(60_000)]
async fn fast_sync() {
    init_logger();

    let assert_chain = |latest_block, fast_synced_block, alice: &Node, bob: &Node| {
        log::info!("Assert chain in range {latest_block}..{fast_synced_block}");

        ethexe_db::iterator::DatabaseIterator::new(Box::new(alice.db.clone()))
            .start_with_chain(latest_block, fast_synced_block)
            .filter(|node| {
                !(node.is_memory_pages()
                    || node.is_memory_pages_region()
                    || node.is_page_data()
                    || node.is_original_code()
                    || node.is_instrumented_code())
            })
            .for_each(|node| {
                log::error!("{node:?}");
            });

        IntegrityVerifier::new(alice.db.clone())
            .verify_chain(latest_block, fast_synced_block)
            .expect("failed to verify Alice database");

        IntegrityVerifier::new(bob.db.clone())
            .verify_chain(latest_block, fast_synced_block)
            .expect("failed to verify Bob database");

        assert_eq!(
            alice.db.latest_computed_block(),
            bob.db.latest_computed_block()
        );

        let mut block = latest_block;
        loop {
            if fast_synced_block == block {
                break;
            }

            log::trace!("assert block {block}");

            assert_eq!(
                alice.db.block_codes_queue(block),
                bob.db.block_codes_queue(block)
            );

            assert_eq!(
                alice.db.block_meta(block).computed,
                bob.db.block_meta(block).computed
            );
            assert_eq!(
<<<<<<< HEAD
                alice.db.previous_non_empty_block(block),
                bob.db.previous_non_empty_block(block)
            );
            assert_eq!(
=======
>>>>>>> 56b030ab
                alice.db.block_program_states(block),
                bob.db.block_program_states(block)
            );
            assert_eq!(alice.db.block_outcome(block), bob.db.block_outcome(block));
            assert_eq!(alice.db.block_schedule(block), bob.db.block_schedule(block));

            assert_eq!(alice.db.block_header(block), bob.db.block_header(block));
            assert_eq!(alice.db.block_events(block), bob.db.block_events(block));
            assert_eq!(
                alice.db.block_meta(block).synced,
                bob.db.block_meta(block).synced,
            );

            let header = alice.db.block_header(block).unwrap();
            block = header.parent_hash;
        }
    };

    let config = TestEnvConfig {
        network: EnvNetworkConfig::Enabled,
        ..Default::default()
    };
    let mut env = TestEnv::new(config).await.unwrap();

    log::info!("Starting Alice");
    let mut alice = env.new_node(NodeConfig::named("Alice").validator(env.validators[0]));
    alice.start_service().await;

    log::info!("Creating `demo-autoreply` programs");

    let code_info = env
        .upload_code(demo_mul_by_const::WASM_BINARY)
        .await
        .unwrap()
        .wait_for()
        .await
        .unwrap();

    let code_id = code_info.code_id;
    let mut program_ids = [ActorId::zero(); 8];

    for (i, program_id) in program_ids.iter_mut().enumerate() {
        let program_info = env
            .create_program(code_id, 500_000_000_000_000)
            .await
            .unwrap()
            .wait_for()
            .await
            .unwrap();

        *program_id = program_info.program_id;

        let value = i as u64 % 3;
        let _reply_info = env
            .send_message(program_info.program_id, &value.encode(), 0)
            .await
            .unwrap()
            .wait_for()
            .await
            .unwrap();
    }

    let latest_block = env.latest_block().await.hash.0.into();
    alice
        .listener()
        .wait_for_block_processed(latest_block)
        .await;

    log::info!("Starting Bob (fast-sync)");
    let mut bob = env.new_node(NodeConfig::named("Bob").fast_sync());

    bob.start_service().await;

    log::info!("Sending messages to programs");

    for (i, program_id) in program_ids.into_iter().enumerate() {
        let reply_info = env
            .send_message(program_id, &(i as u64).encode(), 0)
            .await
            .unwrap()
            .wait_for()
            .await
            .unwrap();
        assert_eq!(
            reply_info.code,
            ReplyCode::Success(SuccessReplyReason::Manual)
        );
    }

    let latest_block = env.latest_block().await.hash.0.into();
    alice
        .listener()
        .wait_for_block_processed(latest_block)
        .await;
    bob.listener().wait_for_block_processed(latest_block).await;

    log::info!("Stopping Bob");
    bob.stop_service().await;

    assert_chain(
        latest_block,
        bob.latest_fast_synced_block.take().unwrap(),
        &alice,
        &bob,
    );

    for (i, program_id) in program_ids.into_iter().enumerate() {
        let i = (i * 3) as u64;
        let reply_info = env
            .send_message(program_id, &i.encode(), 0)
            .await
            .unwrap()
            .wait_for()
            .await
            .unwrap();
        assert_eq!(
            reply_info.code,
            ReplyCode::Success(SuccessReplyReason::Manual)
        );
    }

    env.skip_blocks(100).await;

    let latest_block = env.latest_block().await.hash.0.into();
    alice
        .listener()
        .wait_for_block_processed(latest_block)
        .await;

    log::info!("Starting Bob again to check how it handles partially empty database");
    bob.start_service().await;

    // mine a block so Bob can produce the event we will wait for
    env.skip_blocks(1).await;

    let latest_block = env.latest_block().await.hash.0.into();
    alice
        .listener()
        .wait_for_block_processed(latest_block)
        .await;
    bob.listener().wait_for_block_processed(latest_block).await;

    assert_chain(
        latest_block,
        bob.latest_fast_synced_block.take().unwrap(),
        &alice,
        &bob,
    );
}<|MERGE_RESOLUTION|>--- conflicted
+++ resolved
@@ -1143,13 +1143,6 @@
                 bob.db.block_meta(block).computed
             );
             assert_eq!(
-<<<<<<< HEAD
-                alice.db.previous_non_empty_block(block),
-                bob.db.previous_non_empty_block(block)
-            );
-            assert_eq!(
-=======
->>>>>>> 56b030ab
                 alice.db.block_program_states(block),
                 bob.db.block_program_states(block)
             );
