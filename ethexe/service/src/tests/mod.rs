--- conflicted
+++ resolved
@@ -24,13 +24,8 @@
     Service,
     config::{self, Config},
     tests::utils::{
-<<<<<<< HEAD
         AnnounceId, EnvNetworkConfig, Node, NodeConfig, TestEnv, TestEnvConfig, TestingEvent,
-        ValidatorsConfig, WaitForReplyTo, Wallets, init_logger,
-=======
-        EnvNetworkConfig, Node, NodeConfig, TestEnv, TestEnvConfig, TestingEvent, TestingRpcEvent,
-        ValidatorsConfig, Wallets, init_logger,
->>>>>>> 17a14fc5
+        TestingRpcEvent, ValidatorsConfig, WaitForReplyTo, Wallets, init_logger,
     },
 };
 use alloy::{
@@ -38,29 +33,17 @@
     providers::{Provider as _, WalletProvider, ext::AnvilApi},
 };
 use ethexe_common::{
-<<<<<<< HEAD
     Announce, HashOf, ScheduledTask, ToDigest,
-=======
-    Announce, HashOf, ScheduledTask,
->>>>>>> 17a14fc5
     db::*,
     ecdsa::ContractSignature,
     events::{BlockEvent, MirrorEvent, RouterEvent},
-<<<<<<< HEAD
     gear::{BatchCommitment, CANONICAL_QUARANTINE, MessageType},
-=======
-    gear::{CANONICAL_QUARANTINE, MessageType},
     injected::{InjectedTransaction, RpcOrNetworkInjectedTx},
->>>>>>> 17a14fc5
     mock::*,
     network::ValidatorMessage,
 };
 use ethexe_compute::ComputeConfig;
-<<<<<<< HEAD
 use ethexe_consensus::{BatchCommitter, ConsensusEvent};
-=======
-use ethexe_consensus::ConsensusEvent;
->>>>>>> 17a14fc5
 use ethexe_db::{Database, verifier::IntegrityVerifier};
 use ethexe_ethereum::{TryGetReceipt, deploy::ContractsDeploymentParams, router::Router};
 use ethexe_observer::{EthereumConfig, ObserverEvent};
@@ -436,19 +419,10 @@
 
     let async_pid = res.program_id;
 
-<<<<<<< HEAD
-    env.approve_wvara(async_pid).await;
-
-    let mut listener = env.observer_events_publisher().subscribe().await;
-
-    let wait_for_mutex_request_command_reply = env
-        .send_message(async_pid, &demo_async::Command::Mutex.encode(), 0)
-=======
     let mut listener = env.observer_events_publisher().subscribe().await;
 
     let wait_for_mutex_request_command_reply = env
         .send_message(async_pid, &demo_async::Command::Mutex.encode())
->>>>>>> 17a14fc5
         .await
         .unwrap();
 
@@ -1931,8 +1905,33 @@
         .unwrap();
     assert_eq!(res.code_id, uploaded_code.code_id);
 
+    // Skip blocks to finish quarantine for program creation and balance top-up
+    // 0 - ProgramCreated event
+    // 1 - ExecutableBalanceTopUpRequested event
+    // 2..canonical_quarantine + 2 - quarantine period
+    env.skip_blocks(env.compute_config.canonical_quarantine() as u32 + 2)
+        .await;
+
+    env.observer_events_publisher()
+        .subscribe()
+        .await
+        .apply_until_block_event(|event| {
+            if let BlockEvent::Mirror {
+                event: MirrorEvent::StateChanged { .. },
+                ..
+            } = event
+            {
+                Ok(Some(()))
+            } else {
+                Ok(None)
+            }
+        })
+        .await
+        .unwrap();
+
     // Wait till validator stops processing for the latest block (where commitment with program creation is present)
     let latest_block: H256 = env.latest_block().await.hash.0.into();
+    log::info!("📗 waiting announce for block {latest_block} computed");
     validator
         .listener()
         .wait_for_announce_computed(latest_block)
@@ -1979,14 +1978,17 @@
 
         assert!(!check_for_pong(block_hash), "PONG received too early");
 
+        log::info!("📗 waiting announce for block {block_hash} computed");
         listener.wait_for_announce_computed(block_hash).await;
         env.force_new_block().await;
     }
 
     // wait for block synced with PING msg processing
+    log::info!("📗 waiting announce for block with PING processing synced");
     let _ = listener.wait_for_block_synced().await;
 
     // wait for block with PONG
+    log::info!("📗 waiting announce for block with PONG presented synced");
     let block_hash = listener.wait_for_block_synced().await;
     assert!(
         check_for_pong(block_hash),
@@ -2326,8 +2328,6 @@
 }
 
 #[tokio::test(flavor = "multi_thread")]
-<<<<<<< HEAD
-=======
 #[ntest::timeout(60_000)]
 async fn injected_tx_fungible_token() {
     init_logger();
@@ -2495,7 +2495,6 @@
 }
 
 #[tokio::test(flavor = "multi_thread")]
->>>>>>> 17a14fc5
 #[ntest::timeout(120_000)]
 async fn announces_conflicts() {
     init_logger();
@@ -2536,11 +2535,7 @@
         .tap(|res| assert_eq!(res.code_id, ping_code_id))
         .program_id;
 
-<<<<<<< HEAD
-    env.send_message(ping_id, b"", 0)
-=======
     env.send_message(ping_id, b"")
->>>>>>> 17a14fc5
         .await
         .unwrap()
         .wait_for()
@@ -2556,11 +2551,7 @@
     {
         log::info!("📗 Case 1: all validators works normally");
 
-<<<<<<< HEAD
-        env.send_message(ping_id, b"PING", 0)
-=======
         env.send_message(ping_id, b"PING")
->>>>>>> 17a14fc5
             .await
             .unwrap()
             .wait_for()
@@ -2587,11 +2578,7 @@
             .map(|node| node.listener())
             .collect::<Vec<_>>();
 
-<<<<<<< HEAD
-        let wait_for_pong = env.send_message(ping_id, b"PING", 0).await.unwrap();
-=======
         let wait_for_pong = env.send_message(ping_id, b"PING").await.unwrap();
->>>>>>> 17a14fc5
 
         let block = env.latest_block().await;
         let announce = Announce::with_default_gas(block.hash, HashOf::random());
@@ -2686,11 +2673,7 @@
             .map(|node| node.listener())
             .collect::<Vec<_>>();
 
-<<<<<<< HEAD
-        let _ = env.send_message(ping_id, b"PING", 0).await.unwrap();
-=======
         let _ = env.send_message(ping_id, b"PING").await.unwrap();
->>>>>>> 17a14fc5
 
         // Next block producer is validator 0 - because validators 3, 4, 5 were skipped and 6 is current
         assert_eq!(env.next_block_producer_index().await, 0);
@@ -2713,11 +2696,7 @@
         // so now next producer is the next in order - validator 0
         assert_eq!(env.next_block_producer_index().await, 0);
 
-<<<<<<< HEAD
-        let wait_for_pong = env.send_message(ping_id, b"PING", 0).await.unwrap();
-=======
         let wait_for_pong = env.send_message(ping_id, b"PING").await.unwrap();
->>>>>>> 17a14fc5
 
         // Ignore announce6 and build announce7 on top of base announce from parent block
         // Announce is not on top of announce6 (already accepted),
@@ -2772,7 +2751,6 @@
             assert_eq!(res.code, ReplyCode::Success(SuccessReplyReason::Manual));
         });
     }
-<<<<<<< HEAD
 }
 
 #[tokio::test(flavor = "multi_thread")]
@@ -2891,7 +2869,7 @@
     bob.stop_service().await;
 
     log::info!("📗 Sending first PING message, so that Alice will leave Bob behind");
-    env.send_message(ping_id, b"PING", 0)
+    env.send_message(ping_id, b"PING")
         .await
         .unwrap()
         .wait_for()
@@ -2930,7 +2908,7 @@
         let pending = env
             .ethereum
             .mirror(ping_id.try_into().unwrap())
-            .send_message_pending(b"PING", 0)
+            .send_message_pending(b"PING", 0, false)
             .await
             .unwrap();
         env.force_new_block().await;
@@ -2977,7 +2955,7 @@
         let pending = env
             .ethereum
             .mirror(ping_id.try_into().unwrap())
-            .send_message_pending(b"PING", 0)
+            .send_message_pending(b"PING", 0, false)
             .await
             .unwrap();
         env.force_new_block().await;
@@ -3043,6 +3021,4 @@
     } else {
         unreachable!();
     }
-=======
->>>>>>> 17a14fc5
 }