// This file is part of Gear.
//
// Copyright (C) 2024-2025 Gear Technologies Inc.
// SPDX-License-Identifier: GPL-3.0-or-later WITH Classpath-exception-2.0
//
// This program is free software: you can redistribute it and/or modify
// it under the terms of the GNU General Public License as published by
// the Free Software Foundation, either version 3 of the License, or
// (at your option) any later version.
//
// This program is distributed in the hope that it will be useful,
// but WITHOUT ANY WARRANTY; without even the implied warranty of
// MERCHANTABILITY or FITNESS FOR A PARTICULAR PURPOSE. See the
// GNU General Public License for more details.
//
// You should have received a copy of the GNU General Public License
// along with this program. If not, see <https://www.gnu.org/licenses/>.

//! Integration tests.

pub(crate) mod utils;

use crate::{
    Service,
    config::{self, Config},
    tests::utils::{
        EnvNetworkConfig, Node, NodeConfig, TestEnv, TestEnvConfig, TestingEvent, TestingRpcEvent,
        ValidatorsConfig, Wallets, init_logger,
    },
};
use alloy::{
    primitives::U256,
    providers::{Provider as _, WalletProvider, ext::AnvilApi},
};
use ethexe_common::{
    Announce, HashOf, ScheduledTask,
    db::*,
    events::{BlockEvent, MirrorEvent, RouterEvent},
    gear::{CANONICAL_QUARANTINE, MessageType},
    injected::{InjectedTransaction, RpcOrNetworkInjectedTx},
    mock::*,
    network::ValidatorMessage,
};
use ethexe_compute::ComputeConfig;
use ethexe_consensus::ConsensusEvent;
use ethexe_db::{Database, verifier::IntegrityVerifier};
use ethexe_ethereum::deploy::ContractsDeploymentParams;
use ethexe_observer::{EthereumConfig, ObserverEvent};
use ethexe_processor::{DEFAULT_BLOCK_GAS_LIMIT_MULTIPLIER, RunnerConfig};
use ethexe_prometheus::PrometheusConfig;
use ethexe_rpc::{InjectedClient, InjectedTransactionAcceptance, RpcConfig};
use ethexe_runtime_common::state::{Expiring, MailboxMessage, PayloadLookup, Storage};
use ethexe_signer::Signer;
use gear_core::{
    ids::prelude::*,
    message::{ReplyCode, SuccessReplyReason},
};
use gear_core_errors::{ErrorReplyReason, SimpleExecutionError, SimpleUnavailableActorError};
use gprimitives::{ActorId, H160, H256, MessageId};
use parity_scale_codec::Encode;
use std::{
    collections::{BTreeMap, BTreeSet, HashSet},
    net::{Ipv4Addr, SocketAddr},
    ops::ControlFlow,
    time::Duration,
};
use tempfile::tempdir;

const ETHER: u128 = 1_000_000_000_000_000_000;

#[ignore = "until rpc fixed"]
#[tokio::test]
async fn basics() {
    init_logger();

    let tmp_dir = tempdir().unwrap();
    let tmp_dir = tmp_dir.path().to_path_buf();

    let node_cfg = config::NodeConfig {
        database_path: tmp_dir.join("db"),
        key_path: tmp_dir.join("key"),
        validator: Default::default(),
        validator_session: Default::default(),
        eth_max_sync_depth: 1_000,
        worker_threads: None,
        blocking_threads: None,
        chunk_processing_threads: 16,
        block_gas_limit: 4_000_000_000_000,
        canonical_quarantine: 0,
        fast_sync: false,
    };

    let eth_cfg = EthereumConfig {
        rpc: "wss://hoodi-reth-rpc.gear-tech.io/ws".into(),
        beacon_rpc: "https://hoodi-lighthouse-rpc.gear-tech.io".into(),
        router_address: "0x61e49a1B6e387060Da92b1Cd85d640011acAeF26"
            .parse()
            .expect("infallible"),
        block_time: Duration::from_secs(12),
    };

    let mut config = Config {
        node: node_cfg,
        ethereum: eth_cfg,
        network: None,
        rpc: None,
        prometheus: None,
    };

    let service = Service::new(&config).await.unwrap();

    // Enable all optional services
    let network_key = service.signer.generate_key().unwrap();
    config.network = Some(ethexe_network::NetworkConfig::new_local(
        network_key,
        config.ethereum.router_address,
    ));

    let runner_config = RunnerConfig::overlay(
        config.node.chunk_processing_threads,
        config.node.block_gas_limit,
        DEFAULT_BLOCK_GAS_LIMIT_MULTIPLIER,
    );
    config.rpc = Some(RpcConfig {
        listen_addr: SocketAddr::new(Ipv4Addr::LOCALHOST.into(), 9944),
        cors: None,
        runner_config,
    });

    config.prometheus = Some(PrometheusConfig::new(
        "DevNode".into(),
        SocketAddr::new(Ipv4Addr::LOCALHOST.into(), 9635),
    ));

    Service::new(&config).await.unwrap();
}

#[tokio::test(flavor = "multi_thread")]
#[ntest::timeout(60_000)]
async fn ping() {
    init_logger();

    let mut env = TestEnv::new(Default::default()).await.unwrap();

    let mut node = env.new_node(NodeConfig::default().validator(env.validators[0]));
    node.start_service().await;

    let res = env
        .upload_code(demo_ping::WASM_BINARY)
        .await
        .unwrap()
        .wait_for()
        .await
        .unwrap();
    assert!(res.valid);

    let code_id = res.code_id;

    let code = node
        .db
        .original_code(code_id)
        .expect("After approval, the code is guaranteed to be in the database");
    assert_eq!(code, demo_ping::WASM_BINARY);

    let _ = node
        .db
        .instrumented_code(1, code_id)
        .expect("After approval, instrumented code is guaranteed to be in the database");
    let res = env
        .create_program(code_id, 500_000_000_000_000)
        .await
        .unwrap()
        .wait_for()
        .await
        .unwrap();
    assert_eq!(res.code_id, code_id);

    let res = env
        .send_message(res.program_id, b"PING")
        .await
        .unwrap()
        .wait_for()
        .await
        .unwrap();

    assert_eq!(res.code, ReplyCode::Success(SuccessReplyReason::Manual));
    assert_eq!(res.payload, b"PONG");
    assert_eq!(res.value, 0);

    let ping_id = res.program_id;

    let res = env
        .send_message(ping_id, b"PING")
        .await
        .unwrap()
        .wait_for()
        .await
        .unwrap();
    assert_eq!(res.program_id, ping_id);
    assert_eq!(res.code, ReplyCode::Success(SuccessReplyReason::Manual));
    assert_eq!(res.payload, b"PONG");
    assert_eq!(res.value, 0);

    let res = env
        .send_message(ping_id, b"PUNK")
        .await
        .unwrap()
        .wait_for()
        .await
        .unwrap();
    assert_eq!(res.program_id, ping_id);
    assert_eq!(res.code, ReplyCode::Success(SuccessReplyReason::Auto));
    assert_eq!(res.payload, b"");
    assert_eq!(res.value, 0);
}

#[tokio::test(flavor = "multi_thread")]
#[ntest::timeout(60_000)]
async fn uninitialized_program() {
    init_logger();

    let mut env = TestEnv::new(Default::default()).await.unwrap();

    let mut node = env.new_node(NodeConfig::default().validator(env.validators[0]));
    node.start_service().await;

    let res = env
        .upload_code(demo_async_init::WASM_BINARY)
        .await
        .unwrap()
        .wait_for()
        .await
        .unwrap();

    assert!(res.valid);

    let code_id = res.code_id;

    // Case #1: Init failed due to panic in init (decoding).
    {
        let res = env
            .create_program(code_id, 500_000_000_000_000)
            .await
            .unwrap()
            .wait_for()
            .await
            .unwrap();

        let reply = env
            .send_message(res.program_id, &[])
            .await
            .unwrap()
            .wait_for()
            .await
            .unwrap();

        let expected_err = ReplyCode::Error(SimpleExecutionError::UserspacePanic.into());
        assert_eq!(reply.code, expected_err);

        let res = env
            .send_message(res.program_id, &[])
            .await
            .unwrap()
            .wait_for()
            .await
            .unwrap();

        let expected_err = ReplyCode::Error(ErrorReplyReason::UnavailableActor(
            SimpleUnavailableActorError::InitializationFailure,
        ));
        assert_eq!(res.code, expected_err);
    }

    // Case #2: async init, replies are acceptable.
    {
        let init_payload = demo_async_init::InputArgs {
            approver_first: env.sender_id,
            approver_second: env.sender_id,
            approver_third: env.sender_id,
        }
        .encode();

        let mut listener = env.observer_events_publisher().subscribe();

        let init_res = env
            .create_program_with_params(code_id, H256([0x11; 32]), None, 500_000_000_000_000)
            .await
            .unwrap()
            .wait_for()
            .await
            .unwrap();
        let init_reply = env
            .send_message(init_res.program_id, &init_payload)
            .await
            .unwrap();
        let mirror = env.ethereum.mirror(init_res.program_id.try_into().unwrap());

        let mut msgs_for_reply = vec![];

        listener
            .apply_until_block_event(|event| match event {
                BlockEvent::Mirror {
                    actor_id,
                    event:
                        MirrorEvent::Message {
                            id, destination, ..
                        },
                } if actor_id == init_res.program_id && destination == env.sender_id => {
                    msgs_for_reply.push(id);

                    if msgs_for_reply.len() == 3 {
                        Ok(ControlFlow::Break(()))
                    } else {
                        Ok(ControlFlow::Continue(()))
                    }
                }
                _ => Ok(ControlFlow::Continue(())),
            })
            .await
            .unwrap();

        // Handle message to uninitialized program.
        let res = env
            .send_message(init_res.program_id, &[])
            .await
            .unwrap()
            .wait_for()
            .await
            .unwrap();
        let expected_err = ReplyCode::Error(ErrorReplyReason::UnavailableActor(
            SimpleUnavailableActorError::Uninitialized,
        ));
        assert_eq!(res.code, expected_err);
        // Checking further initialization.

        // Required replies.
        for mid in msgs_for_reply {
            mirror.send_reply(mid, [], 0).await.unwrap();
        }

        // Success end of initialization.
        let code = listener
            .apply_until_block_event(|event| match event {
                BlockEvent::Mirror {
                    actor_id,
                    event:
                        MirrorEvent::Reply {
                            reply_code,
                            reply_to,
                            ..
                        },
                } if actor_id == init_res.program_id && reply_to == init_reply.message_id => {
                    Ok(ControlFlow::Break(reply_code))
                }
                _ => Ok(ControlFlow::Continue(())),
            })
            .await
            .unwrap();

        assert!(code.is_success());

        // Handle message handled, but panicked due to incorrect payload as expected.
        let res = env
            .send_message(res.program_id, &[])
            .await
            .unwrap()
            .wait_for()
            .await
            .unwrap();

        let expected_err = ReplyCode::Error(SimpleExecutionError::UserspacePanic.into());
        assert_eq!(res.code, expected_err);
    }
}

#[tokio::test(flavor = "multi_thread")]
#[ntest::timeout(60_000)]
async fn mailbox() {
    init_logger();

    let mut env = TestEnv::new(Default::default()).await.unwrap();

    let mut node = env.new_node(NodeConfig::default().validator(env.validators[0]));
    node.start_service().await;

    let res = env
        .upload_code(demo_async::WASM_BINARY)
        .await
        .unwrap()
        .wait_for()
        .await
        .unwrap();

    assert!(res.valid);

    let code_id = res.code_id;

    let res = env
        .create_program(code_id, 500_000_000_000_000)
        .await
        .unwrap()
        .wait_for()
        .await
        .unwrap();

    let init_res = env
        .send_message(res.program_id, &env.sender_id.encode())
        .await
        .unwrap()
        .wait_for()
        .await
        .unwrap();
    assert_eq!(init_res.code, ReplyCode::Success(SuccessReplyReason::Auto));

    let async_pid = res.program_id;

    let mut listener = env.observer_events_publisher().subscribe();

    let wait_for_mutex_request_command_reply = env
        .send_message(async_pid, &demo_async::Command::Mutex.encode())
        .await
        .unwrap();

    let original_mid = wait_for_mutex_request_command_reply.message_id;
    let mid_expected_message_id = MessageId::generate_outgoing(original_mid, 0);
    let ping_expected_message_id = MessageId::generate_outgoing(original_mid, 1);

    log::info!("📗 Waiting for announce with PING message committed");
    let (mut block, mut announce_hash) = (None, None);
    listener
        .apply_until_block_event_with_header(|event, block_data| match event {
            BlockEvent::Mirror {
                actor_id,
                event:
                    MirrorEvent::Message {
                        id,
                        destination,
                        payload,
                        ..
                    },
            } if actor_id == async_pid => {
                assert_eq!(destination, env.sender_id);

                if id == mid_expected_message_id {
                    assert_eq!(payload, original_mid.encode());
                } else if id == ping_expected_message_id {
                    assert_eq!(payload, b"PING");
                    block = Some(block_data.clone());
                } else {
                    panic!("Unexpected message id {id}");
                }

                Ok(ControlFlow::Continue(()))
            }
            BlockEvent::Router(RouterEvent::AnnouncesCommitted(ah)) if block.is_some() => {
                announce_hash = Some(ah);
                Ok(ControlFlow::Break(()))
            }
            _ => Ok(ControlFlow::Continue(())),
        })
        .await
        .unwrap();

    let block = block.expect("must be set");
    let announce_hash = announce_hash.expect("must be set");

    // -1 bcs execution took place in previous block, not the one that emits events.
    let wake_expiry = block.header.height - 1 + 100; // 100 is default wait for.
    let expiry = block.header.height - 1 + ethexe_runtime_common::state::MAILBOX_VALIDITY;

    let expected_schedule = BTreeMap::from_iter([
        (
            wake_expiry,
            BTreeSet::from_iter([ScheduledTask::WakeMessage(async_pid, original_mid)]),
        ),
        (
            expiry,
            BTreeSet::from_iter([
                ScheduledTask::RemoveFromMailbox(
                    (async_pid, env.sender_id),
                    mid_expected_message_id,
                ),
                ScheduledTask::RemoveFromMailbox(
                    (async_pid, env.sender_id),
                    ping_expected_message_id,
                ),
            ]),
        ),
    ]);

    let schedule = node
        .db
        .announce_schedule(announce_hash)
        .expect("must exist");

    assert_eq!(schedule, expected_schedule);

    let mid_payload = PayloadLookup::Direct(original_mid.into_bytes().to_vec().try_into().unwrap());
    let ping_payload = PayloadLookup::Direct(b"PING".to_vec().try_into().unwrap());

    let expected_mailbox = BTreeMap::from_iter([(
        env.sender_id,
        BTreeMap::from_iter([
            (
                mid_expected_message_id,
                Expiring {
                    value: MailboxMessage {
                        payload: mid_payload.clone(),
                        value: 0,
                        message_type: MessageType::Canonical,
                    },
                    expiry,
                },
            ),
            (
                ping_expected_message_id,
                Expiring {
                    value: MailboxMessage {
                        payload: ping_payload,
                        value: 0,
                        message_type: MessageType::Canonical,
                    },
                    expiry,
                },
            ),
        ]),
    )]);

    let mirror = env.ethereum.mirror(async_pid.try_into().unwrap());
    let state_hash = mirror.query().state_hash().await.unwrap();

    let state = node.db.program_state(state_hash).unwrap();
    assert!(!state.mailbox_hash.is_empty());
    let mailbox = state
        .mailbox_hash
        .map_or_default(|hash| node.db.mailbox(hash).unwrap());

    assert_eq!(mailbox.into_values(&node.db), expected_mailbox);

    mirror
        .send_reply(ping_expected_message_id, "PONG", 0)
        .await
        .unwrap();

    let reply_info = wait_for_mutex_request_command_reply
        .wait_for()
        .await
        .unwrap();
    assert_eq!(
        reply_info.code,
        ReplyCode::Success(SuccessReplyReason::Manual)
    );
    assert_eq!(reply_info.payload, original_mid.encode());

    let state_hash = mirror.query().state_hash().await.unwrap();

    let state = node.db.program_state(state_hash).unwrap();
    assert!(!state.mailbox_hash.is_empty());
    let mailbox = state
        .mailbox_hash
        .map_or_default(|hash| node.db.mailbox(hash).unwrap());

    let expected_mailbox = BTreeMap::from_iter([(
        env.sender_id,
        BTreeMap::from_iter([(
            mid_expected_message_id,
            Expiring {
                value: MailboxMessage {
                    payload: mid_payload,
                    value: 0,
                    message_type: MessageType::Canonical,
                },
                expiry,
            },
        )]),
    )]);

    assert_eq!(mailbox.into_values(&node.db), expected_mailbox);

    log::info!("📗 Claiming value for message {mid_expected_message_id}");
    mirror.claim_value(mid_expected_message_id).await.unwrap();

    let mut claimed = false;
    let announce_hash = listener
        .apply_until_block_event(|event| match event {
            BlockEvent::Mirror {
                actor_id,
                event: MirrorEvent::ValueClaimed { claimed_id, .. },
            } if actor_id == async_pid && claimed_id == mid_expected_message_id => {
                claimed = true;
                Ok(ControlFlow::Continue(()))
            }
            BlockEvent::Router(RouterEvent::AnnouncesCommitted(ah)) if claimed => {
                Ok(ControlFlow::Break(ah))
            }
            _ => Ok(ControlFlow::Continue(())),
        })
        .await
        .unwrap();
    assert!(claimed, "Value must be claimed");

    let state_hash = mirror.query().state_hash().await.unwrap();

    let state = node.db.program_state(state_hash).unwrap();
    assert!(state.mailbox_hash.is_empty());

    let schedule = node
        .db
        .announce_schedule(announce_hash)
        .expect("must exist");
    assert!(schedule.is_empty(), "{schedule:?}");
}

#[tokio::test(flavor = "multi_thread")]
#[ntest::timeout(60_000)]
async fn value_reply_program_to_user() {
    init_logger();

    let mut env = TestEnv::new(Default::default()).await.unwrap();

    let mut node = env.new_node(NodeConfig::default().validator(env.validators[0]));
    node.start_service().await;

    let res = env
        .upload_code(demo_piggy_bank::WASM_BINARY)
        .await
        .unwrap()
        .wait_for()
        .await
        .unwrap();

    let code_id = res.code_id;
    let res = env
        .create_program(code_id, 500_000_000_000_000)
        .await
        .unwrap()
        .wait_for()
        .await
        .unwrap();

    let _ = env
        .send_message(res.program_id, b"")
        .await
        .unwrap()
        .wait_for()
        .await
        .unwrap();

    let piggy_bank_id = res.program_id;

    let wvara = env.ethereum.router().wvara();

    assert_eq!(wvara.query().decimals().await.unwrap(), 12);

    let piggy_bank = env.ethereum.mirror(piggy_bank_id.to_address_lossy().into());

    let on_eth_balance = piggy_bank.get_balance().await.unwrap();
    assert_eq!(on_eth_balance, 0);

    let state_hash = piggy_bank.query().state_hash().await.unwrap();
    let local_balance = node.db.program_state(state_hash).unwrap().balance;
    assert_eq!(local_balance, 0);

    // 1_000 ETH
    const VALUE_SENT: u128 = 1_000 * ETHER;

    let mut listener = env.observer_events_publisher().subscribe();

    piggy_bank.owned_balance_top_up(VALUE_SENT).await.unwrap();

    listener
        .apply_until_block_event(|e| {
            if matches!(e, BlockEvent::Router(RouterEvent::BatchCommitted { .. })) {
                Ok(ControlFlow::Break(()))
            } else {
                Ok(ControlFlow::Continue(()))
            }
        })
        .await
        .unwrap();

    let on_eth_balance = piggy_bank.get_balance().await.unwrap();
    assert_eq!(on_eth_balance, VALUE_SENT);

    let state_hash = piggy_bank.query().state_hash().await.unwrap();
    let local_balance = node.db.program_state(state_hash).unwrap().balance;
    assert_eq!(local_balance, VALUE_SENT);

    let res = env
        .send_message(piggy_bank_id, b"smash_with_reply")
        .await
        .unwrap()
        .wait_for()
        .await
        .unwrap();

    assert_eq!(res.code, ReplyCode::Success(SuccessReplyReason::Manual));
    assert_eq!(res.value, VALUE_SENT);

    let on_eth_balance = piggy_bank.get_balance().await.unwrap();
    assert_eq!(on_eth_balance, 0);

    let state_hash = piggy_bank.query().state_hash().await.unwrap();
    let local_balance = node.db.program_state(state_hash).unwrap().balance;
    assert_eq!(local_balance, 0);

    let sender_address = env.ethereum.provider().default_signer_address();
    let measurement_error: U256 = (ETHER / 50).try_into().unwrap(); // 0.02 ETH for gas costs
    let default_anvil_balance: U256 = (10_000 * ETHER).try_into().unwrap();
    let balance = env
        .ethereum
        .provider()
        .get_balance(sender_address)
        .await
        .unwrap();
    assert!(default_anvil_balance - balance <= measurement_error);
}

#[tokio::test(flavor = "multi_thread")]
#[ntest::timeout(60_000)]
async fn value_send_program_to_user_and_claimed() {
    init_logger();

    let mut env = TestEnv::new(Default::default()).await.unwrap();

    let mut node = env.new_node(NodeConfig::default().validator(env.validators[0]));
    node.start_service().await;

    let res = env
        .upload_code(demo_piggy_bank::WASM_BINARY)
        .await
        .unwrap()
        .wait_for()
        .await
        .unwrap();

    let code_id = res.code_id;
    let res = env
        .create_program(code_id, 500_000_000_000_000)
        .await
        .unwrap()
        .wait_for()
        .await
        .unwrap();

    let _ = env
        .send_message(res.program_id, b"")
        .await
        .unwrap()
        .wait_for()
        .await
        .unwrap();

    let piggy_bank_id = res.program_id;

    let wvara = env.ethereum.router().wvara();

    assert_eq!(wvara.query().decimals().await.unwrap(), 12);

    let piggy_bank = env.ethereum.mirror(piggy_bank_id.to_address_lossy().into());

    let on_eth_balance = piggy_bank.get_balance().await.unwrap();
    assert_eq!(on_eth_balance, 0);

    let state_hash = piggy_bank.query().state_hash().await.unwrap();
    let local_balance = node.db.program_state(state_hash).unwrap().balance;
    assert_eq!(local_balance, 0);

    // 1_000 ETH
    const VALUE_SENT: u128 = 1_000 * ETHER;

    let mut listener = env.observer_events_publisher().subscribe();

    piggy_bank.owned_balance_top_up(VALUE_SENT).await.unwrap();

    listener
        .apply_until_block_event(|e| {
            if matches!(e, BlockEvent::Router(RouterEvent::BatchCommitted { .. })) {
                Ok(ControlFlow::Break(()))
            } else {
                Ok(ControlFlow::Continue(()))
            }
        })
        .await
        .unwrap();

    let on_eth_balance = piggy_bank.get_balance().await.unwrap();
    assert_eq!(on_eth_balance, VALUE_SENT);

    let state_hash = piggy_bank.query().state_hash().await.unwrap();
    let local_balance = node.db.program_state(state_hash).unwrap().balance;
    assert_eq!(local_balance, VALUE_SENT);

    let res = env
        .send_message(piggy_bank_id, b"smash")
        .await
        .unwrap()
        .wait_for()
        .await
        .unwrap();

    assert_eq!(res.code, ReplyCode::Success(SuccessReplyReason::Auto));
    assert_eq!(res.value, 0);

    let on_eth_balance = piggy_bank.get_balance().await.unwrap();
    assert_eq!(on_eth_balance, 0);

    let state_hash = piggy_bank.query().state_hash().await.unwrap();
    let local_balance = node.db.program_state(state_hash).unwrap().balance;
    assert_eq!(local_balance, 0);

    let router_address = env.ethereum.router().address();
    let router_balance = env
        .ethereum
        .provider()
        .get_balance(router_address.into())
        .await
        .map(ethexe_ethereum::abi::utils::uint256_to_u128_lossy)
        .unwrap();

    assert_eq!(router_balance, VALUE_SENT);

    let sender_address = env.ethereum.provider().default_signer_address();

    let program_state = node.db.program_state(state_hash).unwrap();
    let mailbox = node
        .db
        .mailbox(program_state.mailbox_hash.to_inner().unwrap())
        .unwrap();
    let user_mailbox = mailbox.into_values(&node.db)[&sender_address.into()].clone();
    let mailboxed_msg_id = user_mailbox.into_keys().next().unwrap();

    piggy_bank.claim_value(mailboxed_msg_id).await.unwrap();

    listener
        .apply_until_block_event(|e| match e {
            BlockEvent::Mirror {
                actor_id,
                event: MirrorEvent::ValueClaimed { claimed_id, .. },
            } if actor_id == piggy_bank_id && claimed_id == mailboxed_msg_id => {
                Ok(ControlFlow::Break(()))
            }
            _ => Ok(ControlFlow::Continue(())),
        })
        .await
        .unwrap();

    let measurement_error: U256 = (ETHER / 50).try_into().unwrap(); // 0.02 ETH for gas costs
    let default_anvil_balance: U256 = (10_000 * ETHER).try_into().unwrap();
    let balance = env
        .ethereum
        .provider()
        .get_balance(sender_address)
        .await
        .unwrap();
    assert!(default_anvil_balance - balance <= measurement_error);
}

#[tokio::test(flavor = "multi_thread")]
#[ntest::timeout(60_000)]
async fn value_send_program_to_user_and_replied() {
    init_logger();

    let mut env = TestEnv::new(Default::default()).await.unwrap();

    let mut node = env.new_node(NodeConfig::default().validator(env.validators[0]));
    node.start_service().await;

    let res = env
        .upload_code(demo_piggy_bank::WASM_BINARY)
        .await
        .unwrap()
        .wait_for()
        .await
        .unwrap();

    let code_id = res.code_id;
    let res = env
        .create_program(code_id, 500_000_000_000_000)
        .await
        .unwrap()
        .wait_for()
        .await
        .unwrap();

    let _ = env
        .send_message(res.program_id, b"")
        .await
        .unwrap()
        .wait_for()
        .await
        .unwrap();

    let piggy_bank_id = res.program_id;

    let wvara = env.ethereum.router().wvara();

    assert_eq!(wvara.query().decimals().await.unwrap(), 12);

    let piggy_bank = env.ethereum.mirror(piggy_bank_id.to_address_lossy().into());

    let on_eth_balance = piggy_bank.get_balance().await.unwrap();
    assert_eq!(on_eth_balance, 0);

    let state_hash = piggy_bank.query().state_hash().await.unwrap();
    let local_balance = node.db.program_state(state_hash).unwrap().balance;
    assert_eq!(local_balance, 0);

    // 1_000 ETH
    const VALUE_SENT: u128 = 1_000 * ETHER;

    let mut listener = env.observer_events_publisher().subscribe();

    piggy_bank.owned_balance_top_up(VALUE_SENT).await.unwrap();

    listener
        .apply_until_block_event(|e| {
            if matches!(e, BlockEvent::Router(RouterEvent::BatchCommitted { .. })) {
                Ok(ControlFlow::Break(()))
            } else {
                Ok(ControlFlow::Continue(()))
            }
        })
        .await
        .unwrap();

    let on_eth_balance = piggy_bank.get_balance().await.unwrap();
    assert_eq!(on_eth_balance, VALUE_SENT);

    let state_hash = piggy_bank.query().state_hash().await.unwrap();
    let local_balance = node.db.program_state(state_hash).unwrap().balance;
    assert_eq!(local_balance, VALUE_SENT);

    let res = env
        .send_message(piggy_bank_id, b"smash")
        .await
        .unwrap()
        .wait_for()
        .await
        .unwrap();

    assert_eq!(res.code, ReplyCode::Success(SuccessReplyReason::Auto));
    assert_eq!(res.value, 0);

    let on_eth_balance = piggy_bank.get_balance().await.unwrap();
    assert_eq!(on_eth_balance, 0);

    let state_hash = piggy_bank.query().state_hash().await.unwrap();
    let local_balance = node.db.program_state(state_hash).unwrap().balance;
    assert_eq!(local_balance, 0);

    let router_address = env.ethereum.router().address();
    let router_balance = env
        .ethereum
        .provider()
        .get_balance(router_address.into())
        .await
        .map(ethexe_ethereum::abi::utils::uint256_to_u128_lossy)
        .unwrap();

    assert_eq!(router_balance, VALUE_SENT);

    let sender_address = env.ethereum.provider().default_signer_address();

    let program_state = node.db.program_state(state_hash).unwrap();
    let mailbox = node
        .db
        .mailbox(program_state.mailbox_hash.to_inner().unwrap())
        .unwrap();
    let user_mailbox = mailbox.into_values(&node.db)[&sender_address.into()].clone();
    let mailboxed_msg_id = user_mailbox.into_keys().next().unwrap();

    piggy_bank
        .send_reply(mailboxed_msg_id, "", 0)
        .await
        .unwrap();

    listener
        .apply_until_block_event(|e| match e {
            BlockEvent::Mirror {
                actor_id,
                event: MirrorEvent::ValueClaimed { claimed_id, .. },
            } if actor_id == piggy_bank_id && claimed_id == mailboxed_msg_id => {
                Ok(ControlFlow::Break(()))
            }
            _ => Ok(ControlFlow::Continue(())),
        })
        .await
        .unwrap();

    let measurement_error: U256 = (ETHER / 50).try_into().unwrap(); // 0.02 ETH for gas costs
    let default_anvil_balance: U256 = (10_000 * ETHER).try_into().unwrap();
    let balance = env
        .ethereum
        .provider()
        .get_balance(sender_address)
        .await
        .unwrap();
    assert!(default_anvil_balance - balance <= measurement_error);
}

#[tokio::test(flavor = "multi_thread")]
#[ntest::timeout(60_000)]
async fn incoming_transfers() {
    init_logger();

    let mut env = TestEnv::new(Default::default()).await.unwrap();

    let mut node = env.new_node(NodeConfig::default().validator(env.validators[0]));
    node.start_service().await;

    let res = env
        .upload_code(demo_ping::WASM_BINARY)
        .await
        .unwrap()
        .wait_for()
        .await
        .unwrap();

    let code_id = res.code_id;
    let res = env
        .create_program(code_id, 500_000_000_000_000)
        .await
        .unwrap()
        .wait_for()
        .await
        .unwrap();

    let _ = env
        .send_message(res.program_id, &env.sender_id.encode())
        .await
        .unwrap()
        .wait_for()
        .await
        .unwrap();

    let ping_id = res.program_id;

    let wvara = env.ethereum.router().wvara();

    assert_eq!(wvara.query().decimals().await.unwrap(), 12);

    let ping = env.ethereum.mirror(ping_id.to_address_lossy().into());

    let on_eth_balance = ping.get_balance().await.unwrap();
    assert_eq!(on_eth_balance, 0);

    let state_hash = ping.query().state_hash().await.unwrap();
    let local_balance = node.db.program_state(state_hash).unwrap().balance;
    assert_eq!(local_balance, 0);

    // 1_000 ETH
    const VALUE_SENT: u128 = 1_000 * ETHER;

    let mut listener = env.observer_events_publisher().subscribe();

    ping.owned_balance_top_up(VALUE_SENT).await.unwrap();

    listener
        .apply_until_block_event(|e| {
            if matches!(e, BlockEvent::Router(RouterEvent::BatchCommitted { .. })) {
                Ok(ControlFlow::Break(()))
            } else {
                Ok(ControlFlow::Continue(()))
            }
        })
        .await
        .unwrap();

    let on_eth_balance = ping.get_balance().await.unwrap();
    assert_eq!(on_eth_balance, VALUE_SENT);

    let state_hash = ping.query().state_hash().await.unwrap();
    let local_balance = node.db.program_state(state_hash).unwrap().balance;
    assert_eq!(local_balance, VALUE_SENT);

    let res = env
        .send_message_with_params(ping_id, b"PING", VALUE_SENT, false)
        .await
        .unwrap()
        .wait_for()
        .await
        .unwrap();

    assert_eq!(res.code, ReplyCode::Success(SuccessReplyReason::Manual));
    assert_eq!(res.value, 0);

    let on_eth_balance = ping.get_balance().await.unwrap();
    assert_eq!(on_eth_balance, 2 * VALUE_SENT);

    let state_hash = ping.query().state_hash().await.unwrap();
    let local_balance = node.db.program_state(state_hash).unwrap().balance;
    assert_eq!(local_balance, 2 * VALUE_SENT);
}

#[tokio::test(flavor = "multi_thread")]
#[ntest::timeout(60_000)]
async fn ping_reorg() {
    init_logger();

    let mut env = TestEnv::new(TestEnvConfig {
        network: EnvNetworkConfig::Enabled,
        ..Default::default()
    })
    .await
    .unwrap();

    // Start a separate connect node, to be able to request missed announces.
    let mut connect_node = env.new_node(NodeConfig::named("connect"));
    connect_node.start_service().await;

    let mut node = env.new_node(NodeConfig::named("validator").validator(env.validators[0]));
    node.start_service().await;

    let res = env
        .upload_code(demo_ping::WASM_BINARY)
        .await
        .unwrap()
        .wait_for()
        .await
        .unwrap();
    assert!(res.valid);

    let code_id = res.code_id;

    log::info!("📗 Abort service to simulate node blocks skipping");
    node.stop_service().await;

    let create_program = env
        .create_program(code_id, 500_000_000_000_000)
        .await
        .unwrap();
    let init = env
        .send_message(create_program.program_id, b"PING")
        .await
        .unwrap();

    // Mine some blocks to check missed blocks support
    env.skip_blocks(10).await;

    // Start new service
    node.start_service().await;

    // IMPORTANT: Mine one block to sent block event to the new service.
    env.force_new_block().await;

    let res = create_program.wait_for().await.unwrap();
    let init_res = init.wait_for().await.unwrap();
    assert_eq!(res.code_id, code_id);
    assert_eq!(init_res.payload, b"PONG");

    let ping_id = res.program_id;

    log::info!(
        "📗 Create snapshot for block: {}, where ping program is already created",
        env.provider.get_block_number().await.unwrap()
    );
    let program_created_snapshot_id = env.provider.anvil_snapshot().await.unwrap();

    let res = env
        .send_message(ping_id, b"PING")
        .await
        .unwrap()
        .wait_for()
        .await
        .unwrap();
    assert_eq!(res.program_id, ping_id);
    assert_eq!(res.payload, b"PONG");

    log::info!("📗 Test after reverting to the program creation snapshot");
    env.provider
        .anvil_revert(program_created_snapshot_id)
        .await
        .map(|res| assert!(res))
        .unwrap();

    let res = env
        .send_message(ping_id, b"PING")
        .await
        .unwrap()
        .wait_for()
        .await
        .unwrap();
    assert_eq!(res.program_id, ping_id);
    assert_eq!(res.payload, b"PONG");

    // The last step is to test correctness after db cleanup
    node.stop_service().await;
    node.db = Database::memory();

    log::info!("📗 Test after db cleanup and service shutting down");
    let send_message = env.send_message(ping_id, b"PING").await.unwrap();

    // Skip some blocks to simulate long time without service
    env.skip_blocks(10).await;

    node.start_service().await;

    // Important: mine one block to sent block event to the new service.
    env.force_new_block().await;

    let res = send_message.wait_for().await.unwrap();
    assert_eq!(res.program_id, ping_id);
    assert_eq!(res.payload, b"PONG");
}

// Stop service - waits 150 blocks - send message - waits 150 blocks - start service.
// Deep sync must load chain in batch.
#[tokio::test(flavor = "multi_thread")]
#[ntest::timeout(60_000)]
async fn ping_deep_sync() {
    init_logger();

    let mut env = TestEnv::new(Default::default()).await.unwrap();

    let mut node = env.new_node(NodeConfig::default().validator(env.validators[0]));
    node.start_service().await;

    let res = env
        .upload_code(demo_ping::WASM_BINARY)
        .await
        .unwrap()
        .wait_for()
        .await
        .unwrap();
    assert!(res.valid);

    let code_id = res.code_id;

    let res = env
        .create_program(code_id, 500_000_000_000_000)
        .await
        .unwrap()
        .wait_for()
        .await
        .unwrap();
    let init_res = env
        .send_message(res.program_id, b"PING")
        .await
        .unwrap()
        .wait_for()
        .await
        .unwrap();
    assert_eq!(res.code_id, code_id);
    assert_eq!(init_res.payload, b"PONG");
    assert_eq!(init_res.value, 0);
    assert_eq!(
        init_res.code,
        ReplyCode::Success(SuccessReplyReason::Manual)
    );

    let ping_id = res.program_id;

    node.stop_service().await;

    env.skip_blocks(150).await;

    let send_message = env.send_message(ping_id, b"PING").await.unwrap();

    env.skip_blocks(150).await;

    node.start_service().await;

    // Important: mine one block to sent block event to the started service.
    env.force_new_block().await;

    let res = send_message.wait_for().await.unwrap();
    assert_eq!(res.program_id, ping_id);
    assert_eq!(res.payload, b"PONG");
    assert_eq!(res.value, 0);
    assert_eq!(res.code, ReplyCode::Success(SuccessReplyReason::Manual));
}

#[tokio::test(flavor = "multi_thread")]
#[ntest::timeout(60_000)]
async fn multiple_validators() {
    init_logger();

    let config = TestEnvConfig {
        validators: ValidatorsConfig::PreDefined(3),
        network: EnvNetworkConfig::Enabled,
        ..Default::default()
    };
    let mut env = TestEnv::new(config).await.unwrap();

    assert_eq!(
        env.validators.len(),
        3,
        "Currently only 3 validators are supported for this test"
    );
    assert!(
        !env.continuous_block_generation,
        "Currently continuous block generation is not supported for this test"
    );

    let mut validators = vec![];
    for (i, v) in env.validators.clone().into_iter().enumerate() {
        log::info!("📗 Starting validator-{i}");
        let mut validator = env.new_node(NodeConfig::named(format!("validator-{i}")).validator(v));
        validator.start_service().await;
        validators.push(validator);
    }

    let res = env
        .upload_code(demo_ping::WASM_BINARY)
        .await
        .unwrap()
        .wait_for()
        .await
        .unwrap();
    assert!(res.valid);

    let ping_code_id = res.code_id;

    let res = env
        .create_program(ping_code_id, 500_000_000_000_000)
        .await
        .unwrap()
        .wait_for()
        .await
        .unwrap();
    let init_res = env
        .send_message(res.program_id, b"")
        .await
        .unwrap()
        .wait_for()
        .await
        .unwrap();
    assert_eq!(res.code_id, ping_code_id);
    assert_eq!(init_res.payload, b"");
    assert_eq!(init_res.value, 0);
    assert_eq!(init_res.code, ReplyCode::Success(SuccessReplyReason::Auto));

    let ping_id = res.program_id;

    let res = env
        .upload_code(demo_async::WASM_BINARY)
        .await
        .unwrap()
        .wait_for()
        .await
        .unwrap();
    assert!(res.valid);

    let async_code_id = res.code_id;

    let res = env
        .create_program(async_code_id, 500_000_000_000_000)
        .await
        .unwrap()
        .wait_for()
        .await
        .unwrap();
    let init_res = env
        .send_message(res.program_id, ping_id.encode().as_slice())
        .await
        .unwrap()
        .wait_for()
        .await
        .unwrap();
    assert_eq!(res.code_id, async_code_id);
    assert_eq!(init_res.payload, b"");
    assert_eq!(init_res.value, 0);
    assert_eq!(init_res.code, ReplyCode::Success(SuccessReplyReason::Auto));

    let async_id = res.program_id;

    let res = env
        .send_message(async_id, demo_async::Command::Common.encode().as_slice())
        .await
        .unwrap()
        .wait_for()
        .await
        .unwrap();
    assert_eq!(res.program_id, async_id);
    assert_eq!(res.payload, res.message_id.encode().as_slice());
    assert_eq!(res.value, 0);
    assert_eq!(res.code, ReplyCode::Success(SuccessReplyReason::Manual));

    log::info!("📗 Stop validator 0 and check, that ethexe is still working");
    if env.next_block_producer_index().await == 0 {
        log::info!("📗 Skip one block to be sure validator 0 is not a producer for next block");
        env.force_new_block().await;
    }
    validators[0].stop_service().await;

    let res = env
        .send_message(async_id, demo_async::Command::Common.encode().as_slice())
        .await
        .unwrap()
        .wait_for()
        .await
        .unwrap();
    assert_eq!(res.payload, res.message_id.encode().as_slice());

    log::info!("📗 Stop validator 1 and check, that ethexe is not working after");
    validators[1].stop_service().await;

    while env.next_block_producer_index().await != 2 {
        log::info!("📗 Skip one block to be sure validator 2 is a producer for next block");
        env.skip_blocks(1).await;
    }

    let wait_for_reply_to = env
        .send_message(async_id, demo_async::Command::Common.encode().as_slice())
        .await
        .unwrap();

    tokio::time::timeout(env.block_time * 5, wait_for_reply_to.clone().wait_for())
        .await
        .expect_err("Timeout expected");

    log::info!(
        "📗 Re-start validator 0 and check, that now ethexe is working, validator 1 is still stopped"
    );
    validators[0].start_service().await;

    // IMPORTANT: mine some blocks
    // to force validator 0 and validator 2 to have the same announces chain.
    // While validator 0 and 1 were down, validator 2 produced announce alone
    // and supposed that best chain is its own, but as soon as this announce is not committed
    // to ethereum yet, other validators don't see it and have different best chain.
    // To avoid such situation, we just mine few blocks to be sure validators would be on the same chain.
    for _ in 0..env.commitment_delay_limit {
        env.force_new_block().await;
    }

    if env.next_block_producer_index().await == 1 {
        log::info!("📗 Skip one block to be sure validator 1 is not a producer for next block");
        env.force_new_block().await;
    }

    let res = wait_for_reply_to.wait_for().await.unwrap();
    assert_eq!(res.payload, res.message_id.encode().as_slice());
}

#[tokio::test(flavor = "multi_thread")]
#[ntest::timeout(60_000)]
async fn send_injected_tx() {
    init_logger();

    let test_env_config = TestEnvConfig {
        validators: ValidatorsConfig::PreDefined(2),
        network: EnvNetworkConfig::Enabled,
        ..Default::default()
    };

    // Setup env of 2 nodes, one of them knows about the other one.
    let mut env = TestEnv::new(test_env_config).await.unwrap();

    let validator0_pubkey = env.validators[0].public_key;
    let validator1_pubkey = env.validators[1].public_key;

    log::info!("📗 Starting node 0");
    let mut node0 = env.new_node(
        NodeConfig::default()
            .validator(env.validators[0])
            .service_rpc(9505),
    );
    node0.start_service().await;

    log::info!("📗 Starting node 1");
    let mut node1 = env.new_node(
        NodeConfig::default()
            .service_rpc(9506)
            .validator(env.validators[1]),
    );
    node1.start_service().await;

    log::info!("Populate node-0 and node-1 with 2 valid blocks");

    env.force_new_block().await;
    env.force_new_block().await;

    // Give some time for nodes to process the blocks
    let reference_block = node0
        .db
        .latest_data()
        .expect("latest data not found")
        .prepared_block_hash;

    // Prepare tx data
    let tx = InjectedTransaction {
        destination: ActorId::from(H160::random()),
        payload: H256::random().0.to_vec().into(),
        value: 0,
        reference_block,
        salt: H256::random().0.to_vec().into(),
    };

    let tx_for_node1 = RpcOrNetworkInjectedTx {
        recipient: validator1_pubkey.to_address(),
        tx: env
            .signer
            .signed_data(validator0_pubkey, tx.clone())
            .unwrap(),
    };

    // Send request
    log::info!("Sending tx pool request to node-1");
    let _r = node1
        .rpc_http_client()
        .unwrap()
        .send_transaction(tx_for_node1.clone())
        .await
        .expect("rpc server is set");

    // Tx executable validation takes time, so wait for event.
    node1
        .listener()
        .wait_for(|event| {
            // TODO kuzmindev: after validators discovery will be done replace to wait for inclusion tx into announce from node1
            if let TestingEvent::Rpc(TestingRpcEvent::InjectedTransaction { transaction }) = event
                && transaction == tx_for_node1
            {
                return Ok(true);
            }
            Ok(false)
        })
        .await
        .unwrap();

    // Check that node-1 save received tx.
    let node1_db_tx = node1
        .db
        .injected_transaction(tx.to_hash())
        .expect("tx not found");
    assert_eq!(node1_db_tx, tx_for_node1.tx);
}

#[tokio::test(flavor = "multi_thread")]
#[ntest::timeout(60_000)]
async fn fast_sync() {
    init_logger();

    let assert_chain = |latest_block, fast_synced_block, alice: &Node, bob: &Node| {
        log::info!("Assert chain in range {latest_block}..{fast_synced_block}");

        IntegrityVerifier::new(alice.db.clone())
            .verify_chain(latest_block, fast_synced_block)
            .expect("failed to verify Alice database");

        IntegrityVerifier::new(bob.db.clone())
            .verify_chain(latest_block, fast_synced_block)
            .expect("failed to verify Bob database");

        let alice_latest_data = alice.db.latest_data().expect("latest data not found");
        let bob_latest_data = bob.db.latest_data().expect("latest data not found");
        assert_eq!(
            alice_latest_data.computed_announce_hash,
            bob_latest_data.computed_announce_hash
        );
        assert_eq!(alice_latest_data.synced_block, bob_latest_data.synced_block);
        assert_eq!(
            alice_latest_data.prepared_block_hash,
            bob_latest_data.prepared_block_hash
        );
        assert_eq!(
            alice_latest_data.genesis_block_hash,
            bob_latest_data.genesis_block_hash
        );
        assert_eq!(
            alice_latest_data.genesis_announce_hash,
            bob_latest_data.genesis_announce_hash
        );

        let mut block = latest_block;
        loop {
            if fast_synced_block == block {
                break;
            }

            log::trace!("assert block {block}");

            // Check block meta, exclude codes_queue and announces, which can vary, and it's ok
            let alice_meta = alice.db.block_meta(block);
            let bob_meta = bob.db.block_meta(block);
            assert!(
                alice_meta.prepared && bob_meta.prepared,
                "Block {block} is not prepared for alice or bob"
            );
            assert_eq!(
                alice_meta.last_committed_announce,
                bob_meta.last_committed_announce
            );
            assert_eq!(
                alice_meta.last_committed_batch,
                bob_meta.last_committed_batch
            );

            let Some((alice_announces, bob_announces)) =
                alice_meta.announces.zip(bob_meta.announces)
            else {
                panic!("alice or bob has no announces");
            };

            for &announce_hash in alice_announces.intersection(&bob_announces) {
                if alice.db.announce_meta(announce_hash).computed
                    != bob.db.announce_meta(announce_hash).computed
                {
                    continue;
                }

                assert_eq!(
                    alice.db.announce_program_states(announce_hash),
                    bob.db.announce_program_states(announce_hash)
                );
                assert_eq!(
                    alice.db.announce_outcome(announce_hash),
                    bob.db.announce_outcome(announce_hash)
                );
                assert_eq!(
                    alice.db.announce_outcome(announce_hash),
                    bob.db.announce_outcome(announce_hash)
                );
            }

            assert_eq!(alice.db.block_header(block), bob.db.block_header(block));
            assert_eq!(alice.db.block_events(block), bob.db.block_events(block));
            assert_eq!(alice.db.block_synced(block), bob.db.block_synced(block));

            let header = alice.db.block_header(block).unwrap();
            block = header.parent_hash;
        }
    };

    let config = TestEnvConfig {
        network: EnvNetworkConfig::Enabled,
        ..Default::default()
    };
    let mut env = TestEnv::new(config).await.unwrap();

    log::info!("📗 Starting Alice");
    let mut alice = env.new_node(NodeConfig::named("Alice").validator(env.validators[0]));
    alice.start_service().await;

    log::info!("📗 Creating `demo-autoreply` programs");

    let code_info = env
        .upload_code(demo_mul_by_const::WASM_BINARY)
        .await
        .unwrap()
        .wait_for()
        .await
        .unwrap();

    let code_id = code_info.code_id;
    let mut program_ids = [ActorId::zero(); 8];

    for (i, program_id) in program_ids.iter_mut().enumerate() {
        let program_info = env
            .create_program_with_params(code_id, H256([i as u8; 32]), None, 500_000_000_000_000)
            .await
            .unwrap()
            .wait_for()
            .await
            .unwrap();

        *program_id = program_info.program_id;

        let value = i as u64 % 3;
        let _reply_info = env
            .send_message(program_info.program_id, &value.encode())
            .await
            .unwrap()
            .wait_for()
            .await
            .unwrap();
    }

    let latest_block: H256 = env.latest_block().await.hash.0.into();
    alice
        .listener()
        .wait_for_announce_computed(latest_block)
        .await;

    log::info!("Starting Bob (fast-sync)");
    let mut bob = env.new_node(NodeConfig::named("Bob").fast_sync());

    bob.start_service().await;

    log::info!("📗 Sending messages to programs");

    for (i, program_id) in program_ids.into_iter().enumerate() {
        let reply_info = env
            .send_message(program_id, &(i as u64).encode())
            .await
            .unwrap()
            .wait_for()
            .await
            .unwrap();
        assert_eq!(
            reply_info.code,
            ReplyCode::Success(SuccessReplyReason::Manual)
        );
    }

    let latest_block = env.latest_block().await.hash.0.into();
    alice
        .listener()
        .wait_for_announce_computed(latest_block)
        .await;
    bob.listener()
        .wait_for_announce_computed(latest_block)
        .await;

    log::info!("📗 Stopping Bob");
    bob.stop_service().await;

    assert_chain(
        latest_block,
        bob.latest_fast_synced_block.take().unwrap(),
        &alice,
        &bob,
    );

    for (i, program_id) in program_ids.into_iter().enumerate() {
        let i = (i * 3) as u64;
        let reply_info = env
            .send_message(program_id, &i.encode())
            .await
            .unwrap()
            .wait_for()
            .await
            .unwrap();
        assert_eq!(
            reply_info.code,
            ReplyCode::Success(SuccessReplyReason::Manual)
        );
    }

    env.skip_blocks(100).await;

    let latest_block: H256 = env.latest_block().await.hash.0.into();
    alice
        .listener()
        .wait_for_announce_computed(latest_block)
        .await;

    log::info!("📗 Starting Bob again to check how it handles partially empty database");
    bob.start_service().await;

    // Mine some blocks so Bob can produce the event we will wait for.
    // We mine several blocks here to ensure that Bob and Alice would converge to the same chain of announces.
    // Why do we need that? Because Bob was disabled he missed some announces that Alice produced,
    // this announces was not committed, so Bob would not see them during fast-sync
    // and would not have them in his database. This is normal situation, after a few blocks Bob and Alice should
    // converge to the same chain of announces.
    for _ in 0..env.commitment_delay_limit {
        env.skip_blocks(1).await;
    }

    let latest_block = env.latest_block().await.hash.0.into();
    alice
        .listener()
        .wait_for_announce_computed(latest_block)
        .await;
    bob.listener()
        .wait_for_announce_computed(latest_block)
        .await;

    assert_chain(
        latest_block,
        bob.latest_fast_synced_block.take().unwrap(),
        &alice,
        &bob,
    );
}

#[tokio::test(flavor = "multi_thread")]
#[ntest::timeout(60_000)]
async fn validators_election() {
    init_logger();

    // Setup test environment

    let election_ts = 20 * 60 * 60;
    let era_duration = 24 * 60 * 60;
    let deploy_params = ContractsDeploymentParams {
        with_middleware: true,
        era_duration,
        election_duration: era_duration - election_ts,
    };

    let signer = Signer::memory();
    // 10 wallets - hardcoded in anvil
    let mut wallets = Wallets::anvil(&signer);

    let current_validators: Vec<_> = (0..5).map(|_| wallets.next()).collect();
    let next_validators: Vec<_> = (0..5).map(|_| wallets.next()).collect();

    let env_config = TestEnvConfig {
        validators: ValidatorsConfig::ProvidedValidators(current_validators),
        deploy_params,
        network: EnvNetworkConfig::Enabled,
        signer: signer.clone(),
        ..Default::default()
    };
    let mut env = TestEnv::new(env_config).await.unwrap();

    let genesis_block_hash = env
        .ethereum
        .router()
        .query()
        .genesis_block_hash()
        .await
        .unwrap();
    let genesis_ts = env
        .provider
        .get_block_by_hash(genesis_block_hash.0.into())
        .await
        .unwrap()
        .unwrap()
        .header
        .timestamp;

    // Start initial validators
    let mut validators = vec![];
    for (i, v) in env.validators.clone().into_iter().enumerate() {
        log::info!("📗 Starting validator-{i}");
        let mut validator = env.new_node(NodeConfig::named(format!("validator-{i}")).validator(v));
        validator.start_service().await;
        validators.push(validator);
    }

    // Setup next validators to be elected for previous era
    let (next_validators_configs, _commitment) =
        TestEnv::define_session_keys(&signer, next_validators);

    let next_validators: Vec<_> = next_validators_configs
        .iter()
        .map(|cfg| cfg.public_key.to_address())
        .collect();

    env.election_provider
        .set_predefined_election_at(
            election_ts + genesis_ts,
            next_validators.try_into().unwrap(),
        )
        .await;

    // Force creation new block in election period
    env.provider
        .anvil_set_next_block_timestamp(election_ts + genesis_ts)
        .await
        .unwrap();
    env.force_new_block().await;

    let mut listener = env.observer_events_publisher().subscribe();
    listener
        .apply_until_block_event(|event| {
            if matches!(
                event,
                BlockEvent::Router(RouterEvent::ValidatorsCommittedForEra { era_index: _ })
            ) {
                Ok(ControlFlow::Break(()))
            } else {
                Ok(ControlFlow::Continue(()))
            }
        })
        .await
        .unwrap();

    tracing::info!("📗 Next validators successfully committed");

    // Stop previous validators
    for mut node in validators.into_iter() {
        node.stop_service().await;
    }

    // Check that next validators can submit transactions
    env.validators = next_validators_configs;
    let mut new_validators = vec![];
    for (i, v) in env.validators.clone().into_iter().enumerate() {
        log::info!("📗 Starting validator-{i}");
        let mut validator = env.new_node(NodeConfig::named(format!("validator-{i}")).validator(v));
        validator.start_service().await;
        new_validators.push(validator);
    }

    env.provider
        .anvil_set_next_block_timestamp(era_duration + genesis_ts)
        .await
        .unwrap();
    env.force_new_block().await;

    let res = env
        .upload_code(demo_ping::WASM_BINARY)
        .await
        .unwrap()
        .wait_for()
        .await
        .unwrap();
    assert!(res.valid);
}

#[tokio::test(flavor = "multi_thread")]
#[ntest::timeout(50_000)]
async fn execution_with_canonical_events_quarantine() {
    init_logger();

    let config = TestEnvConfig {
        compute_config: ComputeConfig::new(CANONICAL_QUARANTINE),
        ..Default::default()
    };
    let mut env = TestEnv::new(config).await.unwrap();

    log::info!("📗 Starting validator");
    let mut validator = env.new_node(NodeConfig::default().validator(env.validators[0]));
    validator.start_service().await;

    let uploaded_code = env
        .upload_code(demo_ping::WASM_BINARY)
        .await
        .unwrap()
        .wait_for()
        .await
        .unwrap();
    assert!(uploaded_code.valid);

    let res = env
        .create_program(uploaded_code.code_id, 500_000_000_000_000)
        .await
        .unwrap()
        .wait_for()
        .await
        .unwrap();
    assert_eq!(res.code_id, uploaded_code.code_id);

    // Wait till validator stops processing for the latest block (where commitment with program creation is present)
    let latest_block: H256 = env.latest_block().await.hash.0.into();
    validator
        .listener()
        .wait_for_announce_computed(latest_block)
        .await;

    let validator_db = validator.db.clone();
    let mut listener = validator.listener();
    let canonical_quarantine = env.compute_config.canonical_quarantine();
    let message_id = env
        .send_message(res.program_id, b"PING")
        .await
        .unwrap()
        .message_id;

    let check_for_pong = |block_hash| {
        let block_events = validator_db.block_events(block_hash).unwrap();
        for block_event in block_events {
            if let BlockEvent::Mirror {
                actor_id: _,
                event:
                    MirrorEvent::Reply {
                        payload,
                        value: _,
                        reply_to,
                        reply_code: _,
                    },
            } = block_event
                && reply_to == message_id
                && payload == b"PONG"
            {
                return true;
            }
        }

        false
    };

    // 0 - message sent
    // 0..canonical_quarantine - quarantine period
    // canonical_quarantine - Process event
    // canonical_quarantine + 1 - PONG must be present
    for _ in 0..canonical_quarantine {
        let block_hash = listener.wait_for_block_synced().await;

        assert!(!check_for_pong(block_hash), "PONG received too early");

        listener.wait_for_announce_computed(block_hash).await;
        env.force_new_block().await;
    }

    // wait for block synced with PING msg processing
    let _ = listener.wait_for_block_synced().await;

    // wait for block with PONG
    let block_hash = listener.wait_for_block_synced().await;
    assert!(
        check_for_pong(block_hash),
        "PONG not received after quarantine"
    );
}

#[tokio::test(flavor = "multi_thread")]
#[ntest::timeout(60_000)]
async fn value_send_program_to_program() {
    // 1_000 ETH
    const VALUE_SENT: u128 = 1_000 * ETHER;

    init_logger();

    let mut env = TestEnv::new(Default::default()).await.unwrap();

    let mut node = env.new_node(NodeConfig::default().validator(env.validators[0]));
    node.start_service().await;

    let res = env
        .upload_code(demo_ping::WASM_BINARY)
        .await
        .unwrap()
        .wait_for()
        .await
        .unwrap();

    let code_id = res.code_id;
    let res = env
        .create_program(code_id, 500_000_000_000_000)
        .await
        .unwrap()
        .wait_for()
        .await
        .unwrap();

    // Send init message to value receiver program (demo_ping)
    let _ = env
        .send_message(res.program_id, &[])
        .await
        .unwrap()
        .wait_for()
        .await
        .unwrap();

    let value_receiver_id = res.program_id;
    let value_receiver = env
        .ethereum
        .mirror(value_receiver_id.to_address_lossy().into());

    let value_receiver_on_eth_balance = value_receiver.get_balance().await.unwrap();
    assert_eq!(value_receiver_on_eth_balance, 0);

    let value_receiver_state_hash = value_receiver.query().state_hash().await.unwrap();
    let value_receiver_local_balance = node
        .db
        .program_state(value_receiver_state_hash)
        .unwrap()
        .balance;
    assert_eq!(value_receiver_local_balance, 0);

    let res = env
        .upload_code(demo_value_sender_ethexe::WASM_BINARY)
        .await
        .unwrap()
        .wait_for()
        .await
        .unwrap();

    let code_id = res.code_id;
    let res = env
        .create_program(code_id, 500_000_000_000_000)
        .await
        .unwrap()
        .wait_for()
        .await
        .unwrap();

    // Send init message to value sender program with value to be sent to value receiver
    let res = env
        .send_message_with_params(
            res.program_id,
            &value_receiver_id.encode(),
            VALUE_SENT,
            false,
        )
        .await
        .unwrap()
        .wait_for()
        .await
        .unwrap();

    assert_eq!(res.code, ReplyCode::Success(SuccessReplyReason::Auto));
    assert_eq!(res.value, 0);

    let value_sender_id = res.program_id;
    let value_sender = env
        .ethereum
        .mirror(value_sender_id.to_address_lossy().into());

    let value_sender_on_eth_balance = value_sender.get_balance().await.unwrap();
    assert_eq!(value_sender_on_eth_balance, VALUE_SENT);

    let value_sender_state_hash = value_sender.query().state_hash().await.unwrap();
    let value_sender_local_balance = node
        .db
        .program_state(value_sender_state_hash)
        .unwrap()
        .balance;
    assert_eq!(value_sender_local_balance, VALUE_SENT);

    let res = env
        .send_message(value_sender_id, &(0_u64, VALUE_SENT).encode())
        .await
        .unwrap()
        .wait_for()
        .await
        .unwrap();

    assert_eq!(res.code, ReplyCode::Success(SuccessReplyReason::Auto));
    assert_eq!(res.value, 0);

    let value_sender_on_eth_balance = value_sender.get_balance().await.unwrap();
    assert_eq!(value_sender_on_eth_balance, 0);

    let value_sender_state_hash = value_sender.query().state_hash().await.unwrap();
    let value_sender_local_balance = node
        .db
        .program_state(value_sender_state_hash)
        .unwrap()
        .balance;
    assert_eq!(value_sender_local_balance, 0);

    let value_receiver_on_eth_balance = value_receiver.get_balance().await.unwrap();
    assert_eq!(value_receiver_on_eth_balance, VALUE_SENT);

    let value_receiver_state_hash = value_receiver.query().state_hash().await.unwrap();
    let value_receiver_local_balance = node
        .db
        .program_state(value_receiver_state_hash)
        .unwrap()
        .balance;
    assert_eq!(value_receiver_local_balance, VALUE_SENT);

    // get router balance
    let router_address = env.ethereum.router().address();
    let router_balance = env
        .ethereum
        .provider()
        .get_balance(router_address.into())
        .await
        .map(ethexe_ethereum::abi::utils::uint256_to_u128_lossy)
        .unwrap();

    assert_eq!(router_balance, 0);
}

#[tokio::test(flavor = "multi_thread")]
#[ntest::timeout(60_000)]
async fn value_send_delayed() {
    // 1_000 ETH
    const VALUE_SENT: u128 = 1_000 * ETHER;

    init_logger();

    let mut env = TestEnv::new(Default::default()).await.unwrap();

    let mut node = env.new_node(NodeConfig::default().validator(env.validators[0]));
    node.start_service().await;

    let res = env
        .upload_code(demo_ping::WASM_BINARY)
        .await
        .unwrap()
        .wait_for()
        .await
        .unwrap();

    let code_id = res.code_id;
    let res = env
        .create_program(code_id, 500_000_000_000_000)
        .await
        .unwrap()
        .wait_for()
        .await
        .unwrap();

    // Send init message to value receiver program (demo_ping)
    let _ = env
        .send_message(res.program_id, &[])
        .await
        .unwrap()
        .wait_for()
        .await
        .unwrap();

    let value_receiver_id = res.program_id;
    let value_receiver = env
        .ethereum
        .mirror(value_receiver_id.to_address_lossy().into());

    let value_receiver_on_eth_balance = value_receiver.get_balance().await.unwrap();
    assert_eq!(value_receiver_on_eth_balance, 0);

    let value_receiver_state_hash = value_receiver.query().state_hash().await.unwrap();
    let value_receiver_local_balance = node
        .db
        .program_state(value_receiver_state_hash)
        .unwrap()
        .balance;
    assert_eq!(value_receiver_local_balance, 0);

    let res = env
        .upload_code(demo_delayed_sender_ethexe::WASM_BINARY)
        .await
        .unwrap()
        .wait_for()
        .await
        .unwrap();

    let code_id = res.code_id;
    let res = env
        .create_program(code_id, 500_000_000_000_000)
        .await
        .unwrap()
        .wait_for()
        .await
        .unwrap();

    // Send init message to value sender which sends value to receiver with delay
    let res = env
        .send_message_with_params(
            res.program_id,
            &value_receiver_id.encode(),
            VALUE_SENT,
            false,
        )
        .await
        .unwrap()
        .wait_for()
        .await
        .unwrap();

    assert_eq!(res.code, ReplyCode::Success(SuccessReplyReason::Auto));
    assert_eq!(res.value, 0);

    let value_sender_id = res.program_id;
    let value_sender = env
        .ethereum
        .mirror(value_sender_id.to_address_lossy().into());

    // Sender should not have the value, because it was just sent to receiver with delay
    let value_sender_on_eth_balance = value_sender.get_balance().await.unwrap();
    assert_eq!(value_sender_on_eth_balance, 0);

    let value_sender_state_hash = value_sender.query().state_hash().await.unwrap();
    let value_sender_local_balance = node
        .db
        .program_state(value_sender_state_hash)
        .unwrap()
        .balance;
    assert_eq!(value_sender_local_balance, 0);

    // Check receiver don't have the value yet
    let value_receiver_on_eth_balance = value_receiver.get_balance().await.unwrap();
    assert_eq!(value_receiver_on_eth_balance, 0);

    let value_receiver_state_hash = value_receiver.query().state_hash().await.unwrap();
    let value_receiver_local_balance = node
        .db
        .program_state(value_receiver_state_hash)
        .unwrap()
        .balance;
    assert_eq!(value_receiver_local_balance, 0);

    // Router should have the value temporarily
    let router_address = env.ethereum.router().address();
    let router_balance = env
        .ethereum
        .provider()
        .get_balance(router_address.into())
        .await
        .map(ethexe_ethereum::abi::utils::uint256_to_u128_lossy)
        .unwrap();

    assert_eq!(router_balance, VALUE_SENT);

    let mut listener = env.observer_events_publisher().subscribe();

    // Skip blocks to pass the delay
    env.provider
        .anvil_mine(Some((demo_delayed_sender_ethexe::DELAY).into()), None)
        .await
        .unwrap();
    listener
        .apply_until_block_event(|e| {
            if matches!(e, BlockEvent::Router(RouterEvent::BatchCommitted { .. })) {
                Ok(ControlFlow::Break(()))
            } else {
                Ok(ControlFlow::Continue(()))
            }
        })
        .await
        .unwrap();

    // Receiver should have the value now
    let value_receiver_on_eth_balance = value_receiver.get_balance().await.unwrap();
    assert_eq!(value_receiver_on_eth_balance, VALUE_SENT);

    let value_receiver_state_hash = value_receiver.query().state_hash().await.unwrap();
    let value_receiver_local_balance = node
        .db
        .program_state(value_receiver_state_hash)
        .unwrap()
        .balance;
    assert_eq!(value_receiver_local_balance, VALUE_SENT);

    // Sender still don't have the value
    let value_sender_on_eth_balance = value_sender.get_balance().await.unwrap();
    assert_eq!(value_sender_on_eth_balance, 0);

    let value_sender_state_hash = value_sender.query().state_hash().await.unwrap();
    let value_sender_local_balance = node
        .db
        .program_state(value_sender_state_hash)
        .unwrap()
        .balance;
    assert_eq!(value_sender_local_balance, 0);

    // get router balance
    let router_balance = env
        .ethereum
        .provider()
        .get_balance(router_address.into())
        .await
        .map(ethexe_ethereum::abi::utils::uint256_to_u128_lossy)
        .unwrap();

    assert_eq!(router_balance, 0);
}

#[tokio::test(flavor = "multi_thread")]
#[ntest::timeout(60_000)]
async fn injected_tx_fungible_token() {
    init_logger();

    let env_config = TestEnvConfig {
        network: EnvNetworkConfig::Enabled,
        compute_config: ComputeConfig::without_quarantine(),
        ..Default::default()
    };

    let mut env = TestEnv::new(env_config).await.unwrap();

    let pubkey = env.validators[0].public_key;
    let mut node = env.new_node(
        NodeConfig::default()
            .service_rpc(8090)
            .validator(env.validators[0]),
    );
    node.start_service().await;
    let rpc_client = node.rpc_http_client().expect("RPC client provide by node");

    // 1. Create Fungible token config
    let token_config = demo_fungible_token::InitConfig {
        name: "USD Tether".to_string(),
        symbol: "USDT".to_string(),
        decimals: 10,
        initial_capacity: None,
    };

    // 2. Uploading code and creating program
    let res = env
        .upload_code(demo_fungible_token::WASM_BINARY)
        .await
        .unwrap()
        .wait_for()
        .await
        .unwrap();

    let code_id = res.code_id;
    let res = env
        .create_program(code_id, 500_000_000_000_000)
        .await
        .unwrap()
        .wait_for()
        .await
        .unwrap();

    let usdt_actor_id = res.program_id;

    // 3. Initialize program
    let init_reply = env
        .send_message(usdt_actor_id, &token_config.encode())
        .await
<<<<<<< HEAD
        .unwrap()
        .wait_for()
=======
        .expect("successfully send transaction to RPC");
    assert!(matches!(acceptance, InjectedTransactionAcceptance::Accept));

    // Listen for tx inclusion
    node.listener()
        .apply_until(|event| {
            if let TestingEvent::Consensus(ConsensusEvent::Promise(promise)) = event {
                let promise = promise.into_data();
                assert!(
                    promise.reply.payload.is_empty(),
                    "Expect empty payload, because of initializing Fungible Token returns nothing"
                );

                assert_eq!(
                    promise.reply.code,
                    ReplyCode::Success(SuccessReplyReason::Auto)
                );
                assert_eq!(promise.reply.value, 0);

                return Ok(ControlFlow::Break(()));
            }

            Ok(ControlFlow::Continue(()))
        })
>>>>>>> c44b24aa
        .await
        .unwrap();

    assert_eq!(init_reply.program_id, usdt_actor_id);
    assert_eq!(init_reply.value, 0);
    assert_eq!(
        init_reply.code,
        ReplyCode::Success(SuccessReplyReason::Auto)
    );
    assert!(
        init_reply.payload.is_empty(),
        "Expect empty payload, because of initializing Fungible Token returns nothing"
    );

    tracing::info!("✅ Fungible token successfully initialized");

    // 4. Try ming some tokens
    let amount: u128 = 5_000_000_000;
    let mint_action = demo_fungible_token::FTAction::Mint(amount);

    let mint_tx = InjectedTransaction {
        destination: usdt_actor_id,
        payload: mint_action.encode().into(),
        value: 0,
        reference_block: node.db.latest_data().unwrap().prepared_block_hash,
        salt: vec![1u8].into(),
    };

    let rpc_tx = RpcOrNetworkInjectedTx {
        recipient: pubkey.to_address(),
        tx: env.signer.signed_data(pubkey, mint_tx.clone()).unwrap(),
    };

    let acceptance = rpc_client
        .send_transaction(rpc_tx)
        .await
        .expect("successfully send transaction to RPC");
    assert!(matches!(acceptance, InjectedTransactionAcceptance::Accept));

    let expected_event = demo_fungible_token::FTEvent::Transfer {
        from: ActorId::new([0u8; 32]),
        to: pubkey.to_address().into(),
        amount,
    };

    // Listen for inclusion and check the expected payload.
    node.listener()
        .apply_until(|event| {
            if let TestingEvent::Consensus(ConsensusEvent::Promise(promise)) = event {
                let promise = promise.into_data();
                assert_eq!(promise.reply.payload, expected_event.encode());
                assert_eq!(
                    promise.reply.code,
                    ReplyCode::Success(SuccessReplyReason::Manual)
                );
                assert_eq!(promise.reply.value, 0);

                return Ok(ControlFlow::Break(()));
            }

            Ok(ControlFlow::Continue(()))
        })
        .await
        .unwrap();
    tracing::info!("✅ Tokens mint successfully");

    let db = node.db.clone();
    node.listener()
        .apply_until(|event| {
            if let TestingEvent::Observer(ObserverEvent::BlockSynced(synced_block)) = event {
                let Some(block_events) = db.block_events(synced_block) else {
                    return Ok(ControlFlow::Continue(()));
                };

                for block_event in block_events {
                    if let BlockEvent::Mirror {
                        actor_id,
                        event: MirrorEvent::StateChanged { state_hash },
                    } = block_event
                        && actor_id == mint_tx.destination
                    {
                        let state = db.program_state(state_hash).expect("state should be exist");
                        assert_eq!(state.balance, 0);
                        assert_eq!(state.injected_queue.cached_queue_size, 0);
                        assert_eq!(state.canonical_queue.cached_queue_size, 0);
                        return Ok(ControlFlow::Break(()));
                    }
                }
            }

            Ok(ControlFlow::Continue(()))
        })
        .await
        .unwrap();
    tracing::info!("✅ State successfully changed on Ethereum");

    // 5. Transfer some token and wait for promise.
    let random_actor = ActorId::new(H256::random().0);
    let transfer_amount = 100_000;
    let transfer_action = demo_fungible_token::FTAction::Transfer {
        from: pubkey.to_address().into(),
        to: random_actor,
        amount: transfer_amount,
    };
    let transfer_tx = InjectedTransaction {
        destination: usdt_actor_id,
        payload: transfer_action.encode().into(),
        value: 0,
        reference_block: node.db.latest_data().unwrap().prepared_block_hash,
        salt: vec![1u8, 2u8, 3u8].into(),
    };

    let rpc_tx = RpcOrNetworkInjectedTx {
        recipient: pubkey.to_address(),
        tx: env.signer.signed_data(pubkey, transfer_tx.clone()).unwrap(),
    };
    let ws_client = node
        .rpc_ws_client()
        .await
        .expect("RPC WS client provide by node");

    let mut subscription = ws_client
        .send_transaction_and_watch(rpc_tx)
        .await
        .expect("successully subscribe for transaction promise");

    let promise = subscription
        .next()
        .await
        .expect("promise from subscription")
        .expect("transaction promise")
        .into_data();

    assert_eq!(promise.tx_hash, transfer_tx.to_hash());

    let expected_payload = demo_fungible_token::FTEvent::Transfer {
        from: pubkey.to_address().into(),
        to: random_actor,
        amount: transfer_amount,
    };
    assert_eq!(promise.reply.payload, expected_payload.encode());
    assert_eq!(promise.reply.value, 0);

    // Check unsubscribe from subscription
    subscription
        .unsubscribe()
        .await
        .expect("successfully unsubscibe for promise");

    tracing::info!("✅ Promise successfully received from RPC subscription");
}

#[tokio::test(flavor = "multi_thread")]
#[ntest::timeout(120_000)]
async fn announces_conflicts() {
    init_logger();

    let mut env = TestEnv::new(TestEnvConfig {
        validators: ValidatorsConfig::PreDefined(7),
        network: EnvNetworkConfig::Enabled,
        ..Default::default()
    })
    .await
    .unwrap();

    let mut validators = vec![];
    for (i, v) in env.validators.clone().into_iter().enumerate() {
        log::info!("📗 Starting validator-{i}");
        let mut validator = env.new_node(NodeConfig::named(format!("validator-{i}")).validator(v));
        validator.start_service().await;
        validators.push(validator);
    }

    let ping_code_id = env
        .upload_code(demo_ping::WASM_BINARY)
        .await
        .unwrap()
        .wait_for()
        .await
        .unwrap()
        .tap(|res| assert!(res.valid))
        .code_id;

    let ping_id = env
        .create_program(ping_code_id, 500_000_000_000_000)
        .await
        .unwrap()
        .wait_for()
        .await
        .unwrap()
        .tap(|res| assert_eq!(res.code_id, ping_code_id))
        .program_id;

    env.send_message(ping_id, b"")
        .await
        .unwrap()
        .wait_for()
        .await
        .unwrap()
        .tap(|res| {
            assert_eq!(res.program_id, ping_id);
            assert_eq!(res.payload, b"");
            assert_eq!(res.value, 0);
            assert_eq!(res.code, ReplyCode::Success(SuccessReplyReason::Auto));
        });

    {
        log::info!("📗 Case 1: all validators works normally");

        env.send_message(ping_id, b"PING")
            .await
            .unwrap()
            .wait_for()
            .await
            .unwrap()
            .tap(|res| {
                assert_eq!(res.program_id, ping_id);
                assert_eq!(res.payload, b"PONG");
                assert_eq!(res.value, 0);
                assert_eq!(res.code, ReplyCode::Success(SuccessReplyReason::Manual));
            });
    }

    let (mut listeners, validator0, wait_for_pong) = {
        log::info!("📗 Case 2: stop validator 0, and publish incorrect announce manually");

        env.wait_for_next_producer_index(0).await;

        let mut validator0 = validators.remove(0);
        validator0.stop_service().await;

        let mut listeners = validators
            .iter_mut()
            .map(|node| node.listener())
            .collect::<Vec<_>>();

        let wait_for_pong = env.send_message(ping_id, b"PING").await.unwrap();

        let block = env.latest_block().await;
        let announce = Announce::with_default_gas(block.hash, HashOf::random());
        let announce_hash = announce.to_hash();
        validator0
            .publish_validator_message(ValidatorMessage {
                block: block.hash,
                payload: announce,
            })
            .await;

        // Validators 1..=6 must reject this announce
        futures::future::join_all(listeners.iter_mut().map(|l| {
            l.apply_until(|event| {
                if matches!(
                    event,
                    TestingEvent::Consensus(ConsensusEvent::AnnounceRejected(rejected_announce_hash))
                        if rejected_announce_hash == announce_hash
                ) {
                    Ok(ControlFlow::Break(()))
                } else {
                    Ok(ControlFlow::Continue(()))
                }
            })
        }))
        .await
        .into_iter()
        .collect::<Result<Vec<()>, _>>()
        .unwrap();

        (listeners, validator0, wait_for_pong)
    };

    let latest_computed_announce_hash = {
        log::info!(
            "📗 Case 3: next block producer must be validator 1, so reply PONG must be delivered"
        );

        assert_eq!(env.next_block_producer_index().await, 1);
        env.force_new_block().await;
        wait_for_pong.wait_for().await.unwrap().tap(|res| {
            assert_eq!(res.program_id, ping_id);
            assert_eq!(res.payload, b"PONG");
            assert_eq!(res.value, 0);
            assert_eq!(res.code, ReplyCode::Success(SuccessReplyReason::Manual));
        });

        // Wait till all validators accept announce for the latest block
        let latest_block = env.latest_block().await.hash;
        let mut latest_computed_announce_hash = HashOf::zero();
        for listener in &mut listeners {
            let announce_hash = listener.wait_for_announce_computed(latest_block).await;
            assert!(
                latest_computed_announce_hash == HashOf::zero()
                    || latest_computed_announce_hash == announce_hash,
                "All validators must compute the same announce for the latest block"
            );
            latest_computed_announce_hash = announce_hash;
        }

        latest_computed_announce_hash
    };

    let wait_for_pong = {
        // Skip validators 3, 4, 5 (increasing timestamp). Stop validator 6,
        // and emulate correct announce6 publishing from validator 6,
        // but do not aggregate commitments.
        // After that emulate validators 0 (which is already stopped before)
        // send correct announce7 for the next block,
        // but announce7 is from different chain than announce6, so announce7 must be rejected.
        log::info!("📗 Case 4: announce chains conflict");

        // because of commitment processing from previous step - next producer is 3
        assert_eq!(env.next_block_producer_index().await, 3);

        // skip slots for validators 3, 4, 5 and go to the timestamp, where next block producer is validator 6
        env.provider
            .anvil_set_next_block_timestamp(
                env.latest_block().await.header.timestamp + env.block_time.as_secs() * 4,
            )
            .await
            .unwrap();

        // Get access to validator 1 db, to be able to access fresh announces
        let validator1_db = validators[1].db.clone();

        // Stop validator 6
        // Note: index - 1, because validator 0 is already removed
        let mut validator6 = validators.remove(6 - 1);
        validator6.stop_service().await;

        // Listeners for validators 1..=5
        let mut listeners = validators
            .iter_mut()
            .map(|node| node.listener())
            .collect::<Vec<_>>();

        let _ = env.send_message(ping_id, b"PING").await.unwrap();

        // Next block producer is validator 0 - because validators 3, 4, 5 were skipped and 6 is current
        assert_eq!(env.next_block_producer_index().await, 0);

        // Send announce from stopped validator 6
        let block = env.latest_block().await;
        let announce6 = Announce::with_default_gas(block.hash, latest_computed_announce_hash);
        let announce6_hash = announce6.to_hash();
        validator6
            .publish_validator_message(ValidatorMessage {
                block: block.hash,
                payload: announce6,
            })
            .await;
        for listener in &mut listeners {
            listener.wait_for_announce_computed(announce6_hash).await;
        }

        // Commitment does not sent by validator 6,
        // so now next producer is the next in order - validator 0
        assert_eq!(env.next_block_producer_index().await, 0);

        let wait_for_pong = env.send_message(ping_id, b"PING").await.unwrap();

        // Ignore announce6 and build announce7 on top of base announce from parent block
        // Announce is not on top of announce6 (already accepted),
        // so must be rejected by validators 1..=5
        let block = env.latest_block().await;
        let parent = validator1_db
            .block_meta(block.header.parent_hash)
            .announces
            .into_iter()
            .flatten()
            .find(|&announce_hash| validator1_db.announce(announce_hash).unwrap().is_base())
            .expect("base announces not found");
        let announce7 = Announce::with_default_gas(block.hash, parent);
        let announce7_hash = announce7.to_hash();
        validator0
            .publish_validator_message(ValidatorMessage {
                block: block.hash,
                payload: announce7,
            })
            .await;

        // Validators 1..=5 must accept this announce, as soon as parent is known base announce
        futures::future::join_all(listeners.iter_mut().map(|l| {
            l.apply_until(|event| {
                if matches!(
                    event,
                    TestingEvent::Consensus(ConsensusEvent::AnnounceAccepted(announce_hash))
                        if announce_hash == announce7_hash
                ) {
                    Ok(ControlFlow::Break(()))
                } else {
                    Ok(ControlFlow::Continue(()))
                }
            })
        }))
        .await
        .into_iter()
        .collect::<Result<Vec<_>, _>>()
        .unwrap();

        wait_for_pong
    };

    {
        log::info!(
            "📗 Case 5: validator 0 does not commit changes, because it's stopped, so validator 1 could do this in the next block"
        );

        assert_eq!(env.next_block_producer_index().await, 1);
        env.force_new_block().await;
        wait_for_pong.wait_for().await.unwrap().tap(|res| {
            assert_eq!(res.program_id, ping_id);
            assert_eq!(res.payload, b"PONG");
            assert_eq!(res.value, 0);
            assert_eq!(res.code, ReplyCode::Success(SuccessReplyReason::Manual));
        });
    }
}

#[tokio::test(flavor = "multi_thread")]
#[ntest::timeout(120_000)]
async fn whole_network_restore() {
    init_logger();

    let config = TestEnvConfig {
        validators: ValidatorsConfig::PreDefined(4),
        network: EnvNetworkConfig::Enabled,
        continuous_block_generation: true,
        ..Default::default()
    };
    let mut env = TestEnv::new(config).await.unwrap();

    let mut validators = vec![];
    for (i, v) in env.validators.clone().into_iter().enumerate() {
        log::info!("📗 Starting validator-{i}");
        let mut validator = env.new_node(NodeConfig::named(format!("validator-{i}")).validator(v));
        validator.start_service().await;
        validators.push(validator);
    }

    // make sure we receive unique messages and not repeated ones
    let mut seen_messages = HashSet::new();

    let res = env
        .upload_code(demo_ping::WASM_BINARY)
        .await
        .unwrap()
        .wait_for()
        .await
        .unwrap();
    assert!(res.valid);
    let ping_code_id = res.code_id;

    let res = env
        .create_program(ping_code_id, 500_000_000_000_000)
        .await
        .unwrap()
        .wait_for()
        .await
        .unwrap();
    let ping_id = res.program_id;

    let init_res = env
        .send_message(res.program_id, b"")
        .await
        .unwrap()
        .wait_for()
        .await
        .unwrap();
    assert_eq!(res.code_id, ping_code_id);
    assert_eq!(init_res.payload, b"");
    assert_eq!(init_res.value, 0);
    assert_eq!(init_res.code, ReplyCode::Success(SuccessReplyReason::Auto));
    assert!(seen_messages.insert(init_res.message_id));

    for (i, v) in validators.iter_mut().enumerate() {
        log::info!("📗 Stopping validator-{i}");
        v.stop_service().await;
    }

    let ping_wait_for = env.send_message(ping_id, b"PING").await.unwrap();

    let async_code_upload = env.upload_code(demo_async::WASM_BINARY).await.unwrap();

    log::info!("📗 Skipping 20 blocks");
    env.skip_blocks(20).await;

    for (i, v) in validators.iter_mut().enumerate() {
        log::info!("📗 Starting validator-{i} again");
        v.start_service().await;
    }

    let res = ping_wait_for.wait_for().await.unwrap();
    assert_eq!(res.code, ReplyCode::Success(SuccessReplyReason::Manual));
    assert_eq!(res.payload, b"PONG");
    assert_eq!(res.value, 0);
    assert!(seen_messages.insert(res.message_id));

    let res = async_code_upload.wait_for().await.unwrap();
    assert!(res.valid);
    let async_code_id = res.code_id;
    let res = env
        .create_program(async_code_id, 500_000_000_000_000)
        .await
        .unwrap()
        .wait_for()
        .await
        .unwrap();

    let init_res = env
        .send_message(res.program_id, ping_id.encode().as_slice())
        .await
        .unwrap()
        .wait_for()
        .await
        .unwrap();
    assert_eq!(res.code_id, async_code_id);
    assert_eq!(init_res.payload, b"");
    assert_eq!(init_res.value, 0);
    assert_eq!(init_res.code, ReplyCode::Success(SuccessReplyReason::Auto));
    assert!(seen_messages.insert(init_res.message_id));
}<|MERGE_RESOLUTION|>--- conflicted
+++ resolved
@@ -2379,35 +2379,8 @@
     let init_reply = env
         .send_message(usdt_actor_id, &token_config.encode())
         .await
-<<<<<<< HEAD
-        .unwrap()
-        .wait_for()
-=======
-        .expect("successfully send transaction to RPC");
-    assert!(matches!(acceptance, InjectedTransactionAcceptance::Accept));
-
-    // Listen for tx inclusion
-    node.listener()
-        .apply_until(|event| {
-            if let TestingEvent::Consensus(ConsensusEvent::Promise(promise)) = event {
-                let promise = promise.into_data();
-                assert!(
-                    promise.reply.payload.is_empty(),
-                    "Expect empty payload, because of initializing Fungible Token returns nothing"
-                );
-
-                assert_eq!(
-                    promise.reply.code,
-                    ReplyCode::Success(SuccessReplyReason::Auto)
-                );
-                assert_eq!(promise.reply.value, 0);
-
-                return Ok(ControlFlow::Break(()));
-            }
-
-            Ok(ControlFlow::Continue(()))
-        })
->>>>>>> c44b24aa
+        .unwrap()
+        .wait_for()
         .await
         .unwrap();
 
