--- conflicted
+++ resolved
@@ -29,11 +29,7 @@
 };
 use alloy::providers::{ext::AnvilApi, Provider as _};
 use ethexe_common::{
-<<<<<<< HEAD
-    db::{BlockMetaStorage, CodesStorage, OnChainStorageRead},
-=======
     db::{BlockMetaStorageRead, CodesStorageRead, OnChainStorageRead},
->>>>>>> 410d5c7f
     events::{BlockEvent, MirrorEvent, RouterEvent},
     gear::Origin,
     ScheduledTask,
