--- conflicted
+++ resolved
@@ -36,20 +36,13 @@
     ScheduledTask,
     db::*,
     events::{BlockEvent, MirrorEvent, RouterEvent},
-<<<<<<< HEAD
-    gear::MessageType,
+    gear::{CANONICAL_QUARANTINE, MessageType},
     injected::InjectedTransaction,
-=======
-    gear::{CANONICAL_QUARANTINE, MessageType},
->>>>>>> fa0ad78d
     mock::*,
     network::SignedValidatorMessage,
 };
-<<<<<<< HEAD
+use ethexe_compute::ComputeConfig;
 use ethexe_consensus::ConsensusEvent;
-=======
-use ethexe_compute::ComputeConfig;
->>>>>>> fa0ad78d
 use ethexe_db::{Database, verifier::IntegrityVerifier};
 use ethexe_ethereum::deploy::ContractsDeploymentParams;
 use ethexe_observer::{EthereumConfig, ObserverEvent};
@@ -1556,38 +1549,6 @@
 }
 
 #[tokio::test(flavor = "multi_thread")]
-<<<<<<< HEAD
-#[ntest::timeout(60_000)]
-async fn injected_tx_fungible_token() {
-    init_logger();
-
-    let env_config = TestEnvConfig {
-        network: EnvNetworkConfig::Enabled,
-        ..Default::default()
-    };
-
-    let mut env = TestEnv::new(env_config).await.unwrap();
-
-    let pubkey = env.validators[0].public_key;
-    let mut node = env.new_node(
-        NodeConfig::default()
-            .service_rpc(8008)
-            .validator(env.validators[0]),
-    );
-    node.start_service().await;
-
-    // 1. Create Fungible token config
-    let token_config = demo_fungible_token::InitConfig {
-        name: "USD Tether".to_string(),
-        symbol: "USDT".to_string(),
-        decimals: 10,
-        initial_capacity: None,
-    };
-
-    // 2. Uploading code and creating program
-    let res = env
-        .upload_code(demo_fungible_token::WASM_BINARY)
-=======
 #[ntest::timeout(30_000)]
 async fn execution_with_canonical_events_quarantine() {
     init_logger();
@@ -1604,119 +1565,20 @@
 
     let uploaded_code = env
         .upload_code(demo_ping::WASM_BINARY)
->>>>>>> fa0ad78d
-        .await
-        .unwrap()
-        .wait_for()
-        .await
-        .unwrap();
-<<<<<<< HEAD
-
-    let code_id = res.code_id;
-    let res = env
-        .create_program(code_id, 500_000_000_000_000)
-=======
+        .await
+        .unwrap()
+        .wait_for()
+        .await
+        .unwrap();
     assert!(uploaded_code.valid);
 
     let res = env
         .create_program(uploaded_code.code_id, 500_000_000_000_000)
->>>>>>> fa0ad78d
-        .await
-        .unwrap()
-        .wait_for()
-        .await
-        .unwrap();
-<<<<<<< HEAD
-
-    let usdt_actor_id = res.program_id;
-
-    // 3. Initialize program
-    let init_tx = InjectedTransaction {
-        recipient: pubkey.to_address(),
-        destination: usdt_actor_id,
-        payload: token_config.encode().into(),
-        value: 0,
-        reference_block: node.db.latest_data().unwrap().prepared_block_hash,
-        salt: vec![1u8].into(),
-    };
-    let signed_tx = env.signer.signed_data(pubkey, init_tx).unwrap();
-    let _ = node.send_injected_transaction(signed_tx).await.unwrap();
-
-    // Listen for tx inclusion
-    node.listener()
-        .apply_until(|event| {
-            if let TestingEvent::Consensus(ConsensusEvent::PublishMessage(
-                SignedValidatorMessage::InjectedPromise(promise),
-            )) = event
-            {
-                let promise = promise.into_data().payload;
-                assert!(
-                    promise.reply.payload.is_empty(),
-                    "Expect empty payload, because of initializing Fungible Token returns nothing"
-                );
-
-                assert_eq!(
-                    promise.reply.code,
-                    ReplyCode::Success(SuccessReplyReason::Auto)
-                );
-                assert_eq!(promise.reply.value, 0);
-
-                return Ok(Some(()));
-            }
-
-            Ok(None)
-        })
-        .await
-        .unwrap();
-
-    tracing::info!("✅ Fungible token successfuly initialized");
-
-    // 4. Try ming some tokens
-    let amount: u128 = 5_000_000_000;
-    let mint_action = demo_fungible_token::FTAction::Mint(amount);
-    let mint_tx = InjectedTransaction {
-        recipient: pubkey.to_address(),
-        destination: usdt_actor_id,
-        payload: mint_action.encode().into(),
-        value: 0,
-        reference_block: node.db.latest_data().unwrap().prepared_block_hash,
-        salt: vec![1u8].into(),
-    };
-
-    let signed_tx = env.signer.signed_data(pubkey, mint_tx).unwrap();
-    let _ = node.send_injected_transaction(signed_tx).await.unwrap();
-    let expected_event = demo_fungible_token::FTEvent::Transfer {
-        from: ActorId::new([0u8; 32]),
-        to: pubkey.to_address().into(),
-        amount,
-    };
-
-    // Listen for inclusion and check the expected payload.
-    node.listener()
-        .apply_until(|event| {
-            if let TestingEvent::Consensus(ConsensusEvent::PublishMessage(
-                SignedValidatorMessage::InjectedPromise(promise),
-            )) = event
-            {
-                let promise = promise.into_data().payload;
-                assert_eq!(promise.reply.payload, expected_event.encode());
-
-                assert_eq!(
-                    promise.reply.code,
-                    ReplyCode::Success(SuccessReplyReason::Manual)
-                );
-
-                assert_eq!(promise.reply.value, 0);
-
-                return Ok(Some(()));
-            }
-
-            Ok(None)
-        })
-        .await
-        .unwrap();
-    tracing::info!("✅ Tokens mint successfuly");
-=======
+        .await
+        .unwrap()
+        .wait_for()
+        .await
+        .unwrap();
     assert_eq!(res.code_id, uploaded_code.code_id);
 
     let canonical_quarantine = env.compute_config.canonical_quarantine();
@@ -1772,5 +1634,140 @@
             }
         }
     }
->>>>>>> fa0ad78d
+}
+
+#[tokio::test(flavor = "multi_thread")]
+#[ntest::timeout(60_000)]
+async fn injected_tx_fungible_token() {
+    init_logger();
+
+    let env_config = TestEnvConfig {
+        network: EnvNetworkConfig::Enabled,
+        ..Default::default()
+    };
+
+    let mut env = TestEnv::new(env_config).await.unwrap();
+
+    let pubkey = env.validators[0].public_key;
+    let mut node = env.new_node(
+        NodeConfig::default()
+            .service_rpc(8008)
+            .validator(env.validators[0]),
+    );
+    node.start_service().await;
+
+    // 1. Create Fungible token config
+    let token_config = demo_fungible_token::InitConfig {
+        name: "USD Tether".to_string(),
+        symbol: "USDT".to_string(),
+        decimals: 10,
+        initial_capacity: None,
+    };
+
+    // 2. Uploading code and creating program
+    let res = env
+        .upload_code(demo_fungible_token::WASM_BINARY)
+        .await
+        .unwrap()
+        .wait_for()
+        .await
+        .unwrap();
+
+    let code_id = res.code_id;
+    let res = env
+        .create_program(code_id, 500_000_000_000_000)
+        .await
+        .unwrap()
+        .wait_for()
+        .await
+        .unwrap();
+
+    let usdt_actor_id = res.program_id;
+
+    // 3. Initialize program
+    let init_tx = InjectedTransaction {
+        recipient: pubkey.to_address(),
+        destination: usdt_actor_id,
+        payload: token_config.encode().into(),
+        value: 0,
+        reference_block: node.db.latest_data().unwrap().prepared_block_hash,
+        salt: vec![1u8].into(),
+    };
+    let signed_tx = env.signer.signed_data(pubkey, init_tx).unwrap();
+    let _ = node.send_injected_transaction(signed_tx).await.unwrap();
+
+    // Listen for tx inclusion
+    node.listener()
+        .apply_until(|event| {
+            if let TestingEvent::Consensus(ConsensusEvent::PublishMessage(
+                SignedValidatorMessage::InjectedPromise(promise),
+            )) = event
+            {
+                let promise = promise.into_data().payload;
+                assert!(
+                    promise.reply.payload.is_empty(),
+                    "Expect empty payload, because of initializing Fungible Token returns nothing"
+                );
+
+                assert_eq!(
+                    promise.reply.code,
+                    ReplyCode::Success(SuccessReplyReason::Auto)
+                );
+                assert_eq!(promise.reply.value, 0);
+
+                return Ok(Some(()));
+            }
+
+            Ok(None)
+        })
+        .await
+        .unwrap();
+
+    tracing::info!("✅ Fungible token successfuly initialized");
+
+    // 4. Try ming some tokens
+    let amount: u128 = 5_000_000_000;
+    let mint_action = demo_fungible_token::FTAction::Mint(amount);
+    let mint_tx = InjectedTransaction {
+        recipient: pubkey.to_address(),
+        destination: usdt_actor_id,
+        payload: mint_action.encode().into(),
+        value: 0,
+        reference_block: node.db.latest_data().unwrap().prepared_block_hash,
+        salt: vec![1u8].into(),
+    };
+
+    let signed_tx = env.signer.signed_data(pubkey, mint_tx).unwrap();
+    let _ = node.send_injected_transaction(signed_tx).await.unwrap();
+    let expected_event = demo_fungible_token::FTEvent::Transfer {
+        from: ActorId::new([0u8; 32]),
+        to: pubkey.to_address().into(),
+        amount,
+    };
+
+    // Listen for inclusion and check the expected payload.
+    node.listener()
+        .apply_until(|event| {
+            if let TestingEvent::Consensus(ConsensusEvent::PublishMessage(
+                SignedValidatorMessage::InjectedPromise(promise),
+            )) = event
+            {
+                let promise = promise.into_data().payload;
+                assert_eq!(promise.reply.payload, expected_event.encode());
+
+                assert_eq!(
+                    promise.reply.code,
+                    ReplyCode::Success(SuccessReplyReason::Manual)
+                );
+
+                assert_eq!(promise.reply.value, 0);
+
+                return Ok(Some(()));
+            }
+
+            Ok(None)
+        })
+        .await
+        .unwrap();
+    tracing::info!("✅ Tokens mint successfuly");
 }