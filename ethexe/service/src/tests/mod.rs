// This file is part of Gear.
//
// Copyright (C) 2024-2025 Gear Technologies Inc.
// SPDX-License-Identifier: GPL-3.0-or-later WITH Classpath-exception-2.0
//
// This program is free software: you can redistribute it and/or modify
// it under the terms of the GNU General Public License as published by
// the Free Software Foundation, either version 3 of the License, or
// (at your option) any later version.
//
// This program is distributed in the hope that it will be useful,
// but WITHOUT ANY WARRANTY; without even the implied warranty of
// MERCHANTABILITY or FITNESS FOR A PARTICULAR PURPOSE. See the
// GNU General Public License for more details.
//
// You should have received a copy of the GNU General Public License
// along with this program. If not, see <https://www.gnu.org/licenses/>.

//! Integration tests.

pub(crate) mod utils;

use crate::{
    Service,
    config::{self, Config},
    tests::utils::{
        EnvNetworkConfig, Node, NodeConfig, TestEnv, TestEnvConfig, TestingEvent, TestingRpcEvent,
        ValidatorsConfig, Wallets, init_logger,
    },
};
use alloy::{
    primitives::U256,
    providers::{Provider as _, WalletProvider, ext::AnvilApi},
};
use ethexe_common::{
    ScheduledTask,
    db::*,
    events::{BlockEvent, MirrorEvent, RouterEvent},
    gear::{CANONICAL_QUARANTINE, MessageType},
    injected::{InjectedTransaction, RpcOrNetworkInjectedTx},
    mock::*,
    network::SignedValidatorMessage,
};
use ethexe_compute::ComputeConfig;
use ethexe_consensus::ConsensusEvent;
use ethexe_db::{Database, verifier::IntegrityVerifier};
use ethexe_ethereum::deploy::ContractsDeploymentParams;
use ethexe_observer::{EthereumConfig, ObserverEvent};
use ethexe_processor::{DEFAULT_BLOCK_GAS_LIMIT_MULTIPLIER, RunnerConfig};
use ethexe_prometheus::PrometheusConfig;
use ethexe_rpc::RpcConfig;
use ethexe_runtime_common::state::{Expiring, MailboxMessage, PayloadLookup, Storage};
use ethexe_signer::Signer;
use gear_core::{
    ids::prelude::*,
    message::{ReplyCode, SuccessReplyReason},
};
use gear_core_errors::{ErrorReplyReason, SimpleExecutionError, SimpleUnavailableActorError};
use gprimitives::{ActorId, H160, H256, MessageId};
use parity_scale_codec::Encode;
use std::{
    collections::{BTreeMap, BTreeSet},
    net::{Ipv4Addr, SocketAddr},
    time::Duration,
};
use tempfile::tempdir;

const ETHER: u128 = 1_000_000_000_000_000_000;

#[ignore = "until rpc fixed"]
#[tokio::test]
async fn basics() {
    init_logger();

    let tmp_dir = tempdir().unwrap();
    let tmp_dir = tmp_dir.path().to_path_buf();

    let node_cfg = config::NodeConfig {
        database_path: tmp_dir.join("db"),
        key_path: tmp_dir.join("key"),
        validator: Default::default(),
        validator_session: Default::default(),
        eth_max_sync_depth: 1_000,
        worker_threads: None,
        blocking_threads: None,
        chunk_processing_threads: 16,
        block_gas_limit: 4_000_000_000_000,
        canonical_quarantine: 0,
        fast_sync: false,
    };

    let eth_cfg = EthereumConfig {
        rpc: "wss://hoodi-reth-rpc.gear-tech.io/ws".into(),
        beacon_rpc: "https://hoodi-lighthouse-rpc.gear-tech.io".into(),
        router_address: "0x61e49a1B6e387060Da92b1Cd85d640011acAeF26"
            .parse()
            .expect("infallible"),
        block_time: Duration::from_secs(12),
    };

    let mut config = Config {
        node: node_cfg,
        ethereum: eth_cfg,
        network: None,
        rpc: None,
        prometheus: None,
    };

    let service = Service::new(&config).await.unwrap();

    // Enable all optional services
    let network_key = service.signer.generate_key().unwrap();
    config.network = Some(ethexe_network::NetworkConfig::new_local(
        network_key,
        config.ethereum.router_address,
    ));

    let runner_config = RunnerConfig::overlay(
        config.node.chunk_processing_threads,
        config.node.block_gas_limit,
        DEFAULT_BLOCK_GAS_LIMIT_MULTIPLIER,
    );
    config.rpc = Some(RpcConfig {
        listen_addr: SocketAddr::new(Ipv4Addr::LOCALHOST.into(), 9944),
        cors: None,
        runner_config,
    });

    config.prometheus = Some(PrometheusConfig::new(
        "DevNode".into(),
        SocketAddr::new(Ipv4Addr::LOCALHOST.into(), 9635),
    ));

    Service::new(&config).await.unwrap();
}

#[tokio::test(flavor = "multi_thread")]
#[ntest::timeout(60_000)]
async fn ping() {
    init_logger();

    let mut env = TestEnv::new(Default::default()).await.unwrap();

    let mut node = env.new_node(NodeConfig::default().validator(env.validators[0]));
    node.start_service().await;

    let res = env
        .upload_code(demo_ping::WASM_BINARY)
        .await
        .unwrap()
        .wait_for()
        .await
        .unwrap();
    assert!(res.valid);

    let code_id = res.code_id;

    let code = node
        .db
        .original_code(code_id)
        .expect("After approval, the code is guaranteed to be in the database");
    assert_eq!(code, demo_ping::WASM_BINARY);

    let _ = node
        .db
        .instrumented_code(1, code_id)
        .expect("After approval, instrumented code is guaranteed to be in the database");
    let res = env
        .create_program(code_id, 500_000_000_000_000)
        .await
        .unwrap()
        .wait_for()
        .await
        .unwrap();
    assert_eq!(res.code_id, code_id);

    let res = env
        .send_message(res.program_id, b"PING", 0)
        .await
        .unwrap()
        .wait_for()
        .await
        .unwrap();

    assert_eq!(res.code, ReplyCode::Success(SuccessReplyReason::Manual));
    assert_eq!(res.payload, b"PONG");
    assert_eq!(res.value, 0);

    let ping_id = res.program_id;

    env.approve_wvara(ping_id).await;

    let res = env
        .send_message(ping_id, b"PING", 0)
        .await
        .unwrap()
        .wait_for()
        .await
        .unwrap();
    assert_eq!(res.program_id, ping_id);
    assert_eq!(res.code, ReplyCode::Success(SuccessReplyReason::Manual));
    assert_eq!(res.payload, b"PONG");
    assert_eq!(res.value, 0);

    let res = env
        .send_message(ping_id, b"PUNK", 0)
        .await
        .unwrap()
        .wait_for()
        .await
        .unwrap();
    assert_eq!(res.program_id, ping_id);
    assert_eq!(res.code, ReplyCode::Success(SuccessReplyReason::Auto));
    assert_eq!(res.payload, b"");
    assert_eq!(res.value, 0);
}

#[tokio::test(flavor = "multi_thread")]
#[ntest::timeout(60_000)]
async fn uninitialized_program() {
    init_logger();

    let mut env = TestEnv::new(Default::default()).await.unwrap();

    let mut node = env.new_node(NodeConfig::default().validator(env.validators[0]));
    node.start_service().await;

    let res = env
        .upload_code(demo_async_init::WASM_BINARY)
        .await
        .unwrap()
        .wait_for()
        .await
        .unwrap();

    assert!(res.valid);

    let code_id = res.code_id;

    // Case #1: Init failed due to panic in init (decoding).
    {
        let res = env
            .create_program(code_id, 500_000_000_000_000)
            .await
            .unwrap()
            .wait_for()
            .await
            .unwrap();

        let reply = env
            .send_message(res.program_id, &[], 0)
            .await
            .unwrap()
            .wait_for()
            .await
            .unwrap();

        let expected_err = ReplyCode::Error(SimpleExecutionError::UserspacePanic.into());
        assert_eq!(reply.code, expected_err);

        let res = env
            .send_message(res.program_id, &[], 0)
            .await
            .unwrap()
            .wait_for()
            .await
            .unwrap();

        let expected_err = ReplyCode::Error(ErrorReplyReason::UnavailableActor(
            SimpleUnavailableActorError::InitializationFailure,
        ));
        assert_eq!(res.code, expected_err);
    }

    // Case #2: async init, replies are acceptable.
    {
        let init_payload = demo_async_init::InputArgs {
            approver_first: env.sender_id,
            approver_second: env.sender_id,
            approver_third: env.sender_id,
        }
        .encode();

        let mut listener = env.observer_events_publisher().subscribe().await;

        let init_res = env
            .create_program(code_id, 500_000_000_000_000)
            .await
            .unwrap()
            .wait_for()
            .await
            .unwrap();
        let init_reply = env
            .send_message(init_res.program_id, &init_payload, 0)
            .await
            .unwrap();
        let mirror = env.ethereum.mirror(init_res.program_id.try_into().unwrap());

        let mut msgs_for_reply = vec![];

        listener
            .apply_until_block_event(|event| match event {
                BlockEvent::Mirror {
                    actor_id,
                    event:
                        MirrorEvent::Message {
                            id, destination, ..
                        },
                } if actor_id == init_res.program_id && destination == env.sender_id => {
                    msgs_for_reply.push(id);

                    if msgs_for_reply.len() == 3 {
                        Ok(Some(()))
                    } else {
                        Ok(None)
                    }
                }
                _ => Ok(None),
            })
            .await
            .unwrap();

        // Handle message to uninitialized program.
        let res = env
            .send_message(init_res.program_id, &[], 0)
            .await
            .unwrap()
            .wait_for()
            .await
            .unwrap();
        let expected_err = ReplyCode::Error(ErrorReplyReason::UnavailableActor(
            SimpleUnavailableActorError::Uninitialized,
        ));
        assert_eq!(res.code, expected_err);
        // Checking further initialization.

        // Required replies.
        for mid in msgs_for_reply {
            mirror.send_reply(mid, [], 0).await.unwrap();
        }

        // Success end of initialization.
        let code = listener
            .apply_until_block_event(|event| match event {
                BlockEvent::Mirror {
                    actor_id,
                    event:
                        MirrorEvent::Reply {
                            reply_code,
                            reply_to,
                            ..
                        },
                } if actor_id == init_res.program_id && reply_to == init_reply.message_id => {
                    Ok(Some(reply_code))
                }
                _ => Ok(None),
            })
            .await
            .unwrap();

        assert!(code.is_success());

        // Handle message handled, but panicked due to incorrect payload as expected.
        let res = env
            .send_message(res.program_id, &[], 0)
            .await
            .unwrap()
            .wait_for()
            .await
            .unwrap();

        let expected_err = ReplyCode::Error(SimpleExecutionError::UserspacePanic.into());
        assert_eq!(res.code, expected_err);
    }
}

#[tokio::test(flavor = "multi_thread")]
#[ntest::timeout(60_000)]
async fn mailbox() {
    init_logger();

    let mut env = TestEnv::new(Default::default()).await.unwrap();

    let mut node = env.new_node(NodeConfig::default().validator(env.validators[0]));
    node.start_service().await;

    let res = env
        .upload_code(demo_async::WASM_BINARY)
        .await
        .unwrap()
        .wait_for()
        .await
        .unwrap();

    assert!(res.valid);

    let code_id = res.code_id;

    let res = env
        .create_program(code_id, 500_000_000_000_000)
        .await
        .unwrap()
        .wait_for()
        .await
        .unwrap();

    let init_res = env
        .send_message(res.program_id, &env.sender_id.encode(), 0)
        .await
        .unwrap()
        .wait_for()
        .await
        .unwrap();
    assert_eq!(init_res.code, ReplyCode::Success(SuccessReplyReason::Auto));

    let pid = res.program_id;

    env.approve_wvara(pid).await;

    let res = env
        .send_message(pid, &demo_async::Command::Mutex.encode(), 0)
        .await
        .unwrap();

    let original_mid = res.message_id;
    let mid_expected_message = MessageId::generate_outgoing(original_mid, 0);
    let ping_expected_message = MessageId::generate_outgoing(original_mid, 1);

    let mut listener = env.observer_events_publisher().subscribe().await;
    let block_data = listener
        .apply_until_block_event_with_header(|event, block_data| match event {
            BlockEvent::Mirror { actor_id, event } if actor_id == pid => {
                if let MirrorEvent::Message {
                    id,
                    destination,
                    payload,
                    ..
                } = event
                {
                    assert_eq!(destination, env.sender_id);

                    if id == mid_expected_message {
                        assert_eq!(payload, res.message_id.encode());
                        Ok(None)
                    } else if id == ping_expected_message {
                        assert_eq!(payload, b"PING");
                        Ok(Some(block_data.clone()))
                    } else {
                        unreachable!()
                    }
                } else {
                    Ok(None)
                }
            }
            _ => Ok(None),
        })
        .await
        .unwrap();

    // -1 bcs execution took place in previous block, not the one that emits events.
    let wake_expiry = block_data.header.height - 1 + 100; // 100 is default wait for.
    let expiry = block_data.header.height - 1 + ethexe_runtime_common::state::MAILBOX_VALIDITY;

    let expected_schedule = BTreeMap::from_iter([
        (
            wake_expiry,
            BTreeSet::from_iter([ScheduledTask::WakeMessage(pid, original_mid)]),
        ),
        (
            expiry,
            BTreeSet::from_iter([
                ScheduledTask::RemoveFromMailbox((pid, env.sender_id), mid_expected_message),
                ScheduledTask::RemoveFromMailbox((pid, env.sender_id), ping_expected_message),
            ]),
        ),
    ]);

    let announce_hash = node.db.top_announce_hash(block_data.header.parent_hash);
    let schedule = node
        .db
        .announce_schedule(announce_hash)
        .expect("must exist");

    assert_eq!(schedule, expected_schedule);

    let mid_payload = PayloadLookup::Direct(original_mid.into_bytes().to_vec().try_into().unwrap());
    let ping_payload = PayloadLookup::Direct(b"PING".to_vec().try_into().unwrap());

    let expected_mailbox = BTreeMap::from_iter([(
        env.sender_id,
        BTreeMap::from_iter([
            (
                mid_expected_message,
                Expiring {
                    value: MailboxMessage {
                        payload: mid_payload.clone(),
                        value: 0,
                        message_type: MessageType::Canonical,
                    },
                    expiry,
                },
            ),
            (
                ping_expected_message,
                Expiring {
                    value: MailboxMessage {
                        payload: ping_payload,
                        value: 0,
                        message_type: MessageType::Canonical,
                    },
                    expiry,
                },
            ),
        ]),
    )]);

    let mirror = env.ethereum.mirror(pid.try_into().unwrap());
    let state_hash = mirror.query().state_hash().await.unwrap();

    let state = node.db.program_state(state_hash).unwrap();
    assert!(!state.mailbox_hash.is_empty());
    let mailbox = state
        .mailbox_hash
        .map_or_default(|hash| node.db.mailbox(hash).unwrap());

    assert_eq!(mailbox.into_values(&node.db), expected_mailbox);

    mirror
        .send_reply(ping_expected_message, "PONG", 0)
        .await
        .unwrap();

    let initial_message = res.message_id;
    let reply_info = res.wait_for().await.unwrap();
    assert_eq!(
        reply_info.code,
        ReplyCode::Success(SuccessReplyReason::Manual)
    );
    assert_eq!(reply_info.payload, initial_message.encode());

    let state_hash = mirror.query().state_hash().await.unwrap();

    let state = node.db.program_state(state_hash).unwrap();
    assert!(!state.mailbox_hash.is_empty());
    let mailbox = state
        .mailbox_hash
        .map_or_default(|hash| node.db.mailbox(hash).unwrap());

    let expected_mailbox = BTreeMap::from_iter([(
        env.sender_id,
        BTreeMap::from_iter([(
            mid_expected_message,
            Expiring {
                value: MailboxMessage {
                    payload: mid_payload,
                    value: 0,
                    message_type: MessageType::Canonical,
                },
                expiry,
            },
        )]),
    )]);

    assert_eq!(mailbox.into_values(&node.db), expected_mailbox);

    mirror.claim_value(mid_expected_message).await.unwrap();

    let block_data = listener
        .apply_until_block_event_with_header(|event, block_data| match event {
            BlockEvent::Mirror { actor_id, event } if actor_id == pid => match event {
                MirrorEvent::ValueClaimed { claimed_id, .. }
                    if claimed_id == mid_expected_message =>
                {
                    Ok(Some(block_data.clone()))
                }
                _ => Ok(None),
            },
            _ => Ok(None),
        })
        .await
        .unwrap();

    let state_hash = mirror.query().state_hash().await.unwrap();

    let state = node.db.program_state(state_hash).unwrap();
    assert!(state.mailbox_hash.is_empty());

    let announce_hash = node.db.top_announce_hash(block_data.header.parent_hash);
    let schedule = node
        .db
        .announce_schedule(announce_hash)
        .expect("must exist");
    assert!(schedule.is_empty(), "{schedule:?}");
}

#[tokio::test(flavor = "multi_thread")]
#[ntest::timeout(60_000)]
async fn value_reply_program_to_user() {
    init_logger();

    let mut env = TestEnv::new(Default::default()).await.unwrap();

    let mut node = env.new_node(NodeConfig::default().validator(env.validators[0]));
    node.start_service().await;

    let res = env
        .upload_code(demo_piggy_bank::WASM_BINARY)
        .await
        .unwrap()
        .wait_for()
        .await
        .unwrap();

    let code_id = res.code_id;
    let res = env
        .create_program(code_id, 500_000_000_000_000)
        .await
        .unwrap()
        .wait_for()
        .await
        .unwrap();

    let _ = env
        .send_message(res.program_id, b"", 0)
        .await
        .unwrap()
        .wait_for()
        .await
        .unwrap();

    let piggy_bank_id = res.program_id;

    let wvara = env.ethereum.router().wvara();

    assert_eq!(wvara.query().decimals().await.unwrap(), 12);

    let piggy_bank = env.ethereum.mirror(piggy_bank_id.to_address_lossy().into());

    let on_eth_balance = piggy_bank.get_balance().await.unwrap();
    assert_eq!(on_eth_balance, 0);

    let state_hash = piggy_bank.query().state_hash().await.unwrap();
    let local_balance = node.db.program_state(state_hash).unwrap().balance;
    assert_eq!(local_balance, 0);

    // 1_000 ETH
    const VALUE_SENT: u128 = 1_000 * ETHER;

    let mut listener = env.observer_events_publisher().subscribe().await;

    piggy_bank.owned_balance_top_up(VALUE_SENT).await.unwrap();

    listener
        .apply_until_block_event(|e| {
            Ok(matches!(e, BlockEvent::Router(RouterEvent::BatchCommitted { .. })).then_some(()))
        })
        .await
        .unwrap();

    let on_eth_balance = piggy_bank.get_balance().await.unwrap();
    assert_eq!(on_eth_balance, VALUE_SENT);

    let state_hash = piggy_bank.query().state_hash().await.unwrap();
    let local_balance = node.db.program_state(state_hash).unwrap().balance;
    assert_eq!(local_balance, VALUE_SENT);

    env.approve_wvara(piggy_bank_id).await;

    let res = env
        .send_message(piggy_bank_id, b"smash_with_reply", 0)
        .await
        .unwrap()
        .wait_for()
        .await
        .unwrap();

    assert_eq!(res.code, ReplyCode::Success(SuccessReplyReason::Manual));
    assert_eq!(res.value, VALUE_SENT);

    let on_eth_balance = piggy_bank.get_balance().await.unwrap();
    assert_eq!(on_eth_balance, 0);

    let state_hash = piggy_bank.query().state_hash().await.unwrap();
    let local_balance = node.db.program_state(state_hash).unwrap().balance;
    assert_eq!(local_balance, 0);

    let sender_address = env.ethereum.provider().default_signer_address();
    let measurement_error: U256 = (ETHER / 50).try_into().unwrap(); // 0.02 ETH for gas costs
    let default_anvil_balance: U256 = (10_000 * ETHER).try_into().unwrap();
    let balance = env
        .ethereum
        .provider()
        .get_balance(sender_address)
        .await
        .unwrap();
    assert!(default_anvil_balance - balance <= measurement_error);
}

#[tokio::test(flavor = "multi_thread")]
#[ntest::timeout(60_000)]
async fn value_send_program_to_user_and_claimed() {
    init_logger();

    let mut env = TestEnv::new(Default::default()).await.unwrap();

    let mut node = env.new_node(NodeConfig::default().validator(env.validators[0]));
    node.start_service().await;

    let res = env
        .upload_code(demo_piggy_bank::WASM_BINARY)
        .await
        .unwrap()
        .wait_for()
        .await
        .unwrap();

    let code_id = res.code_id;
    let res = env
        .create_program(code_id, 500_000_000_000_000)
        .await
        .unwrap()
        .wait_for()
        .await
        .unwrap();

    let _ = env
        .send_message(res.program_id, b"", 0)
        .await
        .unwrap()
        .wait_for()
        .await
        .unwrap();

    let piggy_bank_id = res.program_id;

    let wvara = env.ethereum.router().wvara();

    assert_eq!(wvara.query().decimals().await.unwrap(), 12);

    let piggy_bank = env.ethereum.mirror(piggy_bank_id.to_address_lossy().into());

    let on_eth_balance = piggy_bank.get_balance().await.unwrap();
    assert_eq!(on_eth_balance, 0);

    let state_hash = piggy_bank.query().state_hash().await.unwrap();
    let local_balance = node.db.program_state(state_hash).unwrap().balance;
    assert_eq!(local_balance, 0);

    // 1_000 ETH
    const VALUE_SENT: u128 = 1_000 * ETHER;

    let mut listener = env.observer_events_publisher().subscribe().await;

    piggy_bank.owned_balance_top_up(VALUE_SENT).await.unwrap();

    listener
        .apply_until_block_event(|e| {
            Ok(matches!(e, BlockEvent::Router(RouterEvent::BatchCommitted { .. })).then_some(()))
        })
        .await
        .unwrap();

    let on_eth_balance = piggy_bank.get_balance().await.unwrap();
    assert_eq!(on_eth_balance, VALUE_SENT);

    let state_hash = piggy_bank.query().state_hash().await.unwrap();
    let local_balance = node.db.program_state(state_hash).unwrap().balance;
    assert_eq!(local_balance, VALUE_SENT);

    let res = env
        .send_message(piggy_bank_id, b"smash", 0)
        .await
        .unwrap()
        .wait_for()
        .await
        .unwrap();

    assert_eq!(res.code, ReplyCode::Success(SuccessReplyReason::Auto));
    assert_eq!(res.value, 0);

    let on_eth_balance = piggy_bank.get_balance().await.unwrap();
    assert_eq!(on_eth_balance, 0);

    let state_hash = piggy_bank.query().state_hash().await.unwrap();
    let local_balance = node.db.program_state(state_hash).unwrap().balance;
    assert_eq!(local_balance, 0);

    let router_address = env.ethereum.router().address();
    let router_balance = env
        .ethereum
        .provider()
        .get_balance(router_address.into())
        .await
        .map(ethexe_ethereum::abi::utils::uint256_to_u128_lossy)
        .unwrap();

    assert_eq!(router_balance, VALUE_SENT);

    let sender_address = env.ethereum.provider().default_signer_address();

    let program_state = node.db.program_state(state_hash).unwrap();
    let mailbox = node
        .db
        .mailbox(program_state.mailbox_hash.to_inner().unwrap())
        .unwrap();
    let user_mailbox = mailbox.into_values(&node.db)[&sender_address.into()].clone();
    let mailboxed_msg_id = user_mailbox.into_keys().next().unwrap();

    piggy_bank.claim_value(mailboxed_msg_id).await.unwrap();

    listener
        .apply_until_block_event(|e| match e {
            BlockEvent::Mirror {
                actor_id,
                event: MirrorEvent::ValueClaimed { claimed_id, .. },
            } if actor_id == piggy_bank_id && claimed_id == mailboxed_msg_id => Ok(Some(())),
            _ => Ok(None),
        })
        .await
        .unwrap();

    let measurement_error: U256 = (ETHER / 50).try_into().unwrap(); // 0.02 ETH for gas costs
    let default_anvil_balance: U256 = (10_000 * ETHER).try_into().unwrap();
    let balance = env
        .ethereum
        .provider()
        .get_balance(sender_address)
        .await
        .unwrap();
    assert!(default_anvil_balance - balance <= measurement_error);
}

#[tokio::test(flavor = "multi_thread")]
#[ntest::timeout(60_000)]
async fn value_send_program_to_user_and_replied() {
    init_logger();

    let mut env = TestEnv::new(Default::default()).await.unwrap();

    let mut node = env.new_node(NodeConfig::default().validator(env.validators[0]));
    node.start_service().await;

    let res = env
        .upload_code(demo_piggy_bank::WASM_BINARY)
        .await
        .unwrap()
        .wait_for()
        .await
        .unwrap();

    let code_id = res.code_id;
    let res = env
        .create_program(code_id, 500_000_000_000_000)
        .await
        .unwrap()
        .wait_for()
        .await
        .unwrap();

    let _ = env
        .send_message(res.program_id, b"", 0)
        .await
        .unwrap()
        .wait_for()
        .await
        .unwrap();

    let piggy_bank_id = res.program_id;

    let wvara = env.ethereum.router().wvara();

    assert_eq!(wvara.query().decimals().await.unwrap(), 12);

    let piggy_bank = env.ethereum.mirror(piggy_bank_id.to_address_lossy().into());

    let on_eth_balance = piggy_bank.get_balance().await.unwrap();
    assert_eq!(on_eth_balance, 0);

    let state_hash = piggy_bank.query().state_hash().await.unwrap();
    let local_balance = node.db.program_state(state_hash).unwrap().balance;
    assert_eq!(local_balance, 0);

    // 1_000 ETH
    const VALUE_SENT: u128 = 1_000 * ETHER;

    let mut listener = env.observer_events_publisher().subscribe().await;

    piggy_bank.owned_balance_top_up(VALUE_SENT).await.unwrap();

    listener
        .apply_until_block_event(|e| {
            Ok(matches!(e, BlockEvent::Router(RouterEvent::BatchCommitted { .. })).then_some(()))
        })
        .await
        .unwrap();

    let on_eth_balance = piggy_bank.get_balance().await.unwrap();
    assert_eq!(on_eth_balance, VALUE_SENT);

    let state_hash = piggy_bank.query().state_hash().await.unwrap();
    let local_balance = node.db.program_state(state_hash).unwrap().balance;
    assert_eq!(local_balance, VALUE_SENT);

    let res = env
        .send_message(piggy_bank_id, b"smash", 0)
        .await
        .unwrap()
        .wait_for()
        .await
        .unwrap();

    assert_eq!(res.code, ReplyCode::Success(SuccessReplyReason::Auto));
    assert_eq!(res.value, 0);

    let on_eth_balance = piggy_bank.get_balance().await.unwrap();
    assert_eq!(on_eth_balance, 0);

    let state_hash = piggy_bank.query().state_hash().await.unwrap();
    let local_balance = node.db.program_state(state_hash).unwrap().balance;
    assert_eq!(local_balance, 0);

    let router_address = env.ethereum.router().address();
    let router_balance = env
        .ethereum
        .provider()
        .get_balance(router_address.into())
        .await
        .map(ethexe_ethereum::abi::utils::uint256_to_u128_lossy)
        .unwrap();

    assert_eq!(router_balance, VALUE_SENT);

    let sender_address = env.ethereum.provider().default_signer_address();

    let program_state = node.db.program_state(state_hash).unwrap();
    let mailbox = node
        .db
        .mailbox(program_state.mailbox_hash.to_inner().unwrap())
        .unwrap();
    let user_mailbox = mailbox.into_values(&node.db)[&sender_address.into()].clone();
    let mailboxed_msg_id = user_mailbox.into_keys().next().unwrap();

    piggy_bank
        .send_reply(mailboxed_msg_id, "", 0)
        .await
        .unwrap();

    listener
        .apply_until_block_event(|e| match e {
            BlockEvent::Mirror {
                actor_id,
                event: MirrorEvent::ValueClaimed { claimed_id, .. },
            } if actor_id == piggy_bank_id && claimed_id == mailboxed_msg_id => Ok(Some(())),
            _ => Ok(None),
        })
        .await
        .unwrap();

    let measurement_error: U256 = (ETHER / 50).try_into().unwrap(); // 0.02 ETH for gas costs
    let default_anvil_balance: U256 = (10_000 * ETHER).try_into().unwrap();
    let balance = env
        .ethereum
        .provider()
        .get_balance(sender_address)
        .await
        .unwrap();
    assert!(default_anvil_balance - balance <= measurement_error);
}

#[tokio::test(flavor = "multi_thread")]
#[ntest::timeout(60_000)]
async fn incoming_transfers() {
    init_logger();

    let mut env = TestEnv::new(Default::default()).await.unwrap();

    let mut node = env.new_node(NodeConfig::default().validator(env.validators[0]));
    node.start_service().await;

    let res = env
        .upload_code(demo_ping::WASM_BINARY)
        .await
        .unwrap()
        .wait_for()
        .await
        .unwrap();

    let code_id = res.code_id;
    let res = env
        .create_program(code_id, 500_000_000_000_000)
        .await
        .unwrap()
        .wait_for()
        .await
        .unwrap();

    let _ = env
        .send_message(res.program_id, &env.sender_id.encode(), 0)
        .await
        .unwrap()
        .wait_for()
        .await
        .unwrap();

    let ping_id = res.program_id;

    let wvara = env.ethereum.router().wvara();

    assert_eq!(wvara.query().decimals().await.unwrap(), 12);

    let ping = env.ethereum.mirror(ping_id.to_address_lossy().into());

    let on_eth_balance = ping.get_balance().await.unwrap();
    assert_eq!(on_eth_balance, 0);

    let state_hash = ping.query().state_hash().await.unwrap();
    let local_balance = node.db.program_state(state_hash).unwrap().balance;
    assert_eq!(local_balance, 0);

    // 1_000 ETH
    const VALUE_SENT: u128 = 1_000 * ETHER;

    let mut listener = env.observer_events_publisher().subscribe().await;

    ping.owned_balance_top_up(VALUE_SENT).await.unwrap();

    listener
        .apply_until_block_event(|e| {
            Ok(matches!(e, BlockEvent::Router(RouterEvent::BatchCommitted { .. })).then_some(()))
        })
        .await
        .unwrap();

    let on_eth_balance = ping.get_balance().await.unwrap();
    assert_eq!(on_eth_balance, VALUE_SENT);

    let state_hash = ping.query().state_hash().await.unwrap();
    let local_balance = node.db.program_state(state_hash).unwrap().balance;
    assert_eq!(local_balance, VALUE_SENT);

    env.approve_wvara(ping_id).await;

    let res = env
        .send_message(ping_id, b"PING", VALUE_SENT)
        .await
        .unwrap()
        .wait_for()
        .await
        .unwrap();

    assert_eq!(res.code, ReplyCode::Success(SuccessReplyReason::Manual));
    assert_eq!(res.value, 0);

    let on_eth_balance = ping.get_balance().await.unwrap();
    assert_eq!(on_eth_balance, 2 * VALUE_SENT);

    let state_hash = ping.query().state_hash().await.unwrap();
    let local_balance = node.db.program_state(state_hash).unwrap().balance;
    assert_eq!(local_balance, 2 * VALUE_SENT);
}

#[tokio::test(flavor = "multi_thread")]
#[ntest::timeout(60_000)]
async fn ping_reorg() {
    init_logger();

    let mut env = TestEnv::new(Default::default()).await.unwrap();

    let mut node = env.new_node(NodeConfig::default().validator(env.validators[0]));
    node.start_service().await;

    let res = env
        .upload_code(demo_ping::WASM_BINARY)
        .await
        .unwrap()
        .wait_for()
        .await
        .unwrap();
    assert!(res.valid);

    let code_id = res.code_id;

    log::info!("📗 Abort service to simulate node blocks skipping");
    node.stop_service().await;

    let create_program = env
        .create_program(code_id, 500_000_000_000_000)
        .await
        .unwrap();
    let init = env
        .send_message(create_program.program_id, b"PING", 0)
        .await
        .unwrap();

    // Mine some blocks to check missed blocks support
    env.skip_blocks(10).await;

    // Start new service
    node.start_service().await;

    // IMPORTANT: Mine one block to sent block event to the new service.
    env.force_new_block().await;

    let res = create_program.wait_for().await.unwrap();
    let init_res = init.wait_for().await.unwrap();
    assert_eq!(res.code_id, code_id);
    assert_eq!(init_res.payload, b"PONG");

    let ping_id = res.program_id;

    env.approve_wvara(ping_id).await;

    log::info!(
        "📗 Create snapshot for block: {}, where ping program is already created",
        env.provider.get_block_number().await.unwrap()
    );
    let program_created_snapshot_id = env.provider.anvil_snapshot().await.unwrap();

    let res = env
        .send_message(ping_id, b"PING", 0)
        .await
        .unwrap()
        .wait_for()
        .await
        .unwrap();
    assert_eq!(res.program_id, ping_id);
    assert_eq!(res.payload, b"PONG");

    log::info!("📗 Test after reverting to the program creation snapshot");
    env.provider
        .anvil_revert(program_created_snapshot_id)
        .await
        .map(|res| assert!(res))
        .unwrap();

    let res = env
        .send_message(ping_id, b"PING", 0)
        .await
        .unwrap()
        .wait_for()
        .await
        .unwrap();
    assert_eq!(res.program_id, ping_id);
    assert_eq!(res.payload, b"PONG");

    // The last step is to test correctness after db cleanup
    node.stop_service().await;
    node.db = Database::memory();

    log::info!("📗 Test after db cleanup and service shutting down");
    let send_message = env.send_message(ping_id, b"PING", 0).await.unwrap();

    // Skip some blocks to simulate long time without service
    env.skip_blocks(10).await;

    node.start_service().await;

    // Important: mine one block to sent block event to the new service.
    env.force_new_block().await;

    let res = send_message.wait_for().await.unwrap();
    assert_eq!(res.program_id, ping_id);
    assert_eq!(res.payload, b"PONG");
}

// Stop service - waits 150 blocks - send message - waits 150 blocks - start service.
// Deep sync must load chain in batch.
#[tokio::test(flavor = "multi_thread")]
#[ntest::timeout(60_000)]
async fn ping_deep_sync() {
    init_logger();

    let mut env = TestEnv::new(Default::default()).await.unwrap();

    let mut node = env.new_node(NodeConfig::default().validator(env.validators[0]));
    node.start_service().await;

    let res = env
        .upload_code(demo_ping::WASM_BINARY)
        .await
        .unwrap()
        .wait_for()
        .await
        .unwrap();
    assert!(res.valid);

    let code_id = res.code_id;

    let res = env
        .create_program(code_id, 500_000_000_000_000)
        .await
        .unwrap()
        .wait_for()
        .await
        .unwrap();
    let init_res = env
        .send_message(res.program_id, b"PING", 0)
        .await
        .unwrap()
        .wait_for()
        .await
        .unwrap();
    assert_eq!(res.code_id, code_id);
    assert_eq!(init_res.payload, b"PONG");
    assert_eq!(init_res.value, 0);
    assert_eq!(
        init_res.code,
        ReplyCode::Success(SuccessReplyReason::Manual)
    );

    let ping_id = res.program_id;

    node.stop_service().await;

    env.skip_blocks(150).await;

    env.approve_wvara(ping_id).await;

    let send_message = env.send_message(ping_id, b"PING", 0).await.unwrap();

    env.skip_blocks(150).await;

    node.start_service().await;

    // Important: mine one block to sent block event to the started service.
    env.force_new_block().await;

    let res = send_message.wait_for().await.unwrap();
    assert_eq!(res.program_id, ping_id);
    assert_eq!(res.payload, b"PONG");
    assert_eq!(res.value, 0);
    assert_eq!(res.code, ReplyCode::Success(SuccessReplyReason::Manual));
}

#[tokio::test(flavor = "multi_thread")]
#[ntest::timeout(60_000)]
async fn multiple_validators() {
    init_logger();

    let config = TestEnvConfig {
        validators: ValidatorsConfig::PreDefined(3),
        network: EnvNetworkConfig::Enabled,
        ..Default::default()
    };
    let mut env = TestEnv::new(config).await.unwrap();

    assert_eq!(
        env.validators.len(),
        3,
        "Currently only 3 validators are supported for this test"
    );
    assert!(
        !env.continuous_block_generation,
        "Currently continuous block generation is not supported for this test"
    );

    let mut validators = vec![];
    for (i, v) in env.validators.clone().into_iter().enumerate() {
        log::info!("📗 Starting validator-{i}");
        let mut validator = env.new_node(NodeConfig::named(format!("validator-{i}")).validator(v));
        validator.start_service().await;
        validators.push(validator);
    }

    let res = env
        .upload_code(demo_ping::WASM_BINARY)
        .await
        .unwrap()
        .wait_for()
        .await
        .unwrap();
    assert!(res.valid);

    let ping_code_id = res.code_id;

    let res = env
        .create_program(ping_code_id, 500_000_000_000_000)
        .await
        .unwrap()
        .wait_for()
        .await
        .unwrap();
    let init_res = env
        .send_message(res.program_id, b"", 0)
        .await
        .unwrap()
        .wait_for()
        .await
        .unwrap();
    assert_eq!(res.code_id, ping_code_id);
    assert_eq!(init_res.payload, b"");
    assert_eq!(init_res.value, 0);
    assert_eq!(init_res.code, ReplyCode::Success(SuccessReplyReason::Auto));

    let ping_id = res.program_id;

    let res = env
        .upload_code(demo_async::WASM_BINARY)
        .await
        .unwrap()
        .wait_for()
        .await
        .unwrap();
    assert!(res.valid);

    let async_code_id = res.code_id;

    let res = env
        .create_program(async_code_id, 500_000_000_000_000)
        .await
        .unwrap()
        .wait_for()
        .await
        .unwrap();
    let init_res = env
        .send_message(res.program_id, ping_id.encode().as_slice(), 0)
        .await
        .unwrap()
        .wait_for()
        .await
        .unwrap();
    assert_eq!(res.code_id, async_code_id);
    assert_eq!(init_res.payload, b"");
    assert_eq!(init_res.value, 0);
    assert_eq!(init_res.code, ReplyCode::Success(SuccessReplyReason::Auto));

    let async_id = res.program_id;

    env.approve_wvara(ping_id).await;
    env.approve_wvara(async_id).await;

    let res = env
        .send_message(async_id, demo_async::Command::Common.encode().as_slice(), 0)
        .await
        .unwrap()
        .wait_for()
        .await
        .unwrap();
    assert_eq!(res.program_id, async_id);
    assert_eq!(res.payload, res.message_id.encode().as_slice());
    assert_eq!(res.value, 0);
    assert_eq!(res.code, ReplyCode::Success(SuccessReplyReason::Manual));

    log::info!("📗 Stop validator 0 and check, that ethexe is still working");
    if env.next_block_producer_index().await == 0 {
        log::info!("📗 Skip one block to be sure validator 0 is not a producer for next block");
        env.force_new_block().await;
    }
    validators[0].stop_service().await;

    let res = env
        .send_message(async_id, demo_async::Command::Common.encode().as_slice(), 0)
        .await
        .unwrap()
        .wait_for()
        .await
        .unwrap();
    assert_eq!(res.payload, res.message_id.encode().as_slice());

    log::info!("📗 Stop validator 1 and check, that ethexe is not working after");
    if env.next_block_producer_index().await == 1 {
        log::info!("📗 Skip one block to be sure validator 1 is not a producer for next block");
        env.force_new_block().await;
    }
    validators[1].stop_service().await;

    let wait_for_reply_to = env
        .send_message(async_id, demo_async::Command::Common.encode().as_slice(), 0)
        .await
        .unwrap();

    tokio::time::timeout(env.block_time * 5, wait_for_reply_to.clone().wait_for())
        .await
        .expect_err("Timeout expected");

    log::info!(
        "📗 Re-start validator 0 and check, that now ethexe is working, validator 1 is still stopped"
    );
    validators[0].start_service().await;

    if env.next_block_producer_index().await == 1 {
        log::info!("📗 Skip one block to be sure validator 1 is not a producer for next block");
        env.force_new_block().await;
    }

    // IMPORTANT: mine one block to send a new block event.
    env.force_new_block().await;

    let res = wait_for_reply_to.wait_for().await.unwrap();
    assert_eq!(res.payload, res.message_id.encode().as_slice());
}

#[tokio::test(flavor = "multi_thread")]
#[ntest::timeout(60_000)]
async fn send_injected_tx() {
    init_logger();

    let test_env_config = TestEnvConfig {
        validators: ValidatorsConfig::PreDefined(2),
        network: EnvNetworkConfig::Enabled,
        ..Default::default()
    };

    // Setup env of 2 nodes, one of them knows about the other one.
    let mut env = TestEnv::new(test_env_config).await.unwrap();

    let validator0_pubkey = env.validators[0].public_key;
    let validator1_pubkey = env.validators[1].public_key;

    log::info!("📗 Starting node 0");
    let mut node0 = env.new_node(
        NodeConfig::default()
            .validator(env.validators[0])
            .service_rpc(9505),
    );
    node0.start_service().await;

    log::info!("📗 Starting node 1");
    let mut node1 = env.new_node(
        NodeConfig::default()
            .service_rpc(9506)
            .validator(env.validators[1]),
    );
    node1.start_service().await;

    log::info!("Populate node-0 and node-1 with 2 valid blocks");

    env.force_new_block().await;
    env.force_new_block().await;

    // Give some time for nodes to process the blocks
    tokio::time::sleep(Duration::from_secs(1)).await;
    let reference_block = node0
        .db
        .latest_data()
        .expect("latest data not found")
        .prepared_block_hash;

    // Prepare tx data
    let tx = InjectedTransaction {
        destination: ActorId::from(H160::random()),
        payload: H256::random().0.to_vec().into(),
        value: 0,
        reference_block,
        salt: H256::random().0.to_vec().into(),
    };
    let signed_tx = env
        .signer
        .signed_data(validator0_pubkey, tx.clone())
        .unwrap();

    let tx_for_node1 = RpcOrNetworkInjectedTx::new(validator1_pubkey.to_address(), signed_tx);

    // Send request
    log::info!("Sending tx pool request to node-1");
    let _r = node1
        .send_injected_transaction(tx_for_node1.clone())
        .await
        .expect("rpc server is set");

    // Tx executable validation takes time, so wait for event.
    node1
        .listener()
        .wait_for(|event| {
            // TODO kuzmindev: after validators discovery will be done replace to wait for inclusion tx into announce from node1
            if let TestingEvent::Rpc(TestingRpcEvent::InjectedTransaction { transaction }) = event
                && transaction == tx_for_node1
            {
                return Ok(true);
            }
            Ok(false)
        })
        .await
        .unwrap();

    // Check that node-1 save received tx.
    let node1_db_tx = node1
        .db
        .injected_transaction(tx.to_hash())
        .expect("tx not found");
    assert_eq!(node1_db_tx, tx_for_node1.tx);
}

#[tokio::test(flavor = "multi_thread")]
#[ntest::timeout(60_000)]
async fn fast_sync() {
    init_logger();

    let assert_chain = |latest_block, fast_synced_block, alice: &Node, bob: &Node| {
        log::info!("Assert chain in range {latest_block}..{fast_synced_block}");

        IntegrityVerifier::new(alice.db.clone())
            .verify_chain(latest_block, fast_synced_block)
            .expect("failed to verify Alice database");

        IntegrityVerifier::new(bob.db.clone())
            .verify_chain(latest_block, fast_synced_block)
            .expect("failed to verify Bob database");

        let alice_latest_data = alice.db.latest_data().expect("latest data not found");
        let bob_latest_data = bob.db.latest_data().expect("latest data not found");
        assert_eq!(
            alice_latest_data.computed_announce_hash,
            bob_latest_data.computed_announce_hash
        );
        assert_eq!(alice_latest_data.synced_block, bob_latest_data.synced_block);
        assert_eq!(
            alice_latest_data.prepared_block_hash,
            bob_latest_data.prepared_block_hash
        );
        assert_eq!(
            alice_latest_data.genesis_block_hash,
            bob_latest_data.genesis_block_hash
        );
        assert_eq!(
            alice_latest_data.genesis_announce_hash,
            bob_latest_data.genesis_announce_hash
        );

        let mut block = latest_block;
        loop {
            if fast_synced_block == block {
                break;
            }

            log::trace!("assert block {block}");
            assert_eq!(alice.db.block_meta(block), bob.db.block_meta(block));

            let announce_hash = alice.db.top_announce_hash(block);
            assert_eq!(
                alice.db.announce_meta(announce_hash),
                bob.db.announce_meta(announce_hash)
            );
            assert_eq!(
                alice.db.announce_program_states(announce_hash),
                bob.db.announce_program_states(announce_hash)
            );
            assert_eq!(
                alice.db.announce_outcome(announce_hash),
                bob.db.announce_outcome(announce_hash)
            );
            assert_eq!(
                alice.db.announce_outcome(announce_hash),
                bob.db.announce_outcome(announce_hash)
            );

            assert_eq!(alice.db.block_header(block), bob.db.block_header(block));
            assert_eq!(alice.db.block_events(block), bob.db.block_events(block));
            assert_eq!(alice.db.block_synced(block), bob.db.block_synced(block));

            let header = alice.db.block_header(block).unwrap();
            block = header.parent_hash;
        }
    };

    let config = TestEnvConfig {
        network: EnvNetworkConfig::Enabled,
        ..Default::default()
    };
    let mut env = TestEnv::new(config).await.unwrap();

    log::info!("Starting Alice");
    let mut alice = env.new_node(NodeConfig::named("Alice").validator(env.validators[0]));
    alice.start_service().await;

    log::info!("Creating `demo-autoreply` programs");

    let code_info = env
        .upload_code(demo_mul_by_const::WASM_BINARY)
        .await
        .unwrap()
        .wait_for()
        .await
        .unwrap();

    let code_id = code_info.code_id;
    let mut program_ids = [ActorId::zero(); 8];

    for (i, program_id) in program_ids.iter_mut().enumerate() {
        let program_info = env
            .create_program(code_id, 500_000_000_000_000)
            .await
            .unwrap()
            .wait_for()
            .await
            .unwrap();

        *program_id = program_info.program_id;

        let value = i as u64 % 3;
        let _reply_info = env
            .send_message(program_info.program_id, &value.encode(), 0)
            .await
            .unwrap()
            .wait_for()
            .await
            .unwrap();
    }

    let latest_block: H256 = env.latest_block().await.hash.0.into();
    alice
        .listener()
        .wait_for_announce_computed(latest_block)
        .await;

    log::info!("Starting Bob (fast-sync)");
    let mut bob = env.new_node(NodeConfig::named("Bob").fast_sync());

    bob.start_service().await;

    log::info!("Sending messages to programs");

    for (i, program_id) in program_ids.into_iter().enumerate() {
        let reply_info = env
            .send_message(program_id, &(i as u64).encode(), 0)
            .await
            .unwrap()
            .wait_for()
            .await
            .unwrap();
        assert_eq!(
            reply_info.code,
            ReplyCode::Success(SuccessReplyReason::Manual)
        );
    }

    let latest_block = env.latest_block().await.hash.0.into();
    alice
        .listener()
        .wait_for_announce_computed(latest_block)
        .await;
    bob.listener()
        .wait_for_announce_computed(latest_block)
        .await;

    log::info!("Stopping Bob");
    bob.stop_service().await;

    assert_chain(
        latest_block,
        bob.latest_fast_synced_block.take().unwrap(),
        &alice,
        &bob,
    );

    for (i, program_id) in program_ids.into_iter().enumerate() {
        let i = (i * 3) as u64;
        let reply_info = env
            .send_message(program_id, &i.encode(), 0)
            .await
            .unwrap()
            .wait_for()
            .await
            .unwrap();
        assert_eq!(
            reply_info.code,
            ReplyCode::Success(SuccessReplyReason::Manual)
        );
    }

    env.skip_blocks(100).await;

    let latest_block: H256 = env.latest_block().await.hash.0.into();
    alice
        .listener()
        .wait_for_announce_computed(latest_block)
        .await;

    log::info!("Starting Bob again to check how it handles partially empty database");
    bob.start_service().await;

    // mine a block so Bob can produce the event we will wait for
    env.skip_blocks(1).await;

    let latest_block = env.latest_block().await.hash.0.into();
    alice
        .listener()
        .wait_for_announce_computed(latest_block)
        .await;
    bob.listener()
        .wait_for_announce_computed(latest_block)
        .await;

    assert_chain(
        latest_block,
        bob.latest_fast_synced_block.take().unwrap(),
        &alice,
        &bob,
    );
}

#[tokio::test(flavor = "multi_thread")]
#[ntest::timeout(60_000)]
async fn validators_election() {
    init_logger();

    // Setup test environment

    let election_ts = 20 * 60 * 60;
    let era_duration = 24 * 60 * 60;
    let deploy_params = ContractsDeploymentParams {
        with_middleware: true,
        era_duration,
        election_duration: era_duration - election_ts,
    };

    let signer = Signer::memory();
    // 10 wallets - hardcoded in anvil
    let mut wallets = Wallets::anvil(&signer);

    let current_validators: Vec<_> = (0..5).map(|_| wallets.next()).collect();
    let next_validators: Vec<_> = (0..5).map(|_| wallets.next()).collect();

    let env_config = TestEnvConfig {
        validators: ValidatorsConfig::ProvidedValidators(current_validators),
        deploy_params,
        network: EnvNetworkConfig::Enabled,
        signer: signer.clone(),
        ..Default::default()
    };
    let mut env = TestEnv::new(env_config).await.unwrap();

    let genesis_block_hash = env
        .ethereum
        .router()
        .query()
        .genesis_block_hash()
        .await
        .unwrap();
    let genesis_ts = env
        .provider
        .get_block_by_hash(genesis_block_hash.0.into())
        .await
        .unwrap()
        .unwrap()
        .header
        .timestamp;

    // Start initial validators
    let mut validators = vec![];
    for (i, v) in env.validators.clone().into_iter().enumerate() {
        log::info!("📗 Starting validator-{i}");
        let mut validator = env.new_node(NodeConfig::named(format!("validator-{i}")).validator(v));
        validator.start_service().await;
        validators.push(validator);
    }

    // Setup next validators to be elected for previous era
    let (next_validators_configs, _commitment) =
        TestEnv::define_session_keys(&signer, next_validators);

    let next_validators: Vec<_> = next_validators_configs
        .iter()
        .map(|cfg| cfg.public_key.to_address())
        .collect();

    env.election_provider
        .set_predefined_election_at(
            election_ts + genesis_ts,
            next_validators.try_into().unwrap(),
        )
        .await;

    // Force creation new block in election period
    env.provider
        .anvil_set_next_block_timestamp(election_ts + genesis_ts)
        .await
        .unwrap();
    env.force_new_block().await;

    let mut listener = env.observer_events_publisher().subscribe().await;
    listener
        .apply_until_block_event(|event| {
            Ok(matches!(
                event,
                BlockEvent::Router(RouterEvent::ValidatorsCommittedForEra { era_index: _ })
            )
            .then_some(()))
        })
        .await
        .unwrap();

    tracing::info!("📗 Next validators successfully commited");

    // Stop previous validators
    for mut node in validators.into_iter() {
        node.stop_service().await;
    }

    // Check that next validators can submit transactions
    env.validators = next_validators_configs;
    let mut new_validators = vec![];
    for (i, v) in env.validators.clone().into_iter().enumerate() {
        log::info!("📗 Starting validator-{i}");
        let mut validator = env.new_node(NodeConfig::named(format!("validator-{i}")).validator(v));
        validator.start_service().await;
        new_validators.push(validator);
    }

    env.provider
        .anvil_set_next_block_timestamp(era_duration + genesis_ts)
        .await
        .unwrap();
    env.force_new_block().await;

    let res = env
        .upload_code(demo_ping::WASM_BINARY)
        .await
        .unwrap()
        .wait_for()
        .await
        .unwrap();
    assert!(res.valid);
}

#[tokio::test(flavor = "multi_thread")]
#[ntest::timeout(50_000)]
async fn execution_with_canonical_events_quarantine() {
    init_logger();

    let config = TestEnvConfig {
        compute_config: ComputeConfig::new(CANONICAL_QUARANTINE),
        ..Default::default()
    };
    let mut env = TestEnv::new(config).await.unwrap();

    log::info!("📗 Starting validator");
    let mut validator = env.new_node(NodeConfig::default().validator(env.validators[0]));
    validator.start_service().await;

    let uploaded_code = env
        .upload_code(demo_ping::WASM_BINARY)
        .await
        .unwrap()
        .wait_for()
        .await
        .unwrap();
    assert!(uploaded_code.valid);

    let res = env
        .create_program(uploaded_code.code_id, 500_000_000_000_000)
        .await
        .unwrap()
        .wait_for()
        .await
        .unwrap();
    assert_eq!(res.code_id, uploaded_code.code_id);

    let canonical_quarantine = env.compute_config.canonical_quarantine();
    let message_id = env
        .send_message(res.program_id, b"PING", 0)
        .await
        .unwrap()
        .message_id;

    env.provider.anvil_mine(Some(1), None).await.unwrap();

    let mut listener = env.observer_events_publisher().subscribe().await;

    // Skipping events to reach canonical events maturity
    let mut skipped_blocks = 0;
    while skipped_blocks < canonical_quarantine {
        env.provider.anvil_mine(Some(1), None).await.unwrap();
        tokio::time::sleep(Duration::from_millis(150)).await;

        if let ObserverEvent::BlockSynced(..) = listener.next_event().await.unwrap() {
            skipped_blocks += 1
        };
    }

    // Now waiting for the PONG reply
    loop {
        let synced_block = match listener.next_event().await.unwrap() {
            ObserverEvent::BlockSynced(block_hash) => block_hash,
            _ => {
                continue;
            }
        };

        let Some(block_events) = validator.db.block_events(synced_block) else {
            continue;
        };

        for block_event in block_events {
            if let BlockEvent::Mirror {
                actor_id: _,
                event:
                    MirrorEvent::Reply {
                        payload,
                        value: _,
                        reply_to,
                        reply_code: _,
                    },
            } = block_event
                && reply_to == message_id
                && payload == b"PONG"
            {
                return;
            }
        }
    }
}

#[tokio::test(flavor = "multi_thread")]
#[ntest::timeout(60_000)]
<<<<<<< HEAD
async fn injected_tx_fungible_token() {
    init_logger();

    let env_config = TestEnvConfig {
        network: EnvNetworkConfig::Enabled,
        ..Default::default()
    };

    let mut env = TestEnv::new(env_config).await.unwrap();

    let pubkey = env.validators[0].public_key;
    let mut node = env.new_node(
        NodeConfig::default()
            .service_rpc(8008)
            .validator(env.validators[0]),
    );
    node.start_service().await;

    // 1. Create Fungible token config
    let token_config = demo_fungible_token::InitConfig {
        name: "USD Tether".to_string(),
        symbol: "USDT".to_string(),
        decimals: 10,
        initial_capacity: None,
    };

    // 2. Uploading code and creating program
    let res = env
        .upload_code(demo_fungible_token::WASM_BINARY)
=======
async fn value_send_program_to_program() {
    // 1_000 ETH
    const VALUE_SENT: u128 = 1_000 * ETHER;

    init_logger();

    let mut env = TestEnv::new(Default::default()).await.unwrap();

    let mut node = env.new_node(NodeConfig::default().validator(env.validators[0]));
    node.start_service().await;

    let res = env
        .upload_code(demo_ping::WASM_BINARY)
        .await
        .unwrap()
        .wait_for()
        .await
        .unwrap();

    let code_id = res.code_id;
    let res = env
        .create_program(code_id, 500_000_000_000_000)
        .await
        .unwrap()
        .wait_for()
        .await
        .unwrap();

    // Send init message to value receiver program (demo_ping)
    let _ = env
        .send_message(res.program_id, &[], 0)
        .await
        .unwrap()
        .wait_for()
        .await
        .unwrap();

    let value_receiver_id = res.program_id;
    let value_receiver = env
        .ethereum
        .mirror(value_receiver_id.to_address_lossy().into());

    let value_receiver_on_eth_balance = value_receiver.get_balance().await.unwrap();
    assert_eq!(value_receiver_on_eth_balance, 0);

    let value_receiver_state_hash = value_receiver.query().state_hash().await.unwrap();
    let value_receiver_local_balance = node
        .db
        .program_state(value_receiver_state_hash)
        .unwrap()
        .balance;
    assert_eq!(value_receiver_local_balance, 0);

    let res = env
        .upload_code(demo_value_sender_ethexe::WASM_BINARY)
        .await
        .unwrap()
        .wait_for()
        .await
        .unwrap();

    let code_id = res.code_id;
    let res = env
        .create_program(code_id, 500_000_000_000_000)
        .await
        .unwrap()
        .wait_for()
        .await
        .unwrap();

    // Send init message to value sender program with value to be sent to value receiver
    let res = env
        .send_message(res.program_id, &value_receiver_id.encode(), VALUE_SENT)
        .await
        .unwrap()
        .wait_for()
        .await
        .unwrap();

    assert_eq!(res.code, ReplyCode::Success(SuccessReplyReason::Auto));
    assert_eq!(res.value, 0);

    let value_sender_id = res.program_id;
    let value_sender = env
        .ethereum
        .mirror(value_sender_id.to_address_lossy().into());

    let value_sender_on_eth_balance = value_sender.get_balance().await.unwrap();
    assert_eq!(value_sender_on_eth_balance, VALUE_SENT);

    let value_sender_state_hash = value_sender.query().state_hash().await.unwrap();
    let value_sender_local_balance = node
        .db
        .program_state(value_sender_state_hash)
        .unwrap()
        .balance;
    assert_eq!(value_sender_local_balance, VALUE_SENT);

    let res = env
        .send_message(value_sender_id, &(0_u64, VALUE_SENT).encode(), 0)
        .await
        .unwrap()
        .wait_for()
        .await
        .unwrap();

    assert_eq!(res.code, ReplyCode::Success(SuccessReplyReason::Auto));
    assert_eq!(res.value, 0);

    let value_sender_on_eth_balance = value_sender.get_balance().await.unwrap();
    assert_eq!(value_sender_on_eth_balance, 0);

    let value_sender_state_hash = value_sender.query().state_hash().await.unwrap();
    let value_sender_local_balance = node
        .db
        .program_state(value_sender_state_hash)
        .unwrap()
        .balance;
    assert_eq!(value_sender_local_balance, 0);

    let value_receiver_on_eth_balance = value_receiver.get_balance().await.unwrap();
    assert_eq!(value_receiver_on_eth_balance, VALUE_SENT);

    let value_receiver_state_hash = value_receiver.query().state_hash().await.unwrap();
    let value_receiver_local_balance = node
        .db
        .program_state(value_receiver_state_hash)
        .unwrap()
        .balance;
    assert_eq!(value_receiver_local_balance, VALUE_SENT);

    // get router balance
    let router_address = env.ethereum.router().address();
    let router_balance = env
        .ethereum
        .provider()
        .get_balance(router_address.into())
        .await
        .map(ethexe_ethereum::abi::utils::uint256_to_u128_lossy)
        .unwrap();

    assert_eq!(router_balance, 0);
}

#[tokio::test(flavor = "multi_thread")]
#[ntest::timeout(60_000)]
async fn value_send_delayed() {
    // 1_000 ETH
    const VALUE_SENT: u128 = 1_000 * ETHER;

    init_logger();

    let mut env = TestEnv::new(Default::default()).await.unwrap();

    let mut node = env.new_node(NodeConfig::default().validator(env.validators[0]));
    node.start_service().await;

    let res = env
        .upload_code(demo_ping::WASM_BINARY)
        .await
        .unwrap()
        .wait_for()
        .await
        .unwrap();

    let code_id = res.code_id;
    let res = env
        .create_program(code_id, 500_000_000_000_000)
        .await
        .unwrap()
        .wait_for()
        .await
        .unwrap();

    // Send init message to value receiver program (demo_ping)
    let _ = env
        .send_message(res.program_id, &[], 0)
        .await
        .unwrap()
        .wait_for()
        .await
        .unwrap();

    let value_receiver_id = res.program_id;
    let value_receiver = env
        .ethereum
        .mirror(value_receiver_id.to_address_lossy().into());

    let value_receiver_on_eth_balance = value_receiver.get_balance().await.unwrap();
    assert_eq!(value_receiver_on_eth_balance, 0);

    let value_receiver_state_hash = value_receiver.query().state_hash().await.unwrap();
    let value_receiver_local_balance = node
        .db
        .program_state(value_receiver_state_hash)
        .unwrap()
        .balance;
    assert_eq!(value_receiver_local_balance, 0);

    let res = env
        .upload_code(demo_delayed_sender_ethexe::WASM_BINARY)
>>>>>>> 9448070e
        .await
        .unwrap()
        .wait_for()
        .await
        .unwrap();

    let code_id = res.code_id;
    let res = env
        .create_program(code_id, 500_000_000_000_000)
        .await
        .unwrap()
        .wait_for()
        .await
        .unwrap();

<<<<<<< HEAD
    let usdt_actor_id = res.program_id;

    // 3. Initialize program
    let init_tx = InjectedTransaction {
        destination: usdt_actor_id,
        payload: token_config.encode().into(),
        value: 0,
        reference_block: node.db.latest_data().unwrap().prepared_block_hash,
        salt: vec![1u8].into(),
    };
    let signed_tx = env.signer.signed_data(pubkey, init_tx).unwrap();
    let rpc_tx = RpcOrNetworkInjectedTx::new(pubkey.to_address(), signed_tx);
    let _ = node.send_injected_transaction(rpc_tx).await.unwrap();

    // Listen for tx inclusion
    node.listener()
        .apply_until(|event| {
            if let TestingEvent::Consensus(ConsensusEvent::PublishMessage(
                SignedValidatorMessage::Promise(promise),
            )) = event
            {
                let promise = promise.into_data().payload;
                assert!(
                    promise.reply.payload.is_empty(),
                    "Expect empty payload, because of initializing Fungible Token returns nothing"
                );

                assert_eq!(
                    promise.reply.code,
                    ReplyCode::Success(SuccessReplyReason::Auto)
                );
                assert_eq!(promise.reply.value, 0);

                return Ok(Some(()));
            }

            Ok(None)
        })
        .await
        .unwrap();

    tracing::info!("✅ Fungible token successfully initialized");

    // 4. Try ming some tokens
    let amount: u128 = 5_000_000_000;
    let mint_action = demo_fungible_token::FTAction::Mint(amount);

    let mint_tx = InjectedTransaction {
        destination: usdt_actor_id,
        payload: mint_action.encode().into(),
        value: 0,
        reference_block: node.db.latest_data().unwrap().prepared_block_hash,
        salt: vec![1u8].into(),
    };
    let signed_tx = env.signer.signed_data(pubkey, mint_tx.clone()).unwrap();
    let rpc_tx = RpcOrNetworkInjectedTx::new(pubkey.to_address(), signed_tx);

    let _ = node.send_injected_transaction(rpc_tx).await.unwrap();
    let expected_event = demo_fungible_token::FTEvent::Transfer {
        from: ActorId::new([0u8; 32]),
        to: pubkey.to_address().into(),
        amount,
    };

    // Listen for inclusion and check the expected payload.
    node.listener()
        .apply_until(|event| {
            if let TestingEvent::Consensus(ConsensusEvent::PublishMessage(
                SignedValidatorMessage::Promise(promise),
            )) = event
            {
                let promise = promise.into_data().payload;
                assert_eq!(promise.reply.payload, expected_event.encode());
                assert_eq!(
                    promise.reply.code,
                    ReplyCode::Success(SuccessReplyReason::Manual)
                );
                assert_eq!(promise.reply.value, 0);

                return Ok(Some(()));
            }

            Ok(None)
        })
        .await
        .unwrap();
    tracing::info!("✅ Tokens mint successfully");

    let db = node.db.clone();
    node.listener()
        .apply_until(|event| {
            if let TestingEvent::Observer(ObserverEvent::BlockSynced(synced_block)) = event {
                let Some(block_events) = db.block_events(synced_block) else {
                    return Ok(None);
                };

                for block_event in block_events {
                    if let BlockEvent::Mirror {
                        actor_id,
                        event: MirrorEvent::StateChanged { state_hash },
                    } = block_event
                        && actor_id == mint_tx.destination
                    {
                        let state = db.program_state(state_hash).expect("state should be exist");
                        assert_eq!(state.balance, 0);
                        assert_eq!(state.injected_queue.cached_queue_size, 0);
                        assert_eq!(state.canonical_queue.cached_queue_size, 0);
                        return Ok(Some(()));
                    }
                }
            }

            Ok(None)
        })
        .await
        .unwrap();
    tracing::info!("✅ State successfully changed on Ethereum");
=======
    // Send init message to value sender which sends value to receiver with delay
    let res = env
        .send_message(res.program_id, &value_receiver_id.encode(), VALUE_SENT)
        .await
        .unwrap()
        .wait_for()
        .await
        .unwrap();

    assert_eq!(res.code, ReplyCode::Success(SuccessReplyReason::Auto));
    assert_eq!(res.value, 0);

    let value_sender_id = res.program_id;
    let value_sender = env
        .ethereum
        .mirror(value_sender_id.to_address_lossy().into());

    // Sender should not have the value, because it was just sent to receiver with delay
    let value_sender_on_eth_balance = value_sender.get_balance().await.unwrap();
    assert_eq!(value_sender_on_eth_balance, 0);

    let value_sender_state_hash = value_sender.query().state_hash().await.unwrap();
    let value_sender_local_balance = node
        .db
        .program_state(value_sender_state_hash)
        .unwrap()
        .balance;
    assert_eq!(value_sender_local_balance, 0);

    // Check receiver don't have the value yet
    let value_receiver_on_eth_balance = value_receiver.get_balance().await.unwrap();
    assert_eq!(value_receiver_on_eth_balance, 0);

    let value_receiver_state_hash = value_receiver.query().state_hash().await.unwrap();
    let value_receiver_local_balance = node
        .db
        .program_state(value_receiver_state_hash)
        .unwrap()
        .balance;
    assert_eq!(value_receiver_local_balance, 0);

    // Router should have the value temporarily
    let router_address = env.ethereum.router().address();
    let router_balance = env
        .ethereum
        .provider()
        .get_balance(router_address.into())
        .await
        .map(ethexe_ethereum::abi::utils::uint256_to_u128_lossy)
        .unwrap();

    assert_eq!(router_balance, VALUE_SENT);

    let mut listener = env.observer_events_publisher().subscribe().await;

    // Skip blocks to pass the delay
    env.provider
        .anvil_mine(Some((demo_delayed_sender_ethexe::DELAY).into()), None)
        .await
        .unwrap();
    listener
        .apply_until_block_event(|e| {
            Ok(matches!(e, BlockEvent::Router(RouterEvent::BatchCommitted { .. })).then_some(()))
        })
        .await
        .unwrap();

    // Receiver should have the value now
    let value_receiver_on_eth_balance = value_receiver.get_balance().await.unwrap();
    assert_eq!(value_receiver_on_eth_balance, VALUE_SENT);

    let value_receiver_state_hash = value_receiver.query().state_hash().await.unwrap();
    let value_receiver_local_balance = node
        .db
        .program_state(value_receiver_state_hash)
        .unwrap()
        .balance;
    assert_eq!(value_receiver_local_balance, VALUE_SENT);

    // Sender still don't have the value
    let value_sender_on_eth_balance = value_sender.get_balance().await.unwrap();
    assert_eq!(value_sender_on_eth_balance, 0);

    let value_sender_state_hash = value_sender.query().state_hash().await.unwrap();
    let value_sender_local_balance = node
        .db
        .program_state(value_sender_state_hash)
        .unwrap()
        .balance;
    assert_eq!(value_sender_local_balance, 0);

    // get router balance
    let router_balance = env
        .ethereum
        .provider()
        .get_balance(router_address.into())
        .await
        .map(ethexe_ethereum::abi::utils::uint256_to_u128_lossy)
        .unwrap();

    assert_eq!(router_balance, 0);
>>>>>>> 9448070e
}<|MERGE_RESOLUTION|>--- conflicted
+++ resolved
@@ -1903,7 +1903,327 @@
 
 #[tokio::test(flavor = "multi_thread")]
 #[ntest::timeout(60_000)]
-<<<<<<< HEAD
+async fn value_send_program_to_program() {
+    // 1_000 ETH
+    const VALUE_SENT: u128 = 1_000 * ETHER;
+
+    init_logger();
+
+    let mut env = TestEnv::new(Default::default()).await.unwrap();
+
+    let mut node = env.new_node(NodeConfig::default().validator(env.validators[0]));
+    node.start_service().await;
+
+    let res = env
+        .upload_code(demo_ping::WASM_BINARY)
+        .await
+        .unwrap()
+        .wait_for()
+        .await
+        .unwrap();
+
+    let code_id = res.code_id;
+    let res = env
+        .create_program(code_id, 500_000_000_000_000)
+        .await
+        .unwrap()
+        .wait_for()
+        .await
+        .unwrap();
+
+    // Send init message to value receiver program (demo_ping)
+    let _ = env
+        .send_message(res.program_id, &[], 0)
+        .await
+        .unwrap()
+        .wait_for()
+        .await
+        .unwrap();
+
+    let value_receiver_id = res.program_id;
+    let value_receiver = env
+        .ethereum
+        .mirror(value_receiver_id.to_address_lossy().into());
+
+    let value_receiver_on_eth_balance = value_receiver.get_balance().await.unwrap();
+    assert_eq!(value_receiver_on_eth_balance, 0);
+
+    let value_receiver_state_hash = value_receiver.query().state_hash().await.unwrap();
+    let value_receiver_local_balance = node
+        .db
+        .program_state(value_receiver_state_hash)
+        .unwrap()
+        .balance;
+    assert_eq!(value_receiver_local_balance, 0);
+
+    let res = env
+        .upload_code(demo_value_sender_ethexe::WASM_BINARY)
+        .await
+        .unwrap()
+        .wait_for()
+        .await
+        .unwrap();
+
+    let code_id = res.code_id;
+    let res = env
+        .create_program(code_id, 500_000_000_000_000)
+        .await
+        .unwrap()
+        .wait_for()
+        .await
+        .unwrap();
+
+    // Send init message to value sender program with value to be sent to value receiver
+    let res = env
+        .send_message(res.program_id, &value_receiver_id.encode(), VALUE_SENT)
+        .await
+        .unwrap()
+        .wait_for()
+        .await
+        .unwrap();
+
+    assert_eq!(res.code, ReplyCode::Success(SuccessReplyReason::Auto));
+    assert_eq!(res.value, 0);
+
+    let value_sender_id = res.program_id;
+    let value_sender = env
+        .ethereum
+        .mirror(value_sender_id.to_address_lossy().into());
+
+    let value_sender_on_eth_balance = value_sender.get_balance().await.unwrap();
+    assert_eq!(value_sender_on_eth_balance, VALUE_SENT);
+
+    let value_sender_state_hash = value_sender.query().state_hash().await.unwrap();
+    let value_sender_local_balance = node
+        .db
+        .program_state(value_sender_state_hash)
+        .unwrap()
+        .balance;
+    assert_eq!(value_sender_local_balance, VALUE_SENT);
+
+    let res = env
+        .send_message(value_sender_id, &(0_u64, VALUE_SENT).encode(), 0)
+        .await
+        .unwrap()
+        .wait_for()
+        .await
+        .unwrap();
+
+    assert_eq!(res.code, ReplyCode::Success(SuccessReplyReason::Auto));
+    assert_eq!(res.value, 0);
+
+    let value_sender_on_eth_balance = value_sender.get_balance().await.unwrap();
+    assert_eq!(value_sender_on_eth_balance, 0);
+
+    let value_sender_state_hash = value_sender.query().state_hash().await.unwrap();
+    let value_sender_local_balance = node
+        .db
+        .program_state(value_sender_state_hash)
+        .unwrap()
+        .balance;
+    assert_eq!(value_sender_local_balance, 0);
+
+    let value_receiver_on_eth_balance = value_receiver.get_balance().await.unwrap();
+    assert_eq!(value_receiver_on_eth_balance, VALUE_SENT);
+
+    let value_receiver_state_hash = value_receiver.query().state_hash().await.unwrap();
+    let value_receiver_local_balance = node
+        .db
+        .program_state(value_receiver_state_hash)
+        .unwrap()
+        .balance;
+    assert_eq!(value_receiver_local_balance, VALUE_SENT);
+
+    // get router balance
+    let router_address = env.ethereum.router().address();
+    let router_balance = env
+        .ethereum
+        .provider()
+        .get_balance(router_address.into())
+        .await
+        .map(ethexe_ethereum::abi::utils::uint256_to_u128_lossy)
+        .unwrap();
+
+    assert_eq!(router_balance, 0);
+}
+
+#[tokio::test(flavor = "multi_thread")]
+#[ntest::timeout(60_000)]
+async fn value_send_delayed() {
+    // 1_000 ETH
+    const VALUE_SENT: u128 = 1_000 * ETHER;
+
+    init_logger();
+
+    let mut env = TestEnv::new(Default::default()).await.unwrap();
+
+    let mut node = env.new_node(NodeConfig::default().validator(env.validators[0]));
+    node.start_service().await;
+
+    let res = env
+        .upload_code(demo_ping::WASM_BINARY)
+        .await
+        .unwrap()
+        .wait_for()
+        .await
+        .unwrap();
+
+    let code_id = res.code_id;
+    let res = env
+        .create_program(code_id, 500_000_000_000_000)
+        .await
+        .unwrap()
+        .wait_for()
+        .await
+        .unwrap();
+
+    // Send init message to value receiver program (demo_ping)
+    let _ = env
+        .send_message(res.program_id, &[], 0)
+        .await
+        .unwrap()
+        .wait_for()
+        .await
+        .unwrap();
+
+    let value_receiver_id = res.program_id;
+    let value_receiver = env
+        .ethereum
+        .mirror(value_receiver_id.to_address_lossy().into());
+
+    let value_receiver_on_eth_balance = value_receiver.get_balance().await.unwrap();
+    assert_eq!(value_receiver_on_eth_balance, 0);
+
+    let value_receiver_state_hash = value_receiver.query().state_hash().await.unwrap();
+    let value_receiver_local_balance = node
+        .db
+        .program_state(value_receiver_state_hash)
+        .unwrap()
+        .balance;
+    assert_eq!(value_receiver_local_balance, 0);
+
+    let res = env
+        .upload_code(demo_delayed_sender_ethexe::WASM_BINARY)
+        .await
+        .unwrap()
+        .wait_for()
+        .await
+        .unwrap();
+
+    let code_id = res.code_id;
+    let res = env
+        .create_program(code_id, 500_000_000_000_000)
+        .await
+        .unwrap()
+        .wait_for()
+        .await
+        .unwrap();
+
+    // Send init message to value sender which sends value to receiver with delay
+    let res = env
+        .send_message(res.program_id, &value_receiver_id.encode(), VALUE_SENT)
+        .await
+        .unwrap()
+        .wait_for()
+        .await
+        .unwrap();
+
+    assert_eq!(res.code, ReplyCode::Success(SuccessReplyReason::Auto));
+    assert_eq!(res.value, 0);
+
+    let value_sender_id = res.program_id;
+    let value_sender = env
+        .ethereum
+        .mirror(value_sender_id.to_address_lossy().into());
+
+    // Sender should not have the value, because it was just sent to receiver with delay
+    let value_sender_on_eth_balance = value_sender.get_balance().await.unwrap();
+    assert_eq!(value_sender_on_eth_balance, 0);
+
+    let value_sender_state_hash = value_sender.query().state_hash().await.unwrap();
+    let value_sender_local_balance = node
+        .db
+        .program_state(value_sender_state_hash)
+        .unwrap()
+        .balance;
+    assert_eq!(value_sender_local_balance, 0);
+
+    // Check receiver don't have the value yet
+    let value_receiver_on_eth_balance = value_receiver.get_balance().await.unwrap();
+    assert_eq!(value_receiver_on_eth_balance, 0);
+
+    let value_receiver_state_hash = value_receiver.query().state_hash().await.unwrap();
+    let value_receiver_local_balance = node
+        .db
+        .program_state(value_receiver_state_hash)
+        .unwrap()
+        .balance;
+    assert_eq!(value_receiver_local_balance, 0);
+
+    // Router should have the value temporarily
+    let router_address = env.ethereum.router().address();
+    let router_balance = env
+        .ethereum
+        .provider()
+        .get_balance(router_address.into())
+        .await
+        .map(ethexe_ethereum::abi::utils::uint256_to_u128_lossy)
+        .unwrap();
+
+    assert_eq!(router_balance, VALUE_SENT);
+
+    let mut listener = env.observer_events_publisher().subscribe().await;
+
+    // Skip blocks to pass the delay
+    env.provider
+        .anvil_mine(Some((demo_delayed_sender_ethexe::DELAY).into()), None)
+        .await
+        .unwrap();
+    listener
+        .apply_until_block_event(|e| {
+            Ok(matches!(e, BlockEvent::Router(RouterEvent::BatchCommitted { .. })).then_some(()))
+        })
+        .await
+        .unwrap();
+
+    // Receiver should have the value now
+    let value_receiver_on_eth_balance = value_receiver.get_balance().await.unwrap();
+    assert_eq!(value_receiver_on_eth_balance, VALUE_SENT);
+
+    let value_receiver_state_hash = value_receiver.query().state_hash().await.unwrap();
+    let value_receiver_local_balance = node
+        .db
+        .program_state(value_receiver_state_hash)
+        .unwrap()
+        .balance;
+    assert_eq!(value_receiver_local_balance, VALUE_SENT);
+
+    // Sender still don't have the value
+    let value_sender_on_eth_balance = value_sender.get_balance().await.unwrap();
+    assert_eq!(value_sender_on_eth_balance, 0);
+
+    let value_sender_state_hash = value_sender.query().state_hash().await.unwrap();
+    let value_sender_local_balance = node
+        .db
+        .program_state(value_sender_state_hash)
+        .unwrap()
+        .balance;
+    assert_eq!(value_sender_local_balance, 0);
+
+    // get router balance
+    let router_balance = env
+        .ethereum
+        .provider()
+        .get_balance(router_address.into())
+        .await
+        .map(ethexe_ethereum::abi::utils::uint256_to_u128_lossy)
+        .unwrap();
+
+    assert_eq!(router_balance, 0);
+}
+
+#[tokio::test(flavor = "multi_thread")]
+#[ntest::timeout(60_000)]
 async fn injected_tx_fungible_token() {
     init_logger();
 
@@ -1933,20 +2253,6 @@
     // 2. Uploading code and creating program
     let res = env
         .upload_code(demo_fungible_token::WASM_BINARY)
-=======
-async fn value_send_program_to_program() {
-    // 1_000 ETH
-    const VALUE_SENT: u128 = 1_000 * ETHER;
-
-    init_logger();
-
-    let mut env = TestEnv::new(Default::default()).await.unwrap();
-
-    let mut node = env.new_node(NodeConfig::default().validator(env.validators[0]));
-    node.start_service().await;
-
-    let res = env
-        .upload_code(demo_ping::WASM_BINARY)
         .await
         .unwrap()
         .wait_for()
@@ -1962,196 +2268,6 @@
         .await
         .unwrap();
 
-    // Send init message to value receiver program (demo_ping)
-    let _ = env
-        .send_message(res.program_id, &[], 0)
-        .await
-        .unwrap()
-        .wait_for()
-        .await
-        .unwrap();
-
-    let value_receiver_id = res.program_id;
-    let value_receiver = env
-        .ethereum
-        .mirror(value_receiver_id.to_address_lossy().into());
-
-    let value_receiver_on_eth_balance = value_receiver.get_balance().await.unwrap();
-    assert_eq!(value_receiver_on_eth_balance, 0);
-
-    let value_receiver_state_hash = value_receiver.query().state_hash().await.unwrap();
-    let value_receiver_local_balance = node
-        .db
-        .program_state(value_receiver_state_hash)
-        .unwrap()
-        .balance;
-    assert_eq!(value_receiver_local_balance, 0);
-
-    let res = env
-        .upload_code(demo_value_sender_ethexe::WASM_BINARY)
-        .await
-        .unwrap()
-        .wait_for()
-        .await
-        .unwrap();
-
-    let code_id = res.code_id;
-    let res = env
-        .create_program(code_id, 500_000_000_000_000)
-        .await
-        .unwrap()
-        .wait_for()
-        .await
-        .unwrap();
-
-    // Send init message to value sender program with value to be sent to value receiver
-    let res = env
-        .send_message(res.program_id, &value_receiver_id.encode(), VALUE_SENT)
-        .await
-        .unwrap()
-        .wait_for()
-        .await
-        .unwrap();
-
-    assert_eq!(res.code, ReplyCode::Success(SuccessReplyReason::Auto));
-    assert_eq!(res.value, 0);
-
-    let value_sender_id = res.program_id;
-    let value_sender = env
-        .ethereum
-        .mirror(value_sender_id.to_address_lossy().into());
-
-    let value_sender_on_eth_balance = value_sender.get_balance().await.unwrap();
-    assert_eq!(value_sender_on_eth_balance, VALUE_SENT);
-
-    let value_sender_state_hash = value_sender.query().state_hash().await.unwrap();
-    let value_sender_local_balance = node
-        .db
-        .program_state(value_sender_state_hash)
-        .unwrap()
-        .balance;
-    assert_eq!(value_sender_local_balance, VALUE_SENT);
-
-    let res = env
-        .send_message(value_sender_id, &(0_u64, VALUE_SENT).encode(), 0)
-        .await
-        .unwrap()
-        .wait_for()
-        .await
-        .unwrap();
-
-    assert_eq!(res.code, ReplyCode::Success(SuccessReplyReason::Auto));
-    assert_eq!(res.value, 0);
-
-    let value_sender_on_eth_balance = value_sender.get_balance().await.unwrap();
-    assert_eq!(value_sender_on_eth_balance, 0);
-
-    let value_sender_state_hash = value_sender.query().state_hash().await.unwrap();
-    let value_sender_local_balance = node
-        .db
-        .program_state(value_sender_state_hash)
-        .unwrap()
-        .balance;
-    assert_eq!(value_sender_local_balance, 0);
-
-    let value_receiver_on_eth_balance = value_receiver.get_balance().await.unwrap();
-    assert_eq!(value_receiver_on_eth_balance, VALUE_SENT);
-
-    let value_receiver_state_hash = value_receiver.query().state_hash().await.unwrap();
-    let value_receiver_local_balance = node
-        .db
-        .program_state(value_receiver_state_hash)
-        .unwrap()
-        .balance;
-    assert_eq!(value_receiver_local_balance, VALUE_SENT);
-
-    // get router balance
-    let router_address = env.ethereum.router().address();
-    let router_balance = env
-        .ethereum
-        .provider()
-        .get_balance(router_address.into())
-        .await
-        .map(ethexe_ethereum::abi::utils::uint256_to_u128_lossy)
-        .unwrap();
-
-    assert_eq!(router_balance, 0);
-}
-
-#[tokio::test(flavor = "multi_thread")]
-#[ntest::timeout(60_000)]
-async fn value_send_delayed() {
-    // 1_000 ETH
-    const VALUE_SENT: u128 = 1_000 * ETHER;
-
-    init_logger();
-
-    let mut env = TestEnv::new(Default::default()).await.unwrap();
-
-    let mut node = env.new_node(NodeConfig::default().validator(env.validators[0]));
-    node.start_service().await;
-
-    let res = env
-        .upload_code(demo_ping::WASM_BINARY)
-        .await
-        .unwrap()
-        .wait_for()
-        .await
-        .unwrap();
-
-    let code_id = res.code_id;
-    let res = env
-        .create_program(code_id, 500_000_000_000_000)
-        .await
-        .unwrap()
-        .wait_for()
-        .await
-        .unwrap();
-
-    // Send init message to value receiver program (demo_ping)
-    let _ = env
-        .send_message(res.program_id, &[], 0)
-        .await
-        .unwrap()
-        .wait_for()
-        .await
-        .unwrap();
-
-    let value_receiver_id = res.program_id;
-    let value_receiver = env
-        .ethereum
-        .mirror(value_receiver_id.to_address_lossy().into());
-
-    let value_receiver_on_eth_balance = value_receiver.get_balance().await.unwrap();
-    assert_eq!(value_receiver_on_eth_balance, 0);
-
-    let value_receiver_state_hash = value_receiver.query().state_hash().await.unwrap();
-    let value_receiver_local_balance = node
-        .db
-        .program_state(value_receiver_state_hash)
-        .unwrap()
-        .balance;
-    assert_eq!(value_receiver_local_balance, 0);
-
-    let res = env
-        .upload_code(demo_delayed_sender_ethexe::WASM_BINARY)
->>>>>>> 9448070e
-        .await
-        .unwrap()
-        .wait_for()
-        .await
-        .unwrap();
-
-    let code_id = res.code_id;
-    let res = env
-        .create_program(code_id, 500_000_000_000_000)
-        .await
-        .unwrap()
-        .wait_for()
-        .await
-        .unwrap();
-
-<<<<<<< HEAD
     let usdt_actor_id = res.program_id;
 
     // 3. Initialize program
@@ -2269,107 +2385,4 @@
         .await
         .unwrap();
     tracing::info!("✅ State successfully changed on Ethereum");
-=======
-    // Send init message to value sender which sends value to receiver with delay
-    let res = env
-        .send_message(res.program_id, &value_receiver_id.encode(), VALUE_SENT)
-        .await
-        .unwrap()
-        .wait_for()
-        .await
-        .unwrap();
-
-    assert_eq!(res.code, ReplyCode::Success(SuccessReplyReason::Auto));
-    assert_eq!(res.value, 0);
-
-    let value_sender_id = res.program_id;
-    let value_sender = env
-        .ethereum
-        .mirror(value_sender_id.to_address_lossy().into());
-
-    // Sender should not have the value, because it was just sent to receiver with delay
-    let value_sender_on_eth_balance = value_sender.get_balance().await.unwrap();
-    assert_eq!(value_sender_on_eth_balance, 0);
-
-    let value_sender_state_hash = value_sender.query().state_hash().await.unwrap();
-    let value_sender_local_balance = node
-        .db
-        .program_state(value_sender_state_hash)
-        .unwrap()
-        .balance;
-    assert_eq!(value_sender_local_balance, 0);
-
-    // Check receiver don't have the value yet
-    let value_receiver_on_eth_balance = value_receiver.get_balance().await.unwrap();
-    assert_eq!(value_receiver_on_eth_balance, 0);
-
-    let value_receiver_state_hash = value_receiver.query().state_hash().await.unwrap();
-    let value_receiver_local_balance = node
-        .db
-        .program_state(value_receiver_state_hash)
-        .unwrap()
-        .balance;
-    assert_eq!(value_receiver_local_balance, 0);
-
-    // Router should have the value temporarily
-    let router_address = env.ethereum.router().address();
-    let router_balance = env
-        .ethereum
-        .provider()
-        .get_balance(router_address.into())
-        .await
-        .map(ethexe_ethereum::abi::utils::uint256_to_u128_lossy)
-        .unwrap();
-
-    assert_eq!(router_balance, VALUE_SENT);
-
-    let mut listener = env.observer_events_publisher().subscribe().await;
-
-    // Skip blocks to pass the delay
-    env.provider
-        .anvil_mine(Some((demo_delayed_sender_ethexe::DELAY).into()), None)
-        .await
-        .unwrap();
-    listener
-        .apply_until_block_event(|e| {
-            Ok(matches!(e, BlockEvent::Router(RouterEvent::BatchCommitted { .. })).then_some(()))
-        })
-        .await
-        .unwrap();
-
-    // Receiver should have the value now
-    let value_receiver_on_eth_balance = value_receiver.get_balance().await.unwrap();
-    assert_eq!(value_receiver_on_eth_balance, VALUE_SENT);
-
-    let value_receiver_state_hash = value_receiver.query().state_hash().await.unwrap();
-    let value_receiver_local_balance = node
-        .db
-        .program_state(value_receiver_state_hash)
-        .unwrap()
-        .balance;
-    assert_eq!(value_receiver_local_balance, VALUE_SENT);
-
-    // Sender still don't have the value
-    let value_sender_on_eth_balance = value_sender.get_balance().await.unwrap();
-    assert_eq!(value_sender_on_eth_balance, 0);
-
-    let value_sender_state_hash = value_sender.query().state_hash().await.unwrap();
-    let value_sender_local_balance = node
-        .db
-        .program_state(value_sender_state_hash)
-        .unwrap()
-        .balance;
-    assert_eq!(value_sender_local_balance, 0);
-
-    // get router balance
-    let router_balance = env
-        .ethereum
-        .provider()
-        .get_balance(router_address.into())
-        .await
-        .map(ethexe_ethereum::abi::utils::uint256_to_u128_lossy)
-        .unwrap();
-
-    assert_eq!(router_balance, 0);
->>>>>>> 9448070e
 }