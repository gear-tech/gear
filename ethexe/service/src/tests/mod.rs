// This file is part of Gear.
//
// Copyright (C) 2024-2025 Gear Technologies Inc.
// SPDX-License-Identifier: GPL-3.0-or-later WITH Classpath-exception-2.0
//
// This program is free software: you can redistribute it and/or modify
// it under the terms of the GNU General Public License as published by
// the Free Software Foundation, either version 3 of the License, or
// (at your option) any later version.
//
// This program is distributed in the hope that it will be useful,
// but WITHOUT ANY WARRANTY; without even the implied warranty of
// MERCHANTABILITY or FITNESS FOR A PARTICULAR PURPOSE. See the
// GNU General Public License for more details.
//
// You should have received a copy of the GNU General Public License
// along with this program. If not, see <https://www.gnu.org/licenses/>.

//! Integration tests.

pub(crate) mod utils;

use crate::{
    Service,
    config::{self, Config},
    tests::utils::{
        EnvNetworkConfig, Node, NodeConfig, TestEnv, TestEnvConfig, TestingEvent, TestingRpcEvent,
        ValidatorsConfig, Wallets, init_logger,
    },
};
use alloy::{
    primitives::U256,
    providers::{Provider as _, WalletProvider, ext::AnvilApi},
};
use ethexe_common::{
    ScheduledTask,
    db::*,
    events::{BlockEvent, MirrorEvent, RouterEvent},
    gear::{CANONICAL_QUARANTINE, MessageType},
    injected::{InjectedTransaction, RpcOrNetworkInjectedTx},
    mock::*,
};
use ethexe_compute::ComputeConfig;
use ethexe_consensus::ConsensusEvent;
use ethexe_db::{Database, verifier::IntegrityVerifier};
use ethexe_ethereum::deploy::ContractsDeploymentParams;
use ethexe_observer::{EthereumConfig, ObserverEvent};
use ethexe_processor::{DEFAULT_BLOCK_GAS_LIMIT_MULTIPLIER, RunnerConfig};
use ethexe_prometheus::PrometheusConfig;
use ethexe_rpc::RpcConfig;
use ethexe_runtime_common::state::{Expiring, MailboxMessage, PayloadLookup, Storage};
<<<<<<< HEAD
use ethexe_tx_pool::{
    OffchainTransaction, RawOffchainTransaction, SignedOffchainTransaction, TxPoolEvent,
};
=======
use ethexe_signer::Signer;
>>>>>>> 45461d32
use gear_core::{
    ids::prelude::*,
    message::{ReplyCode, SuccessReplyReason},
};
use gear_core_errors::{ErrorReplyReason, SimpleExecutionError, SimpleUnavailableActorError};
use gprimitives::{ActorId, H160, H256, MessageId};
use gsigner::secp256k1::{Secp256k1SignerExt, Signer};
use parity_scale_codec::Encode;
use std::{
    collections::{BTreeMap, BTreeSet},
    net::{Ipv4Addr, SocketAddr},
    time::Duration,
};
use tempfile::tempdir;

const ETHER: u128 = 1_000_000_000_000_000_000;

#[ignore = "until rpc fixed"]
#[tokio::test]
async fn basics() {
    init_logger();

    let tmp_dir = tempdir().unwrap();
    let tmp_dir = tmp_dir.path().to_path_buf();

    let node_cfg = config::NodeConfig {
        database_path: tmp_dir.join("db"),
        key_path: tmp_dir.join("key"),
        validator: Default::default(),
        validator_session: Default::default(),
        eth_max_sync_depth: 1_000,
        worker_threads: None,
        blocking_threads: None,
        chunk_processing_threads: 16,
        block_gas_limit: 4_000_000_000_000,
        canonical_quarantine: 0,
        fast_sync: false,
    };

    let eth_cfg = EthereumConfig {
        rpc: "wss://hoodi-reth-rpc.gear-tech.io/ws".into(),
        beacon_rpc: "https://hoodi-lighthouse-rpc.gear-tech.io".into(),
        router_address: "0x61e49a1B6e387060Da92b1Cd85d640011acAeF26"
            .parse()
            .expect("infallible"),
        block_time: Duration::from_secs(12),
    };

    let mut config = Config {
        node: node_cfg,
        ethereum: eth_cfg,
        network: None,
        rpc: None,
        prometheus: None,
    };

    let service = Service::new(&config).await.unwrap();

    // Enable all optional services
    let network_key = service.signer.generate_key().unwrap();
    config.network = Some(ethexe_network::NetworkConfig::new_local(
        network_key,
        config.ethereum.router_address,
    ));

    let runner_config = RunnerConfig::overlay(
        config.node.chunk_processing_threads,
        config.node.block_gas_limit,
        DEFAULT_BLOCK_GAS_LIMIT_MULTIPLIER,
    );
    config.rpc = Some(RpcConfig {
        listen_addr: SocketAddr::new(Ipv4Addr::LOCALHOST.into(), 9944),
        cors: None,
        runner_config,
    });

    config.prometheus = Some(PrometheusConfig::new(
        "DevNode".into(),
        SocketAddr::new(Ipv4Addr::LOCALHOST.into(), 9635),
    ));

    Service::new(&config).await.unwrap();
}

#[tokio::test(flavor = "multi_thread")]
#[ntest::timeout(60_000)]
async fn ping() {
    init_logger();

    let mut env = TestEnv::new(Default::default()).await.unwrap();

    let mut node = env.new_node(NodeConfig::default().validator(env.validators[0]));
    node.start_service().await;

    let res = env
        .upload_code(demo_ping::WASM_BINARY)
        .await
        .unwrap()
        .wait_for()
        .await
        .unwrap();
    assert!(res.valid);

    let code_id = res.code_id;

    let code = node
        .db
        .original_code(code_id)
        .expect("After approval, the code is guaranteed to be in the database");
    assert_eq!(code, demo_ping::WASM_BINARY);

    let _ = node
        .db
        .instrumented_code(1, code_id)
        .expect("After approval, instrumented code is guaranteed to be in the database");
    let res = env
        .create_program(code_id, 500_000_000_000_000)
        .await
        .unwrap()
        .wait_for()
        .await
        .unwrap();
    assert_eq!(res.code_id, code_id);

    let res = env
        .send_message(res.program_id, b"PING", 0)
        .await
        .unwrap()
        .wait_for()
        .await
        .unwrap();

    assert_eq!(res.code, ReplyCode::Success(SuccessReplyReason::Manual));
    assert_eq!(res.payload, b"PONG");
    assert_eq!(res.value, 0);

    let ping_id = res.program_id;

    env.approve_wvara(ping_id).await;

    let res = env
        .send_message(ping_id, b"PING", 0)
        .await
        .unwrap()
        .wait_for()
        .await
        .unwrap();
    assert_eq!(res.program_id, ping_id);
    assert_eq!(res.code, ReplyCode::Success(SuccessReplyReason::Manual));
    assert_eq!(res.payload, b"PONG");
    assert_eq!(res.value, 0);

    let res = env
        .send_message(ping_id, b"PUNK", 0)
        .await
        .unwrap()
        .wait_for()
        .await
        .unwrap();
    assert_eq!(res.program_id, ping_id);
    assert_eq!(res.code, ReplyCode::Success(SuccessReplyReason::Auto));
    assert_eq!(res.payload, b"");
    assert_eq!(res.value, 0);
}

#[tokio::test(flavor = "multi_thread")]
#[ntest::timeout(60_000)]
async fn uninitialized_program() {
    init_logger();

    let mut env = TestEnv::new(Default::default()).await.unwrap();

    let mut node = env.new_node(NodeConfig::default().validator(env.validators[0]));
    node.start_service().await;

    let res = env
        .upload_code(demo_async_init::WASM_BINARY)
        .await
        .unwrap()
        .wait_for()
        .await
        .unwrap();

    assert!(res.valid);

    let code_id = res.code_id;

    // Case #1: Init failed due to panic in init (decoding).
    {
        let res = env
            .create_program(code_id, 500_000_000_000_000)
            .await
            .unwrap()
            .wait_for()
            .await
            .unwrap();

        let reply = env
            .send_message(res.program_id, &[], 0)
            .await
            .unwrap()
            .wait_for()
            .await
            .unwrap();

        let expected_err = ReplyCode::Error(SimpleExecutionError::UserspacePanic.into());
        assert_eq!(reply.code, expected_err);

        let res = env
            .send_message(res.program_id, &[], 0)
            .await
            .unwrap()
            .wait_for()
            .await
            .unwrap();

        let expected_err = ReplyCode::Error(ErrorReplyReason::UnavailableActor(
            SimpleUnavailableActorError::InitializationFailure,
        ));
        assert_eq!(res.code, expected_err);
    }

    // Case #2: async init, replies are acceptable.
    {
        let init_payload = demo_async_init::InputArgs {
            approver_first: env.sender_id,
            approver_second: env.sender_id,
            approver_third: env.sender_id,
        }
        .encode();

        let mut listener = env.observer_events_publisher().subscribe().await;

        let init_res = env
            .create_program(code_id, 500_000_000_000_000)
            .await
            .unwrap()
            .wait_for()
            .await
            .unwrap();
        let init_reply = env
            .send_message(init_res.program_id, &init_payload, 0)
            .await
            .unwrap();
        let mirror = env.ethereum.mirror(init_res.program_id.try_into().unwrap());

        let mut msgs_for_reply = vec![];

        listener
            .apply_until_block_event(|event| match event {
                BlockEvent::Mirror {
                    actor_id,
                    event:
                        MirrorEvent::Message {
                            id, destination, ..
                        },
                } if actor_id == init_res.program_id && destination == env.sender_id => {
                    msgs_for_reply.push(id);

                    if msgs_for_reply.len() == 3 {
                        Ok(Some(()))
                    } else {
                        Ok(None)
                    }
                }
                _ => Ok(None),
            })
            .await
            .unwrap();

        // Handle message to uninitialized program.
        let res = env
            .send_message(init_res.program_id, &[], 0)
            .await
            .unwrap()
            .wait_for()
            .await
            .unwrap();
        let expected_err = ReplyCode::Error(ErrorReplyReason::UnavailableActor(
            SimpleUnavailableActorError::Uninitialized,
        ));
        assert_eq!(res.code, expected_err);
        // Checking further initialization.

        // Required replies.
        for mid in msgs_for_reply {
            mirror.send_reply(mid, [], 0).await.unwrap();
        }

        // Success end of initialization.
        let code = listener
            .apply_until_block_event(|event| match event {
                BlockEvent::Mirror {
                    actor_id,
                    event:
                        MirrorEvent::Reply {
                            reply_code,
                            reply_to,
                            ..
                        },
                } if actor_id == init_res.program_id && reply_to == init_reply.message_id => {
                    Ok(Some(reply_code))
                }
                _ => Ok(None),
            })
            .await
            .unwrap();

        assert!(code.is_success());

        // Handle message handled, but panicked due to incorrect payload as expected.
        let res = env
            .send_message(res.program_id, &[], 0)
            .await
            .unwrap()
            .wait_for()
            .await
            .unwrap();

        let expected_err = ReplyCode::Error(SimpleExecutionError::UserspacePanic.into());
        assert_eq!(res.code, expected_err);
    }
}

#[tokio::test(flavor = "multi_thread")]
#[ntest::timeout(60_000)]
async fn mailbox() {
    init_logger();

    let mut env = TestEnv::new(Default::default()).await.unwrap();

    let mut node = env.new_node(NodeConfig::default().validator(env.validators[0]));
    node.start_service().await;

    let res = env
        .upload_code(demo_async::WASM_BINARY)
        .await
        .unwrap()
        .wait_for()
        .await
        .unwrap();

    assert!(res.valid);

    let code_id = res.code_id;

    let res = env
        .create_program(code_id, 500_000_000_000_000)
        .await
        .unwrap()
        .wait_for()
        .await
        .unwrap();

    let init_res = env
        .send_message(res.program_id, &env.sender_id.encode(), 0)
        .await
        .unwrap()
        .wait_for()
        .await
        .unwrap();
    assert_eq!(init_res.code, ReplyCode::Success(SuccessReplyReason::Auto));

    let pid = res.program_id;

    env.approve_wvara(pid).await;

    let res = env
        .send_message(pid, &demo_async::Command::Mutex.encode(), 0)
        .await
        .unwrap();

    let original_mid = res.message_id;
    let mid_expected_message = MessageId::generate_outgoing(original_mid, 0);
    let ping_expected_message = MessageId::generate_outgoing(original_mid, 1);

    let mut listener = env.observer_events_publisher().subscribe().await;
    let block_data = listener
        .apply_until_block_event_with_header(|event, block_data| match event {
            BlockEvent::Mirror { actor_id, event } if actor_id == pid => {
                if let MirrorEvent::Message {
                    id,
                    destination,
                    payload,
                    ..
                } = event
                {
                    assert_eq!(destination, env.sender_id);

                    if id == mid_expected_message {
                        assert_eq!(payload, res.message_id.encode());
                        Ok(None)
                    } else if id == ping_expected_message {
                        assert_eq!(payload, b"PING");
                        Ok(Some(block_data.clone()))
                    } else {
                        unreachable!()
                    }
                } else {
                    Ok(None)
                }
            }
            _ => Ok(None),
        })
        .await
        .unwrap();

    // -1 bcs execution took place in previous block, not the one that emits events.
    let wake_expiry = block_data.header.height - 1 + 100; // 100 is default wait for.
    let expiry = block_data.header.height - 1 + ethexe_runtime_common::state::MAILBOX_VALIDITY;

    let expected_schedule = BTreeMap::from_iter([
        (
            wake_expiry,
            BTreeSet::from_iter([ScheduledTask::WakeMessage(pid, original_mid)]),
        ),
        (
            expiry,
            BTreeSet::from_iter([
                ScheduledTask::RemoveFromMailbox((pid, env.sender_id), mid_expected_message),
                ScheduledTask::RemoveFromMailbox((pid, env.sender_id), ping_expected_message),
            ]),
        ),
    ]);

    let announce_hash = node.db.top_announce_hash(block_data.header.parent_hash);
    let schedule = node
        .db
        .announce_schedule(announce_hash)
        .expect("must exist");

    assert_eq!(schedule, expected_schedule);

    let mid_payload = PayloadLookup::Direct(original_mid.into_bytes().to_vec().try_into().unwrap());
    let ping_payload = PayloadLookup::Direct(b"PING".to_vec().try_into().unwrap());

    let expected_mailbox = BTreeMap::from_iter([(
        env.sender_id,
        BTreeMap::from_iter([
            (
                mid_expected_message,
                Expiring {
                    value: MailboxMessage {
                        payload: mid_payload.clone(),
                        value: 0,
                        message_type: MessageType::Canonical,
                    },
                    expiry,
                },
            ),
            (
                ping_expected_message,
                Expiring {
                    value: MailboxMessage {
                        payload: ping_payload,
                        value: 0,
                        message_type: MessageType::Canonical,
                    },
                    expiry,
                },
            ),
        ]),
    )]);

    let mirror = env.ethereum.mirror(pid.try_into().unwrap());
    let state_hash = mirror.query().state_hash().await.unwrap();

    let state = node.db.program_state(state_hash).unwrap();
    assert!(!state.mailbox_hash.is_empty());
    let mailbox = state
        .mailbox_hash
        .map_or_default(|hash| node.db.mailbox(hash).unwrap());

    assert_eq!(mailbox.into_values(&node.db), expected_mailbox);

    mirror
        .send_reply(ping_expected_message, "PONG", 0)
        .await
        .unwrap();

    let initial_message = res.message_id;
    let reply_info = res.wait_for().await.unwrap();
    assert_eq!(
        reply_info.code,
        ReplyCode::Success(SuccessReplyReason::Manual)
    );
    assert_eq!(reply_info.payload, initial_message.encode());

    let state_hash = mirror.query().state_hash().await.unwrap();

    let state = node.db.program_state(state_hash).unwrap();
    assert!(!state.mailbox_hash.is_empty());
    let mailbox = state
        .mailbox_hash
        .map_or_default(|hash| node.db.mailbox(hash).unwrap());

    let expected_mailbox = BTreeMap::from_iter([(
        env.sender_id,
        BTreeMap::from_iter([(
            mid_expected_message,
            Expiring {
                value: MailboxMessage {
                    payload: mid_payload,
                    value: 0,
                    message_type: MessageType::Canonical,
                },
                expiry,
            },
        )]),
    )]);

    assert_eq!(mailbox.into_values(&node.db), expected_mailbox);

    mirror.claim_value(mid_expected_message).await.unwrap();

    let block_data = listener
        .apply_until_block_event_with_header(|event, block_data| match event {
            BlockEvent::Mirror { actor_id, event } if actor_id == pid => match event {
                MirrorEvent::ValueClaimed { claimed_id, .. }
                    if claimed_id == mid_expected_message =>
                {
                    Ok(Some(block_data.clone()))
                }
                _ => Ok(None),
            },
            _ => Ok(None),
        })
        .await
        .unwrap();

    let state_hash = mirror.query().state_hash().await.unwrap();

    let state = node.db.program_state(state_hash).unwrap();
    assert!(state.mailbox_hash.is_empty());

    let announce_hash = node.db.top_announce_hash(block_data.header.parent_hash);
    let schedule = node
        .db
        .announce_schedule(announce_hash)
        .expect("must exist");
    assert!(schedule.is_empty(), "{schedule:?}");
}

#[tokio::test(flavor = "multi_thread")]
#[ntest::timeout(60_000)]
async fn value_reply_program_to_user() {
    init_logger();

    let mut env = TestEnv::new(Default::default()).await.unwrap();

    let mut node = env.new_node(NodeConfig::default().validator(env.validators[0]));
    node.start_service().await;

    let res = env
        .upload_code(demo_piggy_bank::WASM_BINARY)
        .await
        .unwrap()
        .wait_for()
        .await
        .unwrap();

    let code_id = res.code_id;
    let res = env
        .create_program(code_id, 500_000_000_000_000)
        .await
        .unwrap()
        .wait_for()
        .await
        .unwrap();

    let _ = env
        .send_message(res.program_id, b"", 0)
        .await
        .unwrap()
        .wait_for()
        .await
        .unwrap();

    let piggy_bank_id = res.program_id;

    let wvara = env.ethereum.router().wvara();

    assert_eq!(wvara.query().decimals().await.unwrap(), 12);

    let piggy_bank = env.ethereum.mirror(piggy_bank_id.to_address_lossy().into());

    let on_eth_balance = piggy_bank.get_balance().await.unwrap();
    assert_eq!(on_eth_balance, 0);

    let state_hash = piggy_bank.query().state_hash().await.unwrap();
    let local_balance = node.db.program_state(state_hash).unwrap().balance;
    assert_eq!(local_balance, 0);

    // 1_000 ETH
    const VALUE_SENT: u128 = 1_000 * ETHER;

    let mut listener = env.observer_events_publisher().subscribe().await;

    piggy_bank.owned_balance_top_up(VALUE_SENT).await.unwrap();

    listener
        .apply_until_block_event(|e| {
            Ok(matches!(e, BlockEvent::Router(RouterEvent::BatchCommitted { .. })).then_some(()))
        })
        .await
        .unwrap();

    let on_eth_balance = piggy_bank.get_balance().await.unwrap();
    assert_eq!(on_eth_balance, VALUE_SENT);

    let state_hash = piggy_bank.query().state_hash().await.unwrap();
    let local_balance = node.db.program_state(state_hash).unwrap().balance;
    assert_eq!(local_balance, VALUE_SENT);

    env.approve_wvara(piggy_bank_id).await;

    let res = env
        .send_message(piggy_bank_id, b"smash_with_reply", 0)
        .await
        .unwrap()
        .wait_for()
        .await
        .unwrap();

    assert_eq!(res.code, ReplyCode::Success(SuccessReplyReason::Manual));
    assert_eq!(res.value, VALUE_SENT);

    let on_eth_balance = piggy_bank.get_balance().await.unwrap();
    assert_eq!(on_eth_balance, 0);

    let state_hash = piggy_bank.query().state_hash().await.unwrap();
    let local_balance = node.db.program_state(state_hash).unwrap().balance;
    assert_eq!(local_balance, 0);

    let sender_address = env.ethereum.provider().default_signer_address();
    let measurement_error: U256 = (ETHER / 50).try_into().unwrap(); // 0.02 ETH for gas costs
    let default_anvil_balance: U256 = (10_000 * ETHER).try_into().unwrap();
    let balance = env
        .ethereum
        .provider()
        .get_balance(sender_address)
        .await
        .unwrap();
    assert!(default_anvil_balance - balance <= measurement_error);
}

#[tokio::test(flavor = "multi_thread")]
#[ntest::timeout(60_000)]
async fn value_send_program_to_user_and_claimed() {
    init_logger();

    let mut env = TestEnv::new(Default::default()).await.unwrap();

    let mut node = env.new_node(NodeConfig::default().validator(env.validators[0]));
    node.start_service().await;

    let res = env
        .upload_code(demo_piggy_bank::WASM_BINARY)
        .await
        .unwrap()
        .wait_for()
        .await
        .unwrap();

    let code_id = res.code_id;
    let res = env
        .create_program(code_id, 500_000_000_000_000)
        .await
        .unwrap()
        .wait_for()
        .await
        .unwrap();

    let _ = env
        .send_message(res.program_id, b"", 0)
        .await
        .unwrap()
        .wait_for()
        .await
        .unwrap();

    let piggy_bank_id = res.program_id;

    let wvara = env.ethereum.router().wvara();

    assert_eq!(wvara.query().decimals().await.unwrap(), 12);

    let piggy_bank = env.ethereum.mirror(piggy_bank_id.to_address_lossy().into());

    let on_eth_balance = piggy_bank.get_balance().await.unwrap();
    assert_eq!(on_eth_balance, 0);

    let state_hash = piggy_bank.query().state_hash().await.unwrap();
    let local_balance = node.db.program_state(state_hash).unwrap().balance;
    assert_eq!(local_balance, 0);

    // 1_000 ETH
    const VALUE_SENT: u128 = 1_000 * ETHER;

    let mut listener = env.observer_events_publisher().subscribe().await;

    piggy_bank.owned_balance_top_up(VALUE_SENT).await.unwrap();

    listener
        .apply_until_block_event(|e| {
            Ok(matches!(e, BlockEvent::Router(RouterEvent::BatchCommitted { .. })).then_some(()))
        })
        .await
        .unwrap();

    let on_eth_balance = piggy_bank.get_balance().await.unwrap();
    assert_eq!(on_eth_balance, VALUE_SENT);

    let state_hash = piggy_bank.query().state_hash().await.unwrap();
    let local_balance = node.db.program_state(state_hash).unwrap().balance;
    assert_eq!(local_balance, VALUE_SENT);

    let res = env
        .send_message(piggy_bank_id, b"smash", 0)
        .await
        .unwrap()
        .wait_for()
        .await
        .unwrap();

    assert_eq!(res.code, ReplyCode::Success(SuccessReplyReason::Auto));
    assert_eq!(res.value, 0);

    let on_eth_balance = piggy_bank.get_balance().await.unwrap();
    assert_eq!(on_eth_balance, 0);

    let state_hash = piggy_bank.query().state_hash().await.unwrap();
    let local_balance = node.db.program_state(state_hash).unwrap().balance;
    assert_eq!(local_balance, 0);

    let router_address = env.ethereum.router().address();
    let router_balance = env
        .ethereum
        .provider()
        .get_balance(router_address.into())
        .await
        .map(ethexe_ethereum::abi::utils::uint256_to_u128_lossy)
        .unwrap();

    assert_eq!(router_balance, VALUE_SENT);

    let sender_address = env.ethereum.provider().default_signer_address();

    let program_state = node.db.program_state(state_hash).unwrap();
    let mailbox = node
        .db
        .mailbox(program_state.mailbox_hash.to_inner().unwrap())
        .unwrap();
    let user_mailbox = mailbox.into_values(&node.db)[&sender_address.into()].clone();
    let mailboxed_msg_id = user_mailbox.into_keys().next().unwrap();

    piggy_bank.claim_value(mailboxed_msg_id).await.unwrap();

    listener
        .apply_until_block_event(|e| match e {
            BlockEvent::Mirror {
                actor_id,
                event: MirrorEvent::ValueClaimed { claimed_id, .. },
            } if actor_id == piggy_bank_id && claimed_id == mailboxed_msg_id => Ok(Some(())),
            _ => Ok(None),
        })
        .await
        .unwrap();

    let measurement_error: U256 = (ETHER / 50).try_into().unwrap(); // 0.02 ETH for gas costs
    let default_anvil_balance: U256 = (10_000 * ETHER).try_into().unwrap();
    let balance = env
        .ethereum
        .provider()
        .get_balance(sender_address)
        .await
        .unwrap();
    assert!(default_anvil_balance - balance <= measurement_error);
}

#[tokio::test(flavor = "multi_thread")]
#[ntest::timeout(60_000)]
async fn value_send_program_to_user_and_replied() {
    init_logger();

    let mut env = TestEnv::new(Default::default()).await.unwrap();

    let mut node = env.new_node(NodeConfig::default().validator(env.validators[0]));
    node.start_service().await;

    let res = env
        .upload_code(demo_piggy_bank::WASM_BINARY)
        .await
        .unwrap()
        .wait_for()
        .await
        .unwrap();

    let code_id = res.code_id;
    let res = env
        .create_program(code_id, 500_000_000_000_000)
        .await
        .unwrap()
        .wait_for()
        .await
        .unwrap();

    let _ = env
        .send_message(res.program_id, b"", 0)
        .await
        .unwrap()
        .wait_for()
        .await
        .unwrap();

    let piggy_bank_id = res.program_id;

    let wvara = env.ethereum.router().wvara();

    assert_eq!(wvara.query().decimals().await.unwrap(), 12);

    let piggy_bank = env.ethereum.mirror(piggy_bank_id.to_address_lossy().into());

    let on_eth_balance = piggy_bank.get_balance().await.unwrap();
    assert_eq!(on_eth_balance, 0);

    let state_hash = piggy_bank.query().state_hash().await.unwrap();
    let local_balance = node.db.program_state(state_hash).unwrap().balance;
    assert_eq!(local_balance, 0);

    // 1_000 ETH
    const VALUE_SENT: u128 = 1_000 * ETHER;

    let mut listener = env.observer_events_publisher().subscribe().await;

    piggy_bank.owned_balance_top_up(VALUE_SENT).await.unwrap();

    listener
        .apply_until_block_event(|e| {
            Ok(matches!(e, BlockEvent::Router(RouterEvent::BatchCommitted { .. })).then_some(()))
        })
        .await
        .unwrap();

    let on_eth_balance = piggy_bank.get_balance().await.unwrap();
    assert_eq!(on_eth_balance, VALUE_SENT);

    let state_hash = piggy_bank.query().state_hash().await.unwrap();
    let local_balance = node.db.program_state(state_hash).unwrap().balance;
    assert_eq!(local_balance, VALUE_SENT);

    let res = env
        .send_message(piggy_bank_id, b"smash", 0)
        .await
        .unwrap()
        .wait_for()
        .await
        .unwrap();

    assert_eq!(res.code, ReplyCode::Success(SuccessReplyReason::Auto));
    assert_eq!(res.value, 0);

    let on_eth_balance = piggy_bank.get_balance().await.unwrap();
    assert_eq!(on_eth_balance, 0);

    let state_hash = piggy_bank.query().state_hash().await.unwrap();
    let local_balance = node.db.program_state(state_hash).unwrap().balance;
    assert_eq!(local_balance, 0);

    let router_address = env.ethereum.router().address();
    let router_balance = env
        .ethereum
        .provider()
        .get_balance(router_address.into())
        .await
        .map(ethexe_ethereum::abi::utils::uint256_to_u128_lossy)
        .unwrap();

    assert_eq!(router_balance, VALUE_SENT);

    let sender_address = env.ethereum.provider().default_signer_address();

    let program_state = node.db.program_state(state_hash).unwrap();
    let mailbox = node
        .db
        .mailbox(program_state.mailbox_hash.to_inner().unwrap())
        .unwrap();
    let user_mailbox = mailbox.into_values(&node.db)[&sender_address.into()].clone();
    let mailboxed_msg_id = user_mailbox.into_keys().next().unwrap();

    piggy_bank
        .send_reply(mailboxed_msg_id, "", 0)
        .await
        .unwrap();

    listener
        .apply_until_block_event(|e| match e {
            BlockEvent::Mirror {
                actor_id,
                event: MirrorEvent::ValueClaimed { claimed_id, .. },
            } if actor_id == piggy_bank_id && claimed_id == mailboxed_msg_id => Ok(Some(())),
            _ => Ok(None),
        })
        .await
        .unwrap();

    let measurement_error: U256 = (ETHER / 50).try_into().unwrap(); // 0.02 ETH for gas costs
    let default_anvil_balance: U256 = (10_000 * ETHER).try_into().unwrap();
    let balance = env
        .ethereum
        .provider()
        .get_balance(sender_address)
        .await
        .unwrap();
    assert!(default_anvil_balance - balance <= measurement_error);
}

#[tokio::test(flavor = "multi_thread")]
#[ntest::timeout(60_000)]
async fn incoming_transfers() {
    init_logger();

    let mut env = TestEnv::new(Default::default()).await.unwrap();

    let mut node = env.new_node(NodeConfig::default().validator(env.validators[0]));
    node.start_service().await;

    let res = env
        .upload_code(demo_ping::WASM_BINARY)
        .await
        .unwrap()
        .wait_for()
        .await
        .unwrap();

    let code_id = res.code_id;
    let res = env
        .create_program(code_id, 500_000_000_000_000)
        .await
        .unwrap()
        .wait_for()
        .await
        .unwrap();

    let _ = env
        .send_message(res.program_id, &env.sender_id.encode(), 0)
        .await
        .unwrap()
        .wait_for()
        .await
        .unwrap();

    let ping_id = res.program_id;

    let wvara = env.ethereum.router().wvara();

    assert_eq!(wvara.query().decimals().await.unwrap(), 12);

    let ping = env.ethereum.mirror(ping_id.to_address_lossy().into());

    let on_eth_balance = ping.get_balance().await.unwrap();
    assert_eq!(on_eth_balance, 0);

    let state_hash = ping.query().state_hash().await.unwrap();
    let local_balance = node.db.program_state(state_hash).unwrap().balance;
    assert_eq!(local_balance, 0);

    // 1_000 ETH
    const VALUE_SENT: u128 = 1_000 * ETHER;

    let mut listener = env.observer_events_publisher().subscribe().await;

    ping.owned_balance_top_up(VALUE_SENT).await.unwrap();

    listener
        .apply_until_block_event(|e| {
            Ok(matches!(e, BlockEvent::Router(RouterEvent::BatchCommitted { .. })).then_some(()))
        })
        .await
        .unwrap();

    let on_eth_balance = ping.get_balance().await.unwrap();
    assert_eq!(on_eth_balance, VALUE_SENT);

    let state_hash = ping.query().state_hash().await.unwrap();
    let local_balance = node.db.program_state(state_hash).unwrap().balance;
    assert_eq!(local_balance, VALUE_SENT);

    env.approve_wvara(ping_id).await;

    let res = env
        .send_message(ping_id, b"PING", VALUE_SENT)
        .await
        .unwrap()
        .wait_for()
        .await
        .unwrap();

    assert_eq!(res.code, ReplyCode::Success(SuccessReplyReason::Manual));
    assert_eq!(res.value, 0);

    let on_eth_balance = ping.get_balance().await.unwrap();
    assert_eq!(on_eth_balance, 2 * VALUE_SENT);

    let state_hash = ping.query().state_hash().await.unwrap();
    let local_balance = node.db.program_state(state_hash).unwrap().balance;
    assert_eq!(local_balance, 2 * VALUE_SENT);
}

#[tokio::test(flavor = "multi_thread")]
#[ntest::timeout(60_000)]
async fn ping_reorg() {
    init_logger();

    let mut env = TestEnv::new(Default::default()).await.unwrap();

    let mut node = env.new_node(NodeConfig::default().validator(env.validators[0]));
    node.start_service().await;

    let res = env
        .upload_code(demo_ping::WASM_BINARY)
        .await
        .unwrap()
        .wait_for()
        .await
        .unwrap();
    assert!(res.valid);

    let code_id = res.code_id;

    log::info!("📗 Abort service to simulate node blocks skipping");
    node.stop_service().await;

    let create_program = env
        .create_program(code_id, 500_000_000_000_000)
        .await
        .unwrap();
    let init = env
        .send_message(create_program.program_id, b"PING", 0)
        .await
        .unwrap();

    // Mine some blocks to check missed blocks support
    env.skip_blocks(10).await;

    // Start new service
    node.start_service().await;

    // IMPORTANT: Mine one block to sent block event to the new service.
    env.force_new_block().await;

    let res = create_program.wait_for().await.unwrap();
    let init_res = init.wait_for().await.unwrap();
    assert_eq!(res.code_id, code_id);
    assert_eq!(init_res.payload, b"PONG");

    let ping_id = res.program_id;

    env.approve_wvara(ping_id).await;

    log::info!(
        "📗 Create snapshot for block: {}, where ping program is already created",
        env.provider.get_block_number().await.unwrap()
    );
    let program_created_snapshot_id = env.provider.anvil_snapshot().await.unwrap();

    let res = env
        .send_message(ping_id, b"PING", 0)
        .await
        .unwrap()
        .wait_for()
        .await
        .unwrap();
    assert_eq!(res.program_id, ping_id);
    assert_eq!(res.payload, b"PONG");

    log::info!("📗 Test after reverting to the program creation snapshot");
    env.provider
        .anvil_revert(program_created_snapshot_id)
        .await
        .map(|res| assert!(res))
        .unwrap();

    let res = env
        .send_message(ping_id, b"PING", 0)
        .await
        .unwrap()
        .wait_for()
        .await
        .unwrap();
    assert_eq!(res.program_id, ping_id);
    assert_eq!(res.payload, b"PONG");

    // The last step is to test correctness after db cleanup
    node.stop_service().await;
    node.db = Database::memory();

    log::info!("📗 Test after db cleanup and service shutting down");
    let send_message = env.send_message(ping_id, b"PING", 0).await.unwrap();

    // Skip some blocks to simulate long time without service
    env.skip_blocks(10).await;

    node.start_service().await;

    // Important: mine one block to sent block event to the new service.
    env.force_new_block().await;

    let res = send_message.wait_for().await.unwrap();
    assert_eq!(res.program_id, ping_id);
    assert_eq!(res.payload, b"PONG");
}

// Stop service - waits 150 blocks - send message - waits 150 blocks - start service.
// Deep sync must load chain in batch.
#[tokio::test(flavor = "multi_thread")]
#[ntest::timeout(60_000)]
async fn ping_deep_sync() {
    init_logger();

    let mut env = TestEnv::new(Default::default()).await.unwrap();

    let mut node = env.new_node(NodeConfig::default().validator(env.validators[0]));
    node.start_service().await;

    let res = env
        .upload_code(demo_ping::WASM_BINARY)
        .await
        .unwrap()
        .wait_for()
        .await
        .unwrap();
    assert!(res.valid);

    let code_id = res.code_id;

    let res = env
        .create_program(code_id, 500_000_000_000_000)
        .await
        .unwrap()
        .wait_for()
        .await
        .unwrap();
    let init_res = env
        .send_message(res.program_id, b"PING", 0)
        .await
        .unwrap()
        .wait_for()
        .await
        .unwrap();
    assert_eq!(res.code_id, code_id);
    assert_eq!(init_res.payload, b"PONG");
    assert_eq!(init_res.value, 0);
    assert_eq!(
        init_res.code,
        ReplyCode::Success(SuccessReplyReason::Manual)
    );

    let ping_id = res.program_id;

    node.stop_service().await;

    env.skip_blocks(150).await;

    env.approve_wvara(ping_id).await;

<<<<<<< HEAD
    // Prepare tx data
    let signed_ethexe_tx: SignedOffchainTransaction = {
        let sender_pub_key = env.signer.generate_key().expect("failed generating key");

        let ethexe_tx = OffchainTransaction {
            raw: RawOffchainTransaction::SendMessage {
                program_id: H160::random(),
                payload: vec![],
            },
            // referring to the latest valid block hash
            reference_block,
        };
        env.signer
            .signed_data(sender_pub_key, ethexe_tx)
            .unwrap()
            .into()
    };
=======
    let send_message = env.send_message(ping_id, b"PING", 0).await.unwrap();

    env.skip_blocks(150).await;
>>>>>>> 45461d32

    node.start_service().await;

    // Important: mine one block to sent block event to the started service.
    env.force_new_block().await;

    let res = send_message.wait_for().await.unwrap();
    assert_eq!(res.program_id, ping_id);
    assert_eq!(res.payload, b"PONG");
    assert_eq!(res.value, 0);
    assert_eq!(res.code, ReplyCode::Success(SuccessReplyReason::Manual));
}

#[tokio::test(flavor = "multi_thread")]
#[ntest::timeout(60_000)]
async fn multiple_validators() {
    init_logger();

    let config = TestEnvConfig {
        validators: ValidatorsConfig::PreDefined(3),
        network: EnvNetworkConfig::Enabled,
        ..Default::default()
    };
    let mut env = TestEnv::new(config).await.unwrap();

    assert_eq!(
        env.validators.len(),
        3,
        "Currently only 3 validators are supported for this test"
    );
    assert!(
        !env.continuous_block_generation,
        "Currently continuous block generation is not supported for this test"
    );

    let mut validators = vec![];
    for (i, v) in env.validators.clone().into_iter().enumerate() {
        log::info!("📗 Starting validator-{i}");
        let mut validator = env.new_node(NodeConfig::named(format!("validator-{i}")).validator(v));
        validator.start_service().await;
        validators.push(validator);
    }

    let res = env
        .upload_code(demo_ping::WASM_BINARY)
        .await
        .unwrap()
        .wait_for()
        .await
        .unwrap();
    assert!(res.valid);

    let ping_code_id = res.code_id;

    let res = env
        .create_program(ping_code_id, 500_000_000_000_000)
        .await
        .unwrap()
        .wait_for()
        .await
        .unwrap();
    let init_res = env
        .send_message(res.program_id, b"", 0)
        .await
        .unwrap()
        .wait_for()
        .await
        .unwrap();
    assert_eq!(res.code_id, ping_code_id);
    assert_eq!(init_res.payload, b"");
    assert_eq!(init_res.value, 0);
    assert_eq!(init_res.code, ReplyCode::Success(SuccessReplyReason::Auto));

    let ping_id = res.program_id;

    let res = env
        .upload_code(demo_async::WASM_BINARY)
        .await
        .unwrap()
        .wait_for()
        .await
        .unwrap();
    assert!(res.valid);

    let async_code_id = res.code_id;

    let res = env
        .create_program(async_code_id, 500_000_000_000_000)
        .await
        .unwrap()
        .wait_for()
        .await
        .unwrap();
    let init_res = env
        .send_message(res.program_id, ping_id.encode().as_slice(), 0)
        .await
        .unwrap()
        .wait_for()
        .await
        .unwrap();
    assert_eq!(res.code_id, async_code_id);
    assert_eq!(init_res.payload, b"");
    assert_eq!(init_res.value, 0);
    assert_eq!(init_res.code, ReplyCode::Success(SuccessReplyReason::Auto));

    let async_id = res.program_id;

    env.approve_wvara(ping_id).await;
    env.approve_wvara(async_id).await;

    let res = env
        .send_message(async_id, demo_async::Command::Common.encode().as_slice(), 0)
        .await
        .unwrap()
        .wait_for()
        .await
        .unwrap();
    assert_eq!(res.program_id, async_id);
    assert_eq!(res.payload, res.message_id.encode().as_slice());
    assert_eq!(res.value, 0);
    assert_eq!(res.code, ReplyCode::Success(SuccessReplyReason::Manual));

    log::info!("📗 Stop validator 0 and check, that ethexe is still working");
    if env.next_block_producer_index().await == 0 {
        log::info!("📗 Skip one block to be sure validator 0 is not a producer for next block");
        env.force_new_block().await;
    }
    validators[0].stop_service().await;

    let res = env
        .send_message(async_id, demo_async::Command::Common.encode().as_slice(), 0)
        .await
        .unwrap()
        .wait_for()
        .await
        .unwrap();
    assert_eq!(res.payload, res.message_id.encode().as_slice());

    log::info!("📗 Stop validator 1 and check, that ethexe is not working after");
    if env.next_block_producer_index().await == 1 {
        log::info!("📗 Skip one block to be sure validator 1 is not a producer for next block");
        env.force_new_block().await;
    }
    validators[1].stop_service().await;

    let wait_for_reply_to = env
        .send_message(async_id, demo_async::Command::Common.encode().as_slice(), 0)
        .await
        .unwrap();

    tokio::time::timeout(env.block_time * 5, wait_for_reply_to.clone().wait_for())
        .await
        .expect_err("Timeout expected");

    log::info!(
        "📗 Re-start validator 0 and check, that now ethexe is working, validator 1 is still stopped"
    );
    validators[0].start_service().await;

    if env.next_block_producer_index().await == 1 {
        log::info!("📗 Skip one block to be sure validator 1 is not a producer for next block");
        env.force_new_block().await;
    }

    // IMPORTANT: mine one block to send a new block event.
    env.force_new_block().await;

    let res = wait_for_reply_to.wait_for().await.unwrap();
    assert_eq!(res.payload, res.message_id.encode().as_slice());
}

#[tokio::test(flavor = "multi_thread")]
#[ntest::timeout(60_000)]
async fn send_injected_tx() {
    init_logger();

    let test_env_config = TestEnvConfig {
        validators: ValidatorsConfig::PreDefined(2),
        network: EnvNetworkConfig::Enabled,
        ..Default::default()
    };

    // Setup env of 2 nodes, one of them knows about the other one.
    let mut env = TestEnv::new(test_env_config).await.unwrap();

    let validator0_pubkey = env.validators[0].public_key;
    let validator1_pubkey = env.validators[1].public_key;

    log::info!("📗 Starting node 0");
    let mut node0 = env.new_node(
        NodeConfig::default()
            .validator(env.validators[0])
            .service_rpc(9505),
    );
    node0.start_service().await;

    log::info!("📗 Starting node 1");
    let mut node1 = env.new_node(
        NodeConfig::default()
            .service_rpc(9506)
            .validator(env.validators[1]),
    );
    node1.start_service().await;

    log::info!("Populate node-0 and node-1 with 2 valid blocks");

    env.force_new_block().await;
    env.force_new_block().await;

    // Give some time for nodes to process the blocks
    let reference_block = node0
        .db
        .latest_data()
        .expect("latest data not found")
        .prepared_block_hash;

    // Prepare tx data
    let tx = InjectedTransaction {
        destination: ActorId::from(H160::random()),
        payload: H256::random().0.to_vec().into(),
        value: 0,
        reference_block,
        salt: H256::random().0.to_vec().into(),
    };

    let tx_for_node1 = RpcOrNetworkInjectedTx {
        recipient: validator1_pubkey.to_address(),
        tx: env
            .signer
            .signed_data(validator0_pubkey, tx.clone())
            .unwrap(),
    };

    // Send request
    log::info!("Sending tx pool request to node-1");
    let _r = node1
        .send_injected_transaction(tx_for_node1.clone())
        .await
        .expect("rpc server is set");

    // Tx executable validation takes time, so wait for event.
    node1
        .listener()
        .wait_for(|event| {
            // TODO kuzmindev: after validators discovery will be done replace to wait for inclusion tx into announce from node1
            if let TestingEvent::Rpc(TestingRpcEvent::InjectedTransaction { transaction }) = event
                && transaction == tx_for_node1
            {
                return Ok(true);
            }
            Ok(false)
        })
        .await
        .unwrap();

    // Check that node-1 save received tx.
    let node1_db_tx = node1
        .db
        .injected_transaction(tx.to_hash())
        .expect("tx not found");
    assert_eq!(node1_db_tx, tx_for_node1.tx);
}

#[tokio::test(flavor = "multi_thread")]
#[ntest::timeout(60_000)]
async fn fast_sync() {
    init_logger();

    let assert_chain = |latest_block, fast_synced_block, alice: &Node, bob: &Node| {
        log::info!("Assert chain in range {latest_block}..{fast_synced_block}");

        IntegrityVerifier::new(alice.db.clone())
            .verify_chain(latest_block, fast_synced_block)
            .expect("failed to verify Alice database");

        IntegrityVerifier::new(bob.db.clone())
            .verify_chain(latest_block, fast_synced_block)
            .expect("failed to verify Bob database");

        let alice_latest_data = alice.db.latest_data().expect("latest data not found");
        let bob_latest_data = bob.db.latest_data().expect("latest data not found");
        assert_eq!(
            alice_latest_data.computed_announce_hash,
            bob_latest_data.computed_announce_hash
        );
        assert_eq!(alice_latest_data.synced_block, bob_latest_data.synced_block);
        assert_eq!(
            alice_latest_data.prepared_block_hash,
            bob_latest_data.prepared_block_hash
        );
        assert_eq!(
            alice_latest_data.genesis_block_hash,
            bob_latest_data.genesis_block_hash
        );
        assert_eq!(
            alice_latest_data.genesis_announce_hash,
            bob_latest_data.genesis_announce_hash
        );

        let mut block = latest_block;
        loop {
            if fast_synced_block == block {
                break;
            }

            log::trace!("assert block {block}");
            assert_eq!(alice.db.block_meta(block), bob.db.block_meta(block));

            let announce_hash = alice.db.top_announce_hash(block);
            assert_eq!(
                alice.db.announce_meta(announce_hash),
                bob.db.announce_meta(announce_hash)
            );
            assert_eq!(
                alice.db.announce_program_states(announce_hash),
                bob.db.announce_program_states(announce_hash)
            );
            assert_eq!(
                alice.db.announce_outcome(announce_hash),
                bob.db.announce_outcome(announce_hash)
            );
            assert_eq!(
                alice.db.announce_outcome(announce_hash),
                bob.db.announce_outcome(announce_hash)
            );

            assert_eq!(alice.db.block_header(block), bob.db.block_header(block));
            assert_eq!(alice.db.block_events(block), bob.db.block_events(block));
            assert_eq!(alice.db.block_synced(block), bob.db.block_synced(block));

            let header = alice.db.block_header(block).unwrap();
            block = header.parent_hash;
        }
    };

    let config = TestEnvConfig {
        network: EnvNetworkConfig::Enabled,
        ..Default::default()
    };
    let mut env = TestEnv::new(config).await.unwrap();

    log::info!("Starting Alice");
    let mut alice = env.new_node(NodeConfig::named("Alice").validator(env.validators[0]));
    alice.start_service().await;

    log::info!("Creating `demo-autoreply` programs");

    let code_info = env
        .upload_code(demo_mul_by_const::WASM_BINARY)
        .await
        .unwrap()
        .wait_for()
        .await
        .unwrap();

    let code_id = code_info.code_id;
    let mut program_ids = [ActorId::zero(); 8];

    for (i, program_id) in program_ids.iter_mut().enumerate() {
        let program_info = env
            .create_program(code_id, 500_000_000_000_000)
            .await
            .unwrap()
            .wait_for()
            .await
            .unwrap();

        *program_id = program_info.program_id;

        let value = i as u64 % 3;
        let _reply_info = env
            .send_message(program_info.program_id, &value.encode(), 0)
            .await
            .unwrap()
            .wait_for()
            .await
            .unwrap();
    }

    let latest_block: H256 = env.latest_block().await.hash.0.into();
    alice
        .listener()
        .wait_for_announce_computed(latest_block)
        .await;

    log::info!("Starting Bob (fast-sync)");
    let mut bob = env.new_node(NodeConfig::named("Bob").fast_sync());

    bob.start_service().await;

    log::info!("Sending messages to programs");

    for (i, program_id) in program_ids.into_iter().enumerate() {
        let reply_info = env
            .send_message(program_id, &(i as u64).encode(), 0)
            .await
            .unwrap()
            .wait_for()
            .await
            .unwrap();
        assert_eq!(
            reply_info.code,
            ReplyCode::Success(SuccessReplyReason::Manual)
        );
    }

    let latest_block = env.latest_block().await.hash.0.into();
    alice
        .listener()
        .wait_for_announce_computed(latest_block)
        .await;
    bob.listener()
        .wait_for_announce_computed(latest_block)
        .await;

    log::info!("Stopping Bob");
    bob.stop_service().await;

    assert_chain(
        latest_block,
        bob.latest_fast_synced_block.take().unwrap(),
        &alice,
        &bob,
    );

    for (i, program_id) in program_ids.into_iter().enumerate() {
        let i = (i * 3) as u64;
        let reply_info = env
            .send_message(program_id, &i.encode(), 0)
            .await
            .unwrap()
            .wait_for()
            .await
            .unwrap();
        assert_eq!(
            reply_info.code,
            ReplyCode::Success(SuccessReplyReason::Manual)
        );
    }

    env.skip_blocks(100).await;

    let latest_block: H256 = env.latest_block().await.hash.0.into();
    alice
        .listener()
        .wait_for_announce_computed(latest_block)
        .await;

    log::info!("Starting Bob again to check how it handles partially empty database");
    bob.start_service().await;

    // mine a block so Bob can produce the event we will wait for
    env.skip_blocks(1).await;

    let latest_block = env.latest_block().await.hash.0.into();
    alice
        .listener()
        .wait_for_announce_computed(latest_block)
        .await;
    bob.listener()
        .wait_for_announce_computed(latest_block)
        .await;

    assert_chain(
        latest_block,
        bob.latest_fast_synced_block.take().unwrap(),
        &alice,
        &bob,
    );
}

#[tokio::test(flavor = "multi_thread")]
#[ntest::timeout(60_000)]
async fn validators_election() {
    init_logger();

    // Setup test environment

    let election_ts = 20 * 60 * 60;
    let era_duration = 24 * 60 * 60;
    let deploy_params = ContractsDeploymentParams {
        with_middleware: true,
        era_duration,
        election_duration: era_duration - election_ts,
    };

    let signer = Signer::memory();
    // 10 wallets - hardcoded in anvil
    let mut wallets = Wallets::anvil(&signer);

    let current_validators: Vec<_> = (0..5).map(|_| wallets.next()).collect();
    let next_validators: Vec<_> = (0..5).map(|_| wallets.next()).collect();

    let env_config = TestEnvConfig {
        validators: ValidatorsConfig::ProvidedValidators(current_validators),
        deploy_params,
        network: EnvNetworkConfig::Enabled,
        signer: signer.clone(),
        ..Default::default()
    };
    let mut env = TestEnv::new(env_config).await.unwrap();

    let genesis_block_hash = env
        .ethereum
        .router()
        .query()
        .genesis_block_hash()
        .await
        .unwrap();
    let genesis_ts = env
        .provider
        .get_block_by_hash(genesis_block_hash.0.into())
        .await
        .unwrap()
        .unwrap()
        .header
        .timestamp;

    // Start initial validators
    let mut validators = vec![];
    for (i, v) in env.validators.clone().into_iter().enumerate() {
        log::info!("📗 Starting validator-{i}");
        let mut validator = env.new_node(NodeConfig::named(format!("validator-{i}")).validator(v));
        validator.start_service().await;
        validators.push(validator);
    }

    // Setup next validators to be elected for previous era
    let (next_validators_configs, _commitment) =
        TestEnv::define_session_keys(&signer, next_validators);

    let next_validators: Vec<_> = next_validators_configs
        .iter()
        .map(|cfg| cfg.public_key.to_address())
        .collect();

    env.election_provider
        .set_predefined_election_at(
            election_ts + genesis_ts,
            next_validators.try_into().unwrap(),
        )
        .await;

    // Force creation new block in election period
    env.provider
        .anvil_set_next_block_timestamp(election_ts + genesis_ts)
        .await
        .unwrap();
    env.force_new_block().await;

    let mut listener = env.observer_events_publisher().subscribe().await;
    listener
        .apply_until_block_event(|event| {
            Ok(matches!(
                event,
                BlockEvent::Router(RouterEvent::ValidatorsCommittedForEra { era_index: _ })
            )
            .then_some(()))
        })
        .await
        .unwrap();

    tracing::info!("📗 Next validators successfully commited");

    // Stop previous validators
    for mut node in validators.into_iter() {
        node.stop_service().await;
    }

    // Check that next validators can submit transactions
    env.validators = next_validators_configs;
    let mut new_validators = vec![];
    for (i, v) in env.validators.clone().into_iter().enumerate() {
        log::info!("📗 Starting validator-{i}");
        let mut validator = env.new_node(NodeConfig::named(format!("validator-{i}")).validator(v));
        validator.start_service().await;
        new_validators.push(validator);
    }

    env.provider
        .anvil_set_next_block_timestamp(era_duration + genesis_ts)
        .await
        .unwrap();
    env.force_new_block().await;

    let res = env
        .upload_code(demo_ping::WASM_BINARY)
        .await
        .unwrap()
        .wait_for()
        .await
        .unwrap();
    assert!(res.valid);
}

#[tokio::test(flavor = "multi_thread")]
#[ntest::timeout(50_000)]
async fn execution_with_canonical_events_quarantine() {
    init_logger();

    let config = TestEnvConfig {
        compute_config: ComputeConfig::new(CANONICAL_QUARANTINE),
        ..Default::default()
    };
    let mut env = TestEnv::new(config).await.unwrap();

    log::info!("📗 Starting validator");
    let mut validator = env.new_node(NodeConfig::default().validator(env.validators[0]));
    validator.start_service().await;

    let uploaded_code = env
        .upload_code(demo_ping::WASM_BINARY)
        .await
        .unwrap()
        .wait_for()
        .await
        .unwrap();
    assert!(uploaded_code.valid);

    let res = env
        .create_program(uploaded_code.code_id, 500_000_000_000_000)
        .await
        .unwrap()
        .wait_for()
        .await
        .unwrap();
    assert_eq!(res.code_id, uploaded_code.code_id);

    let canonical_quarantine = env.compute_config.canonical_quarantine();
    let message_id = env
        .send_message(res.program_id, b"PING", 0)
        .await
        .unwrap()
        .message_id;

    env.provider.anvil_mine(Some(1), None).await.unwrap();

    let mut listener = env.observer_events_publisher().subscribe().await;

    // Skipping events to reach canonical events maturity
    let mut skipped_blocks = 0;
    while skipped_blocks < canonical_quarantine {
        env.provider.anvil_mine(Some(1), None).await.unwrap();
        tokio::time::sleep(Duration::from_millis(150)).await;

        if let ObserverEvent::BlockSynced(..) = listener.next_event().await.unwrap() {
            skipped_blocks += 1
        };
    }

    // Now waiting for the PONG reply
    loop {
        let synced_block = match listener.next_event().await.unwrap() {
            ObserverEvent::BlockSynced(block_hash) => block_hash,
            _ => {
                continue;
            }
        };

        let Some(block_events) = validator.db.block_events(synced_block) else {
            continue;
        };

        for block_event in block_events {
            if let BlockEvent::Mirror {
                actor_id: _,
                event:
                    MirrorEvent::Reply {
                        payload,
                        value: _,
                        reply_to,
                        reply_code: _,
                    },
            } = block_event
                && reply_to == message_id
                && payload == b"PONG"
            {
                return;
            }
        }
    }
}

#[tokio::test(flavor = "multi_thread")]
#[ntest::timeout(60_000)]
async fn value_send_program_to_program() {
    // 1_000 ETH
    const VALUE_SENT: u128 = 1_000 * ETHER;

    init_logger();

    let mut env = TestEnv::new(Default::default()).await.unwrap();

    let mut node = env.new_node(NodeConfig::default().validator(env.validators[0]));
    node.start_service().await;

    let res = env
        .upload_code(demo_ping::WASM_BINARY)
        .await
        .unwrap()
        .wait_for()
        .await
        .unwrap();

    let code_id = res.code_id;
    let res = env
        .create_program(code_id, 500_000_000_000_000)
        .await
        .unwrap()
        .wait_for()
        .await
        .unwrap();

    // Send init message to value receiver program (demo_ping)
    let _ = env
        .send_message(res.program_id, &[], 0)
        .await
        .unwrap()
        .wait_for()
        .await
        .unwrap();

    let value_receiver_id = res.program_id;
    let value_receiver = env
        .ethereum
        .mirror(value_receiver_id.to_address_lossy().into());

    let value_receiver_on_eth_balance = value_receiver.get_balance().await.unwrap();
    assert_eq!(value_receiver_on_eth_balance, 0);

    let value_receiver_state_hash = value_receiver.query().state_hash().await.unwrap();
    let value_receiver_local_balance = node
        .db
        .program_state(value_receiver_state_hash)
        .unwrap()
        .balance;
    assert_eq!(value_receiver_local_balance, 0);

    let res = env
        .upload_code(demo_value_sender_ethexe::WASM_BINARY)
        .await
        .unwrap()
        .wait_for()
        .await
        .unwrap();

    let code_id = res.code_id;
    let res = env
        .create_program(code_id, 500_000_000_000_000)
        .await
        .unwrap()
        .wait_for()
        .await
        .unwrap();

    // Send init message to value sender program with value to be sent to value receiver
    let res = env
        .send_message(res.program_id, &value_receiver_id.encode(), VALUE_SENT)
        .await
        .unwrap()
        .wait_for()
        .await
        .unwrap();

    assert_eq!(res.code, ReplyCode::Success(SuccessReplyReason::Auto));
    assert_eq!(res.value, 0);

    let value_sender_id = res.program_id;
    let value_sender = env
        .ethereum
        .mirror(value_sender_id.to_address_lossy().into());

    let value_sender_on_eth_balance = value_sender.get_balance().await.unwrap();
    assert_eq!(value_sender_on_eth_balance, VALUE_SENT);

    let value_sender_state_hash = value_sender.query().state_hash().await.unwrap();
    let value_sender_local_balance = node
        .db
        .program_state(value_sender_state_hash)
        .unwrap()
        .balance;
    assert_eq!(value_sender_local_balance, VALUE_SENT);

    let res = env
        .send_message(value_sender_id, &(0_u64, VALUE_SENT).encode(), 0)
        .await
        .unwrap()
        .wait_for()
        .await
        .unwrap();

    assert_eq!(res.code, ReplyCode::Success(SuccessReplyReason::Auto));
    assert_eq!(res.value, 0);

    let value_sender_on_eth_balance = value_sender.get_balance().await.unwrap();
    assert_eq!(value_sender_on_eth_balance, 0);

    let value_sender_state_hash = value_sender.query().state_hash().await.unwrap();
    let value_sender_local_balance = node
        .db
        .program_state(value_sender_state_hash)
        .unwrap()
        .balance;
    assert_eq!(value_sender_local_balance, 0);

    let value_receiver_on_eth_balance = value_receiver.get_balance().await.unwrap();
    assert_eq!(value_receiver_on_eth_balance, VALUE_SENT);

    let value_receiver_state_hash = value_receiver.query().state_hash().await.unwrap();
    let value_receiver_local_balance = node
        .db
        .program_state(value_receiver_state_hash)
        .unwrap()
        .balance;
    assert_eq!(value_receiver_local_balance, VALUE_SENT);

    // get router balance
    let router_address = env.ethereum.router().address();
    let router_balance = env
        .ethereum
        .provider()
        .get_balance(router_address.into())
        .await
        .map(ethexe_ethereum::abi::utils::uint256_to_u128_lossy)
        .unwrap();

    assert_eq!(router_balance, 0);
}

#[tokio::test(flavor = "multi_thread")]
#[ntest::timeout(60_000)]
async fn value_send_delayed() {
    // 1_000 ETH
    const VALUE_SENT: u128 = 1_000 * ETHER;

    init_logger();

    let mut env = TestEnv::new(Default::default()).await.unwrap();

    let mut node = env.new_node(NodeConfig::default().validator(env.validators[0]));
    node.start_service().await;

    let res = env
        .upload_code(demo_ping::WASM_BINARY)
        .await
        .unwrap()
        .wait_for()
        .await
        .unwrap();

    let code_id = res.code_id;
    let res = env
        .create_program(code_id, 500_000_000_000_000)
        .await
        .unwrap()
        .wait_for()
        .await
        .unwrap();

    // Send init message to value receiver program (demo_ping)
    let _ = env
        .send_message(res.program_id, &[], 0)
        .await
        .unwrap()
        .wait_for()
        .await
        .unwrap();

    let value_receiver_id = res.program_id;
    let value_receiver = env
        .ethereum
        .mirror(value_receiver_id.to_address_lossy().into());

    let value_receiver_on_eth_balance = value_receiver.get_balance().await.unwrap();
    assert_eq!(value_receiver_on_eth_balance, 0);

    let value_receiver_state_hash = value_receiver.query().state_hash().await.unwrap();
    let value_receiver_local_balance = node
        .db
        .program_state(value_receiver_state_hash)
        .unwrap()
        .balance;
    assert_eq!(value_receiver_local_balance, 0);

    let res = env
        .upload_code(demo_delayed_sender_ethexe::WASM_BINARY)
        .await
        .unwrap()
        .wait_for()
        .await
        .unwrap();

    let code_id = res.code_id;
    let res = env
        .create_program(code_id, 500_000_000_000_000)
        .await
        .unwrap()
        .wait_for()
        .await
        .unwrap();

    // Send init message to value sender which sends value to receiver with delay
    let res = env
        .send_message(res.program_id, &value_receiver_id.encode(), VALUE_SENT)
        .await
        .unwrap()
        .wait_for()
        .await
        .unwrap();

    assert_eq!(res.code, ReplyCode::Success(SuccessReplyReason::Auto));
    assert_eq!(res.value, 0);

    let value_sender_id = res.program_id;
    let value_sender = env
        .ethereum
        .mirror(value_sender_id.to_address_lossy().into());

    // Sender should not have the value, because it was just sent to receiver with delay
    let value_sender_on_eth_balance = value_sender.get_balance().await.unwrap();
    assert_eq!(value_sender_on_eth_balance, 0);

    let value_sender_state_hash = value_sender.query().state_hash().await.unwrap();
    let value_sender_local_balance = node
        .db
        .program_state(value_sender_state_hash)
        .unwrap()
        .balance;
    assert_eq!(value_sender_local_balance, 0);

    // Check receiver don't have the value yet
    let value_receiver_on_eth_balance = value_receiver.get_balance().await.unwrap();
    assert_eq!(value_receiver_on_eth_balance, 0);

    let value_receiver_state_hash = value_receiver.query().state_hash().await.unwrap();
    let value_receiver_local_balance = node
        .db
        .program_state(value_receiver_state_hash)
        .unwrap()
        .balance;
    assert_eq!(value_receiver_local_balance, 0);

    // Router should have the value temporarily
    let router_address = env.ethereum.router().address();
    let router_balance = env
        .ethereum
        .provider()
        .get_balance(router_address.into())
        .await
        .map(ethexe_ethereum::abi::utils::uint256_to_u128_lossy)
        .unwrap();

    assert_eq!(router_balance, VALUE_SENT);

    let mut listener = env.observer_events_publisher().subscribe().await;

    // Skip blocks to pass the delay
    env.provider
        .anvil_mine(Some((demo_delayed_sender_ethexe::DELAY).into()), None)
        .await
        .unwrap();
    listener
        .apply_until_block_event(|e| {
            Ok(matches!(e, BlockEvent::Router(RouterEvent::BatchCommitted { .. })).then_some(()))
        })
        .await
        .unwrap();

    // Receiver should have the value now
    let value_receiver_on_eth_balance = value_receiver.get_balance().await.unwrap();
    assert_eq!(value_receiver_on_eth_balance, VALUE_SENT);

    let value_receiver_state_hash = value_receiver.query().state_hash().await.unwrap();
    let value_receiver_local_balance = node
        .db
        .program_state(value_receiver_state_hash)
        .unwrap()
        .balance;
    assert_eq!(value_receiver_local_balance, VALUE_SENT);

    // Sender still don't have the value
    let value_sender_on_eth_balance = value_sender.get_balance().await.unwrap();
    assert_eq!(value_sender_on_eth_balance, 0);

    let value_sender_state_hash = value_sender.query().state_hash().await.unwrap();
    let value_sender_local_balance = node
        .db
        .program_state(value_sender_state_hash)
        .unwrap()
        .balance;
    assert_eq!(value_sender_local_balance, 0);

    // get router balance
    let router_balance = env
        .ethereum
        .provider()
        .get_balance(router_address.into())
        .await
        .map(ethexe_ethereum::abi::utils::uint256_to_u128_lossy)
        .unwrap();

    assert_eq!(router_balance, 0);
}

#[tokio::test(flavor = "multi_thread")]
#[ntest::timeout(60_000)]
async fn injected_tx_fungible_token() {
    init_logger();

    let env_config = TestEnvConfig {
        network: EnvNetworkConfig::Enabled,
        ..Default::default()
    };

    let mut env = TestEnv::new(env_config).await.unwrap();

    let pubkey = env.validators[0].public_key;
    let mut node = env.new_node(
        NodeConfig::default()
            .service_rpc(8008)
            .validator(env.validators[0]),
    );
    node.start_service().await;

    // 1. Create Fungible token config
    let token_config = demo_fungible_token::InitConfig {
        name: "USD Tether".to_string(),
        symbol: "USDT".to_string(),
        decimals: 10,
        initial_capacity: None,
    };

    // 2. Uploading code and creating program
    let res = env
        .upload_code(demo_fungible_token::WASM_BINARY)
        .await
        .unwrap()
        .wait_for()
        .await
        .unwrap();

    let code_id = res.code_id;
    let res = env
        .create_program(code_id, 500_000_000_000_000)
        .await
        .unwrap()
        .wait_for()
        .await
        .unwrap();

    let usdt_actor_id = res.program_id;

    tracing::info!("usdt actor id: {usdt_actor_id}");

    // 3. Initialize program
    let init_tx = InjectedTransaction {
        destination: usdt_actor_id,
        payload: token_config.encode().into(),
        value: 0,
        reference_block: node.db.latest_data().unwrap().prepared_block_hash,
        salt: vec![1u8].into(),
    };
    let signed_tx = env.signer.signed_data(pubkey, init_tx).unwrap();
    let rpc_tx = RpcOrNetworkInjectedTx {
        recipient: pubkey.to_address(),
        tx: signed_tx,
    };
    let _ = node.send_injected_transaction(rpc_tx).await.unwrap();

    // Listen for tx inclusion
    node.listener()
        .apply_until(|event| {
            if let TestingEvent::Consensus(ConsensusEvent::Promise(promise)) = event {
                let promise = promise.into_data();
                assert!(
                    promise.reply.payload.is_empty(),
                    "Expect empty payload, because of initializing Fungible Token returns nothing"
                );

                assert_eq!(
                    promise.reply.code,
                    ReplyCode::Success(SuccessReplyReason::Auto)
                );
                assert_eq!(promise.reply.value, 0);

                return Ok(Some(()));
            }

            Ok(None)
        })
        .await
        .unwrap();

    tracing::info!("✅ Fungible token successfully initialized");

    // 4. Try ming some tokens
    let amount: u128 = 5_000_000_000;
    let mint_action = demo_fungible_token::FTAction::Mint(amount);

    let mint_tx = InjectedTransaction {
        destination: usdt_actor_id,
        payload: mint_action.encode().into(),
        value: 0,
        reference_block: node.db.latest_data().unwrap().prepared_block_hash,
        salt: vec![1u8].into(),
    };

    let rpc_tx = RpcOrNetworkInjectedTx {
        recipient: pubkey.to_address(),
        tx: env.signer.signed_data(pubkey, mint_tx.clone()).unwrap(),
    };

    let _ = node.send_injected_transaction(rpc_tx).await.unwrap();
    let expected_event = demo_fungible_token::FTEvent::Transfer {
        from: ActorId::new([0u8; 32]),
        to: pubkey.to_address().into(),
        amount,
    };

    // Listen for inclusion and check the expected payload.
    node.listener()
        .apply_until(|event| {
            if let TestingEvent::Consensus(ConsensusEvent::Promise(promise)) = event {
                let promise = promise.into_data();
                assert_eq!(promise.reply.payload, expected_event.encode());
                assert_eq!(
                    promise.reply.code,
                    ReplyCode::Success(SuccessReplyReason::Manual)
                );
                assert_eq!(promise.reply.value, 0);

                return Ok(Some(()));
            }

            Ok(None)
        })
        .await
        .unwrap();
    tracing::info!("✅ Tokens mint successfully");

    let db = node.db.clone();
    node.listener()
        .apply_until(|event| {
            if let TestingEvent::Observer(ObserverEvent::BlockSynced(synced_block)) = event {
                let Some(block_events) = db.block_events(synced_block) else {
                    return Ok(None);
                };

                for block_event in block_events {
                    if let BlockEvent::Mirror {
                        actor_id,
                        event: MirrorEvent::StateChanged { state_hash },
                    } = block_event
                        && actor_id == mint_tx.destination
                    {
                        let state = db.program_state(state_hash).expect("state should be exist");
                        assert_eq!(state.balance, 0);
                        assert_eq!(state.injected_queue.cached_queue_size, 0);
                        assert_eq!(state.canonical_queue.cached_queue_size, 0);
                        return Ok(Some(()));
                    }
                }
            }

            Ok(None)
        })
        .await
        .unwrap();
    tracing::info!("✅ State successfully changed on Ethereum");
}<|MERGE_RESOLUTION|>--- conflicted
+++ resolved
@@ -49,20 +49,13 @@
 use ethexe_prometheus::PrometheusConfig;
 use ethexe_rpc::RpcConfig;
 use ethexe_runtime_common::state::{Expiring, MailboxMessage, PayloadLookup, Storage};
-<<<<<<< HEAD
-use ethexe_tx_pool::{
-    OffchainTransaction, RawOffchainTransaction, SignedOffchainTransaction, TxPoolEvent,
-};
-=======
 use ethexe_signer::Signer;
->>>>>>> 45461d32
 use gear_core::{
     ids::prelude::*,
     message::{ReplyCode, SuccessReplyReason},
 };
 use gear_core_errors::{ErrorReplyReason, SimpleExecutionError, SimpleUnavailableActorError};
 use gprimitives::{ActorId, H160, H256, MessageId};
-use gsigner::secp256k1::{Secp256k1SignerExt, Signer};
 use parity_scale_codec::Encode;
 use std::{
     collections::{BTreeMap, BTreeSet},
@@ -1222,29 +1215,9 @@
 
     env.approve_wvara(ping_id).await;
 
-<<<<<<< HEAD
-    // Prepare tx data
-    let signed_ethexe_tx: SignedOffchainTransaction = {
-        let sender_pub_key = env.signer.generate_key().expect("failed generating key");
-
-        let ethexe_tx = OffchainTransaction {
-            raw: RawOffchainTransaction::SendMessage {
-                program_id: H160::random(),
-                payload: vec![],
-            },
-            // referring to the latest valid block hash
-            reference_block,
-        };
-        env.signer
-            .signed_data(sender_pub_key, ethexe_tx)
-            .unwrap()
-            .into()
-    };
-=======
     let send_message = env.send_message(ping_id, b"PING", 0).await.unwrap();
 
     env.skip_blocks(150).await;
->>>>>>> 45461d32
 
     node.start_service().await;
 
