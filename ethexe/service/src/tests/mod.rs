--- conflicted
+++ resolved
@@ -1683,21 +1683,6 @@
 }
 
 #[tokio::test(flavor = "multi_thread")]
-<<<<<<< HEAD
-#[ntest::timeout(60_000)]
-async fn program_to_program_value_transfer() {
-    // 1_000 ETH
-    const VALUE_SENT: u128 = 1_000 * ETHER;
-
-    init_logger();
-
-    let mut env = TestEnv::new(Default::default()).await.unwrap();
-
-    let mut node = env.new_node(NodeConfig::default().validator(env.validators[0]));
-    node.start_service().await;
-
-    let res = env
-=======
 #[ntest::timeout(30_000)]
 async fn execution_with_canonical_events_quarantine() {
     init_logger();
@@ -1713,314 +1698,21 @@
     validator.start_service().await;
 
     let uploaded_code = env
->>>>>>> fa0ad78d
         .upload_code(demo_ping::WASM_BINARY)
         .await
         .unwrap()
         .wait_for()
         .await
         .unwrap();
-<<<<<<< HEAD
-
-    let code_id = res.code_id;
-    let res = env
-        .create_program(code_id, 500_000_000_000_000)
-        .await
-        .unwrap()
-        .wait_for()
-        .await
-        .unwrap();
-
-    // Send init message to value receiver program (demo_ping)
-    let _ = env
-        .send_message(res.program_id, &[], 0)
-        .await
-        .unwrap()
-        .wait_for()
-        .await
-        .unwrap();
-
-    let value_receiver_id = res.program_id;
-    log::error!("Value receiver id: {:?}", value_receiver_id);
-
-    let value_receiver = env
-        .ethereum
-        .mirror(value_receiver_id.to_address_lossy().into());
-
-    let value_receiver_on_eth_balance = value_receiver.get_balance().await.unwrap();
-    assert_eq!(value_receiver_on_eth_balance, 0);
-
-    let value_receiver_state_hash = value_receiver.query().state_hash().await.unwrap();
-    let value_receiver_local_balance = node
-        .db
-        .program_state(value_receiver_state_hash)
-        .unwrap()
-        .balance;
-    assert_eq!(value_receiver_local_balance, 0);
-
-    let res = env
-        .upload_code(demo_value_sender::WASM_BINARY)
-        .await
-        .unwrap()
-        .wait_for()
-        .await
-        .unwrap();
-
-    let code_id = res.code_id;
-    let res = env
-        .create_program(code_id, 500_000_000_000_000)
-        .await
-        .unwrap()
-        .wait_for()
-        .await
-        .unwrap();
-
-    // Send init message to value sender program with value to be sent to value receiver
-    let res = env
-        .send_message(res.program_id, &value_receiver_id.encode(), VALUE_SENT)
-=======
     assert!(uploaded_code.valid);
 
     let res = env
         .create_program(uploaded_code.code_id, 500_000_000_000_000)
->>>>>>> fa0ad78d
-        .await
-        .unwrap()
-        .wait_for()
-        .await
-        .unwrap();
-<<<<<<< HEAD
-
-    assert_eq!(res.code, ReplyCode::Success(SuccessReplyReason::Auto));
-    assert_eq!(res.value, 0);
-
-    let value_sender_id = res.program_id;
-    log::error!("Value sender id: {:?}", value_sender_id);
-
-    let value_sender = env
-        .ethereum
-        .mirror(value_sender_id.to_address_lossy().into());
-
-    let value_sender_on_eth_balance = value_sender.get_balance().await.unwrap();
-    assert_eq!(value_sender_on_eth_balance, VALUE_SENT);
-
-    let value_sender_state_hash = value_sender.query().state_hash().await.unwrap();
-    let value_sender_local_balance = node
-        .db
-        .program_state(value_sender_state_hash)
-        .unwrap()
-        .balance;
-    assert_eq!(value_sender_local_balance, VALUE_SENT);
-
-    let res = env
-        .send_message(value_sender_id, &(0_u64, VALUE_SENT).encode(), 0)
-        .await
-        .unwrap()
-        .wait_for()
-        .await
-        .unwrap();
-
-    assert_eq!(res.code, ReplyCode::Success(SuccessReplyReason::Auto));
-    assert_eq!(res.value, 0);
-
-    let value_sender_on_eth_balance = value_sender.get_balance().await.unwrap();
-    assert_eq!(value_sender_on_eth_balance, 0);
-
-    let value_sender_state_hash = value_sender.query().state_hash().await.unwrap();
-    let value_sender_local_balance = node
-        .db
-        .program_state(value_sender_state_hash)
-        .unwrap()
-        .balance;
-    assert_eq!(value_sender_local_balance, 0);
-
-    let value_receiver_on_eth_balance = value_receiver.get_balance().await.unwrap();
-    assert_eq!(value_receiver_on_eth_balance, VALUE_SENT);
-
-    let value_receiver_state_hash = value_receiver.query().state_hash().await.unwrap();
-    let value_receiver_local_balance = node
-        .db
-        .program_state(value_receiver_state_hash)
-        .unwrap()
-        .balance;
-    assert_eq!(value_receiver_local_balance, VALUE_SENT);
-
-    // get router balance
-    let router_address = env.ethereum.router().address();
-    let router_balance = env
-        .ethereum
-        .provider()
-        .get_balance(router_address.into())
-        .await
-        .map(ethexe_ethereum::abi::utils::uint256_to_u128_lossy)
-        .unwrap();
-
-    assert_eq!(router_balance, 0);
-}
-
-#[tokio::test(flavor = "multi_thread")]
-#[ntest::timeout(60_000)]
-async fn send_value_to_user_and_claim() {
-    init_logger();
-
-    let mut env = TestEnv::new(Default::default()).await.unwrap();
-
-    let mut node = env.new_node(NodeConfig::default().validator(env.validators[0]));
-    node.start_service().await;
-
-    let res = env
-        .upload_code(demo_piggy_bank::WASM_BINARY)
-        .await
-        .unwrap()
-        .wait_for()
-        .await
-        .unwrap();
-
-    let code_id = res.code_id;
-    let res = env
-        .create_program(code_id, 500_000_000_000_000)
-        .await
-        .unwrap()
-        .wait_for()
-        .await
-        .unwrap();
-
-    let _ = env
-        .send_message(res.program_id, b"", 0)
-        .await
-        .unwrap()
-        .wait_for()
-        .await
-        .unwrap();
-
-    let piggy_bank_id = res.program_id;
-
-    let wvara = env.ethereum.router().wvara();
-
-    assert_eq!(wvara.query().decimals().await.unwrap(), 12);
-
-    let piggy_bank = env.ethereum.mirror(piggy_bank_id.to_address_lossy().into());
-
-    let on_eth_balance = piggy_bank.get_balance().await.unwrap();
-    assert_eq!(on_eth_balance, 0);
-
-    let state_hash = piggy_bank.query().state_hash().await.unwrap();
-    let local_balance = node.db.program_state(state_hash).unwrap().balance;
-    assert_eq!(local_balance, 0);
-
-    // 1_000 ETH
-    const VALUE_SENT: u128 = 1_000 * ETHER;
-
-    let mut listener = env.observer_events_publisher().subscribe().await;
-
-    piggy_bank.owned_balance_top_up(VALUE_SENT).await.unwrap();
-
-    listener
-        .apply_until_block_event(|e| {
-            Ok(matches!(e, BlockEvent::Router(RouterEvent::BatchCommitted { .. })).then_some(()))
-        })
-        .await
-        .unwrap();
-
-    let on_eth_balance = piggy_bank.get_balance().await.unwrap();
-    assert_eq!(on_eth_balance, VALUE_SENT);
-
-    let state_hash = piggy_bank.query().state_hash().await.unwrap();
-    let local_balance = node.db.program_state(state_hash).unwrap().balance;
-    assert_eq!(local_balance, VALUE_SENT);
-
-    env.approve_wvara(piggy_bank_id).await;
-
-    let sender_address = env.ethereum.provider().default_signer_address();
-    let balance = env
-        .ethereum
-        .provider()
-        .get_balance(sender_address)
-        .await
-        .unwrap();
-
-    log::error!(
-        "balance before piggy bank smash: {} - addr: {:?}",
-        balance,
-        sender_address
-    );
-
-    let res = env
-        .send_message(piggy_bank_id, b"smash", 0)
-        .await
-        .unwrap()
-        .wait_for()
-        .await
-        .unwrap();
-
-    let router_address = env.ethereum.router().address();
-    let router_balance = env
-        .ethereum
-        .provider()
-        .get_balance(router_address.into())
-        .await
-        .map(ethexe_ethereum::abi::utils::uint256_to_u128_lossy)
-        .unwrap();
-
-    assert_eq!(router_balance, VALUE_SENT);
-
-    assert_eq!(res.code, ReplyCode::Success(SuccessReplyReason::Auto));
-    assert_eq!(res.value, 0);
-
-    let on_eth_balance = piggy_bank.get_balance().await.unwrap();
-    assert_eq!(on_eth_balance, 0);
-
-    let state_hash = piggy_bank.query().state_hash().await.unwrap();
-    let local_balance = node.db.program_state(state_hash).unwrap().balance;
-    assert_eq!(local_balance, 0);
-
-    let mut listener = env.observer_events_publisher().subscribe().await;
-
-    let program_state = node.db.program_state(state_hash).unwrap();
-    let mailbox = node
-        .db
-        .mailbox(program_state.mailbox_hash.to_inner().unwrap())
-        .unwrap();
-    let user_mailbox = mailbox.into_values(&node.db)[&sender_address.into()].clone();
-    let mailboxed_msg_id = user_mailbox.into_keys().next().unwrap();
-
-    piggy_bank.claim_value(mailboxed_msg_id).await.unwrap();
-
-    let router_address = env.ethereum.router().address();
-    let router_balance = env
-        .ethereum
-        .provider()
-        .get_balance(router_address.into())
-        .await
-        .map(ethexe_ethereum::abi::utils::uint256_to_u128_lossy)
-        .unwrap();
-
-    assert_eq!(router_balance, VALUE_SENT);
-
-    listener
-        .apply_until_block_event(|e| {
-            Ok(matches!(e, BlockEvent::Router(RouterEvent::BatchCommitted { .. })).then_some(()))
-        })
-        .await
-        .unwrap();
-
-    let sender_address = env.ethereum.provider().default_signer_address();
-    let measurement_error: U256 = (ETHER / 50).try_into().unwrap(); // 0.02 ETH for gas costs
-    let default_anvil_balance: U256 = (10_000 * ETHER).try_into().unwrap();
-    let balance = env
-        .ethereum
-        .provider()
-        .get_balance(sender_address)
-        .await
-        .unwrap();
-
-    log::error!(
-        "balance after piggy bank smash: {} - addr: {:?}",
-        balance,
-        sender_address
-    );
-    assert!(default_anvil_balance - balance <= measurement_error);
-=======
+        .await
+        .unwrap()
+        .wait_for()
+        .await
+        .unwrap();
     assert_eq!(res.code_id, uploaded_code.code_id);
 
     let canonical_quarantine = env.compute_config.canonical_quarantine();
@@ -2076,5 +1768,318 @@
             }
         }
     }
->>>>>>> fa0ad78d
+}
+
+#[tokio::test(flavor = "multi_thread")]
+#[ntest::timeout(60_000)]
+async fn program_to_program_value_transfer() {
+    // 1_000 ETH
+    const VALUE_SENT: u128 = 1_000 * ETHER;
+
+    init_logger();
+
+    let mut env = TestEnv::new(Default::default()).await.unwrap();
+
+    let mut node = env.new_node(NodeConfig::default().validator(env.validators[0]));
+    node.start_service().await;
+
+    let res = env
+        .upload_code(demo_ping::WASM_BINARY)
+        .await
+        .unwrap()
+        .wait_for()
+        .await
+        .unwrap();
+
+    let code_id = res.code_id;
+    let res = env
+        .create_program(code_id, 500_000_000_000_000)
+        .await
+        .unwrap()
+        .wait_for()
+        .await
+        .unwrap();
+
+    // Send init message to value receiver program (demo_ping)
+    let _ = env
+        .send_message(res.program_id, &[], 0)
+        .await
+        .unwrap()
+        .wait_for()
+        .await
+        .unwrap();
+
+    let value_receiver_id = res.program_id;
+    log::error!("Value receiver id: {:?}", value_receiver_id);
+
+    let value_receiver = env
+        .ethereum
+        .mirror(value_receiver_id.to_address_lossy().into());
+
+    let value_receiver_on_eth_balance = value_receiver.get_balance().await.unwrap();
+    assert_eq!(value_receiver_on_eth_balance, 0);
+
+    let value_receiver_state_hash = value_receiver.query().state_hash().await.unwrap();
+    let value_receiver_local_balance = node
+        .db
+        .program_state(value_receiver_state_hash)
+        .unwrap()
+        .balance;
+    assert_eq!(value_receiver_local_balance, 0);
+
+    let res = env
+        .upload_code(demo_value_sender::WASM_BINARY)
+        .await
+        .unwrap()
+        .wait_for()
+        .await
+        .unwrap();
+
+    let code_id = res.code_id;
+    let res = env
+        .create_program(code_id, 500_000_000_000_000)
+        .await
+        .unwrap()
+        .wait_for()
+        .await
+        .unwrap();
+
+    // Send init message to value sender program with value to be sent to value receiver
+    let res = env
+        .send_message(res.program_id, &value_receiver_id.encode(), VALUE_SENT)
+        .await
+        .unwrap()
+        .wait_for()
+        .await
+        .unwrap();
+
+    assert_eq!(res.code, ReplyCode::Success(SuccessReplyReason::Auto));
+    assert_eq!(res.value, 0);
+
+    let value_sender_id = res.program_id;
+    log::error!("Value sender id: {:?}", value_sender_id);
+
+    let value_sender = env
+        .ethereum
+        .mirror(value_sender_id.to_address_lossy().into());
+
+    let value_sender_on_eth_balance = value_sender.get_balance().await.unwrap();
+    assert_eq!(value_sender_on_eth_balance, VALUE_SENT);
+
+    let value_sender_state_hash = value_sender.query().state_hash().await.unwrap();
+    let value_sender_local_balance = node
+        .db
+        .program_state(value_sender_state_hash)
+        .unwrap()
+        .balance;
+    assert_eq!(value_sender_local_balance, VALUE_SENT);
+
+    let res = env
+        .send_message(value_sender_id, &(0_u64, VALUE_SENT).encode(), 0)
+        .await
+        .unwrap()
+        .wait_for()
+        .await
+        .unwrap();
+
+    assert_eq!(res.code, ReplyCode::Success(SuccessReplyReason::Auto));
+    assert_eq!(res.value, 0);
+
+    let value_sender_on_eth_balance = value_sender.get_balance().await.unwrap();
+    assert_eq!(value_sender_on_eth_balance, 0);
+
+    let value_sender_state_hash = value_sender.query().state_hash().await.unwrap();
+    let value_sender_local_balance = node
+        .db
+        .program_state(value_sender_state_hash)
+        .unwrap()
+        .balance;
+    assert_eq!(value_sender_local_balance, 0);
+
+    let value_receiver_on_eth_balance = value_receiver.get_balance().await.unwrap();
+    assert_eq!(value_receiver_on_eth_balance, VALUE_SENT);
+
+    let value_receiver_state_hash = value_receiver.query().state_hash().await.unwrap();
+    let value_receiver_local_balance = node
+        .db
+        .program_state(value_receiver_state_hash)
+        .unwrap()
+        .balance;
+    assert_eq!(value_receiver_local_balance, VALUE_SENT);
+
+    // get router balance
+    let router_address = env.ethereum.router().address();
+    let router_balance = env
+        .ethereum
+        .provider()
+        .get_balance(router_address.into())
+        .await
+        .map(ethexe_ethereum::abi::utils::uint256_to_u128_lossy)
+        .unwrap();
+
+    assert_eq!(router_balance, 0);
+}
+
+#[tokio::test(flavor = "multi_thread")]
+#[ntest::timeout(60_000)]
+async fn send_value_to_user_and_claim() {
+    init_logger();
+
+    let mut env = TestEnv::new(Default::default()).await.unwrap();
+
+    let mut node = env.new_node(NodeConfig::default().validator(env.validators[0]));
+    node.start_service().await;
+
+    let res = env
+        .upload_code(demo_piggy_bank::WASM_BINARY)
+        .await
+        .unwrap()
+        .wait_for()
+        .await
+        .unwrap();
+
+    let code_id = res.code_id;
+    let res = env
+        .create_program(code_id, 500_000_000_000_000)
+        .await
+        .unwrap()
+        .wait_for()
+        .await
+        .unwrap();
+
+    let _ = env
+        .send_message(res.program_id, b"", 0)
+        .await
+        .unwrap()
+        .wait_for()
+        .await
+        .unwrap();
+
+    let piggy_bank_id = res.program_id;
+
+    let wvara = env.ethereum.router().wvara();
+
+    assert_eq!(wvara.query().decimals().await.unwrap(), 12);
+
+    let piggy_bank = env.ethereum.mirror(piggy_bank_id.to_address_lossy().into());
+
+    let on_eth_balance = piggy_bank.get_balance().await.unwrap();
+    assert_eq!(on_eth_balance, 0);
+
+    let state_hash = piggy_bank.query().state_hash().await.unwrap();
+    let local_balance = node.db.program_state(state_hash).unwrap().balance;
+    assert_eq!(local_balance, 0);
+
+    // 1_000 ETH
+    const VALUE_SENT: u128 = 1_000 * ETHER;
+
+    let mut listener = env.observer_events_publisher().subscribe().await;
+
+    piggy_bank.owned_balance_top_up(VALUE_SENT).await.unwrap();
+
+    listener
+        .apply_until_block_event(|e| {
+            Ok(matches!(e, BlockEvent::Router(RouterEvent::BatchCommitted { .. })).then_some(()))
+        })
+        .await
+        .unwrap();
+
+    let on_eth_balance = piggy_bank.get_balance().await.unwrap();
+    assert_eq!(on_eth_balance, VALUE_SENT);
+
+    let state_hash = piggy_bank.query().state_hash().await.unwrap();
+    let local_balance = node.db.program_state(state_hash).unwrap().balance;
+    assert_eq!(local_balance, VALUE_SENT);
+
+    env.approve_wvara(piggy_bank_id).await;
+
+    let sender_address = env.ethereum.provider().default_signer_address();
+    let balance = env
+        .ethereum
+        .provider()
+        .get_balance(sender_address)
+        .await
+        .unwrap();
+
+    log::error!(
+        "balance before piggy bank smash: {} - addr: {:?}",
+        balance,
+        sender_address
+    );
+
+    let res = env
+        .send_message(piggy_bank_id, b"smash", 0)
+        .await
+        .unwrap()
+        .wait_for()
+        .await
+        .unwrap();
+
+    let router_address = env.ethereum.router().address();
+    let router_balance = env
+        .ethereum
+        .provider()
+        .get_balance(router_address.into())
+        .await
+        .map(ethexe_ethereum::abi::utils::uint256_to_u128_lossy)
+        .unwrap();
+
+    assert_eq!(router_balance, VALUE_SENT);
+
+    assert_eq!(res.code, ReplyCode::Success(SuccessReplyReason::Auto));
+    assert_eq!(res.value, 0);
+
+    let on_eth_balance = piggy_bank.get_balance().await.unwrap();
+    assert_eq!(on_eth_balance, 0);
+
+    let state_hash = piggy_bank.query().state_hash().await.unwrap();
+    let local_balance = node.db.program_state(state_hash).unwrap().balance;
+    assert_eq!(local_balance, 0);
+
+    let mut listener = env.observer_events_publisher().subscribe().await;
+
+    let program_state = node.db.program_state(state_hash).unwrap();
+    let mailbox = node
+        .db
+        .mailbox(program_state.mailbox_hash.to_inner().unwrap())
+        .unwrap();
+    let user_mailbox = mailbox.into_values(&node.db)[&sender_address.into()].clone();
+    let mailboxed_msg_id = user_mailbox.into_keys().next().unwrap();
+
+    piggy_bank.claim_value(mailboxed_msg_id).await.unwrap();
+
+    let router_address = env.ethereum.router().address();
+    let router_balance = env
+        .ethereum
+        .provider()
+        .get_balance(router_address.into())
+        .await
+        .map(ethexe_ethereum::abi::utils::uint256_to_u128_lossy)
+        .unwrap();
+
+    assert_eq!(router_balance, VALUE_SENT);
+
+    listener
+        .apply_until_block_event(|e| {
+            Ok(matches!(e, BlockEvent::Router(RouterEvent::BatchCommitted { .. })).then_some(()))
+        })
+        .await
+        .unwrap();
+
+    let sender_address = env.ethereum.provider().default_signer_address();
+    let measurement_error: U256 = (ETHER / 50).try_into().unwrap(); // 0.02 ETH for gas costs
+    let default_anvil_balance: U256 = (10_000 * ETHER).try_into().unwrap();
+    let balance = env
+        .ethereum
+        .provider()
+        .get_balance(sender_address)
+        .await
+        .unwrap();
+
+    log::error!(
+        "balance after piggy bank smash: {} - addr: {:?}",
+        balance,
+        sender_address
+    );
+    assert!(default_anvil_balance - balance <= measurement_error);
 }