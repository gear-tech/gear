--- conflicted
+++ resolved
@@ -45,7 +45,7 @@
 use ethexe_consensus::ConsensusEvent;
 use ethexe_db::{Database, verifier::IntegrityVerifier};
 use ethexe_ethereum::deploy::ContractsDeploymentParams;
-use ethexe_observer::EthereumConfig;
+use ethexe_observer::{EthereumConfig, ObserverEvent};
 use ethexe_processor::{DEFAULT_BLOCK_GAS_LIMIT_MULTIPLIER, RunnerConfig};
 use ethexe_prometheus::PrometheusConfig;
 use ethexe_rpc::RpcConfig;
@@ -413,17 +413,10 @@
 
     let async_pid = res.program_id;
 
-<<<<<<< HEAD
-    env.approve_wvara(async_pid).await;
-
     let mut listener = env.observer_events_publisher().subscribe().await;
 
     let wait_for_mutex_request_command_reply = env
-        .send_message(async_pid, &demo_async::Command::Mutex.encode(), 0)
-=======
-    let res = env
-        .send_message(pid, &demo_async::Command::Mutex.encode())
->>>>>>> 135f191f
+        .send_message(async_pid, &demo_async::Command::Mutex.encode())
         .await
         .unwrap();
 
@@ -2508,7 +2501,7 @@
         .tap(|res| assert_eq!(res.code_id, ping_code_id))
         .program_id;
 
-    env.send_message(ping_id, b"", 0)
+    env.send_message(ping_id, b"")
         .await
         .unwrap()
         .wait_for()
@@ -2524,7 +2517,7 @@
     {
         log::info!("📗 Case 1: all validators works normally");
 
-        env.send_message(ping_id, b"PING", 0)
+        env.send_message(ping_id, b"PING")
             .await
             .unwrap()
             .wait_for()
@@ -2551,7 +2544,7 @@
             .map(|node| node.listener())
             .collect::<Vec<_>>();
 
-        let wait_for_pong = env.send_message(ping_id, b"PING", 0).await.unwrap();
+        let wait_for_pong = env.send_message(ping_id, b"PING").await.unwrap();
 
         let block = env.latest_block().await;
         let announce = Announce::with_default_gas(block.hash, HashOf::random());
@@ -2646,7 +2639,7 @@
             .map(|node| node.listener())
             .collect::<Vec<_>>();
 
-        let _ = env.send_message(ping_id, b"PING", 0).await.unwrap();
+        let _ = env.send_message(ping_id, b"PING").await.unwrap();
 
         // Next block producer is validator 0 - because validators 3, 4, 5 were skipped and 6 is current
         assert_eq!(env.next_block_producer_index().await, 0);
@@ -2669,7 +2662,7 @@
         // so now next producer is the next in order - validator 0
         assert_eq!(env.next_block_producer_index().await, 0);
 
-        let wait_for_pong = env.send_message(ping_id, b"PING", 0).await.unwrap();
+        let wait_for_pong = env.send_message(ping_id, b"PING").await.unwrap();
 
         // Ignore announce6 and build announce7 on top of base announce from parent block
         // Announce is not on top of announce6 (already accepted),
