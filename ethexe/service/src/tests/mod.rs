// This file is part of Gear.
//
// Copyright (C) 2024-2025 Gear Technologies Inc.
// SPDX-License-Identifier: GPL-3.0-or-later WITH Classpath-exception-2.0
//
// This program is free software: you can redistribute it and/or modify
// it under the terms of the GNU General Public License as published by
// the Free Software Foundation, either version 3 of the License, or
// (at your option) any later version.
//
// This program is distributed in the hope that it will be useful,
// but WITHOUT ANY WARRANTY; without even the implied warranty of
// MERCHANTABILITY or FITNESS FOR A PARTICULAR PURPOSE. See the
// GNU General Public License for more details.
//
// You should have received a copy of the GNU General Public License
// along with this program. If not, see <https://www.gnu.org/licenses/>.

//! Integration tests.

pub(crate) mod utils;

use crate::{
    Service,
    config::{self, Config},
    tests::utils::{
        EnvNetworkConfig, Node, NodeConfig, TestEnv, TestEnvConfig, TestingEvent, TestingRpcEvent,
        ValidatorsConfig, Wallets, init_logger,
    },
};
use alloy::{
    primitives::U256,
    providers::{Provider as _, WalletProvider, ext::AnvilApi},
};
use ethexe_common::{
    Announce, HashOf, ScheduledTask,
    db::*,
    events::{BlockEvent, MirrorEvent, RouterEvent},
    gear::{CANONICAL_QUARANTINE, MessageType},
    injected::{InjectedTransaction, RpcOrNetworkInjectedTx},
    mock::*,
    network::ValidatorMessage,
};
use ethexe_compute::ComputeConfig;
use ethexe_consensus::ConsensusEvent;
use ethexe_db::{Database, verifier::IntegrityVerifier};
use ethexe_ethereum::deploy::ContractsDeploymentParams;
use ethexe_observer::{EthereumConfig, ObserverEvent};
use ethexe_processor::{DEFAULT_BLOCK_GAS_LIMIT_MULTIPLIER, RunnerConfig};
use ethexe_prometheus::PrometheusConfig;
use ethexe_rpc::{InjectedClient, InjectedTransactionAcceptance, RpcConfig};
use ethexe_runtime_common::state::{Expiring, MailboxMessage, PayloadLookup, Storage};
use ethexe_signer::Signer;
use gear_core::{
    ids::prelude::*,
    message::{ReplyCode, SuccessReplyReason},
};
use gear_core_errors::{ErrorReplyReason, SimpleExecutionError, SimpleUnavailableActorError};
use gprimitives::{ActorId, H160, H256, MessageId};
use parity_scale_codec::Encode;
use std::{
    collections::{BTreeMap, BTreeSet},
    net::{Ipv4Addr, SocketAddr},
    time::Duration,
};
use tempfile::tempdir;

const ETHER: u128 = 1_000_000_000_000_000_000;

#[ignore = "until rpc fixed"]
#[tokio::test]
async fn basics() {
    init_logger();

    let tmp_dir = tempdir().unwrap();
    let tmp_dir = tmp_dir.path().to_path_buf();

    let node_cfg = config::NodeConfig {
        database_path: tmp_dir.join("db"),
        key_path: tmp_dir.join("key"),
        validator: Default::default(),
        validator_session: Default::default(),
        eth_max_sync_depth: 1_000,
        worker_threads: None,
        blocking_threads: None,
        chunk_processing_threads: 16,
        block_gas_limit: 4_000_000_000_000,
        canonical_quarantine: 0,
        fast_sync: false,
    };

    let eth_cfg = EthereumConfig {
        rpc: "wss://hoodi-reth-rpc.gear-tech.io/ws".into(),
        beacon_rpc: "https://hoodi-lighthouse-rpc.gear-tech.io".into(),
        router_address: "0x61e49a1B6e387060Da92b1Cd85d640011acAeF26"
            .parse()
            .expect("infallible"),
        block_time: Duration::from_secs(12),
    };

    let mut config = Config {
        node: node_cfg,
        ethereum: eth_cfg,
        network: None,
        rpc: None,
        prometheus: None,
    };

    let service = Service::new(&config).await.unwrap();

    // Enable all optional services
    let network_key = service.signer.generate_key().unwrap();
    config.network = Some(ethexe_network::NetworkConfig::new_local(
        network_key,
        config.ethereum.router_address,
    ));

    let runner_config = RunnerConfig::overlay(
        config.node.chunk_processing_threads,
        config.node.block_gas_limit,
        DEFAULT_BLOCK_GAS_LIMIT_MULTIPLIER,
    );
    config.rpc = Some(RpcConfig {
        listen_addr: SocketAddr::new(Ipv4Addr::LOCALHOST.into(), 9944),
        cors: None,
        runner_config,
    });

    config.prometheus = Some(PrometheusConfig::new(
        "DevNode".into(),
        SocketAddr::new(Ipv4Addr::LOCALHOST.into(), 9635),
    ));

    Service::new(&config).await.unwrap();
}

#[tokio::test(flavor = "multi_thread")]
#[ntest::timeout(60_000)]
async fn ping() {
    init_logger();

    let mut env = TestEnv::new(Default::default()).await.unwrap();

    let mut node = env.new_node(NodeConfig::default().validator(env.validators[0]));
    node.start_service().await;

    let res = env
        .upload_code(demo_ping::WASM_BINARY)
        .await
        .unwrap()
        .wait_for()
        .await
        .unwrap();
    assert!(res.valid);

    let code_id = res.code_id;

    let code = node
        .db
        .original_code(code_id)
        .expect("After approval, the code is guaranteed to be in the database");
    assert_eq!(code, demo_ping::WASM_BINARY);

    let _ = node
        .db
        .instrumented_code(1, code_id)
        .expect("After approval, instrumented code is guaranteed to be in the database");
    let res = env
        .create_program(code_id, 500_000_000_000_000)
        .await
        .unwrap()
        .wait_for()
        .await
        .unwrap();
    assert_eq!(res.code_id, code_id);

    let res = env
        .send_message(res.program_id, b"PING")
        .await
        .unwrap()
        .wait_for()
        .await
        .unwrap();

    assert_eq!(res.code, ReplyCode::Success(SuccessReplyReason::Manual));
    assert_eq!(res.payload, b"PONG");
    assert_eq!(res.value, 0);

    let ping_id = res.program_id;

    let res = env
        .send_message(ping_id, b"PING")
        .await
        .unwrap()
        .wait_for()
        .await
        .unwrap();
    assert_eq!(res.program_id, ping_id);
    assert_eq!(res.code, ReplyCode::Success(SuccessReplyReason::Manual));
    assert_eq!(res.payload, b"PONG");
    assert_eq!(res.value, 0);

    let res = env
        .send_message(ping_id, b"PUNK")
        .await
        .unwrap()
        .wait_for()
        .await
        .unwrap();
    assert_eq!(res.program_id, ping_id);
    assert_eq!(res.code, ReplyCode::Success(SuccessReplyReason::Auto));
    assert_eq!(res.payload, b"");
    assert_eq!(res.value, 0);
}

#[tokio::test(flavor = "multi_thread")]
#[ntest::timeout(60_000)]
async fn uninitialized_program() {
    init_logger();

    let mut env = TestEnv::new(Default::default()).await.unwrap();

    let mut node = env.new_node(NodeConfig::default().validator(env.validators[0]));
    node.start_service().await;

    let res = env
        .upload_code(demo_async_init::WASM_BINARY)
        .await
        .unwrap()
        .wait_for()
        .await
        .unwrap();

    assert!(res.valid);

    let code_id = res.code_id;

    // Case #1: Init failed due to panic in init (decoding).
    {
        let res = env
            .create_program(code_id, 500_000_000_000_000)
            .await
            .unwrap()
            .wait_for()
            .await
            .unwrap();

        let reply = env
            .send_message(res.program_id, &[])
            .await
            .unwrap()
            .wait_for()
            .await
            .unwrap();

        let expected_err = ReplyCode::Error(SimpleExecutionError::UserspacePanic.into());
        assert_eq!(reply.code, expected_err);

        let res = env
            .send_message(res.program_id, &[])
            .await
            .unwrap()
            .wait_for()
            .await
            .unwrap();

        let expected_err = ReplyCode::Error(ErrorReplyReason::UnavailableActor(
            SimpleUnavailableActorError::InitializationFailure,
        ));
        assert_eq!(res.code, expected_err);
    }

    // Case #2: async init, replies are acceptable.
    {
        let init_payload = demo_async_init::InputArgs {
            approver_first: env.sender_id,
            approver_second: env.sender_id,
            approver_third: env.sender_id,
        }
        .encode();

        let mut listener = env.observer_events_publisher().subscribe().await;

        let init_res = env
            .create_program_with_params(code_id, H256([0x11; 32]), None, 500_000_000_000_000)
            .await
            .unwrap()
            .wait_for()
            .await
            .unwrap();
        let init_reply = env
            .send_message(init_res.program_id, &init_payload)
            .await
            .unwrap();
        let mirror = env.ethereum.mirror(init_res.program_id.try_into().unwrap());

        let mut msgs_for_reply = vec![];

        listener
            .apply_until_block_event(|event| match event {
                BlockEvent::Mirror {
                    actor_id,
                    event:
                        MirrorEvent::Message {
                            id, destination, ..
                        },
                } if actor_id == init_res.program_id && destination == env.sender_id => {
                    msgs_for_reply.push(id);

                    if msgs_for_reply.len() == 3 {
                        Ok(Some(()))
                    } else {
                        Ok(None)
                    }
                }
                _ => Ok(None),
            })
            .await
            .unwrap();

        // Handle message to uninitialized program.
        let res = env
            .send_message(init_res.program_id, &[])
            .await
            .unwrap()
            .wait_for()
            .await
            .unwrap();
        let expected_err = ReplyCode::Error(ErrorReplyReason::UnavailableActor(
            SimpleUnavailableActorError::Uninitialized,
        ));
        assert_eq!(res.code, expected_err);
        // Checking further initialization.

        // Required replies.
        for mid in msgs_for_reply {
            mirror.send_reply(mid, [], 0).await.unwrap();
        }

        // Success end of initialization.
        let code = listener
            .apply_until_block_event(|event| match event {
                BlockEvent::Mirror {
                    actor_id,
                    event:
                        MirrorEvent::Reply {
                            reply_code,
                            reply_to,
                            ..
                        },
                } if actor_id == init_res.program_id && reply_to == init_reply.message_id => {
                    Ok(Some(reply_code))
                }
                _ => Ok(None),
            })
            .await
            .unwrap();

        assert!(code.is_success());

        // Handle message handled, but panicked due to incorrect payload as expected.
        let res = env
            .send_message(res.program_id, &[])
            .await
            .unwrap()
            .wait_for()
            .await
            .unwrap();

        let expected_err = ReplyCode::Error(SimpleExecutionError::UserspacePanic.into());
        assert_eq!(res.code, expected_err);
    }
}

#[tokio::test(flavor = "multi_thread")]
#[ntest::timeout(60_000)]
async fn mailbox() {
    init_logger();

    let mut env = TestEnv::new(Default::default()).await.unwrap();

    let mut node = env.new_node(NodeConfig::default().validator(env.validators[0]));
    node.start_service().await;

    let res = env
        .upload_code(demo_async::WASM_BINARY)
        .await
        .unwrap()
        .wait_for()
        .await
        .unwrap();

    assert!(res.valid);

    let code_id = res.code_id;

    let res = env
        .create_program(code_id, 500_000_000_000_000)
        .await
        .unwrap()
        .wait_for()
        .await
        .unwrap();

    let init_res = env
        .send_message(res.program_id, &env.sender_id.encode())
        .await
        .unwrap()
        .wait_for()
        .await
        .unwrap();
    assert_eq!(init_res.code, ReplyCode::Success(SuccessReplyReason::Auto));

    let async_pid = res.program_id;

    let mut listener = env.observer_events_publisher().subscribe().await;

    let wait_for_mutex_request_command_reply = env
        .send_message(async_pid, &demo_async::Command::Mutex.encode())
        .await
        .unwrap();

    let original_mid = wait_for_mutex_request_command_reply.message_id;
    let mid_expected_message_id = MessageId::generate_outgoing(original_mid, 0);
    let ping_expected_message_id = MessageId::generate_outgoing(original_mid, 1);

    log::info!("📗 Waiting for announce with PING message committed");
    let (mut block, mut announce_hash) = (None, None);
    listener
        .apply_until_block_event_with_header(|event, block_data| match event {
            BlockEvent::Mirror {
                actor_id,
                event:
                    MirrorEvent::Message {
                        id,
                        destination,
                        payload,
                        ..
                    },
            } if actor_id == async_pid => {
                assert_eq!(destination, env.sender_id);

                if id == mid_expected_message_id {
                    assert_eq!(payload, original_mid.encode());
                } else if id == ping_expected_message_id {
                    assert_eq!(payload, b"PING");
                    block = Some(block_data.clone());
                } else {
                    panic!("Unexpected message id {id}");
                }

                Ok(None)
            }
            BlockEvent::Router(RouterEvent::AnnouncesCommitted(ah)) if block.is_some() => {
                announce_hash = Some(ah);
                Ok(Some(()))
            }
            _ => Ok(None),
        })
        .await
        .unwrap();

    let block = block.expect("must be set");
    let announce_hash = announce_hash.expect("must be set");

    // -1 bcs execution took place in previous block, not the one that emits events.
    let wake_expiry = block.header.height - 1 + 100; // 100 is default wait for.
    let expiry = block.header.height - 1 + ethexe_runtime_common::state::MAILBOX_VALIDITY;

    let expected_schedule = BTreeMap::from_iter([
        (
            wake_expiry,
            BTreeSet::from_iter([ScheduledTask::WakeMessage(async_pid, original_mid)]),
        ),
        (
            expiry,
            BTreeSet::from_iter([
                ScheduledTask::RemoveFromMailbox(
                    (async_pid, env.sender_id),
                    mid_expected_message_id,
                ),
                ScheduledTask::RemoveFromMailbox(
                    (async_pid, env.sender_id),
                    ping_expected_message_id,
                ),
            ]),
        ),
    ]);

    let schedule = node
        .db
        .announce_schedule(announce_hash)
        .expect("must exist");

    assert_eq!(schedule, expected_schedule);

    let mid_payload = PayloadLookup::Direct(original_mid.into_bytes().to_vec().try_into().unwrap());
    let ping_payload = PayloadLookup::Direct(b"PING".to_vec().try_into().unwrap());

    let expected_mailbox = BTreeMap::from_iter([(
        env.sender_id,
        BTreeMap::from_iter([
            (
                mid_expected_message_id,
                Expiring {
                    value: MailboxMessage {
                        payload: mid_payload.clone(),
                        value: 0,
                        message_type: MessageType::Canonical,
                    },
                    expiry,
                },
            ),
            (
                ping_expected_message_id,
                Expiring {
                    value: MailboxMessage {
                        payload: ping_payload,
                        value: 0,
                        message_type: MessageType::Canonical,
                    },
                    expiry,
                },
            ),
        ]),
    )]);

    let mirror = env.ethereum.mirror(async_pid.try_into().unwrap());
    let state_hash = mirror.query().state_hash().await.unwrap();

    let state = node.db.program_state(state_hash).unwrap();
    assert!(!state.mailbox_hash.is_empty());
    let mailbox = state
        .mailbox_hash
        .map_or_default(|hash| node.db.mailbox(hash).unwrap());

    assert_eq!(mailbox.into_values(&node.db), expected_mailbox);

    mirror
        .send_reply(ping_expected_message_id, "PONG", 0)
        .await
        .unwrap();

    let reply_info = wait_for_mutex_request_command_reply
        .wait_for()
        .await
        .unwrap();
    assert_eq!(
        reply_info.code,
        ReplyCode::Success(SuccessReplyReason::Manual)
    );
    assert_eq!(reply_info.payload, original_mid.encode());

    let state_hash = mirror.query().state_hash().await.unwrap();

    let state = node.db.program_state(state_hash).unwrap();
    assert!(!state.mailbox_hash.is_empty());
    let mailbox = state
        .mailbox_hash
        .map_or_default(|hash| node.db.mailbox(hash).unwrap());

    let expected_mailbox = BTreeMap::from_iter([(
        env.sender_id,
        BTreeMap::from_iter([(
            mid_expected_message_id,
            Expiring {
                value: MailboxMessage {
                    payload: mid_payload,
                    value: 0,
                    message_type: MessageType::Canonical,
                },
                expiry,
            },
        )]),
    )]);

    assert_eq!(mailbox.into_values(&node.db), expected_mailbox);

    log::info!("📗 Claiming value for message {mid_expected_message_id}");
    mirror.claim_value(mid_expected_message_id).await.unwrap();

    let mut claimed = false;
    let announce_hash = listener
        .apply_until_block_event(|event| match event {
            BlockEvent::Mirror {
                actor_id,
                event: MirrorEvent::ValueClaimed { claimed_id, .. },
            } if actor_id == async_pid && claimed_id == mid_expected_message_id => {
                claimed = true;
                Ok(None)
            }
            BlockEvent::Router(RouterEvent::AnnouncesCommitted(ah)) if claimed => Ok(Some(ah)),
            _ => Ok(None),
        })
        .await
        .unwrap();
    assert!(claimed, "Value must be claimed");

    let state_hash = mirror.query().state_hash().await.unwrap();

    let state = node.db.program_state(state_hash).unwrap();
    assert!(state.mailbox_hash.is_empty());

    let schedule = node
        .db
        .announce_schedule(announce_hash)
        .expect("must exist");
    assert!(schedule.is_empty(), "{schedule:?}");
}

#[tokio::test(flavor = "multi_thread")]
#[ntest::timeout(60_000)]
async fn value_reply_program_to_user() {
    init_logger();

    let mut env = TestEnv::new(Default::default()).await.unwrap();

    let mut node = env.new_node(NodeConfig::default().validator(env.validators[0]));
    node.start_service().await;

    let res = env
        .upload_code(demo_piggy_bank::WASM_BINARY)
        .await
        .unwrap()
        .wait_for()
        .await
        .unwrap();

    let code_id = res.code_id;
    let res = env
        .create_program(code_id, 500_000_000_000_000)
        .await
        .unwrap()
        .wait_for()
        .await
        .unwrap();

    let _ = env
        .send_message(res.program_id, b"")
        .await
        .unwrap()
        .wait_for()
        .await
        .unwrap();

    let piggy_bank_id = res.program_id;

    let wvara = env.ethereum.router().wvara();

    assert_eq!(wvara.query().decimals().await.unwrap(), 12);

    let piggy_bank = env.ethereum.mirror(piggy_bank_id.to_address_lossy().into());

    let on_eth_balance = piggy_bank.get_balance().await.unwrap();
    assert_eq!(on_eth_balance, 0);

    let state_hash = piggy_bank.query().state_hash().await.unwrap();
    let local_balance = node.db.program_state(state_hash).unwrap().balance;
    assert_eq!(local_balance, 0);

    // 1_000 ETH
    const VALUE_SENT: u128 = 1_000 * ETHER;

    let mut listener = env.observer_events_publisher().subscribe().await;

    piggy_bank.owned_balance_top_up(VALUE_SENT).await.unwrap();

    listener
        .apply_until_block_event(|e| {
            Ok(matches!(e, BlockEvent::Router(RouterEvent::BatchCommitted { .. })).then_some(()))
        })
        .await
        .unwrap();

    let on_eth_balance = piggy_bank.get_balance().await.unwrap();
    assert_eq!(on_eth_balance, VALUE_SENT);

    let state_hash = piggy_bank.query().state_hash().await.unwrap();
    let local_balance = node.db.program_state(state_hash).unwrap().balance;
    assert_eq!(local_balance, VALUE_SENT);

    let res = env
        .send_message(piggy_bank_id, b"smash_with_reply")
        .await
        .unwrap()
        .wait_for()
        .await
        .unwrap();

    assert_eq!(res.code, ReplyCode::Success(SuccessReplyReason::Manual));
    assert_eq!(res.value, VALUE_SENT);

    let on_eth_balance = piggy_bank.get_balance().await.unwrap();
    assert_eq!(on_eth_balance, 0);

    let state_hash = piggy_bank.query().state_hash().await.unwrap();
    let local_balance = node.db.program_state(state_hash).unwrap().balance;
    assert_eq!(local_balance, 0);

    let sender_address = env.ethereum.provider().default_signer_address();
    let measurement_error: U256 = (ETHER / 50).try_into().unwrap(); // 0.02 ETH for gas costs
    let default_anvil_balance: U256 = (10_000 * ETHER).try_into().unwrap();
    let balance = env
        .ethereum
        .provider()
        .get_balance(sender_address)
        .await
        .unwrap();
    assert!(default_anvil_balance - balance <= measurement_error);
}

#[tokio::test(flavor = "multi_thread")]
#[ntest::timeout(60_000)]
async fn value_send_program_to_user_and_claimed() {
    init_logger();

    let mut env = TestEnv::new(Default::default()).await.unwrap();

    let mut node = env.new_node(NodeConfig::default().validator(env.validators[0]));
    node.start_service().await;

    let res = env
        .upload_code(demo_piggy_bank::WASM_BINARY)
        .await
        .unwrap()
        .wait_for()
        .await
        .unwrap();

    let code_id = res.code_id;
    let res = env
        .create_program(code_id, 500_000_000_000_000)
        .await
        .unwrap()
        .wait_for()
        .await
        .unwrap();

    let _ = env
        .send_message(res.program_id, b"")
        .await
        .unwrap()
        .wait_for()
        .await
        .unwrap();

    let piggy_bank_id = res.program_id;

    let wvara = env.ethereum.router().wvara();

    assert_eq!(wvara.query().decimals().await.unwrap(), 12);

    let piggy_bank = env.ethereum.mirror(piggy_bank_id.to_address_lossy().into());

    let on_eth_balance = piggy_bank.get_balance().await.unwrap();
    assert_eq!(on_eth_balance, 0);

    let state_hash = piggy_bank.query().state_hash().await.unwrap();
    let local_balance = node.db.program_state(state_hash).unwrap().balance;
    assert_eq!(local_balance, 0);

    // 1_000 ETH
    const VALUE_SENT: u128 = 1_000 * ETHER;

    let mut listener = env.observer_events_publisher().subscribe().await;

    piggy_bank.owned_balance_top_up(VALUE_SENT).await.unwrap();

    listener
        .apply_until_block_event(|e| {
            Ok(matches!(e, BlockEvent::Router(RouterEvent::BatchCommitted { .. })).then_some(()))
        })
        .await
        .unwrap();

    let on_eth_balance = piggy_bank.get_balance().await.unwrap();
    assert_eq!(on_eth_balance, VALUE_SENT);

    let state_hash = piggy_bank.query().state_hash().await.unwrap();
    let local_balance = node.db.program_state(state_hash).unwrap().balance;
    assert_eq!(local_balance, VALUE_SENT);

    let res = env
        .send_message(piggy_bank_id, b"smash")
        .await
        .unwrap()
        .wait_for()
        .await
        .unwrap();

    assert_eq!(res.code, ReplyCode::Success(SuccessReplyReason::Auto));
    assert_eq!(res.value, 0);

    let on_eth_balance = piggy_bank.get_balance().await.unwrap();
    assert_eq!(on_eth_balance, 0);

    let state_hash = piggy_bank.query().state_hash().await.unwrap();
    let local_balance = node.db.program_state(state_hash).unwrap().balance;
    assert_eq!(local_balance, 0);

    let router_address = env.ethereum.router().address();
    let router_balance = env
        .ethereum
        .provider()
        .get_balance(router_address.into())
        .await
        .map(ethexe_ethereum::abi::utils::uint256_to_u128_lossy)
        .unwrap();

    assert_eq!(router_balance, VALUE_SENT);

    let sender_address = env.ethereum.provider().default_signer_address();

    let program_state = node.db.program_state(state_hash).unwrap();
    let mailbox = node
        .db
        .mailbox(program_state.mailbox_hash.to_inner().unwrap())
        .unwrap();
    let user_mailbox = mailbox.into_values(&node.db)[&sender_address.into()].clone();
    let mailboxed_msg_id = user_mailbox.into_keys().next().unwrap();

    piggy_bank.claim_value(mailboxed_msg_id).await.unwrap();

    listener
        .apply_until_block_event(|e| match e {
            BlockEvent::Mirror {
                actor_id,
                event: MirrorEvent::ValueClaimed { claimed_id, .. },
            } if actor_id == piggy_bank_id && claimed_id == mailboxed_msg_id => Ok(Some(())),
            _ => Ok(None),
        })
        .await
        .unwrap();

    let measurement_error: U256 = (ETHER / 50).try_into().unwrap(); // 0.02 ETH for gas costs
    let default_anvil_balance: U256 = (10_000 * ETHER).try_into().unwrap();
    let balance = env
        .ethereum
        .provider()
        .get_balance(sender_address)
        .await
        .unwrap();
    assert!(default_anvil_balance - balance <= measurement_error);
}

#[tokio::test(flavor = "multi_thread")]
#[ntest::timeout(60_000)]
async fn value_send_program_to_user_and_replied() {
    init_logger();

    let mut env = TestEnv::new(Default::default()).await.unwrap();

    let mut node = env.new_node(NodeConfig::default().validator(env.validators[0]));
    node.start_service().await;

    let res = env
        .upload_code(demo_piggy_bank::WASM_BINARY)
        .await
        .unwrap()
        .wait_for()
        .await
        .unwrap();

    let code_id = res.code_id;
    let res = env
        .create_program(code_id, 500_000_000_000_000)
        .await
        .unwrap()
        .wait_for()
        .await
        .unwrap();

    let _ = env
        .send_message(res.program_id, b"")
        .await
        .unwrap()
        .wait_for()
        .await
        .unwrap();

    let piggy_bank_id = res.program_id;

    let wvara = env.ethereum.router().wvara();

    assert_eq!(wvara.query().decimals().await.unwrap(), 12);

    let piggy_bank = env.ethereum.mirror(piggy_bank_id.to_address_lossy().into());

    let on_eth_balance = piggy_bank.get_balance().await.unwrap();
    assert_eq!(on_eth_balance, 0);

    let state_hash = piggy_bank.query().state_hash().await.unwrap();
    let local_balance = node.db.program_state(state_hash).unwrap().balance;
    assert_eq!(local_balance, 0);

    // 1_000 ETH
    const VALUE_SENT: u128 = 1_000 * ETHER;

    let mut listener = env.observer_events_publisher().subscribe().await;

    piggy_bank.owned_balance_top_up(VALUE_SENT).await.unwrap();

    listener
        .apply_until_block_event(|e| {
            Ok(matches!(e, BlockEvent::Router(RouterEvent::BatchCommitted { .. })).then_some(()))
        })
        .await
        .unwrap();

    let on_eth_balance = piggy_bank.get_balance().await.unwrap();
    assert_eq!(on_eth_balance, VALUE_SENT);

    let state_hash = piggy_bank.query().state_hash().await.unwrap();
    let local_balance = node.db.program_state(state_hash).unwrap().balance;
    assert_eq!(local_balance, VALUE_SENT);

    let res = env
        .send_message(piggy_bank_id, b"smash")
        .await
        .unwrap()
        .wait_for()
        .await
        .unwrap();

    assert_eq!(res.code, ReplyCode::Success(SuccessReplyReason::Auto));
    assert_eq!(res.value, 0);

    let on_eth_balance = piggy_bank.get_balance().await.unwrap();
    assert_eq!(on_eth_balance, 0);

    let state_hash = piggy_bank.query().state_hash().await.unwrap();
    let local_balance = node.db.program_state(state_hash).unwrap().balance;
    assert_eq!(local_balance, 0);

    let router_address = env.ethereum.router().address();
    let router_balance = env
        .ethereum
        .provider()
        .get_balance(router_address.into())
        .await
        .map(ethexe_ethereum::abi::utils::uint256_to_u128_lossy)
        .unwrap();

    assert_eq!(router_balance, VALUE_SENT);

    let sender_address = env.ethereum.provider().default_signer_address();

    let program_state = node.db.program_state(state_hash).unwrap();
    let mailbox = node
        .db
        .mailbox(program_state.mailbox_hash.to_inner().unwrap())
        .unwrap();
    let user_mailbox = mailbox.into_values(&node.db)[&sender_address.into()].clone();
    let mailboxed_msg_id = user_mailbox.into_keys().next().unwrap();

    piggy_bank
        .send_reply(mailboxed_msg_id, "", 0)
        .await
        .unwrap();

    listener
        .apply_until_block_event(|e| match e {
            BlockEvent::Mirror {
                actor_id,
                event: MirrorEvent::ValueClaimed { claimed_id, .. },
            } if actor_id == piggy_bank_id && claimed_id == mailboxed_msg_id => Ok(Some(())),
            _ => Ok(None),
        })
        .await
        .unwrap();

    let measurement_error: U256 = (ETHER / 50).try_into().unwrap(); // 0.02 ETH for gas costs
    let default_anvil_balance: U256 = (10_000 * ETHER).try_into().unwrap();
    let balance = env
        .ethereum
        .provider()
        .get_balance(sender_address)
        .await
        .unwrap();
    assert!(default_anvil_balance - balance <= measurement_error);
}

#[tokio::test(flavor = "multi_thread")]
#[ntest::timeout(60_000)]
async fn incoming_transfers() {
    init_logger();

    let mut env = TestEnv::new(Default::default()).await.unwrap();

    let mut node = env.new_node(NodeConfig::default().validator(env.validators[0]));
    node.start_service().await;

    let res = env
        .upload_code(demo_ping::WASM_BINARY)
        .await
        .unwrap()
        .wait_for()
        .await
        .unwrap();

    let code_id = res.code_id;
    let res = env
        .create_program(code_id, 500_000_000_000_000)
        .await
        .unwrap()
        .wait_for()
        .await
        .unwrap();

    let _ = env
        .send_message(res.program_id, &env.sender_id.encode())
        .await
        .unwrap()
        .wait_for()
        .await
        .unwrap();

    let ping_id = res.program_id;

    let wvara = env.ethereum.router().wvara();

    assert_eq!(wvara.query().decimals().await.unwrap(), 12);

    let ping = env.ethereum.mirror(ping_id.to_address_lossy().into());

    let on_eth_balance = ping.get_balance().await.unwrap();
    assert_eq!(on_eth_balance, 0);

    let state_hash = ping.query().state_hash().await.unwrap();
    let local_balance = node.db.program_state(state_hash).unwrap().balance;
    assert_eq!(local_balance, 0);

    // 1_000 ETH
    const VALUE_SENT: u128 = 1_000 * ETHER;

    let mut listener = env.observer_events_publisher().subscribe().await;

    ping.owned_balance_top_up(VALUE_SENT).await.unwrap();

    listener
        .apply_until_block_event(|e| {
            Ok(matches!(e, BlockEvent::Router(RouterEvent::BatchCommitted { .. })).then_some(()))
        })
        .await
        .unwrap();

    let on_eth_balance = ping.get_balance().await.unwrap();
    assert_eq!(on_eth_balance, VALUE_SENT);

    let state_hash = ping.query().state_hash().await.unwrap();
    let local_balance = node.db.program_state(state_hash).unwrap().balance;
    assert_eq!(local_balance, VALUE_SENT);

    let res = env
        .send_message_with_params(ping_id, b"PING", VALUE_SENT, false)
        .await
        .unwrap()
        .wait_for()
        .await
        .unwrap();

    assert_eq!(res.code, ReplyCode::Success(SuccessReplyReason::Manual));
    assert_eq!(res.value, 0);

    let on_eth_balance = ping.get_balance().await.unwrap();
    assert_eq!(on_eth_balance, 2 * VALUE_SENT);

    let state_hash = ping.query().state_hash().await.unwrap();
    let local_balance = node.db.program_state(state_hash).unwrap().balance;
    assert_eq!(local_balance, 2 * VALUE_SENT);
}

#[tokio::test(flavor = "multi_thread")]
#[ntest::timeout(60_000)]
async fn ping_reorg() {
    init_logger();

    let mut env = TestEnv::new(TestEnvConfig {
        network: EnvNetworkConfig::Enabled,
        ..Default::default()
    })
    .await
    .unwrap();

    // Start a separate connect node, to be able to request missed announces.
    let mut connect_node = env.new_node(NodeConfig::named("connect"));
    connect_node.start_service().await;

    let mut node = env.new_node(NodeConfig::named("validator").validator(env.validators[0]));
    node.start_service().await;

    let res = env
        .upload_code(demo_ping::WASM_BINARY)
        .await
        .unwrap()
        .wait_for()
        .await
        .unwrap();
    assert!(res.valid);

    let code_id = res.code_id;

    log::info!("📗 Abort service to simulate node blocks skipping");
    node.stop_service().await;

    let create_program = env
        .create_program(code_id, 500_000_000_000_000)
        .await
        .unwrap();
    let init = env
        .send_message(create_program.program_id, b"PING")
        .await
        .unwrap();

    // Mine some blocks to check missed blocks support
    env.skip_blocks(10).await;

    // Start new service
    node.start_service().await;

    // IMPORTANT: Mine one block to sent block event to the new service.
    env.force_new_block().await;

    let res = create_program.wait_for().await.unwrap();
    let init_res = init.wait_for().await.unwrap();
    assert_eq!(res.code_id, code_id);
    assert_eq!(init_res.payload, b"PONG");

    let ping_id = res.program_id;

    log::info!(
        "📗 Create snapshot for block: {}, where ping program is already created",
        env.provider.get_block_number().await.unwrap()
    );
    let program_created_snapshot_id = env.provider.anvil_snapshot().await.unwrap();

    let res = env
        .send_message(ping_id, b"PING")
        .await
        .unwrap()
        .wait_for()
        .await
        .unwrap();
    assert_eq!(res.program_id, ping_id);
    assert_eq!(res.payload, b"PONG");

    log::info!("📗 Test after reverting to the program creation snapshot");
    env.provider
        .anvil_revert(program_created_snapshot_id)
        .await
        .map(|res| assert!(res))
        .unwrap();

    let res = env
        .send_message(ping_id, b"PING")
        .await
        .unwrap()
        .wait_for()
        .await
        .unwrap();
    assert_eq!(res.program_id, ping_id);
    assert_eq!(res.payload, b"PONG");

    // The last step is to test correctness after db cleanup
    node.stop_service().await;
    node.db = Database::memory();

    log::info!("📗 Test after db cleanup and service shutting down");
    let send_message = env.send_message(ping_id, b"PING").await.unwrap();

    // Skip some blocks to simulate long time without service
    env.skip_blocks(10).await;

    node.start_service().await;

    // Important: mine one block to sent block event to the new service.
    env.force_new_block().await;

    let res = send_message.wait_for().await.unwrap();
    assert_eq!(res.program_id, ping_id);
    assert_eq!(res.payload, b"PONG");
}

// Stop service - waits 150 blocks - send message - waits 150 blocks - start service.
// Deep sync must load chain in batch.
#[tokio::test(flavor = "multi_thread")]
#[ntest::timeout(60_000)]
async fn ping_deep_sync() {
    init_logger();

    let mut env = TestEnv::new(Default::default()).await.unwrap();

    let mut node = env.new_node(NodeConfig::default().validator(env.validators[0]));
    node.start_service().await;

    let res = env
        .upload_code(demo_ping::WASM_BINARY)
        .await
        .unwrap()
        .wait_for()
        .await
        .unwrap();
    assert!(res.valid);

    let code_id = res.code_id;

    let res = env
        .create_program(code_id, 500_000_000_000_000)
        .await
        .unwrap()
        .wait_for()
        .await
        .unwrap();
    let init_res = env
        .send_message(res.program_id, b"PING")
        .await
        .unwrap()
        .wait_for()
        .await
        .unwrap();
    assert_eq!(res.code_id, code_id);
    assert_eq!(init_res.payload, b"PONG");
    assert_eq!(init_res.value, 0);
    assert_eq!(
        init_res.code,
        ReplyCode::Success(SuccessReplyReason::Manual)
    );

    let ping_id = res.program_id;

    node.stop_service().await;

    env.skip_blocks(150).await;

    let send_message = env.send_message(ping_id, b"PING").await.unwrap();

    env.skip_blocks(150).await;

    node.start_service().await;

    // Important: mine one block to sent block event to the started service.
    env.force_new_block().await;

    let res = send_message.wait_for().await.unwrap();
    assert_eq!(res.program_id, ping_id);
    assert_eq!(res.payload, b"PONG");
    assert_eq!(res.value, 0);
    assert_eq!(res.code, ReplyCode::Success(SuccessReplyReason::Manual));
}

#[tokio::test(flavor = "multi_thread")]
#[ntest::timeout(60_000)]
async fn multiple_validators() {
    init_logger();

    let config = TestEnvConfig {
        validators: ValidatorsConfig::PreDefined(3),
        network: EnvNetworkConfig::Enabled,
        ..Default::default()
    };
    let mut env = TestEnv::new(config).await.unwrap();

    assert_eq!(
        env.validators.len(),
        3,
        "Currently only 3 validators are supported for this test"
    );
    assert!(
        !env.continuous_block_generation,
        "Currently continuous block generation is not supported for this test"
    );

    let mut validators = vec![];
    for (i, v) in env.validators.clone().into_iter().enumerate() {
        log::info!("📗 Starting validator-{i}");
        let mut validator = env.new_node(NodeConfig::named(format!("validator-{i}")).validator(v));
        validator.start_service().await;
        validators.push(validator);
    }

    let res = env
        .upload_code(demo_ping::WASM_BINARY)
        .await
        .unwrap()
        .wait_for()
        .await
        .unwrap();
    assert!(res.valid);

    let ping_code_id = res.code_id;

    let res = env
        .create_program(ping_code_id, 500_000_000_000_000)
        .await
        .unwrap()
        .wait_for()
        .await
        .unwrap();
    let init_res = env
        .send_message(res.program_id, b"")
        .await
        .unwrap()
        .wait_for()
        .await
        .unwrap();
    assert_eq!(res.code_id, ping_code_id);
    assert_eq!(init_res.payload, b"");
    assert_eq!(init_res.value, 0);
    assert_eq!(init_res.code, ReplyCode::Success(SuccessReplyReason::Auto));

    let ping_id = res.program_id;

    let res = env
        .upload_code(demo_async::WASM_BINARY)
        .await
        .unwrap()
        .wait_for()
        .await
        .unwrap();
    assert!(res.valid);

    let async_code_id = res.code_id;

    let res = env
        .create_program(async_code_id, 500_000_000_000_000)
        .await
        .unwrap()
        .wait_for()
        .await
        .unwrap();
    let init_res = env
        .send_message(res.program_id, ping_id.encode().as_slice())
        .await
        .unwrap()
        .wait_for()
        .await
        .unwrap();
    assert_eq!(res.code_id, async_code_id);
    assert_eq!(init_res.payload, b"");
    assert_eq!(init_res.value, 0);
    assert_eq!(init_res.code, ReplyCode::Success(SuccessReplyReason::Auto));

    let async_id = res.program_id;

    let res = env
        .send_message(async_id, demo_async::Command::Common.encode().as_slice())
        .await
        .unwrap()
        .wait_for()
        .await
        .unwrap();
    assert_eq!(res.program_id, async_id);
    assert_eq!(res.payload, res.message_id.encode().as_slice());
    assert_eq!(res.value, 0);
    assert_eq!(res.code, ReplyCode::Success(SuccessReplyReason::Manual));

    log::info!("📗 Stop validator 0 and check, that ethexe is still working");
    if env.next_block_producer_index().await == 0 {
        log::info!("📗 Skip one block to be sure validator 0 is not a producer for next block");
        env.force_new_block().await;
    }
    validators[0].stop_service().await;

    let res = env
        .send_message(async_id, demo_async::Command::Common.encode().as_slice())
        .await
        .unwrap()
        .wait_for()
        .await
        .unwrap();
    assert_eq!(res.payload, res.message_id.encode().as_slice());

    log::info!("📗 Stop validator 1 and check, that ethexe is not working after");
    validators[1].stop_service().await;

    while env.next_block_producer_index().await != 2 {
        log::info!("📗 Skip one block to be sure validator 2 is a producer for next block");
        env.skip_blocks(1).await;
    }

    let wait_for_reply_to = env
        .send_message(async_id, demo_async::Command::Common.encode().as_slice())
        .await
        .unwrap();

    tokio::time::timeout(env.block_time * 5, wait_for_reply_to.clone().wait_for())
        .await
        .expect_err("Timeout expected");

    log::info!(
        "📗 Re-start validator 0 and check, that now ethexe is working, validator 1 is still stopped"
    );
    validators[0].start_service().await;

    // IMPORTANT: mine some blocks
    // to force validator 0 and validator 2 to have the same announces chain.
    // While validator 0 and 1 were down, validator 2 produced announce alone
    // and supposed that best chain is its own, but as soon as this announce is not committed
    // to ethereum yet, other validators don't see it and have different best chain.
    // To avoid such situation, we just mine few blocks to be sure validators would be on the same chain.
    for _ in 0..env.commitment_delay_limit {
        env.force_new_block().await;
    }

    if env.next_block_producer_index().await == 1 {
        log::info!("📗 Skip one block to be sure validator 1 is not a producer for next block");
        env.force_new_block().await;
    }

    let res = wait_for_reply_to.wait_for().await.unwrap();
    assert_eq!(res.payload, res.message_id.encode().as_slice());
}

#[tokio::test(flavor = "multi_thread")]
#[ntest::timeout(60_000)]
async fn send_injected_tx() {
    init_logger();

    let test_env_config = TestEnvConfig {
        validators: ValidatorsConfig::PreDefined(2),
        network: EnvNetworkConfig::Enabled,
        ..Default::default()
    };

    // Setup env of 2 nodes, one of them knows about the other one.
    let mut env = TestEnv::new(test_env_config).await.unwrap();

    let validator0_pubkey = env.validators[0].public_key;
    let validator1_pubkey = env.validators[1].public_key;

    log::info!("📗 Starting node 0");
    let mut node0 = env.new_node(
        NodeConfig::default()
            .validator(env.validators[0])
            .service_rpc(9505),
    );
    node0.start_service().await;

    log::info!("📗 Starting node 1");
    let mut node1 = env.new_node(
        NodeConfig::default()
            .service_rpc(9506)
            .validator(env.validators[1]),
    );
    node1.start_service().await;

    log::info!("Populate node-0 and node-1 with 2 valid blocks");

    env.force_new_block().await;
    env.force_new_block().await;

    // Give some time for nodes to process the blocks
    let reference_block = node0
        .db
        .latest_data()
        .expect("latest data not found")
        .prepared_block_hash;

    // Prepare tx data
    let tx = InjectedTransaction {
        destination: ActorId::from(H160::random()),
        payload: H256::random().0.to_vec().into(),
        value: 0,
        reference_block,
        salt: H256::random().0.to_vec().into(),
    };

    let tx_for_node1 = RpcOrNetworkInjectedTx {
        recipient: validator1_pubkey.to_address(),
        tx: env
            .signer
            .signed_data(validator0_pubkey, tx.clone())
            .unwrap(),
    };

    // Send request
    log::info!("Sending tx pool request to node-1");
    let _r = node1
        .rpc_http_client()
        .unwrap()
        .send_transaction(tx_for_node1.clone())
        .await
        .expect("rpc server is set");

    // Tx executable validation takes time, so wait for event.
    node1
        .listener()
        .wait_for(|event| {
            // TODO kuzmindev: after validators discovery will be done replace to wait for inclusion tx into announce from node1
            if let TestingEvent::Rpc(TestingRpcEvent::InjectedTransaction { transaction }) = event
                && transaction == tx_for_node1
            {
                return Ok(true);
            }
            Ok(false)
        })
        .await
        .unwrap();

    // Check that node-1 save received tx.
    let node1_db_tx = node1
        .db
        .injected_transaction(tx.to_hash())
        .expect("tx not found");
    assert_eq!(node1_db_tx, tx_for_node1.tx);
}

#[tokio::test(flavor = "multi_thread")]
#[ntest::timeout(60_000)]
async fn fast_sync() {
    init_logger();

    let assert_chain = |latest_block, fast_synced_block, alice: &Node, bob: &Node| {
        log::info!("Assert chain in range {latest_block}..{fast_synced_block}");

        IntegrityVerifier::new(alice.db.clone())
            .verify_chain(latest_block, fast_synced_block)
            .expect("failed to verify Alice database");

        IntegrityVerifier::new(bob.db.clone())
            .verify_chain(latest_block, fast_synced_block)
            .expect("failed to verify Bob database");

        let alice_latest_data = alice.db.latest_data().expect("latest data not found");
        let bob_latest_data = bob.db.latest_data().expect("latest data not found");
        assert_eq!(
            alice_latest_data.computed_announce_hash,
            bob_latest_data.computed_announce_hash
        );
        assert_eq!(alice_latest_data.synced_block, bob_latest_data.synced_block);
        assert_eq!(
            alice_latest_data.prepared_block_hash,
            bob_latest_data.prepared_block_hash
        );
        assert_eq!(
            alice_latest_data.genesis_block_hash,
            bob_latest_data.genesis_block_hash
        );
        assert_eq!(
            alice_latest_data.genesis_announce_hash,
            bob_latest_data.genesis_announce_hash
        );

        let mut block = latest_block;
        loop {
            if fast_synced_block == block {
                break;
            }

            log::trace!("assert block {block}");

            // Check block meta, exclude codes_queue and announces, which can vary, and it's ok
            let alice_meta = alice.db.block_meta(block);
            let bob_meta = bob.db.block_meta(block);
            assert!(
                alice_meta.prepared && bob_meta.prepared,
                "Block {block} is not prepared for alice or bob"
            );
            assert_eq!(
                alice_meta.last_committed_announce,
                bob_meta.last_committed_announce
            );
            assert_eq!(
                alice_meta.last_committed_batch,
                bob_meta.last_committed_batch
            );

            let Some((alice_announces, bob_announces)) =
                alice_meta.announces.zip(bob_meta.announces)
            else {
                panic!("alice or bob has no announces");
            };

            for &announce_hash in alice_announces.intersection(&bob_announces) {
                if alice.db.announce_meta(announce_hash).computed
                    != bob.db.announce_meta(announce_hash).computed
                {
                    continue;
                }

                assert_eq!(
                    alice.db.announce_program_states(announce_hash),
                    bob.db.announce_program_states(announce_hash)
                );
                assert_eq!(
                    alice.db.announce_outcome(announce_hash),
                    bob.db.announce_outcome(announce_hash)
                );
                assert_eq!(
                    alice.db.announce_outcome(announce_hash),
                    bob.db.announce_outcome(announce_hash)
                );
            }

            assert_eq!(alice.db.block_header(block), bob.db.block_header(block));
            assert_eq!(alice.db.block_events(block), bob.db.block_events(block));
            assert_eq!(alice.db.block_synced(block), bob.db.block_synced(block));

            let header = alice.db.block_header(block).unwrap();
            block = header.parent_hash;
        }
    };

    let config = TestEnvConfig {
        network: EnvNetworkConfig::Enabled,
        ..Default::default()
    };
    let mut env = TestEnv::new(config).await.unwrap();

    log::info!("📗 Starting Alice");
    let mut alice = env.new_node(NodeConfig::named("Alice").validator(env.validators[0]));
    alice.start_service().await;

    log::info!("📗 Creating `demo-autoreply` programs");

    let code_info = env
        .upload_code(demo_mul_by_const::WASM_BINARY)
        .await
        .unwrap()
        .wait_for()
        .await
        .unwrap();

    let code_id = code_info.code_id;
    let mut program_ids = [ActorId::zero(); 8];

    for (i, program_id) in program_ids.iter_mut().enumerate() {
        let program_info = env
            .create_program_with_params(code_id, H256([i as u8; 32]), None, 500_000_000_000_000)
            .await
            .unwrap()
            .wait_for()
            .await
            .unwrap();

        *program_id = program_info.program_id;

        let value = i as u64 % 3;
        let _reply_info = env
            .send_message(program_info.program_id, &value.encode())
            .await
            .unwrap()
            .wait_for()
            .await
            .unwrap();
    }

    let latest_block: H256 = env.latest_block().await.hash.0.into();
    alice
        .listener()
        .wait_for_announce_computed(latest_block)
        .await;

    log::info!("Starting Bob (fast-sync)");
    let mut bob = env.new_node(NodeConfig::named("Bob").fast_sync());

    bob.start_service().await;

    log::info!("📗 Sending messages to programs");

    for (i, program_id) in program_ids.into_iter().enumerate() {
        let reply_info = env
            .send_message(program_id, &(i as u64).encode())
            .await
            .unwrap()
            .wait_for()
            .await
            .unwrap();
        assert_eq!(
            reply_info.code,
            ReplyCode::Success(SuccessReplyReason::Manual)
        );
    }

    let latest_block = env.latest_block().await.hash.0.into();
    alice
        .listener()
        .wait_for_announce_computed(latest_block)
        .await;
    bob.listener()
        .wait_for_announce_computed(latest_block)
        .await;

    log::info!("📗 Stopping Bob");
    bob.stop_service().await;

    assert_chain(
        latest_block,
        bob.latest_fast_synced_block.take().unwrap(),
        &alice,
        &bob,
    );

    for (i, program_id) in program_ids.into_iter().enumerate() {
        let i = (i * 3) as u64;
        let reply_info = env
            .send_message(program_id, &i.encode())
            .await
            .unwrap()
            .wait_for()
            .await
            .unwrap();
        assert_eq!(
            reply_info.code,
            ReplyCode::Success(SuccessReplyReason::Manual)
        );
    }

    env.skip_blocks(100).await;

    let latest_block: H256 = env.latest_block().await.hash.0.into();
    alice
        .listener()
        .wait_for_announce_computed(latest_block)
        .await;

    log::info!("📗 Starting Bob again to check how it handles partially empty database");
    bob.start_service().await;

    // Mine some blocks so Bob can produce the event we will wait for.
    // We mine several blocks here to ensure that Bob and Alice would converge to the same chain of announces.
    // Why do we need that? Because Bob was disabled he missed some announces that Alice produced,
    // this announces was not committed, so Bob would not see them during fast-sync
    // and would not have them in his database. This is normal situation, after a few blocks Bob and Alice should
    // converge to the same chain of announces.
    for _ in 0..env.commitment_delay_limit {
        env.skip_blocks(1).await;
    }

    let latest_block = env.latest_block().await.hash.0.into();
    alice
        .listener()
        .wait_for_announce_computed(latest_block)
        .await;
    bob.listener()
        .wait_for_announce_computed(latest_block)
        .await;

    assert_chain(
        latest_block,
        bob.latest_fast_synced_block.take().unwrap(),
        &alice,
        &bob,
    );
}

#[tokio::test(flavor = "multi_thread")]
#[ntest::timeout(60_000)]
async fn validators_election() {
    init_logger();

    // Setup test environment

    let election_ts = 20 * 60 * 60;
    let era_duration = 24 * 60 * 60;
    let deploy_params = ContractsDeploymentParams {
        with_middleware: true,
        era_duration,
        election_duration: era_duration - election_ts,
    };

    let signer = Signer::memory();
    // 10 wallets - hardcoded in anvil
    let mut wallets = Wallets::anvil(&signer);

    let current_validators: Vec<_> = (0..5).map(|_| wallets.next()).collect();
    let next_validators: Vec<_> = (0..5).map(|_| wallets.next()).collect();

    let env_config = TestEnvConfig {
        validators: ValidatorsConfig::ProvidedValidators(current_validators),
        deploy_params,
        network: EnvNetworkConfig::Enabled,
        signer: signer.clone(),
        ..Default::default()
    };
    let mut env = TestEnv::new(env_config).await.unwrap();

    let genesis_block_hash = env
        .ethereum
        .router()
        .query()
        .genesis_block_hash()
        .await
        .unwrap();
    let genesis_ts = env
        .provider
        .get_block_by_hash(genesis_block_hash.0.into())
        .await
        .unwrap()
        .unwrap()
        .header
        .timestamp;

    // Start initial validators
    let mut validators = vec![];
    for (i, v) in env.validators.clone().into_iter().enumerate() {
        log::info!("📗 Starting validator-{i}");
        let mut validator = env.new_node(NodeConfig::named(format!("validator-{i}")).validator(v));
        validator.start_service().await;
        validators.push(validator);
    }

    // Setup next validators to be elected for previous era
    let (next_validators_configs, _commitment) =
        TestEnv::define_session_keys(&signer, next_validators);

    let next_validators: Vec<_> = next_validators_configs
        .iter()
        .map(|cfg| cfg.public_key.to_address())
        .collect();

    env.election_provider
        .set_predefined_election_at(
            election_ts + genesis_ts,
            next_validators.try_into().unwrap(),
        )
        .await;

    // Force creation new block in election period
    env.provider
        .anvil_set_next_block_timestamp(election_ts + genesis_ts)
        .await
        .unwrap();
    env.force_new_block().await;

    let mut listener = env.observer_events_publisher().subscribe().await;
    listener
        .apply_until_block_event(|event| {
            Ok(matches!(
                event,
                BlockEvent::Router(RouterEvent::ValidatorsCommittedForEra { era_index: _ })
            )
            .then_some(()))
        })
        .await
        .unwrap();

    tracing::info!("📗 Next validators successfully committed");

    // Stop previous validators
    for mut node in validators.into_iter() {
        node.stop_service().await;
    }

    // Check that next validators can submit transactions
    env.validators = next_validators_configs;
    let mut new_validators = vec![];
    for (i, v) in env.validators.clone().into_iter().enumerate() {
        log::info!("📗 Starting validator-{i}");
        let mut validator = env.new_node(NodeConfig::named(format!("validator-{i}")).validator(v));
        validator.start_service().await;
        new_validators.push(validator);
    }

    env.provider
        .anvil_set_next_block_timestamp(era_duration + genesis_ts)
        .await
        .unwrap();
    env.force_new_block().await;

    let res = env
        .upload_code(demo_ping::WASM_BINARY)
        .await
        .unwrap()
        .wait_for()
        .await
        .unwrap();
    assert!(res.valid);
}

#[tokio::test(flavor = "multi_thread")]
#[ntest::timeout(50_000)]
async fn execution_with_canonical_events_quarantine() {
    init_logger();

    let config = TestEnvConfig {
        compute_config: ComputeConfig::new(CANONICAL_QUARANTINE),
        ..Default::default()
    };
    let mut env = TestEnv::new(config).await.unwrap();

    log::info!("📗 Starting validator");
    let mut validator = env.new_node(NodeConfig::default().validator(env.validators[0]));
    validator.start_service().await;

    let uploaded_code = env
        .upload_code(demo_ping::WASM_BINARY)
        .await
        .unwrap()
        .wait_for()
        .await
        .unwrap();
    assert!(uploaded_code.valid);

    let res = env
        .create_program(uploaded_code.code_id, 500_000_000_000_000)
        .await
        .unwrap()
        .wait_for()
        .await
        .unwrap();
    assert_eq!(res.code_id, uploaded_code.code_id);

    // Wait till validator stops processing for the latest block (where commitment with program creation is present)
    let latest_block: H256 = env.latest_block().await.hash.0.into();
    validator
        .listener()
        .wait_for_announce_computed(latest_block)
        .await;

    let validator_db = validator.db.clone();
    let mut listener = validator.listener();
    let canonical_quarantine = env.compute_config.canonical_quarantine();
    let message_id = env
        .send_message(res.program_id, b"PING")
        .await
        .unwrap()
        .message_id;

    let check_for_pong = |block_hash| {
        let block_events = validator_db.block_events(block_hash).unwrap();
        for block_event in block_events {
            if let BlockEvent::Mirror {
                actor_id: _,
                event:
                    MirrorEvent::Reply {
                        payload,
                        value: _,
                        reply_to,
                        reply_code: _,
                    },
            } = block_event
                && reply_to == message_id
                && payload == b"PONG"
            {
                return true;
            }
        }

        false
    };

    // 0 - message sent
    // 0..canonical_quarantine - quarantine period
    // canonical_quarantine - Process event
    // canonical_quarantine + 1 - PONG must be present
    for _ in 0..canonical_quarantine {
        let block_hash = listener.wait_for_block_synced().await;

        assert!(!check_for_pong(block_hash), "PONG received too early");

        listener.wait_for_announce_computed(block_hash).await;
        env.force_new_block().await;
    }

    // wait for block synced with PING msg processing
    let _ = listener.wait_for_block_synced().await;

    // wait for block with PONG
    let block_hash = listener.wait_for_block_synced().await;
    assert!(
        check_for_pong(block_hash),
        "PONG not received after quarantine"
    );
}

#[tokio::test(flavor = "multi_thread")]
#[ntest::timeout(60_000)]
async fn value_send_program_to_program() {
    // 1_000 ETH
    const VALUE_SENT: u128 = 1_000 * ETHER;

    init_logger();

    let mut env = TestEnv::new(Default::default()).await.unwrap();

    let mut node = env.new_node(NodeConfig::default().validator(env.validators[0]));
    node.start_service().await;

    let res = env
        .upload_code(demo_ping::WASM_BINARY)
        .await
        .unwrap()
        .wait_for()
        .await
        .unwrap();

    let code_id = res.code_id;
    let res = env
        .create_program(code_id, 500_000_000_000_000)
        .await
        .unwrap()
        .wait_for()
        .await
        .unwrap();

    // Send init message to value receiver program (demo_ping)
    let _ = env
        .send_message(res.program_id, &[])
        .await
        .unwrap()
        .wait_for()
        .await
        .unwrap();

    let value_receiver_id = res.program_id;
    let value_receiver = env
        .ethereum
        .mirror(value_receiver_id.to_address_lossy().into());

    let value_receiver_on_eth_balance = value_receiver.get_balance().await.unwrap();
    assert_eq!(value_receiver_on_eth_balance, 0);

    let value_receiver_state_hash = value_receiver.query().state_hash().await.unwrap();
    let value_receiver_local_balance = node
        .db
        .program_state(value_receiver_state_hash)
        .unwrap()
        .balance;
    assert_eq!(value_receiver_local_balance, 0);

    let res = env
        .upload_code(demo_value_sender_ethexe::WASM_BINARY)
        .await
        .unwrap()
        .wait_for()
        .await
        .unwrap();

    let code_id = res.code_id;
    let res = env
        .create_program(code_id, 500_000_000_000_000)
        .await
        .unwrap()
        .wait_for()
        .await
        .unwrap();

    // Send init message to value sender program with value to be sent to value receiver
    let res = env
        .send_message_with_params(
            res.program_id,
            &value_receiver_id.encode(),
            VALUE_SENT,
            false,
        )
        .await
        .unwrap()
        .wait_for()
        .await
        .unwrap();

    assert_eq!(res.code, ReplyCode::Success(SuccessReplyReason::Auto));
    assert_eq!(res.value, 0);

    let value_sender_id = res.program_id;
    let value_sender = env
        .ethereum
        .mirror(value_sender_id.to_address_lossy().into());

    let value_sender_on_eth_balance = value_sender.get_balance().await.unwrap();
    assert_eq!(value_sender_on_eth_balance, VALUE_SENT);

    let value_sender_state_hash = value_sender.query().state_hash().await.unwrap();
    let value_sender_local_balance = node
        .db
        .program_state(value_sender_state_hash)
        .unwrap()
        .balance;
    assert_eq!(value_sender_local_balance, VALUE_SENT);

    let res = env
        .send_message(value_sender_id, &(0_u64, VALUE_SENT).encode())
        .await
        .unwrap()
        .wait_for()
        .await
        .unwrap();

    assert_eq!(res.code, ReplyCode::Success(SuccessReplyReason::Auto));
    assert_eq!(res.value, 0);

    let value_sender_on_eth_balance = value_sender.get_balance().await.unwrap();
    assert_eq!(value_sender_on_eth_balance, 0);

    let value_sender_state_hash = value_sender.query().state_hash().await.unwrap();
    let value_sender_local_balance = node
        .db
        .program_state(value_sender_state_hash)
        .unwrap()
        .balance;
    assert_eq!(value_sender_local_balance, 0);

    let value_receiver_on_eth_balance = value_receiver.get_balance().await.unwrap();
    assert_eq!(value_receiver_on_eth_balance, VALUE_SENT);

    let value_receiver_state_hash = value_receiver.query().state_hash().await.unwrap();
    let value_receiver_local_balance = node
        .db
        .program_state(value_receiver_state_hash)
        .unwrap()
        .balance;
    assert_eq!(value_receiver_local_balance, VALUE_SENT);

    // get router balance
    let router_address = env.ethereum.router().address();
    let router_balance = env
        .ethereum
        .provider()
        .get_balance(router_address.into())
        .await
        .map(ethexe_ethereum::abi::utils::uint256_to_u128_lossy)
        .unwrap();

    assert_eq!(router_balance, 0);
}

#[tokio::test(flavor = "multi_thread")]
#[ntest::timeout(60_000)]
async fn value_send_delayed() {
    // 1_000 ETH
    const VALUE_SENT: u128 = 1_000 * ETHER;

    init_logger();

    let mut env = TestEnv::new(Default::default()).await.unwrap();

    let mut node = env.new_node(NodeConfig::default().validator(env.validators[0]));
    node.start_service().await;

    let res = env
        .upload_code(demo_ping::WASM_BINARY)
        .await
        .unwrap()
        .wait_for()
        .await
        .unwrap();

    let code_id = res.code_id;
    let res = env
        .create_program(code_id, 500_000_000_000_000)
        .await
        .unwrap()
        .wait_for()
        .await
        .unwrap();

    // Send init message to value receiver program (demo_ping)
    let _ = env
        .send_message(res.program_id, &[])
        .await
        .unwrap()
        .wait_for()
        .await
        .unwrap();

    let value_receiver_id = res.program_id;
    let value_receiver = env
        .ethereum
        .mirror(value_receiver_id.to_address_lossy().into());

    let value_receiver_on_eth_balance = value_receiver.get_balance().await.unwrap();
    assert_eq!(value_receiver_on_eth_balance, 0);

    let value_receiver_state_hash = value_receiver.query().state_hash().await.unwrap();
    let value_receiver_local_balance = node
        .db
        .program_state(value_receiver_state_hash)
        .unwrap()
        .balance;
    assert_eq!(value_receiver_local_balance, 0);

    let res = env
        .upload_code(demo_delayed_sender_ethexe::WASM_BINARY)
        .await
        .unwrap()
        .wait_for()
        .await
        .unwrap();

    let code_id = res.code_id;
    let res = env
        .create_program(code_id, 500_000_000_000_000)
        .await
        .unwrap()
        .wait_for()
        .await
        .unwrap();

    // Send init message to value sender which sends value to receiver with delay
    let res = env
        .send_message_with_params(
            res.program_id,
            &value_receiver_id.encode(),
            VALUE_SENT,
            false,
        )
        .await
        .unwrap()
        .wait_for()
        .await
        .unwrap();

    assert_eq!(res.code, ReplyCode::Success(SuccessReplyReason::Auto));
    assert_eq!(res.value, 0);

    let value_sender_id = res.program_id;
    let value_sender = env
        .ethereum
        .mirror(value_sender_id.to_address_lossy().into());

    // Sender should not have the value, because it was just sent to receiver with delay
    let value_sender_on_eth_balance = value_sender.get_balance().await.unwrap();
    assert_eq!(value_sender_on_eth_balance, 0);

    let value_sender_state_hash = value_sender.query().state_hash().await.unwrap();
    let value_sender_local_balance = node
        .db
        .program_state(value_sender_state_hash)
        .unwrap()
        .balance;
    assert_eq!(value_sender_local_balance, 0);

    // Check receiver don't have the value yet
    let value_receiver_on_eth_balance = value_receiver.get_balance().await.unwrap();
    assert_eq!(value_receiver_on_eth_balance, 0);

    let value_receiver_state_hash = value_receiver.query().state_hash().await.unwrap();
    let value_receiver_local_balance = node
        .db
        .program_state(value_receiver_state_hash)
        .unwrap()
        .balance;
    assert_eq!(value_receiver_local_balance, 0);

    // Router should have the value temporarily
    let router_address = env.ethereum.router().address();
    let router_balance = env
        .ethereum
        .provider()
        .get_balance(router_address.into())
        .await
        .map(ethexe_ethereum::abi::utils::uint256_to_u128_lossy)
        .unwrap();

    assert_eq!(router_balance, VALUE_SENT);

    let mut listener = env.observer_events_publisher().subscribe().await;

    // Skip blocks to pass the delay
    env.provider
        .anvil_mine(Some((demo_delayed_sender_ethexe::DELAY).into()), None)
        .await
        .unwrap();
    listener
        .apply_until_block_event(|e| {
            Ok(matches!(e, BlockEvent::Router(RouterEvent::BatchCommitted { .. })).then_some(()))
        })
        .await
        .unwrap();

    // Receiver should have the value now
    let value_receiver_on_eth_balance = value_receiver.get_balance().await.unwrap();
    assert_eq!(value_receiver_on_eth_balance, VALUE_SENT);

    let value_receiver_state_hash = value_receiver.query().state_hash().await.unwrap();
    let value_receiver_local_balance = node
        .db
        .program_state(value_receiver_state_hash)
        .unwrap()
        .balance;
    assert_eq!(value_receiver_local_balance, VALUE_SENT);

    // Sender still don't have the value
    let value_sender_on_eth_balance = value_sender.get_balance().await.unwrap();
    assert_eq!(value_sender_on_eth_balance, 0);

    let value_sender_state_hash = value_sender.query().state_hash().await.unwrap();
    let value_sender_local_balance = node
        .db
        .program_state(value_sender_state_hash)
        .unwrap()
        .balance;
    assert_eq!(value_sender_local_balance, 0);

    // get router balance
    let router_balance = env
        .ethereum
        .provider()
        .get_balance(router_address.into())
        .await
        .map(ethexe_ethereum::abi::utils::uint256_to_u128_lossy)
        .unwrap();

    assert_eq!(router_balance, 0);
}

#[tokio::test(flavor = "multi_thread")]
#[ntest::timeout(60_000)]
async fn injected_tx_fungible_token() {
    init_logger();

    let env_config = TestEnvConfig {
        network: EnvNetworkConfig::Enabled,
        ..Default::default()
    };

    let mut env = TestEnv::new(env_config).await.unwrap();

    let pubkey = env.validators[0].public_key;
    let mut node = env.new_node(
        NodeConfig::default()
            .service_rpc(8090)
            .validator(env.validators[0]),
    );
    node.start_service().await;
    let rpc_client = node.rpc_http_client().expect("RPC client provide by node");

    // 1. Create Fungible token config
    let token_config = demo_fungible_token::InitConfig {
        name: "USD Tether".to_string(),
        symbol: "USDT".to_string(),
        decimals: 10,
        initial_capacity: None,
    };

    // 2. Uploading code and creating program
    let res = env
        .upload_code(demo_fungible_token::WASM_BINARY)
        .await
        .unwrap()
        .wait_for()
        .await
        .unwrap();

    let code_id = res.code_id;
    let res = env
        .create_program(code_id, 500_000_000_000_000)
        .await
        .unwrap()
        .wait_for()
        .await
        .unwrap();

    let usdt_actor_id = res.program_id;

    tracing::info!("usdt actor id: {usdt_actor_id}");

    // 3. Initialize program
    let init_tx = InjectedTransaction {
        destination: usdt_actor_id,
        payload: token_config.encode().into(),
        value: 0,
        reference_block: node
            .db
            .latest_data()
            .expect("latest data exists in db")
            .prepared_block_hash,
        salt: vec![1u8].into(),
    };
    let signed_tx = env.signer.signed_data(pubkey, init_tx).unwrap();
    let rpc_tx = RpcOrNetworkInjectedTx {
        recipient: pubkey.to_address(),
        tx: signed_tx,
    };
    let acceptance = rpc_client
        .send_transaction(rpc_tx)
        .await
        .expect("successfully send transaction to RPC");
    assert!(matches!(acceptance, InjectedTransactionAcceptance::Accept));

    // Listen for tx inclusion
    node.listener()
        .apply_until(|event| {
            if let TestingEvent::Consensus(ConsensusEvent::Promise(promise)) = event {
                let promise = promise.into_data();
                assert!(
                    promise.reply.payload.is_empty(),
                    "Expect empty payload, because of initializing Fungible Token returns nothing"
                );

                assert_eq!(
                    promise.reply.code,
                    ReplyCode::Success(SuccessReplyReason::Auto)
                );
                assert_eq!(promise.reply.value, 0);

                return Ok(Some(()));
            }

            Ok(None)
        })
        .await
        .unwrap();

    tracing::info!("✅ Fungible token successfully initialized");

    // 4. Try ming some tokens
    let amount: u128 = 5_000_000_000;
    let mint_action = demo_fungible_token::FTAction::Mint(amount);

    let mint_tx = InjectedTransaction {
        destination: usdt_actor_id,
        payload: mint_action.encode().into(),
        value: 0,
        reference_block: node.db.latest_data().unwrap().prepared_block_hash,
        salt: vec![1u8].into(),
    };

    let rpc_tx = RpcOrNetworkInjectedTx {
        recipient: pubkey.to_address(),
        tx: env.signer.signed_data(pubkey, mint_tx.clone()).unwrap(),
    };

    let acceptance = rpc_client
        .send_transaction(rpc_tx)
        .await
        .expect("successfully send transaction to RPC");
    assert!(matches!(acceptance, InjectedTransactionAcceptance::Accept));

    let expected_event = demo_fungible_token::FTEvent::Transfer {
        from: ActorId::new([0u8; 32]),
        to: pubkey.to_address().into(),
        amount,
    };

    // Listen for inclusion and check the expected payload.
    node.listener()
        .apply_until(|event| {
            if let TestingEvent::Consensus(ConsensusEvent::Promise(promise)) = event {
                let promise = promise.into_data();
                assert_eq!(promise.reply.payload, expected_event.encode());
                assert_eq!(
                    promise.reply.code,
                    ReplyCode::Success(SuccessReplyReason::Manual)
                );
                assert_eq!(promise.reply.value, 0);

                return Ok(Some(()));
            }

            Ok(None)
        })
        .await
        .unwrap();
    tracing::info!("✅ Tokens mint successfully");

    let db = node.db.clone();
    node.listener()
        .apply_until(|event| {
            if let TestingEvent::Observer(ObserverEvent::BlockSynced(synced_block)) = event {
                let Some(block_events) = db.block_events(synced_block) else {
                    return Ok(None);
                };

                for block_event in block_events {
                    if let BlockEvent::Mirror {
                        actor_id,
                        event: MirrorEvent::StateChanged { state_hash },
                    } = block_event
                        && actor_id == mint_tx.destination
                    {
                        let state = db.program_state(state_hash).expect("state should be exist");
                        assert_eq!(state.balance, 0);
                        assert_eq!(state.injected_queue.cached_queue_size, 0);
                        assert_eq!(state.canonical_queue.cached_queue_size, 0);
                        return Ok(Some(()));
                    }
                }
            }

            Ok(None)
        })
        .await
        .unwrap();
    tracing::info!("✅ State successfully changed on Ethereum");
<<<<<<< HEAD

    // 5. Transfer some token and wait for promise.
    let random_actor = ActorId::new(H256::random().0);
    let transfer_amount = 100_000;
    let transfer_action = demo_fungible_token::FTAction::Transfer {
        from: pubkey.to_address().into(),
        to: random_actor,
        amount: transfer_amount,
    };
    let transfer_tx = InjectedTransaction {
        destination: usdt_actor_id,
        payload: transfer_action.encode().into(),
        value: 0,
        reference_block: node.db.latest_data().unwrap().prepared_block_hash,
        salt: vec![1u8, 2u8, 3u8].into(),
    };

    let rpc_tx = RpcOrNetworkInjectedTx {
        recipient: pubkey.to_address(),
        tx: env.signer.signed_data(pubkey, transfer_tx.clone()).unwrap(),
    };
    let ws_client = node
        .rpc_ws_client()
        .await
        .expect("RPC WS client provide by node");

    let mut subscription = ws_client
        .send_transaction_and_watch(rpc_tx)
        .await
        .expect("successully subscribe for transaction promise");

    let promise = subscription
        .next()
        .await
        .expect("promise from subscription")
        .expect("transaction promise")
        .into_data();

    assert_eq!(promise.tx_hash, transfer_tx.to_hash());

    let expected_payload = demo_fungible_token::FTEvent::Transfer {
        from: pubkey.to_address().into(),
        to: random_actor,
        amount: transfer_amount,
    };
    assert_eq!(promise.reply.payload, expected_payload.encode());
    assert_eq!(promise.reply.value, 0);

    // Check unsubscribe from subscription
    subscription
        .unsubscribe()
        .await
        .expect("successfully unsubscibe for promise");

    tracing::info!("✅ Promise successfully received from RPC subscription");
=======
}

#[tokio::test(flavor = "multi_thread")]
#[ntest::timeout(120_000)]
async fn announces_conflicts() {
    init_logger();

    let mut env = TestEnv::new(TestEnvConfig {
        validators: ValidatorsConfig::PreDefined(7),
        network: EnvNetworkConfig::Enabled,
        ..Default::default()
    })
    .await
    .unwrap();

    let mut validators = vec![];
    for (i, v) in env.validators.clone().into_iter().enumerate() {
        log::info!("📗 Starting validator-{i}");
        let mut validator = env.new_node(NodeConfig::named(format!("validator-{i}")).validator(v));
        validator.start_service().await;
        validators.push(validator);
    }

    let ping_code_id = env
        .upload_code(demo_ping::WASM_BINARY)
        .await
        .unwrap()
        .wait_for()
        .await
        .unwrap()
        .tap(|res| assert!(res.valid))
        .code_id;

    let ping_id = env
        .create_program(ping_code_id, 500_000_000_000_000)
        .await
        .unwrap()
        .wait_for()
        .await
        .unwrap()
        .tap(|res| assert_eq!(res.code_id, ping_code_id))
        .program_id;

    env.send_message(ping_id, b"")
        .await
        .unwrap()
        .wait_for()
        .await
        .unwrap()
        .tap(|res| {
            assert_eq!(res.program_id, ping_id);
            assert_eq!(res.payload, b"");
            assert_eq!(res.value, 0);
            assert_eq!(res.code, ReplyCode::Success(SuccessReplyReason::Auto));
        });

    {
        log::info!("📗 Case 1: all validators works normally");

        env.send_message(ping_id, b"PING")
            .await
            .unwrap()
            .wait_for()
            .await
            .unwrap()
            .tap(|res| {
                assert_eq!(res.program_id, ping_id);
                assert_eq!(res.payload, b"PONG");
                assert_eq!(res.value, 0);
                assert_eq!(res.code, ReplyCode::Success(SuccessReplyReason::Manual));
            });
    }

    let (mut listeners, validator0, wait_for_pong) = {
        log::info!("📗 Case 2: stop validator 0, and publish incorrect announce manually");

        env.wait_for_next_producer_index(0).await;

        let mut validator0 = validators.remove(0);
        validator0.stop_service().await;

        let mut listeners = validators
            .iter_mut()
            .map(|node| node.listener())
            .collect::<Vec<_>>();

        let wait_for_pong = env.send_message(ping_id, b"PING").await.unwrap();

        let block = env.latest_block().await;
        let announce = Announce::with_default_gas(block.hash, HashOf::random());
        let announce_hash = announce.to_hash();
        validator0
            .publish_validator_message(ValidatorMessage {
                block: block.hash,
                payload: announce,
            })
            .await;

        // Validators 1..=6 must reject this announce
        futures::future::join_all(listeners.iter_mut().map(|l| {
            l.apply_until(|event| {
                Ok(matches!(
                    event,
                    TestingEvent::Consensus(ConsensusEvent::AnnounceRejected(rejected_announce_hash))
                        if rejected_announce_hash == announce_hash
                )
                .then_some(()))
            })
        }))
        .await
        .into_iter()
        .collect::<Result<Vec<()>, _>>()
        .unwrap();

        (listeners, validator0, wait_for_pong)
    };

    let latest_computed_announce_hash = {
        log::info!(
            "📗 Case 3: next block producer must be validator 1, so reply PONG must be delivered"
        );

        assert_eq!(env.next_block_producer_index().await, 1);
        env.force_new_block().await;
        wait_for_pong.wait_for().await.unwrap().tap(|res| {
            assert_eq!(res.program_id, ping_id);
            assert_eq!(res.payload, b"PONG");
            assert_eq!(res.value, 0);
            assert_eq!(res.code, ReplyCode::Success(SuccessReplyReason::Manual));
        });

        // Wait till all validators accept announce for the latest block
        let latest_block = env.latest_block().await.hash;
        let mut latest_computed_announce_hash = HashOf::zero();
        for listener in &mut listeners {
            let announce_hash = listener.wait_for_announce_computed(latest_block).await;
            assert!(
                latest_computed_announce_hash == HashOf::zero()
                    || latest_computed_announce_hash == announce_hash,
                "All validators must compute the same announce for the latest block"
            );
            latest_computed_announce_hash = announce_hash;
        }

        latest_computed_announce_hash
    };

    let wait_for_pong = {
        // Skip validators 3, 4, 5 (increasing timestamp). Stop validator 6,
        // and emulate correct announce6 publishing from validator 6,
        // but do not aggregate commitments.
        // After that emulate validators 0 (which is already stopped before)
        // send correct announce7 for the next block,
        // but announce7 is from different chain than announce6, so announce7 must be rejected.
        log::info!("📗 Case 4: announce chains conflict");

        // because of commitment processing from previous step - next producer is 3
        assert_eq!(env.next_block_producer_index().await, 3);

        // skip slots for validators 3, 4, 5 and go to the timestamp, where next block producer is validator 6
        env.provider
            .anvil_set_next_block_timestamp(
                env.latest_block().await.header.timestamp + env.block_time.as_secs() * 4,
            )
            .await
            .unwrap();

        // Get access to validator 1 db, to be able to access fresh announces
        let validator1_db = validators[1].db.clone();

        // Stop validator 6
        // Note: index - 1, because validator 0 is already removed
        let mut validator6 = validators.remove(6 - 1);
        validator6.stop_service().await;

        // Listeners for validators 1..=5
        let mut listeners = validators
            .iter_mut()
            .map(|node| node.listener())
            .collect::<Vec<_>>();

        let _ = env.send_message(ping_id, b"PING").await.unwrap();

        // Next block producer is validator 0 - because validators 3, 4, 5 were skipped and 6 is current
        assert_eq!(env.next_block_producer_index().await, 0);

        // Send announce from stopped validator 6
        let block = env.latest_block().await;
        let announce6 = Announce::with_default_gas(block.hash, latest_computed_announce_hash);
        let announce6_hash = announce6.to_hash();
        validator6
            .publish_validator_message(ValidatorMessage {
                block: block.hash,
                payload: announce6,
            })
            .await;
        for listener in &mut listeners {
            listener.wait_for_announce_computed(announce6_hash).await;
        }

        // Commitment does not sent by validator 6,
        // so now next producer is the next in order - validator 0
        assert_eq!(env.next_block_producer_index().await, 0);

        let wait_for_pong = env.send_message(ping_id, b"PING").await.unwrap();

        // Ignore announce6 and build announce7 on top of base announce from parent block
        // Announce is not on top of announce6 (already accepted),
        // so must be rejected by validators 1..=5
        let block = env.latest_block().await;
        let parent = validator1_db
            .block_meta(block.header.parent_hash)
            .announces
            .into_iter()
            .flatten()
            .find(|&announce_hash| validator1_db.announce(announce_hash).unwrap().is_base())
            .expect("base announces not found");
        let announce7 = Announce::with_default_gas(block.hash, parent);
        let announce7_hash = announce7.to_hash();
        validator0
            .publish_validator_message(ValidatorMessage {
                block: block.hash,
                payload: announce7,
            })
            .await;

        // Validators 1..=5 must reject this announce
        futures::future::join_all(listeners.iter_mut().map(|l| {
            l.apply_until(|event| {
                Ok(matches!(
                    event,
                    TestingEvent::Consensus(ConsensusEvent::AnnounceRejected(announce_hash))
                        if announce_hash == announce7_hash
                )
                .then_some(()))
            })
        }))
        .await
        .into_iter()
        .collect::<Result<Vec<_>, _>>()
        .unwrap();

        wait_for_pong
    };

    {
        log::info!(
            "📗 Case 5: announce from validator 0 was rejected but still validator 1 could process all in the next block"
        );

        assert_eq!(env.next_block_producer_index().await, 1);
        env.force_new_block().await;
        wait_for_pong.wait_for().await.unwrap().tap(|res| {
            assert_eq!(res.program_id, ping_id);
            assert_eq!(res.payload, b"PONG");
            assert_eq!(res.value, 0);
            assert_eq!(res.code, ReplyCode::Success(SuccessReplyReason::Manual));
        });
    }
>>>>>>> 17a14fc5
}<|MERGE_RESOLUTION|>--- conflicted
+++ resolved
@@ -2474,7 +2474,6 @@
         .await
         .unwrap();
     tracing::info!("✅ State successfully changed on Ethereum");
-<<<<<<< HEAD
 
     // 5. Transfer some token and wait for promise.
     let random_actor = ActorId::new(H256::random().0);
@@ -2530,7 +2529,6 @@
         .expect("successfully unsubscibe for promise");
 
     tracing::info!("✅ Promise successfully received from RPC subscription");
-=======
 }
 
 #[tokio::test(flavor = "multi_thread")]
@@ -2790,5 +2788,4 @@
             assert_eq!(res.code, ReplyCode::Success(SuccessReplyReason::Manual));
         });
     }
->>>>>>> 17a14fc5
 }