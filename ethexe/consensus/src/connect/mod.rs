// This file is part of Gear.
//
// Copyright (C) 2025 Gear Technologies Inc.
// SPDX-License-Identifier: GPL-3.0-or-later WITH Classpath-exception-2.0
//
// This program is free software: you can redistribute it and/or modify
// it under the terms of the GNU General Public License as published by
// the Free Software Foundation, either version 3 of the License, or
// (at your option) any later version.
//
// This program is distributed in the hope that it will be useful,
// but WITHOUT ANY WARRANTY; without even the implied warranty of
// MERCHANTABILITY or FITNESS FOR A PARTICULAR PURPOSE. See the
// GNU General Public License for more details.
//
// You should have received a copy of the GNU General Public License
// along with this program. If not, see <https://www.gnu.org/licenses/>.

//! # "Connect-Node" Consensus Service
//!
//! Simple "connect-node" consensus service implementation.

use crate::{BatchCommitmentValidationReply, ConsensusEvent, ConsensusService, utils};
use anyhow::{Result, anyhow};
<<<<<<< HEAD
use ethexe_common::{Address, Announce, HashOf, SimpleBlockData, db::OnChainStorageRead};
=======
use ethexe_common::{
    Address, AnnounceHash, SimpleBlockData,
    consensus::{VerifiedAnnounce, VerifiedValidationRequest},
    db::OnChainStorageRead,
};
>>>>>>> 5b59f5a8
use ethexe_db::Database;
use futures::{Stream, stream::FusedStream};
use gprimitives::H256;
use std::{
    collections::VecDeque,
    pin::Pin,
    task::{Context, Poll},
    time::Duration,
};

const MAX_PENDING_ANNOUNCES: usize = 10;
const _: () = assert!(
    MAX_PENDING_ANNOUNCES != 0,
    "MAX_PENDING_ANNOUNCES must not be zero"
);

#[allow(clippy::enum_variant_names)]
#[derive(Debug)]
enum State {
    WaitingForBlock,
    WaitingForSyncedBlock {
        block: SimpleBlockData,
    },
    WaitingForPreparedBlock {
        block: SimpleBlockData,
        producer: Address,
    },
    WaitingForAnnounce {
        block: SimpleBlockData,
        producer: Address,
    },
}

/// Consensus service which tracks the on-chain and ethexe events
/// in order to keep the program states in local database actual.
#[derive(derive_more::Debug)]
pub struct SimpleConnectService {
    #[debug(skip)]
    db: Database,
    slot_duration: Duration,

    state: State,
    pending_announces: VecDeque<VerifiedAnnounce>,
    output: VecDeque<ConsensusEvent>,
}

impl SimpleConnectService {
    /// Creates a new instance of `SimpleConnectService`.
    pub fn new(db: Database, slot_duration: Duration) -> Self {
        Self {
            db,
            slot_duration,
            state: State::WaitingForBlock,
            pending_announces: VecDeque::with_capacity(MAX_PENDING_ANNOUNCES),
            output: VecDeque::new(),
        }
    }
}

impl ConsensusService for SimpleConnectService {
    fn role(&self) -> String {
        "Connect".to_string()
    }

    fn receive_new_chain_head(&mut self, block: SimpleBlockData) -> Result<()> {
        self.state = State::WaitingForSyncedBlock { block };
        Ok(())
    }

    fn receive_synced_block(&mut self, block_hash: H256) -> Result<()> {
        if let State::WaitingForSyncedBlock { block } = &self.state
            && block.hash == block_hash
        {
            let validators = self.db.block_validators(block_hash).ok_or(anyhow!(
                "validators not found for synced block({block_hash})"
            ))?;
            let producer = utils::block_producer_for(
                &validators,
                block.header.timestamp,
                self.slot_duration.as_secs(),
            );

            self.state = State::WaitingForPreparedBlock {
                block: block.clone(),
                producer,
            };
        }
        Ok(())
    }

    fn receive_prepared_block(&mut self, prepared_block_hash: H256) -> Result<()> {
        if let State::WaitingForPreparedBlock { block, producer } = &self.state
            && block.hash == prepared_block_hash
        {
            if let Some(index) = self.pending_announces.iter().position(|announce| {
                announce.address() == *producer && announce.data().block_hash == block.hash
            }) {
                let (announce, _) = self
                    .pending_announces
                    .remove(index)
                    .expect("Index must be valid")
                    .into_parts();
                self.output
                    .push_back(ConsensusEvent::ComputeAnnounce(announce));
                self.state = State::WaitingForBlock;
            } else {
                self.state = State::WaitingForAnnounce {
                    block: block.clone(),
                    producer: *producer,
                };
            };
        }
        Ok(())
    }

    fn receive_computed_announce(&mut self, _announce: HashOf<Announce>) -> Result<()> {
        Ok(())
    }

    fn receive_announce(&mut self, announce: VerifiedAnnounce) -> Result<()> {
        debug_assert!(
            self.pending_announces.len() <= MAX_PENDING_ANNOUNCES,
            "Logically impossible to have more than {MAX_PENDING_ANNOUNCES} pending announces because oldest ones are dropped"
        );

        if let State::WaitingForAnnounce { block, producer } = &self.state
            && announce.address() == *producer
            && announce.data().block_hash == block.hash
        {
            let (announce, _) = announce.into_parts();
            self.output
                .push_back(ConsensusEvent::ComputeAnnounce(announce));
            self.state = State::WaitingForBlock;
            return Ok(());
        }

        if self.pending_announces.len() == MAX_PENDING_ANNOUNCES {
            let old_announce = self.pending_announces.pop_front().unwrap();
            log::trace!(
                "Pending announces limit reached, dropping oldest announce: {:?} from {}",
                old_announce.data(),
                old_announce.address()
            );
        }

        self.pending_announces.push_back(announce);

        Ok(())
    }

    fn receive_validation_request(&mut self, _batch: VerifiedValidationRequest) -> Result<()> {
        Ok(())
    }

    fn receive_validation_reply(&mut self, _reply: BatchCommitmentValidationReply) -> Result<()> {
        Ok(())
    }
}

impl Stream for SimpleConnectService {
    type Item = anyhow::Result<ConsensusEvent>;

    fn poll_next(mut self: Pin<&mut Self>, _cx: &mut Context<'_>) -> Poll<Option<Self::Item>> {
        if let Some(event) = self.output.pop_front() {
            Poll::Ready(Some(Ok(event)))
        } else {
            Poll::Pending
        }
    }
}

impl FusedStream for SimpleConnectService {
    fn is_terminated(&self) -> bool {
        false
    }
}<|MERGE_RESOLUTION|>--- conflicted
+++ resolved
@@ -22,15 +22,11 @@
 
 use crate::{BatchCommitmentValidationReply, ConsensusEvent, ConsensusService, utils};
 use anyhow::{Result, anyhow};
-<<<<<<< HEAD
-use ethexe_common::{Address, Announce, HashOf, SimpleBlockData, db::OnChainStorageRead};
-=======
 use ethexe_common::{
-    Address, AnnounceHash, SimpleBlockData,
+    Address, Announce, HashOf, SimpleBlockData,
     consensus::{VerifiedAnnounce, VerifiedValidationRequest},
     db::OnChainStorageRead,
 };
->>>>>>> 5b59f5a8
 use ethexe_db::Database;
 use futures::{Stream, stream::FusedStream};
 use gprimitives::H256;
