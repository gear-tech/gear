// This file is part of Gear.
//
// Copyright (C) 2025 Gear Technologies Inc.
// SPDX-License-Identifier: GPL-3.0-or-later WITH Classpath-exception-2.0
//
// This program is free software: you can redistribute it and/or modify
// it under the terms of the GNU General Public License as published by
// the Free Software Foundation, either version 3 of the License, or
// (at your option) any later version.
//
// This program is distributed in the hope that it will be useful,
// but WITHOUT ANY WARRANTY; without even the implied warranty of
// MERCHANTABILITY or FITNESS FOR A PARTICULAR PURPOSE. See the
// GNU General Public License for more details.
//
// You should have received a copy of the GNU General Public License
// along with this program. If not, see <https://www.gnu.org/licenses/>.

//! # "Connect-Node" Consensus Service
//!
//! Simple "connect-node" consensus service implementation.

use crate::{BatchCommitmentValidationReply, ConsensusEvent, ConsensusService, utils};
use anyhow::{Result, anyhow};
use ethexe_common::{
    Address, Announce, HashOf, SimpleBlockData,
    consensus::{VerifiedAnnounce, VerifiedValidationRequest},
<<<<<<< HEAD
    db::{AnnounceStorageWrite, BlockMetaStorageWrite, OnChainStorageRead},
=======
    db::OnChainStorageRO,
>>>>>>> f030ef2e
};
use ethexe_db::Database;
use futures::{Stream, stream::FusedStream};
use gprimitives::H256;
use std::{
    collections::VecDeque,
    pin::Pin,
    task::{Context, Poll},
    time::Duration,
};

const MAX_PENDING_ANNOUNCES: usize = 10;
const _: () = assert!(
    MAX_PENDING_ANNOUNCES != 0,
    "MAX_PENDING_ANNOUNCES must not be zero"
);

#[allow(clippy::enum_variant_names)]
#[derive(Debug)]
enum State {
    WaitingForBlock,
    WaitingForSyncedBlock {
        block: SimpleBlockData,
    },
    WaitingForPreparedBlock {
        block: SimpleBlockData,
        producer: Address,
    },
    WaitingForAnnounce {
        block: SimpleBlockData,
        producer: Address,
    },
}

/// Consensus service which tracks the on-chain and ethexe events
/// in order to keep the program states in local database actual.
#[derive(derive_more::Debug)]
pub struct SimpleConnectService {
    #[debug(skip)]
    db: Database,
    slot_duration: Duration,

    state: State,
    pending_announces: VecDeque<VerifiedAnnounce>,
    output: VecDeque<ConsensusEvent>,
}

impl SimpleConnectService {
    /// Creates a new instance of `SimpleConnectService`.
    pub fn new(db: Database, slot_duration: Duration) -> Self {
        Self {
            db,
            slot_duration,
            state: State::WaitingForBlock,
            pending_announces: VecDeque::with_capacity(MAX_PENDING_ANNOUNCES),
            output: VecDeque::new(),
        }
    }
}

impl ConsensusService for SimpleConnectService {
    fn role(&self) -> String {
        "Connect".to_string()
    }

    fn receive_new_chain_head(&mut self, block: SimpleBlockData) -> Result<()> {
        self.state = State::WaitingForSyncedBlock { block };
        Ok(())
    }

    fn receive_synced_block(&mut self, block_hash: H256) -> Result<()> {
        if let State::WaitingForSyncedBlock { block } = &self.state
            && block.hash == block_hash
        {
            let validators = self.db.block_validators(block_hash).ok_or(anyhow!(
                "validators not found for synced block({block_hash})"
            ))?;
            let producer = utils::block_producer_for(
                &validators,
                block.header.timestamp,
                self.slot_duration.as_secs(),
            );

            self.state = State::WaitingForPreparedBlock {
                block: block.clone(),
                producer,
            };
        }
        Ok(())
    }

    fn receive_prepared_block(&mut self, prepared_block_hash: H256) -> Result<()> {
        if let State::WaitingForPreparedBlock { block, producer } = &self.state
            && block.hash == prepared_block_hash
        {
            utils::propagate_announces_for_skipped_blocks(&self.db, block.header.parent_hash)?;

            if let Some(index) = self.pending_announces.iter().position(|announce| {
                announce.address() == *producer && announce.data().block_hash == block.hash
            }) {
                let (announce, _) = self
                    .pending_announces
                    .remove(index)
                    .expect("Index must be valid")
                    .into_parts();
                self.output
                    .push_back(ConsensusEvent::ComputeAnnounce(announce));
                self.state = State::WaitingForBlock;
            } else {
                self.state = State::WaitingForAnnounce {
                    block: block.clone(),
                    producer: *producer,
                };
            };
        }
        Ok(())
    }

    fn receive_computed_announce(&mut self, _announce: HashOf<Announce>) -> Result<()> {
        Ok(())
    }

    fn receive_announce(&mut self, announce: VerifiedAnnounce) -> Result<()> {
        debug_assert!(
            self.pending_announces.len() <= MAX_PENDING_ANNOUNCES,
            "Logically impossible to have more than {MAX_PENDING_ANNOUNCES} pending announces because oldest ones are dropped"
        );

        if let State::WaitingForAnnounce { block, producer } = &self.state
            && announce.address() == *producer
            && announce.data().block_hash == block.hash
            && announce.data().parent
                == utils::parent_main_line_announce(&self.db, block.header.parent_hash)?
        {
            let (announce, _) = announce.into_parts();

            let announce_hash = self.db.set_announce(announce.clone());
            self.db.mutate_block_meta(block.hash, |meta| {
                meta.announces.get_or_insert_default().insert(announce_hash);
            });

            self.output
                .push_back(ConsensusEvent::ComputeAnnounce(announce));
            self.state = State::WaitingForBlock;
            return Ok(());
        }

        if self.pending_announces.len() == MAX_PENDING_ANNOUNCES {
<<<<<<< HEAD
            let _ = self.pending_announces.pop_front().unwrap();
=======
            let old_announce = self.pending_announces.pop_front().unwrap();
            tracing::trace!(
                "Pending announces limit reached, dropping oldest announce: {:?} from {}",
                old_announce.data(),
                old_announce.address()
            );
>>>>>>> f030ef2e
        }

        log::warn!("Receive unexpected {announce:?}, save to pending announces");

        self.pending_announces.push_back(announce);

        Ok(())
    }

    fn receive_validation_request(&mut self, _batch: VerifiedValidationRequest) -> Result<()> {
        Ok(())
    }

    fn receive_validation_reply(&mut self, _reply: BatchCommitmentValidationReply) -> Result<()> {
        Ok(())
    }
}

impl Stream for SimpleConnectService {
    type Item = Result<ConsensusEvent>;

    fn poll_next(mut self: Pin<&mut Self>, _cx: &mut Context<'_>) -> Poll<Option<Self::Item>> {
        if let Some(event) = self.output.pop_front() {
            Poll::Ready(Some(Ok(event)))
        } else {
            Poll::Pending
        }
    }
}

impl FusedStream for SimpleConnectService {
    fn is_terminated(&self) -> bool {
        false
    }
}<|MERGE_RESOLUTION|>--- conflicted
+++ resolved
@@ -25,11 +25,7 @@
 use ethexe_common::{
     Address, Announce, HashOf, SimpleBlockData,
     consensus::{VerifiedAnnounce, VerifiedValidationRequest},
-<<<<<<< HEAD
-    db::{AnnounceStorageWrite, BlockMetaStorageWrite, OnChainStorageRead},
-=======
-    db::OnChainStorageRO,
->>>>>>> f030ef2e
+    db::{AnnounceStorageRW, BlockMetaStorageRW, OnChainStorageRO},
 };
 use ethexe_db::Database;
 use futures::{Stream, stream::FusedStream};
@@ -178,19 +174,10 @@
         }
 
         if self.pending_announces.len() == MAX_PENDING_ANNOUNCES {
-<<<<<<< HEAD
             let _ = self.pending_announces.pop_front().unwrap();
-=======
-            let old_announce = self.pending_announces.pop_front().unwrap();
-            tracing::trace!(
-                "Pending announces limit reached, dropping oldest announce: {:?} from {}",
-                old_announce.data(),
-                old_announce.address()
-            );
->>>>>>> f030ef2e
-        }
-
-        log::warn!("Receive unexpected {announce:?}, save to pending announces");
+        }
+
+        tracing::warn!("Receive unexpected {announce:?}, save to pending announces");
 
         self.pending_announces.push_back(announce);
 
