// This file is part of Gear.
//
// Copyright (C) 2025 Gear Technologies Inc.
// SPDX-License-Identifier: GPL-3.0-or-later WITH Classpath-exception-2.0
//
// This program is free software: you can redistribute it and/or modify
// it under the terms of the GNU General Public License as published by
// the Free Software Foundation, either version 3 of the License, or
// (at your option) any later version.
//
// This program is distributed in the hope that it will be useful,
// but WITHOUT ANY WARRANTY; without even the implied warranty of
// MERCHANTABILITY or FITNESS FOR A PARTICULAR PURPOSE. See the
// GNU General Public License for more details.
//
// You should have received a copy of the GNU General Public License
// along with this program. If not, see <https://www.gnu.org/licenses/>.

//! # "Connect-Node" Consensus Service
//!
//! Simple "connect-node" consensus service implementation.

use crate::{BatchCommitmentValidationReply, ConsensusEvent, ConsensusService, utils};
use anyhow::{Result, anyhow};
use ethexe_common::{
    Address, Announce, HashOf, SimpleBlockData,
    consensus::{VerifiedAnnounce, VerifiedValidationRequest},
    db::{AnnounceStorageRW, BlockMetaStorageRW, OnChainStorageRO},
    injected::SignedInjectedTransaction,
};
use ethexe_db::Database;
use futures::{Stream, stream::FusedStream};
use gprimitives::H256;
use std::{
    collections::VecDeque,
    pin::Pin,
    task::{Context, Poll},
    time::Duration,
};

const MAX_PENDING_ANNOUNCES: usize = 10;
const _: () = assert!(
    MAX_PENDING_ANNOUNCES != 0,
    "MAX_PENDING_ANNOUNCES must not be zero"
);

#[allow(clippy::enum_variant_names)]
#[derive(Debug)]
enum State {
    WaitingForBlock,
    WaitingForSyncedBlock {
        block: SimpleBlockData,
    },
    WaitingForPreparedBlock {
        block: SimpleBlockData,
        producer: Address,
    },
    WaitingForAnnounce {
        block: SimpleBlockData,
        producer: Address,
    },
}

/// Consensus service which tracks the on-chain and ethexe events
/// in order to keep the program states in local database actual.
#[derive(derive_more::Debug)]
pub struct SimpleConnectService {
    #[debug(skip)]
    db: Database,
    slot_duration: Duration,

    state: State,
    pending_announces: VecDeque<VerifiedAnnounce>,
    output: VecDeque<ConsensusEvent>,
}

impl SimpleConnectService {
    /// Creates a new instance of `SimpleConnectService`.
    pub fn new(db: Database, slot_duration: Duration) -> Self {
        Self {
            db,
            slot_duration,
            state: State::WaitingForBlock,
            pending_announces: VecDeque::with_capacity(MAX_PENDING_ANNOUNCES),
            output: VecDeque::new(),
        }
    }
}

impl ConsensusService for SimpleConnectService {
    fn role(&self) -> String {
        "Connect".to_string()
    }

    fn receive_new_chain_head(&mut self, block: SimpleBlockData) -> Result<()> {
        self.state = State::WaitingForSyncedBlock { block };
        Ok(())
    }

    fn receive_synced_block(&mut self, block_hash: H256) -> Result<()> {
        if let State::WaitingForSyncedBlock { block } = &self.state
            && block.hash == block_hash
        {
            let timelines = self
                .db
                .protocol_timelines()
                .ok_or_else(|| anyhow!("protocol timelines not found in database"))?;
            let block_era = timelines.era_from_ts(block.header.timestamp);
            let validators = self.db.validators(block_era).ok_or(anyhow!(
                "validators not found for synced block({block_hash})"
            ))?;
            let producer = utils::block_producer_for(
                &validators,
                block.header.timestamp,
                self.slot_duration.as_secs(),
            );

            self.state = State::WaitingForPreparedBlock {
                block: block.clone(),
                producer,
            };
        }
        Ok(())
    }

    fn receive_prepared_block(&mut self, prepared_block_hash: H256) -> Result<()> {
        if let State::WaitingForPreparedBlock { block, producer } = &self.state
            && block.hash == prepared_block_hash
        {
            utils::propagate_announces_for_skipped_blocks(&self.db, block.header.parent_hash)?;

            if let Some(index) = self.pending_announces.iter().position(|announce| {
                announce.address() == *producer && announce.data().block_hash == block.hash
            }) {
                let (announce, _) = self
                    .pending_announces
                    .remove(index)
                    .expect("Index must be valid")
                    .into_parts();
                self.output
                    .push_back(ConsensusEvent::ComputeAnnounce(announce));
                self.state = State::WaitingForBlock;
            } else {
                self.state = State::WaitingForAnnounce {
                    block: block.clone(),
                    producer: *producer,
                };
            };
        }
        Ok(())
    }

    fn receive_computed_announce(&mut self, _announce: HashOf<Announce>) -> Result<()> {
        Ok(())
    }

    fn receive_announce(&mut self, announce: VerifiedAnnounce) -> Result<()> {
        debug_assert!(
            self.pending_announces.len() <= MAX_PENDING_ANNOUNCES,
            "Logically impossible to have more than {MAX_PENDING_ANNOUNCES} pending announces because oldest ones are dropped"
        );

        if let State::WaitingForAnnounce { block, producer } = &self.state
            && announce.address() == *producer
            && announce.data().block_hash == block.hash
            && announce.data().parent
                == utils::parent_main_line_announce(&self.db, block.header.parent_hash)?
        {
            let (announce, _) = announce.into_parts();

            let announce_hash = self.db.set_announce(announce.clone());
            self.db.mutate_block_meta(block.hash, |meta| {
                meta.announces.get_or_insert_default().insert(announce_hash);
            });

            self.output
                .push_back(ConsensusEvent::ComputeAnnounce(announce));
            self.state = State::WaitingForBlock;
            return Ok(());
        }

        if self.pending_announces.len() == MAX_PENDING_ANNOUNCES {
            let _ = self.pending_announces.pop_front().unwrap();
        }

        tracing::warn!("Receive unexpected {announce:?}, save to pending announces");

        self.pending_announces.push_back(announce);

        Ok(())
    }

    fn receive_injected_transaction(&mut self, tx: SignedInjectedTransaction) -> Result<()> {
<<<<<<< HEAD
        // In "connect-node" consensus service we do not process injected transactions.
        tracing::warn!("Received injected transaction: {tx:?}. Ignoring it.");
=======
        // In "connect-node" we do not process injected transactions.
        tracing::trace!("Received injected transaction: {tx:?}. Ignoring it.");
>>>>>>> 36291b2a
        Ok(())
    }

    fn receive_validation_request(&mut self, _batch: VerifiedValidationRequest) -> Result<()> {
        Ok(())
    }

    fn receive_validation_reply(&mut self, _reply: BatchCommitmentValidationReply) -> Result<()> {
        Ok(())
    }
}

impl Stream for SimpleConnectService {
    type Item = Result<ConsensusEvent>;

    fn poll_next(mut self: Pin<&mut Self>, _cx: &mut Context<'_>) -> Poll<Option<Self::Item>> {
        if let Some(event) = self.output.pop_front() {
            Poll::Ready(Some(Ok(event)))
        } else {
            Poll::Pending
        }
    }
}

impl FusedStream for SimpleConnectService {
    fn is_terminated(&self) -> bool {
        false
    }
}<|MERGE_RESOLUTION|>--- conflicted
+++ resolved
@@ -191,13 +191,8 @@
     }
 
     fn receive_injected_transaction(&mut self, tx: SignedInjectedTransaction) -> Result<()> {
-<<<<<<< HEAD
-        // In "connect-node" consensus service we do not process injected transactions.
-        tracing::warn!("Received injected transaction: {tx:?}. Ignoring it.");
-=======
         // In "connect-node" we do not process injected transactions.
         tracing::trace!("Received injected transaction: {tx:?}. Ignoring it.");
->>>>>>> 36291b2a
         Ok(())
     }
 
