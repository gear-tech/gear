--- conflicted
+++ resolved
@@ -30,10 +30,7 @@
     Address, Announce, HashOf, SimpleBlockData,
     consensus::{VerifiedAnnounce, VerifiedValidationRequest},
     db::OnChainStorageRO,
-<<<<<<< HEAD
-=======
     injected::SignedInjectedTransaction,
->>>>>>> 17a14fc5
     network::{AnnouncesRequest, CheckedAnnouncesResponse},
 };
 use ethexe_db::Database;
@@ -276,15 +273,12 @@
                 .push((sender, announce.block_hash), announce);
         }
 
-<<<<<<< HEAD
-=======
         Ok(())
     }
 
     fn receive_injected_transaction(&mut self, tx: SignedInjectedTransaction) -> Result<()> {
         // In "connect-node" we do not process injected transactions.
         tracing::trace!("Received injected transaction: {tx:?}. Ignoring it.");
->>>>>>> 17a14fc5
         Ok(())
     }
 
