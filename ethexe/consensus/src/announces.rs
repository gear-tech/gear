// This file is part of Gear.
//
// Copyright (C) 2025 Gear Technologies Inc.
// SPDX-License-Identifier: GPL-3.0-or-later WITH Classpath-exception-2.0
//
// This program is free software: you can redistribute it and/or modify
// it under the terms of the GNU General Public License as published by
// the Free Software Foundation, either version 3 of the License, or
// (at your option) any later version.
//
// This program is distributed in the hope that it will be useful,
// but WITHOUT ANY WARRANTY; without even the implied warranty of
// MERCHANTABILITY or FITNESS FOR A PARTICULAR PURPOSE. See the
// GNU General Public License for more details.
//
// You should have received a copy of the GNU General Public License
// along with this program. If not, see <https://www.gnu.org/licenses/>.

//! # Theory of Announce Propagation
//!
//! ## Definitions
//! - `block` - an ethereum block.
//! - `announce` - see [Announce](ethexe_common::Announce).
//! - `announce.for_block` - block for which announce was created.
//! - `announce.committed_at_block` - block where announce was committed (if it was committed).
//! - `announce.branch` - linked chain of announces starting from `start_announce` to `announce` itself.
//! - `base announce` - announce which does not have any injected transactions and gas allowance.
//! - `not-base announce` - any announce which cannot be classified as base announce.
//! - `commitment_delay_limit` - protocol parameter defining maximal delay (in blocks)
//!   for committing announces not-base announces.
//! - `start_block` - genesis block (for ethexe) or defined by fast_sync block,
//!   It's guaranteed that it's predecessor of any new chain head coming from ethereum.
//!   Always has only one announce, which is called `start_announce`.
//! - `block.announces` - set of announces connected to the `block`. All announces in this set
//!   are created for this `block`.
//! - `included announce` - announce which has been included in `block.announces` of `announce.for_block`.
//!   It's guaranteed that if announce is included, than announce body is set in db also.
//! - `block.last_committed_announce` - last committed announce at `block` (can be committed in predecessors).
//! - `propagated block` - block for which announces were propagated. Must have at least one announce in `block.announces`.
//! - `not propagated block` - block for which announces were not propagated yet. Announces must be None in database.
//!
//! ## Statements
//! Statements below correct only if majority ( > 2/3 ) of validators are correct and honest.
//!
//! ### STATEMENT1 (S1)
//! Any not-base `announce` created by producer for some `block` can be committed in `block1` only if
//! 1) `block1` is a strict successor of `block`
//! 2) `block1.height - block.height <= commitment_delay_limit`
//!
//! ### STATEMENT2 (S2)
//! If it's known at `block` that `announce1` has been committed
//! and `announce2` has been committed after `announce1`, then
//! 1) `announce2` is strict successor of `announce1`
//! 2) `announce2.for_block` is a strict successor of `announce1.for_block`
//! 3) `announce2.committed_at_block` is a successor of `announce1.committed_at_block`
//!
//! ### STATEMENT3 (S3)
//! About local announces propagation. For correctness, strict rules must be followed to propagate announces.
//! If we have `block1` and `block2`, where `block2.parent == block1`, then
//! for any announce from `block2.announces` next statements must be true:
//! 1) `block1.announces.contains(announce.parent)`
//! 2) `announce.chain.contains(block2.last_committed_announce)`
//! 3) Any not-base announce1 from `announce.chain` is committed before `commitment_delay_limit`, except
//!    maybe `commitment_delay_limit` newest announces in the `announce.chain`.
//!
//! ## Theorem and Consequences
//!
//! ### Definitions for Theorem 1
//! - `block` - new received block from ethereum network.
//! - `lpb` - last propagated block, i.e. last predecessor of `block` for which announces were propagated.
//! - `chain` - ordered set of not propagated blocks till `block` (inclusive).
//!
//! ### THEOREM 1 (T1)
//! If `announce` is any announce committed in any block from `chain`
//! and `announce` is not yet included by this node,
//! then `common_predecessor_announce` must exists, such that
//! 1) included by this node
//! 2) strict predecessor of `announce`
//! 3) strict predecessor of at least one announce from `lpb.announces`
//! 4) `lpb.height - commitment_delay_limit <= common_predecessor_announce.for_block.height < lpb.height`
//!
//! ### T1 Consequences
//! If `announce` is committed in some block from `chain` and
//! this `announce` is not included yet, then
//! 1) (T1S1) `announce.for_block.height > lpb.height - commitment_delay_limit`
//! 2) (T1S2) if `announce1` is predecessor of any announce from `lpb.announces`
//!    and `announce1.for_block.height <= lpb.height - commitment_delay_limit`,
//!    then `announce1` is strict predecessor of `announce` and is predecessor of each
//!    announce from `lpb.announces`.

use anyhow::{Result, anyhow, ensure};
use ethexe_common::{
    Announce, HashOf, SimpleBlockData,
    db::{AnnounceStorageRW, BlockMetaStorageRW, LatestDataStorageRO, OnChainStorageRO},
    network::{AnnouncesRequest, AnnouncesRequestUntil},
};
use ethexe_ethereum::primitives::map::HashMap;
use gprimitives::H256;
use std::collections::{BTreeSet, VecDeque};

pub trait DBAnnouncesExt:
    AnnounceStorageRW + BlockMetaStorageRW + OnChainStorageRO + LatestDataStorageRO
{
    /// Collects blocks from the chain head backwards till the first propagated block found.
    fn collect_blocks_without_announces(&self, head: H256) -> Result<VecDeque<SimpleBlockData>>;

    /// Include announce into the database and link it to its block.
    /// Returns (announce_hash, is_newly_included).
    /// - `announce_hash` is the hash of the included announce.
    /// - `is_newly_included` is true if the announce was not included before, false otherwise.
    fn include_announce(&self, announce: Announce) -> Result<(HashOf<Announce>, bool)>;

    /// Check whether announce is already included.
    fn is_announce_included(&self, announce_hash: HashOf<Announce>) -> bool;

    /// Get set of parents for the given set of announces.
    fn announces_parents(
        &self,
        announces: impl IntoIterator<Item = HashOf<Announce>>,
    ) -> Result<BTreeSet<HashOf<Announce>>>;
}

impl<DB: AnnounceStorageRW + BlockMetaStorageRW + OnChainStorageRO + LatestDataStorageRO>
    DBAnnouncesExt for DB
{
    fn collect_blocks_without_announces(&self, head: H256) -> Result<VecDeque<SimpleBlockData>> {
        let mut blocks = VecDeque::new();
        let mut current_block = head;
        loop {
            let header = self
                .block_header(current_block)
                .ok_or_else(|| anyhow!("header not found for block({current_block})"))?;

            if self.block_meta(current_block).announces.is_some() {
                break;
            }

            blocks.push_front(SimpleBlockData {
                hash: current_block,
                header,
            });
            current_block = header.parent_hash;
        }

        Ok(blocks)
    }

    fn include_announce(&self, announce: Announce) -> Result<(HashOf<Announce>, bool)> {
        tracing::trace!(announce = %announce.to_hash(), "Including announce...");

        let block_hash = announce.block_hash;
        let announce_hash = self.set_announce(announce);

        let mut newly_included = None;
        self.mutate_block_meta(block_hash, |meta| {
            if let Some(announces) = &mut meta.announces {
                newly_included = Some(announces.insert(announce_hash));
            }
        });

        if let Some(newly_included) = newly_included {
            Ok((announce_hash, newly_included))
        } else {
            Err(anyhow!(
                "Block announces are missing for block({block_hash})"
            ))
        }
    }

    fn is_announce_included(&self, announce_hash: HashOf<Announce>) -> bool {
        // Zero announce hash is always included (it's a parent of the genesis announce)
        if announce_hash == HashOf::zero() {
            return true;
        }

        self.announce(announce_hash)
            .and_then(|announce| self.block_meta(announce.block_hash).announces)
            .map(|announces| announces.contains(&announce_hash))
            .unwrap_or(false)
    }

    fn announces_parents(
        &self,
        announces: impl IntoIterator<Item = HashOf<Announce>>,
    ) -> Result<BTreeSet<HashOf<Announce>>> {
        announces
            .into_iter()
            .map(|announce_hash| {
                self.announce(announce_hash)
                    .map(|a| a.parent)
                    .ok_or_else(|| anyhow!("Announce {announce_hash:?} not found"))
            })
            .collect()
    }
}

/// Propagate announces along the provided chain of blocks.
/// if some committed in blocks from chain announces are missing,
/// they must be presented in `missing_announces` map.
/// Missing announces will be included in the database
/// during propagation in recovery process, see [`announces_chain_recovery_if_needed`].
/// After successful propagation all blocks in the chain will become propagated.
pub fn propagate_announces(
    db: &impl DBAnnouncesExt,
    chain: VecDeque<SimpleBlockData>,
    commitment_delay_limit: u32,
    mut missing_announces: HashMap<HashOf<Announce>, Announce>,
) -> Result<()> {
    // iterate over the collected blocks from oldest to newest and propagate announces
    for block in chain {
        debug_assert!(
            db.block_meta(block.hash).announces.is_none(),
            "Block {} should not have announces propagated yet",
            block.hash
        );

        let last_committed_announce_hash = db
            .block_meta(block.hash)
            .last_committed_announce
            .ok_or_else(|| {
                anyhow!(
                    "Last committed announce hash not found for prepared block({})",
                    block.hash
                )
            })?;

        recover_announces_chain_if_needed(
            db,
            &block,
            last_committed_announce_hash,
            commitment_delay_limit,
            &mut missing_announces,
        )?;

        let mut new_base_announces = BTreeSet::new();
        for parent_announce_hash in db
            .block_meta(block.header.parent_hash)
            .announces
            .ok_or_else(|| {
                anyhow!(
                    "Parent block({}) announces are missing",
                    block.header.parent_hash
                )
            })?
        {
            if let Some(new_base_announce) = propagate_one_base_announce(
                db,
                block.hash,
                parent_announce_hash,
                last_committed_announce_hash,
                commitment_delay_limit,
            )? {
                let announce_hash = db.set_announce(new_base_announce);
                new_base_announces.insert(announce_hash);
            };
        }

        // If error: DB is corrupted, or statements S1-S3 were violated by validators
        ensure!(
            !new_base_announces.is_empty(),
            "at least one announce must be propagated for block({})",
            block.hash
        );

        db.mutate_block_meta(block.hash, |meta| {
            debug_assert!(
                meta.announces.is_none(),
                "block({}) announces must be None before propagation",
                block.hash
            );
            meta.announces = Some(new_base_announces);
        });
    }

    Ok(())
}

/// Recover announces chain if it was committed but not included yet by this node.
/// For example node has following chain:
/// ```text
/// [B1] <-- [B2] <-- [B3] <-- [B4] <-- [B5]  (blocks)
///  |        |        |        |
/// (A1) <-- (A2) <-- (A3) <-- (A4)  (announces)
/// ```
/// Then node checks events that unknown announce `(A3')` was committed at block `B5`.
/// Then node have to recover the chain of announces to include `(A3')` and its predecessors:
/// ```text
/// [B1] <-- [B2] <-- [B3] <-- [B4] <-- [B5]  (blocks)
///  |        |        |        |
/// (A1) <-- (A2) <-- (A3) <-- (A4)  (announces)
///   \
///     ---- (A2') <- (A3') <- (A4') (recovered announces)
/// ```
/// where `(A3')` and `(A2')` are committed and must be presented in `missing_announces`,
/// and `(A4')` is base announce propagated from `(A3')`.
fn recover_announces_chain_if_needed(
    db: &impl DBAnnouncesExt,
    block: &SimpleBlockData,
    last_committed_announce_hash: HashOf<Announce>,
    commitment_delay_limit: u32,
    missing_announces: &mut HashMap<HashOf<Announce>, Announce>,
) -> Result<()> {
    // TODO: #4941 append recovery from rejected announces
    // if node received announce, which was rejected because of incorrect parent,
    // but later we receive event from ethereum that parent announce was committed,
    // than node should use previously rejected announce to recover the chain.

    // Recover backwards the chain of committed announces till last included one
    // According to T1, this chain must not be longer than commitment_delay_limit
    let mut last_committed_announce_block_hash = None;
    let mut current_announce_hash = last_committed_announce_hash;
    let mut count = 0;
    while count < commitment_delay_limit && !db.is_announce_included(current_announce_hash) {
        tracing::debug!(announce = %current_announce_hash, "Committed announces was not included yet, try to recover...");

        let announce = missing_announces.remove(&current_announce_hash).ok_or_else(|| {
            anyhow!(
                "Committed announce {current_announce_hash} is missing, but not found in missing announces"
            )
        })?;

        last_committed_announce_block_hash.get_or_insert(announce.block_hash);

        current_announce_hash = announce.parent;
        count += 1;

        let (announce_hash, newly_included) = db.include_announce(announce)?;
        debug_assert!(
            newly_included,
            "announce({announce_hash}) must be newly included during recovery",
        );
    }

    let Some(last_committed_announce_block_hash) = last_committed_announce_block_hash else {
        // No committed announces were missing, no need to recover
        return Ok(());
    };

    // If error: DB is corrupted, or incorrect commitment detected (have not-base announce committed after commitment delay limit)
    ensure!(
        db.is_announce_included(current_announce_hash),
        "{current_announce_hash} is not included after checking {commitment_delay_limit} announces",
    );

    // Recover forward the chain filling with base announces

    // First collect a chain of blocks from `last_committed_announce_block_hash` to `block` (exclusive)
    // According to T1, this chain must not be longer than commitment_delay_limit
    let mut current_block_hash = block.header.parent_hash;
    let mut chain = VecDeque::new();
    let mut count = 0;
    while count < commitment_delay_limit && current_block_hash != last_committed_announce_block_hash
    {
        chain.push_front(current_block_hash);
        current_block_hash = db
            .block_header(current_block_hash)
            .ok_or_else(|| anyhow!("header not found for block({current_block_hash})"))?
            .parent_hash;
        count += 1;
    }

    // If error: DB is corrupted, or incorrect commitment detected (have not-base announce committed after commitment delay limit)
    ensure!(
        current_block_hash == last_committed_announce_block_hash,
        "last committed announce block {last_committed_announce_block_hash} not found \
        in parent chain of block {} within {commitment_delay_limit} blocks",
        block.hash
    );

    // Now propagate base announces along the chain
    let mut parent_announce_hash = last_committed_announce_hash;
    for block_hash in chain {
        let new_base_announce = Announce::base(block_hash, parent_announce_hash);
        let (announce_hash, newly_included) = db.include_announce(new_base_announce)?;
        debug_assert!(
            newly_included,
            "announce({announce_hash}) must be newly included during recovery",
        );
        parent_announce_hash = announce_hash;
    }

    Ok(())
}

/// Create a new base announce from provided parent announce hash,
/// if it's not break the rules defined in S3.
fn propagate_one_base_announce(
    db: &impl DBAnnouncesExt,
    block_hash: H256,
    parent_announce_hash: HashOf<Announce>,
    last_committed_announce_hash: HashOf<Announce>,
    commitment_delay_limit: u32,
) -> Result<Option<Announce>> {
    tracing::trace!(
        block = %block_hash,
        parent_announce = %parent_announce_hash,
        last_committed_announce = %last_committed_announce_hash,
        "Trying propagating new base announce from parent announce",
    );

    // Check that parent announce branch is not expired
    // The branch is expired if:
    // 1. It does not includes last committed announce
    // 2. If it includes not committed and not-base announce, which is older than commitment delay limit.
    //
    // We check here till commitment delay limit, because T1 guaranties that enough.
<<<<<<< HEAD
    let mut current_announce_hash = parent_announce_hash;
    for i in 0..commitment_delay_limit {
        if current_announce_hash == last_committed_announce_hash {
=======
    let mut predecessor = parent_announce_hash;
    for i in 0..commitment_delay_limit {
        if predecessor == last_committed_announce_hash {
>>>>>>> b90346a0
            // We found last committed announce in the branch, until commitment delay limit
            // that means this branch is still not expired.
            break;
        }

        let current_announce = db
            .announce(current_announce_hash)
            .ok_or_else(|| anyhow!("announce({current_announce_hash}) not found"))?;

        if i == commitment_delay_limit - 1 && !current_announce.is_base() {
            // We reached the oldest announce in commitment delay limit which is not committed yet.
            // This announce cannot be committed any more if it is not-base announce,
            // so this branch is expired and we have to skip propagation from `parent`.
            tracing::trace!(
                predecessor = %current_announce_hash,
                parent_announce = %parent_announce_hash,
                "predecessor is too old and not-base, so parent announce branch is expired",
            );
            return Ok(None);
        }

        // Check neighbor announces to be last committed announce
        if db
            .block_meta(current_announce.block_hash)
            .announces
            .ok_or_else(|| {
                anyhow!(
                    "announces are missing for block({})",
                    current_announce.block_hash
                )
            })?
            .contains(&last_committed_announce_hash)
        {
            // We found last committed announce in the neighbor branch, until commitment delay limit
            // that means this branch is already expired.
            tracing::trace!(
                predecessor = %current_announce_hash,
                parent_announce = %parent_announce_hash,
                last_committed_announce = %last_committed_announce_hash,
                "neighbor announce branch contains last committed announce, so parent announce branch is expired",
            );
            return Ok(None);
        };

        current_announce_hash = current_announce.parent;
    }

    let new_base_announce = Announce::base(block_hash, parent_announce_hash);

    tracing::trace!(
        parent_announce = %parent_announce_hash,
        new_base_announce = %new_base_announce.to_hash(),
        "branch from parent announce is not expired, propagating new base announce",
    );

    Ok(Some(new_base_announce))
}

/// Check whether there are missing announces to be requested from peers.
/// If there are missing announces, returns announces request to get them.
pub fn check_for_missing_announces(
    db: &impl DBAnnouncesExt,
    head: H256,
    last_with_announces_block_hash: H256,
    commitment_delay_limit: u32,
) -> Result<Option<AnnouncesRequest>> {
    let last_committed_announce_hash = db
        .block_meta(head)
        .last_committed_announce
        .ok_or_else(|| anyhow!("last committed announce not found for block {head}"))?;

    if db.is_announce_included(last_committed_announce_hash) {
        // announce is already included, no need to request announces

        #[cfg(debug_assertions)]
        {
            // debug check that all announces in the chain are present (check only up to 100 announces)
            let start_announce_hash = db
                .latest_data()
                .expect("Latest data not found")
                .start_announce_hash;

            let start_announce_block_height = db
                .announce(start_announce_hash)
                .and_then(|announce| db.block_header(announce.block_hash))
                .expect("start block data corrupted in db")
                .height;

            let last_committed_announce_block_height =
                if last_committed_announce_hash == HashOf::zero() {
                    0u32
                } else {
                    db.announce(last_committed_announce_hash)
                        .and_then(|announce| db.block_header(announce.block_hash))
                        .expect("last committed announce data corrupted in db")
                        .height
                };

            let mut announce_hash = last_committed_announce_hash;
            let mut count = last_committed_announce_block_height
                .saturating_sub(start_announce_block_height)
                .min(100);
            while count > 0 && announce_hash != start_announce_hash {
                assert!(
                    db.is_announce_included(announce_hash),
                    "announce {announce_hash} must be included"
                );

                announce_hash = db
                    .announce(announce_hash)
                    .unwrap_or_else(|| panic!("announce {announce_hash} not found"))
                    .parent;
                count -= 1;
            }
        }

        Ok(None)
    } else {
        // announce is not included, so there can be missing announces
        // and node needs to request all announces till definitely known one
        let common_predecessor_announce_hash = find_announces_common_predecessor(
            db,
            last_with_announces_block_hash,
            commitment_delay_limit,
        )?;

        Ok(Some(AnnouncesRequest {
            head: last_committed_announce_hash,
            until: AnnouncesRequestUntil::Tail(common_predecessor_announce_hash),
        }))
    }
}

/// Returns hash of announce from T1S2 or start_announce
fn find_announces_common_predecessor(
    db: &impl DBAnnouncesExt,
    block_hash: H256,
    commitment_delay_limit: u32,
) -> Result<HashOf<Announce>> {
    let start_announce_hash = db
        .latest_data()
        .ok_or_else(|| anyhow!("Latest data not found"))?
        .start_announce_hash;

    let mut announces = db
        .block_meta(block_hash)
        .announces
        .ok_or_else(|| anyhow!("announces not found for block {block_hash}"))?;

    for _ in 0..commitment_delay_limit {
        if announces.contains(&start_announce_hash) {
            if announces.len() != 1 {
                return Err(anyhow!(
                    "Start announce {start_announce_hash} reached, but multiple announces present"
                ));
            }
            return Ok(start_announce_hash);
        }

        announces = db.announces_parents(announces)?;
    }

    if let Some(announce) = announces.iter().next()
        && announces.len() == 1
    {
        Ok(*announce)
    } else {
        // common predecessor not found by some reasons
        // This can happen for example, if some old not-base announce was committed
        // and T1S2 cannot be applied.
        Err(anyhow!(
            "Common predecessor for announces in block {block_hash} in nearest {commitment_delay_limit} blocks not found",
        ))
    }
}

/// Returns announce hash, which is supposed to be best
/// to produce a new announce above at `block_hash`.
/// Used to produce new announce or validate announce from producer.
pub fn best_parent_announce(
    db: &impl DBAnnouncesExt,
    block_hash: H256,
    commitment_delay_limit: u32,
) -> Result<HashOf<Announce>> {
    // We do not take announces directly from parent block,
    // because some of them may be expired at `block_hash`,
    // so we take parents of all announces from `block_hash`,
    // to be sure that we take only not expired parent announces.
    let parent_announces =
        db.announces_parents(db.block_meta(block_hash).announces.into_iter().flatten())?;

    best_announce(db, parent_announces, commitment_delay_limit)
}

/// Returns announce hash, which is supposed to be best among provided announces.
pub fn best_announce(
    db: &impl DBAnnouncesExt,
    announces: impl IntoIterator<Item = HashOf<Announce>>,
    commitment_delay_limit: u32,
) -> Result<HashOf<Announce>> {
    let mut announces = announces.into_iter();
    let Some(first) = announces.next() else {
        return Err(anyhow!("No announces provided"));
    };

    let start_announce_hash = db
        .latest_data()
        .ok_or_else(|| anyhow!("Latest data not found"))?
        .start_announce_hash;

    let announce_points = |mut announce_hash| -> Result<u32> {
        let mut points = 0;
        for _ in 0..commitment_delay_limit {
            let announce = db
                .announce(announce_hash)
                .ok_or_else(|| anyhow!("Announce {announce_hash} not found in db"))?;

            // Base announce gives 0 points, not-base - 1 point,
            // in order to prefer not-base announces, when select best chain.
            points += if announce.is_base() { 0 } else { 1 };

            if announce_hash == start_announce_hash {
                break;
            }

            announce_hash = announce.parent;
        }

        Ok(points)
    };

    let mut best_announce_hash = first;
    let mut best_announce_points = announce_points(first)?;
    for announce_hash in announces {
        let points = announce_points(announce_hash)?;

        if points > best_announce_points {
            best_announce_points = points;
            best_announce_hash = announce_hash;
        }
    }

    Ok(best_announce_hash)
}

#[derive(Debug, Clone, PartialEq, Eq, derive_more::Display)]
pub enum AnnounceRejectionReason {
    #[display("Unsuitable parent: expected {expected:?}, found {found:?}")]
    UnsuitableParent {
        expected: HashOf<Announce>,
        found: HashOf<Announce>,
    },
    #[display("Announce {_0} is already included")]
    AlreadyIncluded(HashOf<Announce>),
}

#[derive(Debug, Clone, PartialEq, Eq, derive_more::Display)]
pub enum AnnounceStatus {
    #[display("Announce {_0} accepted")]
    Accepted(HashOf<Announce>),
    #[display("Announce {announce:?} rejected: {reason:?}")]
    Rejected {
        announce: Announce,
        reason: AnnounceRejectionReason,
    },
}

/// Tries to accept provided announce: check it and include into database.
/// To be accepted, announce must
/// 1) have suitable parent announce - currently it must be best (see [`best_parent_announce`]).
/// 2) be not included yet.
pub fn accept_announce(
    db: &impl DBAnnouncesExt,
    announce: Announce,
    commitment_delay_limit: u32,
) -> Result<AnnounceStatus> {
    let best_parent = best_parent_announce(db, announce.block_hash, commitment_delay_limit)?;
    let announce_parent = announce.parent;
    if best_parent != announce_parent {
        return Ok(AnnounceStatus::Rejected {
            announce,
            reason: AnnounceRejectionReason::UnsuitableParent {
                expected: best_parent,
                found: announce_parent,
            },
        });
    }

    let (announce_hash, newly_included) = db.include_announce(announce.clone())?;
    if newly_included {
        Ok(AnnounceStatus::Accepted(announce_hash))
    } else {
        Ok(AnnounceStatus::Rejected {
            announce,
            reason: AnnounceRejectionReason::AlreadyIncluded(announce_hash),
        })
    }
}

#[cfg(test)]
mod tests {
    use super::*;
    use ethexe_common::{db::*, mock::*};
    use ethexe_db::Database;
    use proptest::{
        prelude::{Just, Strategy},
        proptest,
        test_runner::Config as ProptestConfig,
    };

    fn make_chain(last: usize, fnp: usize, wta: usize) -> BlockChain {
        let mut chain = BlockChain::mock(last as u32);
        (fnp..=last).for_each(|i| {
            chain.blocks[i]
                .as_prepared_mut()
                .announces
                .take()
                .iter()
                .flatten()
                .for_each(|announce_hash| {
                    chain.announces.remove(announce_hash);
                });
        });

        // append not-base announce at block with_two_announces
        let announce = Announce::with_default_gas(
            chain.blocks[wta].hash,
            chain.block_top_announce(wta).announce.parent,
        );
        let announce_hash = announce.to_hash();
        chain.blocks[wta]
            .as_prepared_mut()
            .announces
            .as_mut()
            .unwrap()
            .insert(announce_hash);
        chain.announces.insert(
            announce_hash,
            AnnounceData {
                announce,
                computed: None,
            },
        );

        chain
    }

    fn block_hash_and_announces_amount(
        db: &Database,
        chain: &BlockChain,
        idx: usize,
    ) -> (H256, usize) {
        let block_hash = chain.blocks[idx].hash;
        let announces_amount = db
            .block_meta(block_hash)
            .announces
            .unwrap_or_else(|| panic!("announces not found for block {block_hash}"))
            .len();
        (block_hash, announces_amount)
    }

    #[derive(Debug, Clone)]
    struct PropBaseParams {
        /// first not propagated block index in chain
        fnp: usize,
        /// last block index in chain
        last: usize,
        /// commitment delay limit
        cdl: usize,
        /// with two announces block index
        wta: usize,
    }

    fn base_params() -> impl Strategy<Value = PropBaseParams> {
        (2usize..=100)
            .prop_flat_map(|last| (2..=last, Just(last), 1usize..=1000))
            .prop_flat_map(|(fnp, last, cdl)| {
                Just(PropBaseParams {
                    fnp,
                    last,
                    cdl,
                    // only wta == fnp - 1 is supported in current tests
                    wta: fnp - 1,
                })
            })
    }

    fn base_params_and_committed_at() -> impl Strategy<Value = (PropBaseParams, usize)> {
        // committed_at - block where the missing announce was committed (wta + 1..=min(wta + cdl, last))
        base_params().prop_flat_map(|p| {
            let committed_at = (p.wta + 1)..=p.last.min(p.wta + p.cdl);
            (Just(p), committed_at)
        })
    }

    fn base_params_and_created_committed_at()
    -> impl Strategy<Value = (PropBaseParams, usize, usize)> {
        // created_at - block where the missing announce is created (fnp.saturating_sub(cdl)..fnp)
        // committed_at - Block where the missing announce is committed (fnp..=min(created_at + cdl, last))
        base_params()
            .prop_flat_map(|p| {
                let created_at = p.fnp.saturating_sub(p.cdl)..p.fnp;
                (Just(p), created_at)
            })
            .prop_flat_map(|(p, created_at)| {
                let committed_at = p.fnp..=p.last.min(created_at + p.cdl);
                (Just(p), Just(created_at), committed_at)
            })
    }

    proptest! {
        #![proptest_config(ProptestConfig::with_cases(1000))]

        #[test]
        fn proptest_propagation(p in base_params()) {
            let PropBaseParams { fnp, last, cdl, wta } = p;

            let db = Database::memory();
            let chain = make_chain(last, fnp, wta).setup(&db);

            let blocks = db
                .collect_blocks_without_announces(chain.blocks[last].hash)
                .unwrap();
            propagate_announces(&db, blocks, cdl as u32, Default::default()).unwrap();

            for i in 0..=last {
                let (block_hash, announces_amount) =
                    block_hash_and_announces_amount(&db, &chain, i);

                if i < wta {
                    assert_eq!(announces_amount, 1, "Block {i} {block_hash}");
                } else if i >= wta && i < wta + cdl {
                    assert_eq!(announces_amount, 2, "Block {i} {block_hash}");
                } else {
                    assert_eq!(announces_amount, 1, "Block {i} {block_hash}");
                }
            }
        }

        #[test]
        fn proptest_propagation_with_committed_announce(p in base_params()) {
            let PropBaseParams { fnp, last, cdl, wta } = p;

            let db = Database::memory();
            let mut chain = make_chain(last, fnp, wta);

            (fnp..=last).for_each(|i| {
                chain.blocks[i].as_prepared_mut().last_committed_announce =
                    chain.block_top_announce_hash(wta);
            });

            let chain = chain.setup(&db);

            let blocks = db
                .collect_blocks_without_announces(chain.blocks[last].hash)
                .unwrap();
            propagate_announces(&db, blocks, cdl as u32, Default::default()).unwrap();

            for i in 0..=last {
                let (block_hash, announces_amount) =
                    block_hash_and_announces_amount(&db, &chain, i);

                if i == wta {
                    assert_eq!(announces_amount, 2, "Block {i} {block_hash}");
                } else {
                    assert_eq!(announces_amount, 1, "Block {i} {block_hash}");
                }
            }

            assert_eq!(
                db.announce(db.top_announce_hash(chain.blocks[fnp].hash))
                    .unwrap()
                    .parent,
                chain.block_top_announce_hash(wta)
            );
        }

        #[test]
        fn proptest_propagation_committed_delayed((p, committed_at) in base_params_and_committed_at()) {
            let PropBaseParams { fnp, last, cdl, wta } = p;

            let db = Database::memory();
            let mut chain = make_chain(last, fnp, wta);

            let committed_announce_hash = chain.block_top_announce(wta).announce.to_hash();

            for i in committed_at..=last {
                chain.blocks[i].as_prepared_mut().last_committed_announce = committed_announce_hash;
            }

            let chain = chain.setup(&db);

            let blocks = db
                .collect_blocks_without_announces(chain.blocks[last].hash)
                .unwrap();
            propagate_announces(&db, blocks, cdl as u32, Default::default()).unwrap();

            for i in 0..=last {
                let (block_hash, announces_amount) =
                    block_hash_and_announces_amount(&db, &chain, i);

                if i < wta {
                    assert_eq!(announces_amount, 1, "Block {i} {block_hash}");
                } else if i >= wta && i < committed_at {
                    assert_eq!(announces_amount, 2, "Block {i} {block_hash}");
                } else {
                    assert_eq!(announces_amount, 1, "Block {i} {block_hash}");
                }
            }
        }

        #[test]
        fn proptest_propagation_missing((p, created_at, committed_at) in base_params_and_created_committed_at()) {
            let PropBaseParams { fnp, last, cdl, wta } = p;

            let db = Database::memory();
            let mut chain = make_chain(last, fnp, wta);

            let missing_announce = Announce {
                block_hash: chain.blocks[created_at].hash,
                parent: chain.block_top_announce(created_at).announce.parent,
                gas_allowance: Some(43),
                off_chain_transactions: Default::default()
            };
            let missing_announce_hash = missing_announce.to_hash();

            (committed_at..=last).for_each(|i| {
                chain.blocks[i].as_prepared_mut().last_committed_announce = missing_announce_hash;
            });

            let chain = chain.setup(&db);

            let blocks = db
                .collect_blocks_without_announces(chain.blocks[last].hash)
                .unwrap();
            propagate_announces(
                &db,
                blocks,
                cdl as u32,
                [(missing_announce_hash, missing_announce)]
                    .into_iter()
                    .collect(),
            )
            .unwrap();

            for i in 0..=last {
                let (block_hash, announces_amount) =
                    block_hash_and_announces_amount(&db, &chain, i);

                if i < created_at {
                    assert_eq!(announces_amount, 1, "Block {i} {block_hash}");
                } else if i >= created_at && i < wta {
                    assert_eq!(announces_amount, 2, "Block {i} {block_hash}");
                } else if i >= wta && i < committed_at {
                    assert_eq!(announces_amount, 3, "Block {i} {block_hash}");
                } else {
                    assert_eq!(announces_amount, 1, "Block {i} {block_hash}");
                }
            }
        }
    }
}<|MERGE_RESOLUTION|>--- conflicted
+++ resolved
@@ -404,15 +404,9 @@
     // 2. If it includes not committed and not-base announce, which is older than commitment delay limit.
     //
     // We check here till commitment delay limit, because T1 guaranties that enough.
-<<<<<<< HEAD
     let mut current_announce_hash = parent_announce_hash;
     for i in 0..commitment_delay_limit {
         if current_announce_hash == last_committed_announce_hash {
-=======
-    let mut predecessor = parent_announce_hash;
-    for i in 0..commitment_delay_limit {
-        if predecessor == last_committed_announce_hash {
->>>>>>> b90346a0
             // We found last committed announce in the branch, until commitment delay limit
             // that means this branch is still not expired.
             break;
