--- conflicted
+++ resolved
@@ -23,18 +23,11 @@
 
 use anyhow::{anyhow, Result};
 use ethexe_common::{
-<<<<<<< HEAD
     db::{BlockMetaStorage, CodesStorage},
     ecdsa::{ContractSignature, PublicKey, SignedData},
     gear::{BatchCommitment, ChainCommitment, CodeCommitment, GearBlock},
     sha3::{self, digest::Update},
     Address, Digest, ProducerBlock, SimpleBlockData, ToDigest,
-=======
-    ecdsa::{ContractSignature, PublicKey},
-    gear::{BatchCommitment, BlockCommitment, CodeCommitment},
-    sha3::{self, Digest as _},
-    Address, Digest, ToDigest,
->>>>>>> 410d5c7f
 };
 use ethexe_signer::Signer;
 use gprimitives::{CodeId, H256};
@@ -88,55 +81,12 @@
 
 impl ToDigest for BatchCommitmentValidationRequest {
     fn update_hasher(&self, hasher: &mut sha3::Keccak256) {
-<<<<<<< HEAD
-=======
-        hasher.update(self.blocks.to_digest());
-        hasher.update(self.codes.to_digest());
-        hasher.update([0u8; 0].to_digest());
-    }
-}
-
-/// A request for validating a single block commitment.
-/// Contains all necessary information to verify the integrity of a block's commitment.
-///
-/// NOTE: [`BlockCommitmentValidationRequest`] digest is always equal to the corresponding
-/// [`BlockCommitment`] digest.
-#[derive(Debug, Clone, Encode, Decode, PartialEq, Eq)]
-pub struct BlockCommitmentValidationRequest {
-    /// Hash of the block being validated
-    pub block_hash: H256,
-    /// Timestamp of the block
-    pub block_timestamp: u64,
-    /// Hash of the previous non-empty block
-    pub previous_non_empty_block: H256,
-    /// Hash of the predecessor block
-    pub predecessor_block: H256,
-    /// Digest of the block's state transitions
-    pub transitions_digest: Digest,
-}
-
-impl BlockCommitmentValidationRequest {
-    pub fn new(commitment: &BlockCommitment) -> Self {
-        BlockCommitmentValidationRequest {
-            block_hash: commitment.hash,
-            block_timestamp: commitment.timestamp,
-            previous_non_empty_block: commitment.previous_committed_block,
-            predecessor_block: commitment.predecessor_block,
-            transitions_digest: commitment.transitions.to_digest(),
-        }
-    }
-}
-
-impl ToDigest for BlockCommitmentValidationRequest {
-    fn update_hasher(&self, hasher: &mut sha3::Keccak256) {
->>>>>>> 410d5c7f
         let Self {
             digest,
             blocks,
             codes,
         } = self;
 
-<<<<<<< HEAD
         hasher.update(digest.as_ref());
         hasher.update(
             blocks
@@ -152,15 +102,6 @@
                 .collect::<Vec<u8>>()
                 .as_ref(),
         );
-=======
-        hasher.update(block_hash);
-        hasher.update(ethexe_common::u64_into_uint48_be_bytes_lossy(
-            *block_timestamp,
-        ));
-        hasher.update(previous_non_empty_block);
-        hasher.update(predecessor_block);
-        hasher.update(transitions_digest);
->>>>>>> 410d5c7f
     }
 }
 
