--- conflicted
+++ resolved
@@ -423,25 +423,10 @@
     Ok(())
 }
 
-<<<<<<< HEAD
-fn sort_transitions_by_value_to_receive(transitions: &mut Vec<StateTransition>) {
-    use std::cmp::Ordering;
-
-    transitions.sort_by(|lhs, rhs| {
-        match (
-            lhs.value_to_receive_negative_sign,
-            rhs.value_to_receive_negative_sign,
-        ) {
-            (true, false) => return Ordering::Less,
-            (false, true) => return Ordering::Greater,
-            _ => Ordering::Equal,
-        }
-=======
 fn sort_transitions_by_value_to_receive(transitions: &mut [StateTransition]) {
     transitions.sort_by(|lhs, rhs| {
         rhs.value_to_receive_negative_sign
             .cmp(&lhs.value_to_receive_negative_sign)
->>>>>>> 422abebb
     });
 }
 
