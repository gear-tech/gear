--- conflicted
+++ resolved
@@ -23,13 +23,6 @@
 
 use anyhow::{Result, anyhow};
 use ethexe_common::{
-<<<<<<< HEAD
-    Address, Digest, ProducerBlock, SimpleBlockData, ToDigest,
-    db::{BlockMetaStorageRead, CodesStorageRead, OnChainStorageRead},
-    ecdsa::{ContractSignature, PublicKey, SignedData},
-    gear::{BatchCommitment, ChainCommitment, CodeCommitment, RewardsCommitment},
-    sha3::{self, digest::Digest as _},
-=======
     Address, AnnounceHash, Digest, SimpleBlockData, ToDigest,
     consensus::BatchCommitmentValidationReply,
     db::{AnnounceStorageRead, BlockMetaStorageRead, CodesStorageRead, OnChainStorageRead},
@@ -37,7 +30,6 @@
     gear::{
         BatchCommitment, ChainCommitment, CodeCommitment, RewardsCommitment, ValidatorsCommitment,
     },
->>>>>>> ce8aae2f
 };
 use ethexe_signer::Signer;
 use gprimitives::CodeId;
@@ -121,7 +113,7 @@
     }
 
     /// Returns a reference to the underlying batch commitment
-    pub fn inner(&self) -> &BatchCommitment {
+    pub fn batch(&self) -> &BatchCommitment {
         &self.batch
     }
 
@@ -221,10 +213,7 @@
     block: &SimpleBlockData,
     chain_commitment: Option<ChainCommitment>,
     code_commitments: Vec<CodeCommitment>,
-<<<<<<< HEAD
-=======
     validators_commitment: Option<ValidatorsCommitment>,
->>>>>>> ce8aae2f
     rewards_commitment: Option<RewardsCommitment>,
 ) -> Result<Option<BatchCommitment>> {
     if chain_commitment.is_none() && code_commitments.is_empty() {
@@ -247,11 +236,7 @@
         previous_batch: last_committed,
         chain_commitment,
         code_commitments,
-<<<<<<< HEAD
-        validators_commitment: None,
-=======
         validators_commitment,
->>>>>>> ce8aae2f
         rewards_commitment,
     }))
 }
