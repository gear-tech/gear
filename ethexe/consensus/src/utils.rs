// This file is part of Gear.
//
// Copyright (C) 2025 Gear Technologies Inc.
// SPDX-License-Identifier: GPL-3.0-or-later WITH Classpath-exception-2.0
//
// This program is free software: you can redistribute it and/or modify
// it under the terms of the GNU General Public License as published by
// the Free Software Foundation, either version 3 of the License, or
// (at your option) any later version.
//
// This program is distributed in the hope that it will be useful,
// but WITHOUT ANY WARRANTY; without even the implied warranty of
// MERCHANTABILITY or FITNESS FOR A PARTICULAR PURPOSE. See the
// GNU General Public License for more details.
//
// You should have received a copy of the GNU General Public License
// along with this program. If not, see <https://www.gnu.org/licenses/>.

//! # Utilities Module
//!
//! This module provides utility functions and data structures for handling batch commitments,
//! validation requests, and multi-signature operations in the Ethexe system.

use anyhow::{Result, anyhow};
use ethexe_common::{
<<<<<<< HEAD
    Address, AnnounceHash, Digest, SimpleBlockData, ToDigest, ValidatorsVec,
    consensus::BatchCommitmentValidationReply,
    db::{AnnounceStorageRO, BlockMetaStorageRO, CodesStorageRO, OnChainStorageRO},
=======
    Address, Announce, Digest, HashOf, SimpleBlockData, ToDigest, ValidatorsVec,
    consensus::BatchCommitmentValidationReply,
    db::{
        AnnounceStorageRO, AnnounceStorageRW, BlockMetaStorageRO, BlockMetaStorageRW,
        CodesStorageRO, OnChainStorageRO,
    },
>>>>>>> 7e4b00fb
    ecdsa::{ContractSignature, PublicKey},
    gear::{
        AggregatedPublicKey, BatchCommitment, ChainCommitment, CodeCommitment, RewardsCommitment,
        ValidatorsCommitment,
    },
};
use ethexe_signer::Signer;
<<<<<<< HEAD
use gprimitives::{CodeId, U256};
=======
use gprimitives::{CodeId, H256, U256};
>>>>>>> 7e4b00fb
use parity_scale_codec::{Decode, Encode};
use rand::SeedableRng;
use roast_secp256k1_evm::frost::{
    Identifier,
    keys::{self, IdentifierList},
<<<<<<< HEAD
};
use std::{
    collections::{BTreeMap, HashSet},
    hash::Hash,
=======
>>>>>>> 7e4b00fb
};
use std::collections::{BTreeMap, HashSet, VecDeque};

/// A batch commitment, that has been signed by multiple validators.
/// This structure manages the collection of signatures from different validators
/// for a single batch commitment.
#[derive(Debug, Clone, Encode, Decode, PartialEq, Eq)]
pub struct MultisignedBatchCommitment {
    batch: BatchCommitment,
    batch_digest: Digest,
    router_address: Address,
    signatures: BTreeMap<Address, ContractSignature>,
}

impl MultisignedBatchCommitment {
    /// Creates a new multisigned batch commitment with an initial signature.
    ///
    /// # Arguments
    /// * `batch` - The batch commitment to be signed
    /// * `signer` - The contract signer used to create signatures
    /// * `pub_key` - The public key of the initial signer
    ///
    /// # Returns
    /// A new `MultisignedBatchCommitment` instance with the initial signature
    pub fn new(
        batch: BatchCommitment,
        signer: &Signer,
        router_address: Address,
        pub_key: PublicKey,
    ) -> Result<Self> {
        let batch_digest = batch.to_digest();
        let signature = signer.sign_for_contract(router_address, pub_key, batch_digest)?;
        let signatures: BTreeMap<_, _> = [(pub_key.to_address(), signature)].into_iter().collect();

        Ok(Self {
            batch,
            batch_digest,
            router_address,
            signatures,
        })
    }

    /// Accepts a validation reply from another validator and adds it's signature.
    ///
    /// # Arguments
    /// * `reply` - The validation reply containing the signature
    /// * `check_origin` - A closure to verify the origin of the signature
    ///
    /// # Returns
    /// Result indicating success or failure of the operation
    pub fn accept_batch_commitment_validation_reply(
        &mut self,
        reply: BatchCommitmentValidationReply,
        check_origin: impl FnOnce(Address) -> Result<()>,
    ) -> Result<()> {
        let BatchCommitmentValidationReply { digest, signature } = reply;

        anyhow::ensure!(digest == self.batch_digest, "Invalid reply digest");

        let origin = signature
            .validate(self.router_address, digest)?
            .to_address();

        check_origin(origin)?;

        self.signatures.insert(origin, signature);

        Ok(())
    }

    /// Returns a reference to the map of validator addresses to their signatures
    pub fn signatures(&self) -> &BTreeMap<Address, ContractSignature> {
        &self.signatures
    }

    /// Returns a reference to the underlying batch commitment
    pub fn batch(&self) -> &BatchCommitment {
        &self.batch
    }

    /// Consumes the structure and returns its parts
    ///
    /// # Returns
    /// A tuple containing the batch commitment and the map of signatures
    pub fn into_parts(self) -> (BatchCommitment, BTreeMap<Address, ContractSignature>) {
        (self.batch, self.signatures)
    }
}

pub fn aggregate_code_commitments<DB: CodesStorageRO>(
    db: &DB,
    codes: impl IntoIterator<Item = CodeId>,
    fail_if_not_found: bool,
) -> Result<Vec<CodeCommitment>> {
    let mut commitments = Vec::new();

    for id in codes {
        match db.code_valid(id) {
            Some(valid) => commitments.push(CodeCommitment { id, valid }),
            None if fail_if_not_found => {
                return Err(anyhow::anyhow!("Code status not found in db: {id}"));
            }
            None => {}
        }
    }

    Ok(commitments)
}

pub fn aggregate_chain_commitment<DB: BlockMetaStorageRO + OnChainStorageRO + AnnounceStorageRO>(
    db: &DB,
    head_announce: HashOf<Announce>,
    fail_if_not_computed: bool,
    max_deepness: Option<u32>,
) -> Result<Option<(ChainCommitment, u32)>> {
    // TODO #4744: improve squashing - removing redundant state transitions

    let block_hash = db
        .announce(head_announce)
        .ok_or_else(|| anyhow!("Cannot get announce from db for head {head_announce}"))?
        .block_hash;

    let last_committed_head = db
        .block_meta(block_hash)
        .last_committed_announce
        .ok_or_else(|| {
            anyhow!("Cannot get from db last committed head for block {head_announce}")
        })?;

    let mut announce_hash = head_announce;
    let mut counter: u32 = 0;
    let mut transitions = vec![];
    while announce_hash != last_committed_head {
        if max_deepness.map(|d| counter >= d).unwrap_or(false) {
            return Err(anyhow!(
                "Chain commitment is too deep: {block_hash} at depth {counter}"
            ));
        }

        counter += 1;

        if !db.announce_meta(announce_hash).computed {
            // This can happen when validator syncs from p2p network and skips some old blocks.
            if fail_if_not_computed {
                return Err(anyhow!("Block {block_hash} is not computed"));
            } else {
                return Ok(None);
            }
        }

        transitions.push(db.announce_outcome(announce_hash).ok_or_else(|| {
            anyhow!("Cannot get from db outcome for computed block {block_hash}")
        })?);

        announce_hash = db
            .announce(announce_hash)
            .ok_or_else(|| anyhow!("Cannot get from db header for computed block {block_hash}"))?
            .parent;
    }

    Ok(Some((
        ChainCommitment {
            transitions: transitions.into_iter().rev().flatten().collect(),
            head_announce,
        },
        counter,
    )))
}

// TODO(kuzmindev): this is a temporal solution. In future need to impelement DKG algorithm.
pub fn validators_commitment(era: u64, validators: ValidatorsVec) -> Result<ValidatorsCommitment> {
    let validators_identifiers = validators
        .iter()
        .map(|validator| {
            let mut bytes = [0u8; 32];
            bytes[12..32].copy_from_slice(&validator.0);
            Identifier::deserialize(&bytes).unwrap()
        })
        .collect::<Vec<_>>();

    let identifiers = IdentifierList::Custom(&validators_identifiers);

    let rng = rand_chacha::ChaCha8Rng::from_seed([1u8; 32]);

    let (mut secret_shares, public_key_package) =
        keys::generate_with_dealer(validators.len() as u16, 1, identifiers, rng).unwrap();

    let verifiable_secret_sharing_commitment = secret_shares
        .pop_first()
        .map(|(_key, value)| value.commitment().clone())
        .expect("Expect at least one identifier");

    let public_key_compressed: [u8; 33] = public_key_package
        .verifying_key()
        .serialize()?
        .try_into()
        .unwrap();
    let public_key_uncompressed = PublicKey(public_key_compressed).to_uncompressed();
    let (public_key_x_bytes, public_key_y_bytes) = public_key_uncompressed.split_at(32);

    let aggregated_public_key = AggregatedPublicKey {
        x: U256::from_big_endian(public_key_x_bytes),
        y: U256::from_big_endian(public_key_y_bytes),
    };

    Ok(ValidatorsCommitment {
        aggregated_public_key,
        verifiable_secret_sharing_commitment,
        validators,
        era_index: era,
    })
}

pub fn create_batch_commitment<DB: BlockMetaStorageRO>(
    db: &DB,
    block: &SimpleBlockData,
    chain_commitment: Option<ChainCommitment>,
    code_commitments: Vec<CodeCommitment>,
    validators_commitment: Option<ValidatorsCommitment>,
    rewards_commitment: Option<RewardsCommitment>,
) -> Result<Option<BatchCommitment>> {
    if chain_commitment.is_none()
        && code_commitments.is_empty()
        && validators_commitment.is_none()
        && rewards_commitment.is_none()
    {
        tracing::debug!(
            "No commitments for block {} - skip batch commitment",
            block.hash
        );
        return Ok(None);
    }

    let last_committed = db
        .block_meta(block.hash)
        .last_committed_batch
        .ok_or_else(|| {
            anyhow!(
                "Cannot get from db last committed block for block {}",
                block.hash
            )
        })?;

    Ok(Some(BatchCommitment {
        block_hash: block.hash,
        timestamp: block.header.timestamp,
        previous_batch: last_committed,
        chain_commitment,
        code_commitments,
        validators_commitment,
        rewards_commitment,
    }))
}

pub fn has_duplicates<T: std::hash::Hash + Eq>(data: &[T]) -> bool {
    let mut seen = HashSet::new();
    data.iter().any(|item| !seen.insert(item))
}

/// Finds the block with the earliest timestamp that is still within the specified election period.
pub fn election_block_in_era<DB: OnChainStorageRO>(
    db: &DB,
    mut block: SimpleBlockData,
    election_ts: u64,
) -> Result<SimpleBlockData> {
    if block.header.timestamp < election_ts {
        anyhow::bail!("election not reached yet");
    }

    loop {
        let parent_header = db.block_header(block.header.parent_hash).ok_or(anyhow!(
            "block header not found for({})",
            block.header.parent_hash
        ))?;
        if parent_header.timestamp < election_ts {
            break;
        }

        block = SimpleBlockData {
            hash: block.header.parent_hash,
            header: parent_header,
        };
    }

    Ok(block)
}

// TODO #4553: temporary implementation, should be improved
/// Returns block producer for time slot. Next slot is the next validator in the list.
pub const fn block_producer_index(validators_amount: usize, slot: u64) -> usize {
    (slot % validators_amount as u64) as usize
}

/// Calculates the producer address for a given slot based on the validators and timestamp.
///
/// # Arguments
/// * `validators` - A list of validator addresses
/// * `timestamp` - The timestamp to determine the slot (in seconds)
/// * `slot_duration` - The duration of each slot (in seconds)
///
/// # Returns
/// The address of the producer for the given timestamp slot.
pub fn block_producer_for(
    validators: &ValidatorsVec,
    timestamp: u64,
    slot_duration: u64,
) -> Address {
    let slot = timestamp / slot_duration;
    let index = block_producer_index(validators.len(), slot);
    validators
        .get(index)
        .cloned()
        .unwrap_or_else(|| unreachable!("index must be valid"))
}

// NOTE: this is temporary main line announce, will be smarter in future
/// Returns announce hash which is supposed to be the announce
/// from main announces chain for this node.
/// Used to identify parent announce when creating announce for new block,
/// or accepting announce from producer.
pub fn parent_main_line_announce<DB: BlockMetaStorageRO>(
    db: &DB,
    parent_hash: H256,
) -> Result<HashOf<Announce>> {
    db.block_meta(parent_hash)
        .announces
        .into_iter()
        .flatten()
        .next()
        .ok_or_else(|| anyhow!("No announces found for {parent_hash} in block meta storage"))
}

// TODO #4813: support announce branching and mortality
/// Creates announces chain till the specified block, from the nearest ancestor without announces,
/// by appending base announces.
pub fn propagate_announces_for_skipped_blocks<
    DB: BlockMetaStorageRO + BlockMetaStorageRW + AnnounceStorageRW + OnChainStorageRO,
>(
    db: &DB,
    block_hash: H256,
) -> Result<()> {
    let mut current_block_hash = block_hash;
    let mut blocks = VecDeque::new();
    // tries to found a block with at least one announce
    let mut announce_hash = loop {
        let announce_hash = db
            .block_meta(current_block_hash)
            .announces
            .into_iter()
            .flatten()
            .next();

        if let Some(announce_hash) = announce_hash {
            break announce_hash;
        }

        blocks.push_front(current_block_hash);
        current_block_hash = db
            .block_header(current_block_hash)
            .ok_or_else(|| anyhow!("Block header not found for {current_block_hash}"))?
            .parent_hash;
    };

    // the newest block with announce is found, create announces chain till the target block
    for block_hash in blocks {
        // TODO #4814: hack - use here with default gas announce to avoid unknown announces in tests,
        // this will be fixed by unknown announces handling later
        let announce = Announce::with_default_gas(block_hash, announce_hash);
        announce_hash = db.set_announce(announce);
        db.mutate_block_meta(block_hash, |meta| {
            meta.announces.get_or_insert_default().insert(announce_hash);
        });
    }

    Ok(())
}

#[cfg(test)]
mod tests {
    use super::*;
    use crate::mock::*;
    use ethexe_common::{db::*, mock::*};
    use ethexe_db::Database;

    const ADDRESS: Address = Address([42; 20]);

    #[test]
    fn block_producer_index_calculates_correct_index() {
        let validators_amount = 5;
        let slot = 7;
        let index = block_producer_index(validators_amount, slot);
        assert_eq!(index, 2);
    }

    #[test]
    fn producer_for_calculates_correct_producer() {
        let validators = vec![
            Address::from([1; 20]),
            Address::from([2; 20]),
            Address::from([3; 20]),
        ]
        .try_into()
        .unwrap();
        let timestamp = 10;

        let producer = block_producer_for(&validators, timestamp, 1);
        assert_eq!(producer, validators[timestamp as usize % validators.len()]);
    }

    #[test]
    fn multisigned_batch_commitment_creation() {
        let batch = BatchCommitment::mock(());

        let (signer, _, public_keys) = init_signer_with_keys(1);
        let pub_key = public_keys[0];

        let multisigned_batch =
            MultisignedBatchCommitment::new(batch.clone(), &signer, ADDRESS, pub_key)
                .expect("Failed to create multisigned batch commitment");

        assert_eq!(multisigned_batch.batch, batch);
        assert_eq!(multisigned_batch.signatures.len(), 1);
    }

    #[test]
    fn accept_batch_commitment_validation_reply() {
        let batch = BatchCommitment::mock(());

        let (signer, _, public_keys) = init_signer_with_keys(2);
        let pub_key = public_keys[0];

        let mut multisigned_batch =
            MultisignedBatchCommitment::new(batch, &signer, ADDRESS, pub_key).unwrap();

        let other_pub_key = public_keys[1];
        let reply = BatchCommitmentValidationReply {
            digest: multisigned_batch.batch_digest,
            signature: signer
                .sign_for_contract(ADDRESS, other_pub_key, multisigned_batch.batch_digest)
                .unwrap(),
        };

        multisigned_batch
            .accept_batch_commitment_validation_reply(reply.clone(), |_| Ok(()))
            .expect("Failed to accept batch commitment validation reply");

        assert_eq!(multisigned_batch.signatures.len(), 2);

        // Attempt to add the same reply again
        multisigned_batch
            .accept_batch_commitment_validation_reply(reply, |_| Ok(()))
            .expect("Failed to accept batch commitment validation reply");

        // Ensure the number of signatures has not increased
        assert_eq!(multisigned_batch.signatures.len(), 2);
    }

    #[test]
    fn reject_validation_reply_with_incorrect_digest() {
        let batch = BatchCommitment::mock(());

        let (signer, _, public_keys) = init_signer_with_keys(1);
        let pub_key = public_keys[0];

        let mut multisigned_batch =
            MultisignedBatchCommitment::new(batch, &signer, ADDRESS, pub_key).unwrap();

        let incorrect_digest = [1, 2, 3].to_digest();
        let reply = BatchCommitmentValidationReply {
            digest: incorrect_digest,
            signature: signer
                .sign_for_contract(ADDRESS, pub_key, incorrect_digest)
                .unwrap(),
        };

        let result = multisigned_batch.accept_batch_commitment_validation_reply(reply, |_| Ok(()));
        assert!(result.is_err());
        assert_eq!(multisigned_batch.signatures.len(), 1);
    }

    #[test]
    fn check_origin_closure_behavior() {
        let batch = BatchCommitment::mock(());

        let (signer, _, public_keys) = init_signer_with_keys(2);
        let pub_key = public_keys[0];

        let mut multisigned_batch =
            MultisignedBatchCommitment::new(batch, &signer, ADDRESS, pub_key).unwrap();

        let other_pub_key = public_keys[1];
        let reply = BatchCommitmentValidationReply {
            digest: multisigned_batch.batch_digest,
            signature: signer
                .sign_for_contract(ADDRESS, other_pub_key, multisigned_batch.batch_digest)
                .unwrap(),
        };

        // Case 1: check_origin allows the origin
        let result =
            multisigned_batch.accept_batch_commitment_validation_reply(reply.clone(), |_| Ok(()));
        assert!(result.is_ok());
        assert_eq!(multisigned_batch.signatures.len(), 2);

        // Case 2: check_origin rejects the origin
        let result = multisigned_batch.accept_batch_commitment_validation_reply(reply, |_| {
            anyhow::bail!("Origin not allowed")
        });
        assert!(result.is_err());
        assert_eq!(multisigned_batch.signatures.len(), 2);
    }

    #[test]
    fn test_aggregate_chain_commitment() {
        let db = Database::memory();
        let BatchCommitment { block_hash, .. } = prepare_chain_for_batch_commitment(&db);
        let announce = db.top_announce_hash(block_hash);

        let (commitment, counter) = aggregate_chain_commitment(&db, announce, false, None)
            .unwrap()
            .unwrap();
        assert_eq!(commitment.head_announce, announce);
        assert_eq!(commitment.transitions.len(), 4);
        assert_eq!(counter, 3);

        let (commitment, counter) = aggregate_chain_commitment(&db, announce, true, None)
            .unwrap()
            .unwrap();
        assert_eq!(commitment.head_announce, announce);
        assert_eq!(commitment.transitions.len(), 4);
        assert_eq!(counter, 3);

        aggregate_chain_commitment(&db, announce, false, Some(2)).unwrap_err();
        aggregate_chain_commitment(&db, announce, true, Some(2)).unwrap_err();

        db.mutate_announce_meta(announce, |meta| meta.computed = false);
        assert!(
            aggregate_chain_commitment(&db, announce, false, None)
                .unwrap()
                .is_none()
        );
        aggregate_chain_commitment(&db, announce, true, None).unwrap_err();
    }

    #[test]
    fn test_aggregate_code_commitments() {
        let db = Database::memory();
        let codes = vec![CodeId::from([1; 32]), CodeId::from([2; 32])];

        // Test with valid codes
        db.set_code_valid(codes[0], true);
        db.set_code_valid(codes[1], false);

        let commitments = aggregate_code_commitments(&db, codes.clone(), false).unwrap();
        assert_eq!(
            commitments,
            vec![
                CodeCommitment {
                    id: codes[0],
                    valid: true,
                },
                CodeCommitment {
                    id: codes[1],
                    valid: false,
                }
            ]
        );

        let commitments =
            aggregate_code_commitments(&db, vec![codes[0], CodeId::from([3; 32]), codes[1]], false)
                .unwrap();
        assert_eq!(
            commitments,
            vec![
                CodeCommitment {
                    id: codes[0],
                    valid: true,
                },
                CodeCommitment {
                    id: codes[1],
                    valid: false,
                }
            ]
        );

        aggregate_code_commitments(&db, vec![CodeId::from([3; 32])], true).unwrap_err();
    }

    #[test]
    fn test_has_duplicates() {
        let data = vec![1, 2, 3, 4, 5];
        assert!(!has_duplicates(&data));

        let data = vec![1, 2, 3, 4, 5, 3];
        assert!(has_duplicates(&data));
    }
}<|MERGE_RESOLUTION|>--- conflicted
+++ resolved
@@ -23,18 +23,12 @@
 
 use anyhow::{Result, anyhow};
 use ethexe_common::{
-<<<<<<< HEAD
-    Address, AnnounceHash, Digest, SimpleBlockData, ToDigest, ValidatorsVec,
-    consensus::BatchCommitmentValidationReply,
-    db::{AnnounceStorageRO, BlockMetaStorageRO, CodesStorageRO, OnChainStorageRO},
-=======
     Address, Announce, Digest, HashOf, SimpleBlockData, ToDigest, ValidatorsVec,
     consensus::BatchCommitmentValidationReply,
     db::{
         AnnounceStorageRO, AnnounceStorageRW, BlockMetaStorageRO, BlockMetaStorageRW,
         CodesStorageRO, OnChainStorageRO,
     },
->>>>>>> 7e4b00fb
     ecdsa::{ContractSignature, PublicKey},
     gear::{
         AggregatedPublicKey, BatchCommitment, ChainCommitment, CodeCommitment, RewardsCommitment,
@@ -42,23 +36,12 @@
     },
 };
 use ethexe_signer::Signer;
-<<<<<<< HEAD
-use gprimitives::{CodeId, U256};
-=======
 use gprimitives::{CodeId, H256, U256};
->>>>>>> 7e4b00fb
 use parity_scale_codec::{Decode, Encode};
 use rand::SeedableRng;
 use roast_secp256k1_evm::frost::{
     Identifier,
     keys::{self, IdentifierList},
-<<<<<<< HEAD
-};
-use std::{
-    collections::{BTreeMap, HashSet},
-    hash::Hash,
-=======
->>>>>>> 7e4b00fb
 };
 use std::collections::{BTreeMap, HashSet, VecDeque};
 
