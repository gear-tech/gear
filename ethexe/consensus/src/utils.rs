--- conflicted
+++ resolved
@@ -23,11 +23,7 @@
 
 use anyhow::{Result, anyhow};
 use ethexe_common::{
-<<<<<<< HEAD
-    Address, AnnounceHash, Digest, SimpleBlockData, ToDigest, ValidatorsVec,
-=======
-    Address, Announce, Digest, HashOf, SimpleBlockData, ToDigest,
->>>>>>> e421755e
+    Address, Announce, Digest, HashOf, SimpleBlockData, ToDigest, ValidatorsVec,
     consensus::BatchCommitmentValidationReply,
     db::{AnnounceStorageRO, BlockMetaStorageRO, CodesStorageRO, OnChainStorageRO},
     ecdsa::{ContractSignature, PublicKey},
