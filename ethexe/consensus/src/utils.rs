--- conflicted
+++ resolved
@@ -26,14 +26,9 @@
     Address, Digest, ProducerBlock, SimpleBlockData, ToDigest, ValidatorsVec,
     db::{BlockMetaStorageRead, CodesStorageRead, OnChainStorageRead},
     ecdsa::{ContractSignature, PublicKey, SignedData},
-<<<<<<< HEAD
     era_from_ts,
     gear::{
-        AggregatedPublicKey, BatchCommitment, ChainCommitment, CodeCommitment, ValidatorsCommitment,
-=======
-    gear::{
-        BatchCommitment, ChainCommitment, CodeCommitment, RewardsCommitment, ValidatorsCommitment,
->>>>>>> 9d0c4a3a
+        AggregatedPublicKey, BatchCommitment, ChainCommitment, CodeCommitment, ValidatorsCommitment, RewardsCommitment,
     },
     sha3::{self, digest::Digest as _},
 };
