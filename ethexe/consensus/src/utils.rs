--- conflicted
+++ resolved
@@ -35,13 +35,9 @@
         ValidatorsCommitment,
     },
 };
-<<<<<<< HEAD
-use gprimitives::{CodeId, U256};
+
+use gprimitives::{CodeId, H256, U256};
 use gsigner::secp256k1::{Secp256k1SignerExt, Signer};
-=======
-use ethexe_signer::Signer;
-use gprimitives::{CodeId, H256, U256};
->>>>>>> 6fd76d6d
 use parity_scale_codec::{Decode, Encode};
 use rand::SeedableRng;
 use roast_secp256k1_evm::frost::{
