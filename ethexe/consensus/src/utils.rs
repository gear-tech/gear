// This file is part of Gear.
//
// Copyright (C) 2025 Gear Technologies Inc.
// SPDX-License-Identifier: GPL-3.0-or-later WITH Classpath-exception-2.0
//
// This program is free software: you can redistribute it and/or modify
// it under the terms of the GNU General Public License as published by
// the Free Software Foundation, either version 3 of the License, or
// (at your option) any later version.
//
// This program is distributed in the hope that it will be useful,
// but WITHOUT ANY WARRANTY; without even the implied warranty of
// MERCHANTABILITY or FITNESS FOR A PARTICULAR PURPOSE. See the
// GNU General Public License for more details.
//
// You should have received a copy of the GNU General Public License
// along with this program. If not, see <https://www.gnu.org/licenses/>.

//! # Utilities Module
//!
//! This module provides utility functions and data structures for handling batch commitments,
//! validation requests, and multi-signature operations in the Ethexe system.

use anyhow::{Result, anyhow};
use ethexe_common::{
    Address, Announce, Digest, HashOf, SimpleBlockData, ToDigest, ValidatorsVec,
    consensus::BatchCommitmentValidationReply,
    db::{AnnounceStorageRO, BlockMetaStorageRO, CodesStorageRO, OnChainStorageRO},
    ecdsa::{ContractSignature, PublicKey},
    gear::{
        AggregatedPublicKey, BatchCommitment, ChainCommitment, CodeCommitment, RewardsCommitment,
        StateTransition, ValidatorsCommitment,
    },
};
use ethexe_signer::Signer;
use gprimitives::{CodeId, U256};
use parity_scale_codec::{Decode, Encode};
use rand::SeedableRng;
use roast_secp256k1_evm::frost::{
    Identifier,
    keys::{self, IdentifierList},
};
use std::collections::{BTreeMap, HashSet};

/// A batch commitment, that has been signed by multiple validators.
/// This structure manages the collection of signatures from different validators
/// for a single batch commitment.
#[derive(Debug, Clone, Encode, Decode, PartialEq, Eq)]
pub struct MultisignedBatchCommitment {
    batch: BatchCommitment,
    batch_digest: Digest,
    router_address: Address,
    signatures: BTreeMap<Address, ContractSignature>,
}

impl MultisignedBatchCommitment {
    /// Creates a new multisigned batch commitment with an initial signature.
    ///
    /// # Arguments
    /// * `batch` - The batch commitment to be signed
    /// * `signer` - The contract signer used to create signatures
    /// * `pub_key` - The public key of the initial signer
    ///
    /// # Returns
    /// A new `MultisignedBatchCommitment` instance with the initial signature
    pub fn new(
        batch: BatchCommitment,
        signer: &Signer,
        router_address: Address,
        pub_key: PublicKey,
    ) -> Result<Self> {
        let batch_digest = batch.to_digest();
        let signature = signer.sign_for_contract(router_address, pub_key, batch_digest)?;
        let signatures: BTreeMap<_, _> = [(pub_key.to_address(), signature)].into_iter().collect();

        Ok(Self {
            batch,
            batch_digest,
            router_address,
            signatures,
        })
    }

    /// Accepts a validation reply from another validator and adds it's signature.
    ///
    /// # Arguments
    /// * `reply` - The validation reply containing the signature
    /// * `check_origin` - A closure to verify the origin of the signature
    ///
    /// # Returns
    /// Result indicating success or failure of the operation
    pub fn accept_batch_commitment_validation_reply(
        &mut self,
        reply: BatchCommitmentValidationReply,
        check_origin: impl FnOnce(Address) -> Result<()>,
    ) -> Result<()> {
        let BatchCommitmentValidationReply { digest, signature } = reply;

        anyhow::ensure!(digest == self.batch_digest, "Invalid reply digest");

        let origin = signature
            .validate(self.router_address, digest)?
            .to_address();

        check_origin(origin)?;

        self.signatures.insert(origin, signature);

        Ok(())
    }

    /// Returns a reference to the map of validator addresses to their signatures
    pub fn signatures(&self) -> &BTreeMap<Address, ContractSignature> {
        &self.signatures
    }

    /// Returns a reference to the underlying batch commitment
    pub fn batch(&self) -> &BatchCommitment {
        &self.batch
    }

    /// Consumes the structure and returns its parts
    ///
    /// # Returns
    /// A tuple containing the batch commitment and the map of signatures
    pub fn into_parts(self) -> (BatchCommitment, BTreeMap<Address, ContractSignature>) {
        (self.batch, self.signatures)
    }
}

pub fn aggregate_code_commitments<DB: CodesStorageRO>(
    db: &DB,
    codes: impl IntoIterator<Item = CodeId>,
    fail_if_not_found: bool,
) -> Result<Vec<CodeCommitment>> {
    let mut commitments = Vec::new();

    for id in codes {
        match db.code_valid(id) {
            Some(valid) => commitments.push(CodeCommitment { id, valid }),
            None if fail_if_not_found => {
                return Err(anyhow::anyhow!("Code status not found in db: {id}"));
            }
            None => {}
        }
    }

    Ok(commitments)
}

pub fn aggregate_chain_commitment<DB: BlockMetaStorageRO + OnChainStorageRO + AnnounceStorageRO>(
    db: &DB,
    head_announce: HashOf<Announce>,
    fail_if_not_computed: bool,
    max_deepness: Option<u32>,
) -> Result<Option<(ChainCommitment, u32)>> {
    // TODO #4744: improve squashing - removing redundant state transitions

    let block_hash = db
        .announce(head_announce)
        .ok_or_else(|| anyhow!("Cannot get announce from db for head {head_announce}"))?
        .block_hash;

    let last_committed_head = db
        .block_meta(block_hash)
        .last_committed_announce
        .ok_or_else(|| {
            anyhow!("Cannot get from db last committed head for block {head_announce}")
        })?;

    let mut announce_hash = head_announce;
    let mut counter: u32 = 0;
    let mut transitions = vec![];
    while announce_hash != last_committed_head {
        if max_deepness.map(|d| counter >= d).unwrap_or(false) {
            return Err(anyhow!(
                "Chain commitment is too deep: {block_hash} at depth {counter}"
            ));
        }

        counter += 1;

        if !db.announce_meta(announce_hash).computed {
            // This can happen when validator syncs from p2p network and skips some old blocks.
            if fail_if_not_computed {
                return Err(anyhow!("Block {block_hash} is not computed"));
            } else {
                return Ok(None);
            }
        }

        let mut announce_transitions = db
            .announce_outcome(announce_hash)
            .ok_or_else(|| anyhow!("Cannot get from db outcome for computed block {block_hash}"))?;

        sort_transitions_by_value_to_receive(&mut announce_transitions);

        transitions.push(announce_transitions);

        announce_hash = db
            .announce(announce_hash)
            .ok_or_else(|| anyhow!("Cannot get from db header for computed block {block_hash}"))?
            .parent;
    }

    Ok(Some((
        ChainCommitment {
            transitions: transitions.into_iter().rev().flatten().collect(),
            head_announce,
        },
        counter,
    )))
}

// TODO(kuzmindev): this is a temporal solution. In future need to impelement DKG algorithm.
pub fn validators_commitment(era: u64, validators: ValidatorsVec) -> Result<ValidatorsCommitment> {
    let validators_identifiers = validators
        .iter()
        .map(|validator| {
            let mut bytes = [0u8; 32];
            bytes[12..32].copy_from_slice(&validator.0);
            Identifier::deserialize(&bytes).unwrap()
        })
        .collect::<Vec<_>>();

    let identifiers = IdentifierList::Custom(&validators_identifiers);

    let rng = rand_chacha::ChaCha8Rng::from_seed([1u8; 32]);

    let (mut secret_shares, public_key_package) =
        keys::generate_with_dealer(validators.len() as u16, 1, identifiers, rng).unwrap();

    let verifiable_secret_sharing_commitment = secret_shares
        .pop_first()
        .map(|(_key, value)| value.commitment().clone())
        .expect("Expect at least one identifier");

    let public_key_compressed: [u8; 33] = public_key_package
        .verifying_key()
        .serialize()?
        .try_into()
        .unwrap();
    let public_key_uncompressed = PublicKey(public_key_compressed).to_uncompressed();
    let (public_key_x_bytes, public_key_y_bytes) = public_key_uncompressed.split_at(32);

    let aggregated_public_key = AggregatedPublicKey {
        x: U256::from_big_endian(public_key_x_bytes),
        y: U256::from_big_endian(public_key_y_bytes),
    };

    Ok(ValidatorsCommitment {
        aggregated_public_key,
        verifiable_secret_sharing_commitment,
        validators,
        era_index: era,
    })
}

pub fn create_batch_commitment<DB: BlockMetaStorageRO>(
    db: &DB,
    block: &SimpleBlockData,
    chain_commitment: Option<ChainCommitment>,
    code_commitments: Vec<CodeCommitment>,
    validators_commitment: Option<ValidatorsCommitment>,
    rewards_commitment: Option<RewardsCommitment>,
) -> Result<Option<BatchCommitment>> {
    if chain_commitment.is_none()
        && code_commitments.is_empty()
        && validators_commitment.is_none()
        && rewards_commitment.is_none()
    {
        tracing::debug!(
            "No commitments for block {} - skip batch commitment",
            block.hash
        );
        return Ok(None);
    }

    let last_committed = db
        .block_meta(block.hash)
        .last_committed_batch
        .ok_or_else(|| {
            anyhow!(
                "Cannot get from db last committed block for block {}",
                block.hash
            )
        })?;

    Ok(Some(BatchCommitment {
        block_hash: block.hash,
        timestamp: block.header.timestamp,
        previous_batch: last_committed,
        chain_commitment,
        code_commitments,
        validators_commitment,
        rewards_commitment,
    }))
}

pub fn has_duplicates<T: std::hash::Hash + Eq>(data: &[T]) -> bool {
    let mut seen = HashSet::new();
    data.iter().any(|item| !seen.insert(item))
}

/// Finds the block with the earliest timestamp that is still within the specified election period.
pub fn election_block_in_era<DB: OnChainStorageRO>(
    db: &DB,
    mut block: SimpleBlockData,
    election_ts: u64,
) -> Result<SimpleBlockData> {
    if block.header.timestamp < election_ts {
        anyhow::bail!("election not reached yet");
    }

    loop {
        let parent_header = db.block_header(block.header.parent_hash).ok_or(anyhow!(
            "block header not found for({})",
            block.header.parent_hash
        ))?;
        if parent_header.timestamp < election_ts {
            break;
        }

        block = SimpleBlockData {
            hash: block.header.parent_hash,
            header: parent_header,
        };
    }

    Ok(block)
}

// TODO #4553: temporary implementation, should be improved
/// Returns block producer for time slot. Next slot is the next validator in the list.
pub const fn block_producer_index(validators_amount: usize, slot: u64) -> usize {
    (slot % validators_amount as u64) as usize
}

/// Calculates the producer address for a given slot based on the validators and timestamp.
///
/// # Arguments
/// * `validators` - A list of validator addresses
/// * `timestamp` - The timestamp to determine the slot (in seconds)
/// * `slot_duration` - The duration of each slot (in seconds)
///
/// # Returns
/// The address of the producer for the given timestamp slot.
pub fn block_producer_for(
    validators: &ValidatorsVec,
    timestamp: u64,
    slot_duration: u64,
) -> Address {
    let slot = timestamp / slot_duration;
    let index = block_producer_index(validators.len(), slot);
    validators
        .get(index)
        .cloned()
        .unwrap_or_else(|| unreachable!("index must be valid"))
}

<<<<<<< HEAD
=======
// NOTE: this is temporary main line announce, will be smarter in future
/// Returns announce hash which is supposed to be the announce
/// from main announces chain for this node.
/// Used to identify parent announce when creating announce for new block,
/// or accepting announce from producer.
pub fn parent_main_line_announce<DB: BlockMetaStorageRO>(
    db: &DB,
    parent_hash: H256,
) -> Result<HashOf<Announce>> {
    db.block_meta(parent_hash)
        .announces
        .into_iter()
        .flatten()
        .next()
        .ok_or_else(|| anyhow!("No announces found for {parent_hash} in block meta storage"))
}

// TODO #4813: support announce branching and mortality
/// Creates announces chain till the specified block, from the nearest ancestor without announces,
/// by appending base announces.
pub fn propagate_announces_for_skipped_blocks<
    DB: BlockMetaStorageRO + BlockMetaStorageRW + AnnounceStorageRW + OnChainStorageRO,
>(
    db: &DB,
    block_hash: H256,
) -> Result<()> {
    let mut current_block_hash = block_hash;
    let mut blocks = VecDeque::new();
    // tries to found a block with at least one announce
    let mut announce_hash = loop {
        let announce_hash = db
            .block_meta(current_block_hash)
            .announces
            .into_iter()
            .flatten()
            .next();

        if let Some(announce_hash) = announce_hash {
            break announce_hash;
        }

        blocks.push_front(current_block_hash);
        current_block_hash = db
            .block_header(current_block_hash)
            .ok_or_else(|| anyhow!("Block header not found for {current_block_hash}"))?
            .parent_hash;
    };

    // the newest block with announce is found, create announces chain till the target block
    for block_hash in blocks {
        // TODO #4814: hack - use here with default gas announce to avoid unknown announces in tests,
        // this will be fixed by unknown announces handling later
        let announce = Announce::with_default_gas(block_hash, announce_hash);
        announce_hash = db.set_announce(announce);
        db.mutate_block_meta(block_hash, |meta| {
            meta.announces.get_or_insert_default().insert(announce_hash);
        });
    }

    Ok(())
}

fn sort_transitions_by_value_to_receive(transitions: &mut [StateTransition]) {
    transitions.sort_by(|lhs, rhs| {
        rhs.value_to_receive_negative_sign
            .cmp(&lhs.value_to_receive_negative_sign)
    });
}

>>>>>>> 9448070e
#[cfg(test)]
mod tests {
    use super::*;
    use crate::mock::*;
    use ethexe_common::{db::*, mock::*};
    use ethexe_db::Database;

    const ADDRESS: Address = Address([42; 20]);

    #[test]
    fn block_producer_index_calculates_correct_index() {
        let validators_amount = 5;
        let slot = 7;
        let index = block_producer_index(validators_amount, slot);
        assert_eq!(index, 2);
    }

    #[test]
    fn producer_for_calculates_correct_producer() {
        let validators = vec![
            Address::from([1; 20]),
            Address::from([2; 20]),
            Address::from([3; 20]),
        ]
        .try_into()
        .unwrap();
        let timestamp = 10;

        let producer = block_producer_for(&validators, timestamp, 1);
        assert_eq!(producer, validators[timestamp as usize % validators.len()]);
    }

    #[test]
    fn multisigned_batch_commitment_creation() {
        let batch = BatchCommitment::mock(());

        let (signer, _, public_keys) = init_signer_with_keys(1);
        let pub_key = public_keys[0];

        let multisigned_batch =
            MultisignedBatchCommitment::new(batch.clone(), &signer, ADDRESS, pub_key)
                .expect("Failed to create multisigned batch commitment");

        assert_eq!(multisigned_batch.batch, batch);
        assert_eq!(multisigned_batch.signatures.len(), 1);
    }

    #[test]
    fn accept_batch_commitment_validation_reply() {
        let batch = BatchCommitment::mock(());

        let (signer, _, public_keys) = init_signer_with_keys(2);
        let pub_key = public_keys[0];

        let mut multisigned_batch =
            MultisignedBatchCommitment::new(batch, &signer, ADDRESS, pub_key).unwrap();

        let other_pub_key = public_keys[1];
        let reply = BatchCommitmentValidationReply {
            digest: multisigned_batch.batch_digest,
            signature: signer
                .sign_for_contract(ADDRESS, other_pub_key, multisigned_batch.batch_digest)
                .unwrap(),
        };

        multisigned_batch
            .accept_batch_commitment_validation_reply(reply.clone(), |_| Ok(()))
            .expect("Failed to accept batch commitment validation reply");

        assert_eq!(multisigned_batch.signatures.len(), 2);

        // Attempt to add the same reply again
        multisigned_batch
            .accept_batch_commitment_validation_reply(reply, |_| Ok(()))
            .expect("Failed to accept batch commitment validation reply");

        // Ensure the number of signatures has not increased
        assert_eq!(multisigned_batch.signatures.len(), 2);
    }

    #[test]
    fn reject_validation_reply_with_incorrect_digest() {
        let batch = BatchCommitment::mock(());

        let (signer, _, public_keys) = init_signer_with_keys(1);
        let pub_key = public_keys[0];

        let mut multisigned_batch =
            MultisignedBatchCommitment::new(batch, &signer, ADDRESS, pub_key).unwrap();

        let incorrect_digest = [1, 2, 3].to_digest();
        let reply = BatchCommitmentValidationReply {
            digest: incorrect_digest,
            signature: signer
                .sign_for_contract(ADDRESS, pub_key, incorrect_digest)
                .unwrap(),
        };

        let result = multisigned_batch.accept_batch_commitment_validation_reply(reply, |_| Ok(()));
        assert!(result.is_err());
        assert_eq!(multisigned_batch.signatures.len(), 1);
    }

    #[test]
    fn check_origin_closure_behavior() {
        let batch = BatchCommitment::mock(());

        let (signer, _, public_keys) = init_signer_with_keys(2);
        let pub_key = public_keys[0];

        let mut multisigned_batch =
            MultisignedBatchCommitment::new(batch, &signer, ADDRESS, pub_key).unwrap();

        let other_pub_key = public_keys[1];
        let reply = BatchCommitmentValidationReply {
            digest: multisigned_batch.batch_digest,
            signature: signer
                .sign_for_contract(ADDRESS, other_pub_key, multisigned_batch.batch_digest)
                .unwrap(),
        };

        // Case 1: check_origin allows the origin
        let result =
            multisigned_batch.accept_batch_commitment_validation_reply(reply.clone(), |_| Ok(()));
        assert!(result.is_ok());
        assert_eq!(multisigned_batch.signatures.len(), 2);

        // Case 2: check_origin rejects the origin
        let result = multisigned_batch.accept_batch_commitment_validation_reply(reply, |_| {
            anyhow::bail!("Origin not allowed")
        });
        assert!(result.is_err());
        assert_eq!(multisigned_batch.signatures.len(), 2);
    }

    #[test]
    fn test_aggregate_chain_commitment() {
        let db = Database::memory();
        let BatchCommitment { block_hash, .. } = prepare_chain_for_batch_commitment(&db);
        let announce = db.top_announce_hash(block_hash);

        let (commitment, counter) = aggregate_chain_commitment(&db, announce, false, None)
            .unwrap()
            .unwrap();
        assert_eq!(commitment.head_announce, announce);
        assert_eq!(commitment.transitions.len(), 4);
        assert_eq!(counter, 3);

        let (commitment, counter) = aggregate_chain_commitment(&db, announce, true, None)
            .unwrap()
            .unwrap();
        assert_eq!(commitment.head_announce, announce);
        assert_eq!(commitment.transitions.len(), 4);
        assert_eq!(counter, 3);

        aggregate_chain_commitment(&db, announce, false, Some(2)).unwrap_err();
        aggregate_chain_commitment(&db, announce, true, Some(2)).unwrap_err();

        db.mutate_announce_meta(announce, |meta| meta.computed = false);
        assert!(
            aggregate_chain_commitment(&db, announce, false, None)
                .unwrap()
                .is_none()
        );
        aggregate_chain_commitment(&db, announce, true, None).unwrap_err();
    }

    #[test]
    fn test_aggregate_code_commitments() {
        let db = Database::memory();
        let codes = vec![CodeId::from([1; 32]), CodeId::from([2; 32])];

        // Test with valid codes
        db.set_code_valid(codes[0], true);
        db.set_code_valid(codes[1], false);

        let commitments = aggregate_code_commitments(&db, codes.clone(), false).unwrap();
        assert_eq!(
            commitments,
            vec![
                CodeCommitment {
                    id: codes[0],
                    valid: true,
                },
                CodeCommitment {
                    id: codes[1],
                    valid: false,
                }
            ]
        );

        let commitments =
            aggregate_code_commitments(&db, vec![codes[0], CodeId::from([3; 32]), codes[1]], false)
                .unwrap();
        assert_eq!(
            commitments,
            vec![
                CodeCommitment {
                    id: codes[0],
                    valid: true,
                },
                CodeCommitment {
                    id: codes[1],
                    valid: false,
                }
            ]
        );

        aggregate_code_commitments(&db, vec![CodeId::from([3; 32])], true).unwrap_err();
    }

    #[test]
    fn test_has_duplicates() {
        let data = vec![1, 2, 3, 4, 5];
        assert!(!has_duplicates(&data));

        let data = vec![1, 2, 3, 4, 5, 3];
        assert!(has_duplicates(&data));
    }
}<|MERGE_RESOLUTION|>--- conflicted
+++ resolved
@@ -358,70 +358,6 @@
         .unwrap_or_else(|| unreachable!("index must be valid"))
 }
 
-<<<<<<< HEAD
-=======
-// NOTE: this is temporary main line announce, will be smarter in future
-/// Returns announce hash which is supposed to be the announce
-/// from main announces chain for this node.
-/// Used to identify parent announce when creating announce for new block,
-/// or accepting announce from producer.
-pub fn parent_main_line_announce<DB: BlockMetaStorageRO>(
-    db: &DB,
-    parent_hash: H256,
-) -> Result<HashOf<Announce>> {
-    db.block_meta(parent_hash)
-        .announces
-        .into_iter()
-        .flatten()
-        .next()
-        .ok_or_else(|| anyhow!("No announces found for {parent_hash} in block meta storage"))
-}
-
-// TODO #4813: support announce branching and mortality
-/// Creates announces chain till the specified block, from the nearest ancestor without announces,
-/// by appending base announces.
-pub fn propagate_announces_for_skipped_blocks<
-    DB: BlockMetaStorageRO + BlockMetaStorageRW + AnnounceStorageRW + OnChainStorageRO,
->(
-    db: &DB,
-    block_hash: H256,
-) -> Result<()> {
-    let mut current_block_hash = block_hash;
-    let mut blocks = VecDeque::new();
-    // tries to found a block with at least one announce
-    let mut announce_hash = loop {
-        let announce_hash = db
-            .block_meta(current_block_hash)
-            .announces
-            .into_iter()
-            .flatten()
-            .next();
-
-        if let Some(announce_hash) = announce_hash {
-            break announce_hash;
-        }
-
-        blocks.push_front(current_block_hash);
-        current_block_hash = db
-            .block_header(current_block_hash)
-            .ok_or_else(|| anyhow!("Block header not found for {current_block_hash}"))?
-            .parent_hash;
-    };
-
-    // the newest block with announce is found, create announces chain till the target block
-    for block_hash in blocks {
-        // TODO #4814: hack - use here with default gas announce to avoid unknown announces in tests,
-        // this will be fixed by unknown announces handling later
-        let announce = Announce::with_default_gas(block_hash, announce_hash);
-        announce_hash = db.set_announce(announce);
-        db.mutate_block_meta(block_hash, |meta| {
-            meta.announces.get_or_insert_default().insert(announce_hash);
-        });
-    }
-
-    Ok(())
-}
-
 fn sort_transitions_by_value_to_receive(transitions: &mut [StateTransition]) {
     transitions.sort_by(|lhs, rhs| {
         rhs.value_to_receive_negative_sign
@@ -429,7 +365,6 @@
     });
 }
 
->>>>>>> 9448070e
 #[cfg(test)]
 mod tests {
     use super::*;
