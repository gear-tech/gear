// This file is part of Gear.
//
// Copyright (C) 2025 Gear Technologies Inc.
// SPDX-License-Identifier: GPL-3.0-or-later WITH Classpath-exception-2.0
//
// This program is free software: you can redistribute it and/or modify
// it under the terms of the GNU General Public License as published by
// the Free Software Foundation, either version 3 of the License, or
// (at your option) any later version.
//
// This program is distributed in the hope that it will be useful,
// but WITHOUT ANY WARRANTY; without even the implied warranty of
// MERCHANTABILITY or FITNESS FOR A PARTICULAR PURPOSE. See the
// GNU General Public License for more details.
//
// You should have received a copy of the GNU General Public License
// along with this program. If not, see <https://www.gnu.org/licenses/>.

//! # Utilities Module
//!
//! This module provides utility functions and data structures for handling batch commitments,
//! validation requests, and multi-signature operations in the Ethexe system.

use anyhow::{Result, anyhow};
use ethexe_common::{
<<<<<<< HEAD
    Address, Announce, AnnounceHash, Digest, SimpleBlockData, ToDigest,
    db::{
        AnnounceStorageRead, AnnounceStorageWrite, BlockMetaStorageRead, BlockMetaStorageWrite,
        CodesStorageRead, OnChainStorageRead,
    },
    ecdsa::{ContractSignature, PublicKey, SignedData},
=======
    Address, AnnounceHash, Digest, SimpleBlockData, ToDigest,
    consensus::BatchCommitmentValidationReply,
    db::{AnnounceStorageRead, BlockMetaStorageRead, CodesStorageRead, OnChainStorageRead},
    ecdsa::{ContractSignature, PublicKey},
>>>>>>> ce8aae2f
    gear::{
        BatchCommitment, ChainCommitment, CodeCommitment, RewardsCommitment, ValidatorsCommitment,
    },
};
use ethexe_signer::Signer;
use gprimitives::{CodeId, H256};
use nonempty::NonEmpty;
use parity_scale_codec::{Decode, Encode};
use std::{
    collections::{BTreeMap, HashSet, VecDeque},
    hash::Hash,
};

/// A batch commitment, that has been signed by multiple validators.
/// This structure manages the collection of signatures from different validators
/// for a single batch commitment.
#[derive(Debug, Clone, Encode, Decode, PartialEq, Eq)]
pub struct MultisignedBatchCommitment {
    batch: BatchCommitment,
    batch_digest: Digest,
    router_address: Address,
    signatures: BTreeMap<Address, ContractSignature>,
}

impl MultisignedBatchCommitment {
    /// Creates a new multisigned batch commitment with an initial signature.
    ///
    /// # Arguments
    /// * `batch` - The batch commitment to be signed
    /// * `signer` - The contract signer used to create signatures
    /// * `pub_key` - The public key of the initial signer
    ///
    /// # Returns
    /// A new `MultisignedBatchCommitment` instance with the initial signature
    pub fn new(
        batch: BatchCommitment,
        signer: &Signer,
        router_address: Address,
        pub_key: PublicKey,
    ) -> Result<Self> {
        let batch_digest = batch.to_digest();
        let signature = signer.sign_for_contract(router_address, pub_key, batch_digest)?;
        let signatures: BTreeMap<_, _> = [(pub_key.to_address(), signature)].into_iter().collect();

        Ok(Self {
            batch,
            batch_digest,
            router_address,
            signatures,
        })
    }

    /// Accepts a validation reply from another validator and adds it's signature.
    ///
    /// # Arguments
    /// * `reply` - The validation reply containing the signature
    /// * `check_origin` - A closure to verify the origin of the signature
    ///
    /// # Returns
    /// Result indicating success or failure of the operation
    pub fn accept_batch_commitment_validation_reply(
        &mut self,
        reply: BatchCommitmentValidationReply,
        check_origin: impl FnOnce(Address) -> Result<()>,
    ) -> Result<()> {
        let BatchCommitmentValidationReply { digest, signature } = reply;

        anyhow::ensure!(digest == self.batch_digest, "Invalid reply digest");

        let origin = signature
            .validate(self.router_address, digest)?
            .to_address();

        check_origin(origin)?;

        self.signatures.insert(origin, signature);

        Ok(())
    }

    /// Returns a reference to the map of validator addresses to their signatures
    pub fn signatures(&self) -> &BTreeMap<Address, ContractSignature> {
        &self.signatures
    }

    /// Returns a reference to the underlying batch commitment
    pub fn batch(&self) -> &BatchCommitment {
        &self.batch
    }

    /// Consumes the structure and returns its parts
    ///
    /// # Returns
    /// A tuple containing the batch commitment and the map of signatures
    pub fn into_parts(self) -> (BatchCommitment, BTreeMap<Address, ContractSignature>) {
        (self.batch, self.signatures)
    }
}

pub fn aggregate_code_commitments<DB: CodesStorageRead>(
    db: &DB,
    codes: impl IntoIterator<Item = CodeId>,
    fail_if_not_found: bool,
) -> Result<Vec<CodeCommitment>> {
    let mut commitments = Vec::new();

    for id in codes {
        match db.code_valid(id) {
            Some(valid) => commitments.push(CodeCommitment { id, valid }),
            None if fail_if_not_found => {
                return Err(anyhow::anyhow!("Code status not found in db: {id}"));
            }
            None => {}
        }
    }

    Ok(commitments)
}

pub fn aggregate_chain_commitment<
    DB: BlockMetaStorageRead + OnChainStorageRead + AnnounceStorageRead,
>(
    db: &DB,
    head_announce: AnnounceHash,
    fail_if_not_computed: bool,
    max_deepness: Option<u32>,
) -> Result<Option<(ChainCommitment, u32)>> {
    // TODO #4744: improve squashing - removing redundant state transitions

    let block_hash = db
        .announce(head_announce)
        .ok_or_else(|| anyhow!("Cannot get announce from db for head {head_announce}"))?
        .block_hash;

    let last_committed_head = db
        .block_meta(block_hash)
        .last_committed_announce
        .ok_or_else(|| {
            anyhow!("Cannot get from db last committed head for block {head_announce}")
        })?;

    let mut announce_hash = head_announce;
    let mut counter: u32 = 0;
    let mut transitions = vec![];
    while announce_hash != last_committed_head {
        if max_deepness.map(|d| counter >= d).unwrap_or(false) {
            return Err(anyhow!(
                "Chain commitment is too deep: {block_hash} at depth {counter}"
            ));
        }

        counter += 1;

        if !db.announce_meta(announce_hash).computed {
            // This can happen when validator syncs from p2p network and skips some old blocks.
            if fail_if_not_computed {
                return Err(anyhow!("Block {block_hash} is not computed"));
            } else {
                return Ok(None);
            }
        }

        transitions.push(db.announce_outcome(announce_hash).ok_or_else(|| {
            anyhow!("Cannot get from db outcome for computed block {block_hash}")
        })?);

        announce_hash = db
            .announce(announce_hash)
            .ok_or_else(|| anyhow!("Cannot get from db header for computed block {block_hash}"))?
            .parent;
    }

    Ok(Some((
        ChainCommitment {
            transitions: transitions.into_iter().rev().flatten().collect(),
            head_announce,
        },
        counter,
    )))
}

pub fn create_batch_commitment<DB: BlockMetaStorageRead>(
    db: &DB,
    block: &SimpleBlockData,
    chain_commitment: Option<ChainCommitment>,
    code_commitments: Vec<CodeCommitment>,
    validators_commitment: Option<ValidatorsCommitment>,
    rewards_commitment: Option<RewardsCommitment>,
) -> Result<Option<BatchCommitment>> {
    if chain_commitment.is_none() && code_commitments.is_empty() {
        return Ok(None);
    }

    let last_committed = db
        .block_meta(block.hash)
        .last_committed_batch
        .ok_or_else(|| {
            anyhow!(
                "Cannot get from db last committed block for block {}",
                block.hash
            )
        })?;

    Ok(Some(BatchCommitment {
        block_hash: block.hash,
        timestamp: block.header.timestamp,
        previous_batch: last_committed,
        chain_commitment,
        code_commitments,
        validators_commitment,
        rewards_commitment,
    }))
}

pub fn has_duplicates<T: Hash + Eq>(data: &[T]) -> bool {
    let mut seen = HashSet::new();
    data.iter().any(|item| !seen.insert(item))
}

// TODO #4553: temporary implementation, should be improved
/// Returns block producer for time slot. Next slot is the next validator in the list.
pub const fn block_producer_index(validators_amount: usize, slot: u64) -> usize {
    (slot % validators_amount as u64) as usize
}

/// Calculates the producer address for a given slot based on the validators and timestamp.
///
/// # Arguments
/// * `validators` - A list of validator addresses
/// * `timestamp` - The timestamp to determine the slot (in seconds)
/// * `slot_duration` - The duration of each slot (in seconds)
///
/// # Returns
/// The address of the producer for the given timestamp slot.
pub fn block_producer_for(
    validators: &NonEmpty<Address>,
    timestamp: u64,
    slot_duration: u64,
) -> Address {
    let slot = timestamp / slot_duration;
    let index = block_producer_index(validators.len(), slot);
    validators
        .get(index)
        .cloned()
        .unwrap_or_else(|| unreachable!("index must be valid"))
}

// TODO +_+_+: this is temporary main line announce, must be smarter in future
// +_+_+ doc
pub fn parent_main_line_announce<DB: BlockMetaStorageRead>(
    db: &DB,
    parent_hash: H256,
) -> Result<AnnounceHash> {
    db.block_meta(parent_hash)
        .announces
        .into_iter()
        .flatten()
        .next()
        .ok_or_else(|| anyhow!("No announces found for {parent_hash} in block meta storage"))
}

/// Creates announces chain till the specified block, from the nearest ancestor without announces,
/// by appending base announces.
///
/// Returns the announce hash of `block_hash`: new one or existing.
pub fn propagate_announces_for_skipped_blocks<
    DB: BlockMetaStorageRead + BlockMetaStorageWrite + AnnounceStorageWrite + OnChainStorageRead,
>(
    db: &DB,
    block_hash: H256,
) -> Result<AnnounceHash> {
    let mut current_block_hash = block_hash;
    let mut blocks = VecDeque::new();
    // tries to found a block with at least one announce
    let announce_hash = loop {
        let announce_hash = db
            .block_meta(current_block_hash)
            .announces
            .into_iter()
            .flatten()
            .next();

        if let Some(announce_hash) = announce_hash {
            break announce_hash;
        }

        blocks.push_front(current_block_hash);
        current_block_hash = db
            .block_header(current_block_hash)
            .ok_or_else(|| anyhow!("Block header not found for {current_block_hash}"))?
            .parent_hash;
    };

    // the newest block with announce is found, create announces chain till the target block
    let mut announce_hash = announce_hash;
    for block_hash in blocks {
        // +_+_+ hack announce not base
        // +_+_+ tests this case
        let announce = Announce::with_default_gas(block_hash, announce_hash);
        announce_hash = db.set_announce(announce);
        db.mutate_block_meta(block_hash, |meta| {
            meta.announces.get_or_insert_default().insert(announce_hash);
        });
    }

    Ok(announce_hash)
}

#[cfg(test)]
mod tests {
    use super::*;
    use crate::mock::*;
    use ethexe_common::{db::*, mock::*};
    use ethexe_db::Database;

    const ADDRESS: Address = Address([42; 20]);

    #[test]
    fn block_producer_index_calculates_correct_index() {
        let validators_amount = 5;
        let slot = 7;
        let index = block_producer_index(validators_amount, slot);
        assert_eq!(index, 2);
    }

    #[test]
    fn producer_for_calculates_correct_producer() {
        let validators = NonEmpty::from_vec(vec![
            Address::from([1; 20]),
            Address::from([2; 20]),
            Address::from([3; 20]),
        ])
        .unwrap();
        let timestamp = 10;

        let producer = block_producer_for(&validators, timestamp, 1);
        assert_eq!(producer, validators[timestamp as usize % validators.len()]);
    }

    #[test]
    fn multisigned_batch_commitment_creation() {
        let batch = BatchCommitment::mock(());

        let (signer, _, public_keys) = init_signer_with_keys(1);
        let pub_key = public_keys[0];

        let multisigned_batch =
            MultisignedBatchCommitment::new(batch.clone(), &signer, ADDRESS, pub_key)
                .expect("Failed to create multisigned batch commitment");

        assert_eq!(multisigned_batch.batch, batch);
        assert_eq!(multisigned_batch.signatures.len(), 1);
    }

    #[test]
    fn accept_batch_commitment_validation_reply() {
        let batch = BatchCommitment::mock(());

        let (signer, _, public_keys) = init_signer_with_keys(2);
        let pub_key = public_keys[0];

        let mut multisigned_batch =
            MultisignedBatchCommitment::new(batch, &signer, ADDRESS, pub_key).unwrap();

        let other_pub_key = public_keys[1];
        let reply = BatchCommitmentValidationReply {
            digest: multisigned_batch.batch_digest,
            signature: signer
                .sign_for_contract(ADDRESS, other_pub_key, multisigned_batch.batch_digest)
                .unwrap(),
        };

        multisigned_batch
            .accept_batch_commitment_validation_reply(reply.clone(), |_| Ok(()))
            .expect("Failed to accept batch commitment validation reply");

        assert_eq!(multisigned_batch.signatures.len(), 2);

        // Attempt to add the same reply again
        multisigned_batch
            .accept_batch_commitment_validation_reply(reply, |_| Ok(()))
            .expect("Failed to accept batch commitment validation reply");

        // Ensure the number of signatures has not increased
        assert_eq!(multisigned_batch.signatures.len(), 2);
    }

    #[test]
    fn reject_validation_reply_with_incorrect_digest() {
        let batch = BatchCommitment::mock(());

        let (signer, _, public_keys) = init_signer_with_keys(1);
        let pub_key = public_keys[0];

        let mut multisigned_batch =
            MultisignedBatchCommitment::new(batch, &signer, ADDRESS, pub_key).unwrap();

        let incorrect_digest = [1, 2, 3].to_digest();
        let reply = BatchCommitmentValidationReply {
            digest: incorrect_digest,
            signature: signer
                .sign_for_contract(ADDRESS, pub_key, incorrect_digest)
                .unwrap(),
        };

        let result = multisigned_batch.accept_batch_commitment_validation_reply(reply, |_| Ok(()));
        assert!(result.is_err());
        assert_eq!(multisigned_batch.signatures.len(), 1);
    }

    #[test]
    fn check_origin_closure_behavior() {
        let batch = BatchCommitment::mock(());

        let (signer, _, public_keys) = init_signer_with_keys(2);
        let pub_key = public_keys[0];

        let mut multisigned_batch =
            MultisignedBatchCommitment::new(batch, &signer, ADDRESS, pub_key).unwrap();

        let other_pub_key = public_keys[1];
        let reply = BatchCommitmentValidationReply {
            digest: multisigned_batch.batch_digest,
            signature: signer
                .sign_for_contract(ADDRESS, other_pub_key, multisigned_batch.batch_digest)
                .unwrap(),
        };

        // Case 1: check_origin allows the origin
        let result =
            multisigned_batch.accept_batch_commitment_validation_reply(reply.clone(), |_| Ok(()));
        assert!(result.is_ok());
        assert_eq!(multisigned_batch.signatures.len(), 2);

        // Case 2: check_origin rejects the origin
        let result = multisigned_batch.accept_batch_commitment_validation_reply(reply, |_| {
            anyhow::bail!("Origin not allowed")
        });
        assert!(result.is_err());
        assert_eq!(multisigned_batch.signatures.len(), 2);
    }

    #[test]
    fn test_aggregate_chain_commitment() {
        let db = Database::memory();
        let BatchCommitment { block_hash, .. } = prepare_chain_for_batch_commitment(&db);
        let announce = db.top_announce_hash(block_hash);

        let (commitment, counter) = aggregate_chain_commitment(&db, announce, false, None)
            .unwrap()
            .unwrap();
        assert_eq!(commitment.head_announce, announce);
        assert_eq!(commitment.transitions.len(), 4);
        assert_eq!(counter, 3);

        let (commitment, counter) = aggregate_chain_commitment(&db, announce, true, None)
            .unwrap()
            .unwrap();
        assert_eq!(commitment.head_announce, announce);
        assert_eq!(commitment.transitions.len(), 4);
        assert_eq!(counter, 3);

        aggregate_chain_commitment(&db, announce, false, Some(2)).unwrap_err();
        aggregate_chain_commitment(&db, announce, true, Some(2)).unwrap_err();

        db.mutate_announce_meta(announce, |meta| meta.computed = false);
        assert!(
            aggregate_chain_commitment(&db, announce, false, None)
                .unwrap()
                .is_none()
        );
        aggregate_chain_commitment(&db, announce, true, None).unwrap_err();
    }

    #[test]
    fn test_aggregate_code_commitments() {
        let db = Database::memory();
        let codes = vec![CodeId::from([1; 32]), CodeId::from([2; 32])];

        // Test with valid codes
        db.set_code_valid(codes[0], true);
        db.set_code_valid(codes[1], false);

        let commitments = aggregate_code_commitments(&db, codes.clone(), false).unwrap();
        assert_eq!(
            commitments,
            vec![
                CodeCommitment {
                    id: codes[0],
                    valid: true,
                },
                CodeCommitment {
                    id: codes[1],
                    valid: false,
                }
            ]
        );

        let commitments =
            aggregate_code_commitments(&db, vec![codes[0], CodeId::from([3; 32]), codes[1]], false)
                .unwrap();
        assert_eq!(
            commitments,
            vec![
                CodeCommitment {
                    id: codes[0],
                    valid: true,
                },
                CodeCommitment {
                    id: codes[1],
                    valid: false,
                }
            ]
        );

        aggregate_code_commitments(&db, vec![CodeId::from([3; 32])], true).unwrap_err();
    }

    #[test]
    fn test_has_duplicates() {
        let data = vec![1, 2, 3, 4, 5];
        assert!(!has_duplicates(&data));

        let data = vec![1, 2, 3, 4, 5, 3];
        assert!(has_duplicates(&data));
    }
}<|MERGE_RESOLUTION|>--- conflicted
+++ resolved
@@ -23,19 +23,13 @@
 
 use anyhow::{Result, anyhow};
 use ethexe_common::{
-<<<<<<< HEAD
     Address, Announce, AnnounceHash, Digest, SimpleBlockData, ToDigest,
+    consensus::BatchCommitmentValidationReply,
     db::{
         AnnounceStorageRead, AnnounceStorageWrite, BlockMetaStorageRead, BlockMetaStorageWrite,
         CodesStorageRead, OnChainStorageRead,
     },
-    ecdsa::{ContractSignature, PublicKey, SignedData},
-=======
-    Address, AnnounceHash, Digest, SimpleBlockData, ToDigest,
-    consensus::BatchCommitmentValidationReply,
-    db::{AnnounceStorageRead, BlockMetaStorageRead, CodesStorageRead, OnChainStorageRead},
     ecdsa::{ContractSignature, PublicKey},
->>>>>>> ce8aae2f
     gear::{
         BatchCommitment, ChainCommitment, CodeCommitment, RewardsCommitment, ValidatorsCommitment,
     },
