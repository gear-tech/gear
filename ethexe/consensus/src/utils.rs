// This file is part of Gear.
//
// Copyright (C) 2025 Gear Technologies Inc.
// SPDX-License-Identifier: GPL-3.0-or-later WITH Classpath-exception-2.0
//
// This program is free software: you can redistribute it and/or modify
// it under the terms of the GNU General Public License as published by
// the Free Software Foundation, either version 3 of the License, or
// (at your option) any later version.
//
// This program is distributed in the hope that it will be useful,
// but WITHOUT ANY WARRANTY; without even the implied warranty of
// MERCHANTABILITY or FITNESS FOR A PARTICULAR PURPOSE. See the
// GNU General Public License for more details.
//
// You should have received a copy of the GNU General Public License
// along with this program. If not, see <https://www.gnu.org/licenses/>.

//! # Utilities Module
//!
//! This module provides utility functions and data structures for handling batch commitments,
//! validation requests, and multi-signature operations in the Ethexe system.

use anyhow::{Result, anyhow};
use ethexe_common::{
    Address, Announce, Digest, HashOf, SimpleBlockData, ToDigest, ValidatorsVec,
    consensus::BatchCommitmentValidationReply,
    db::{AnnounceStorageRO, BlockMetaStorageRO, CodesStorageRO, OnChainStorageRO},
    ecdsa::{ContractSignature, PublicKey},
    gear::{
        AggregatedPublicKey, BatchCommitment, ChainCommitment, CodeCommitment, RewardsCommitment,
        StateTransition, ValidatorsCommitment,
    },
};
<<<<<<< HEAD

use gprimitives::{CodeId, H256, U256};
use gsigner::secp256k1::{Secp256k1SignerExt, Signer};
=======
use ethexe_signer::Signer;
use gprimitives::{CodeId, U256};
>>>>>>> ad4fee34
use parity_scale_codec::{Decode, Encode};
use rand::SeedableRng;
use roast_secp256k1_evm::frost::{
    Identifier,
    keys::{self, IdentifierList},
};
use std::collections::{BTreeMap, HashSet};

/// A batch commitment, that has been signed by multiple validators.
/// This structure manages the collection of signatures from different validators
/// for a single batch commitment.
#[derive(Debug, Clone, Encode, Decode, PartialEq, Eq)]
pub struct MultisignedBatchCommitment {
    batch: BatchCommitment,
    batch_digest: Digest,
    router_address: Address,
    signatures: BTreeMap<Address, ContractSignature>,
}

impl MultisignedBatchCommitment {
    /// Creates a new multisigned batch commitment with an initial signature.
    ///
    /// # Arguments
    /// * `batch` - The batch commitment to be signed
    /// * `signer` - The contract signer used to create signatures
    /// * `pub_key` - The public key of the initial signer
    ///
    /// # Returns
    /// A new `MultisignedBatchCommitment` instance with the initial signature
    pub fn new(
        batch: BatchCommitment,
        signer: &Signer,
        router_address: Address,
        pub_key: PublicKey,
    ) -> Result<Self> {
        let batch_digest = batch.to_digest();
        let signature = signer.sign_for_contract_digest(router_address, pub_key, &batch_digest)?;
        let signatures: BTreeMap<_, _> = [(pub_key.to_address(), signature)].into_iter().collect();

        Ok(Self {
            batch,
            batch_digest,
            router_address,
            signatures,
        })
    }

    /// Accepts a validation reply from another validator and adds it's signature.
    ///
    /// # Arguments
    /// * `reply` - The validation reply containing the signature
    /// * `check_origin` - A closure to verify the origin of the signature
    ///
    /// # Returns
    /// Result indicating success or failure of the operation
    pub fn accept_batch_commitment_validation_reply(
        &mut self,
        reply: BatchCommitmentValidationReply,
        check_origin: impl FnOnce(Address) -> Result<()>,
    ) -> Result<()> {
        let BatchCommitmentValidationReply { digest, signature } = reply;

        anyhow::ensure!(digest == self.batch_digest, "Invalid reply digest");

        let origin_public_key = signature.validate(self.router_address, digest)?;

        let origin = origin_public_key.to_address();

        check_origin(origin)?;

        self.signatures.insert(origin, signature);

        Ok(())
    }

    /// Returns a reference to the map of validator addresses to their signatures
    pub fn signatures(&self) -> &BTreeMap<Address, ContractSignature> {
        &self.signatures
    }

    /// Returns a reference to the underlying batch commitment
    pub fn batch(&self) -> &BatchCommitment {
        &self.batch
    }

    /// Consumes the structure and returns its parts
    ///
    /// # Returns
    /// A tuple containing the batch commitment and the map of signatures
    pub fn into_parts(self) -> (BatchCommitment, BTreeMap<Address, ContractSignature>) {
        (self.batch, self.signatures)
    }
}

pub fn aggregate_code_commitments<DB: CodesStorageRO>(
    db: &DB,
    codes: impl IntoIterator<Item = CodeId>,
    fail_if_not_found: bool,
) -> Result<Vec<CodeCommitment>> {
    let mut commitments = Vec::new();

    for id in codes {
        match db.code_valid(id) {
            Some(valid) => commitments.push(CodeCommitment { id, valid }),
            None if fail_if_not_found => {
                return Err(anyhow::anyhow!("Code status not found in db: {id}"));
            }
            None => {}
        }
    }

    Ok(commitments)
}

pub fn aggregate_chain_commitment<DB: BlockMetaStorageRO + OnChainStorageRO + AnnounceStorageRO>(
    db: &DB,
    head_announce: HashOf<Announce>,
    fail_if_not_computed: bool,
    max_deepness: Option<u32>,
) -> Result<Option<(ChainCommitment, u32)>> {
    // TODO #4744: improve squashing - removing redundant state transitions

    let block_hash = db
        .announce(head_announce)
        .ok_or_else(|| anyhow!("Cannot get announce from db for head {head_announce}"))?
        .block_hash;

    let last_committed_head = db
        .block_meta(block_hash)
        .last_committed_announce
        .ok_or_else(|| {
            anyhow!("Cannot get from db last committed head for block {head_announce}")
        })?;

    let mut announce_hash = head_announce;
    let mut counter: u32 = 0;
    let mut transitions = vec![];
    while announce_hash != last_committed_head {
        if max_deepness.map(|d| counter >= d).unwrap_or(false) {
            return Err(anyhow!(
                "Chain commitment is too deep: {block_hash} at depth {counter}"
            ));
        }

        counter += 1;

        if !db.announce_meta(announce_hash).computed {
            // This can happen when validator syncs from p2p network and skips some old blocks.
            if fail_if_not_computed {
                return Err(anyhow!("Block {block_hash} is not computed"));
            } else {
                return Ok(None);
            }
        }

        let mut announce_transitions = db
            .announce_outcome(announce_hash)
            .ok_or_else(|| anyhow!("Cannot get from db outcome for computed block {block_hash}"))?;

        sort_transitions_by_value_to_receive(&mut announce_transitions);

        transitions.push(announce_transitions);

        announce_hash = db
            .announce(announce_hash)
            .ok_or_else(|| anyhow!("Cannot get from db header for computed block {block_hash}"))?
            .parent;
    }

    Ok(Some((
        ChainCommitment {
            transitions: transitions.into_iter().rev().flatten().collect(),
            head_announce,
        },
        counter,
    )))
}

// TODO(kuzmindev): this is a temporal solution. In future need to impelement DKG algorithm.
pub fn validators_commitment(era: u64, validators: ValidatorsVec) -> Result<ValidatorsCommitment> {
    let validators_identifiers = validators
        .iter()
        .map(|validator| {
            let mut bytes = [0u8; 32];
            bytes[12..32].copy_from_slice(&validator.0);
            Identifier::deserialize(&bytes).unwrap()
        })
        .collect::<Vec<_>>();

    let identifiers = IdentifierList::Custom(&validators_identifiers);

    let rng = rand_chacha::ChaCha8Rng::from_seed([1u8; 32]);

    let (mut secret_shares, public_key_package) =
        keys::generate_with_dealer(validators.len() as u16, 1, identifiers, rng).unwrap();

    let verifiable_secret_sharing_commitment = secret_shares
        .pop_first()
        .map(|(_key, value)| value.commitment().clone())
        .expect("Expect at least one identifier");

    let public_key_compressed: [u8; 33] = public_key_package
        .verifying_key()
        .serialize()?
        .try_into()
        .unwrap();
    let public_key_uncompressed = PublicKey::from_bytes(public_key_compressed)
        .expect("valid aggregated public key")
        .to_uncompressed();
    let (public_key_x_bytes, public_key_y_bytes) = public_key_uncompressed.split_at(32);

    let aggregated_public_key = AggregatedPublicKey {
        x: U256::from_big_endian(public_key_x_bytes),
        y: U256::from_big_endian(public_key_y_bytes),
    };

    Ok(ValidatorsCommitment {
        aggregated_public_key,
        verifiable_secret_sharing_commitment,
        validators,
        era_index: era,
    })
}

pub fn create_batch_commitment<DB: BlockMetaStorageRO>(
    db: &DB,
    block: &SimpleBlockData,
    chain_commitment: Option<ChainCommitment>,
    code_commitments: Vec<CodeCommitment>,
    validators_commitment: Option<ValidatorsCommitment>,
    rewards_commitment: Option<RewardsCommitment>,
) -> Result<Option<BatchCommitment>> {
    if chain_commitment.is_none()
        && code_commitments.is_empty()
        && validators_commitment.is_none()
        && rewards_commitment.is_none()
    {
        tracing::debug!(
            "No commitments for block {} - skip batch commitment",
            block.hash
        );
        return Ok(None);
    }

    let last_committed = db
        .block_meta(block.hash)
        .last_committed_batch
        .ok_or_else(|| {
            anyhow!(
                "Cannot get from db last committed block for block {}",
                block.hash
            )
        })?;

    Ok(Some(BatchCommitment {
        block_hash: block.hash,
        timestamp: block.header.timestamp,
        previous_batch: last_committed,
        chain_commitment,
        code_commitments,
        validators_commitment,
        rewards_commitment,
    }))
}

pub fn has_duplicates<T: std::hash::Hash + Eq>(data: &[T]) -> bool {
    let mut seen = HashSet::new();
    data.iter().any(|item| !seen.insert(item))
}

/// Finds the block with the earliest timestamp that is still within the specified election period.
pub fn election_block_in_era<DB: OnChainStorageRO>(
    db: &DB,
    mut block: SimpleBlockData,
    election_ts: u64,
) -> Result<SimpleBlockData> {
    if block.header.timestamp < election_ts {
        anyhow::bail!("election not reached yet");
    }

    loop {
        let parent_header = db.block_header(block.header.parent_hash).ok_or(anyhow!(
            "block header not found for({})",
            block.header.parent_hash
        ))?;
        if parent_header.timestamp < election_ts {
            break;
        }

        block = SimpleBlockData {
            hash: block.header.parent_hash,
            header: parent_header,
        };
    }

    Ok(block)
}

// TODO #4553: temporary implementation, should be improved
/// Returns block producer for time slot. Next slot is the next validator in the list.
pub const fn block_producer_index(validators_amount: usize, slot: u64) -> usize {
    (slot % validators_amount as u64) as usize
}

/// Calculates the producer address for a given slot based on the validators and timestamp.
///
/// # Arguments
/// * `validators` - A list of validator addresses
/// * `timestamp` - The timestamp to determine the slot (in seconds)
/// * `slot_duration` - The duration of each slot (in seconds)
///
/// # Returns
/// The address of the producer for the given timestamp slot.
pub fn block_producer_for(
    validators: &ValidatorsVec,
    timestamp: u64,
    slot_duration: u64,
) -> Address {
    let slot = timestamp / slot_duration;
    let index = block_producer_index(validators.len(), slot);
    validators
        .get(index)
        .cloned()
        .unwrap_or_else(|| unreachable!("index must be valid"))
}

fn sort_transitions_by_value_to_receive(transitions: &mut [StateTransition]) {
    transitions.sort_by(|lhs, rhs| {
        rhs.value_to_receive_negative_sign
            .cmp(&lhs.value_to_receive_negative_sign)
    });
}

#[cfg(test)]
mod tests {
    use super::*;
    use crate::mock::*;
    use ethexe_common::{db::*, mock::*};
    use ethexe_db::Database;

    const ADDRESS: Address = Address([42; 20]);

    #[test]
    fn block_producer_index_calculates_correct_index() {
        let validators_amount = 5;
        let slot = 7;
        let index = block_producer_index(validators_amount, slot);
        assert_eq!(index, 2);
    }

    #[test]
    fn producer_for_calculates_correct_producer() {
        let validators = vec![
            Address::from([1; 20]),
            Address::from([2; 20]),
            Address::from([3; 20]),
        ]
        .try_into()
        .unwrap();
        let timestamp = 10;

        let producer = block_producer_for(&validators, timestamp, 1);
        assert_eq!(producer, validators[timestamp as usize % validators.len()]);
    }

    #[test]
    fn multisigned_batch_commitment_creation() {
        let batch = BatchCommitment::mock(());

        let (signer, _, public_keys) = init_signer_with_keys(1);
        let pub_key = public_keys[0];

        let multisigned_batch =
            MultisignedBatchCommitment::new(batch.clone(), &signer, ADDRESS, pub_key)
                .expect("Failed to create multisigned batch commitment");

        assert_eq!(multisigned_batch.batch, batch);
        assert_eq!(multisigned_batch.signatures.len(), 1);
    }

    #[test]
    fn accept_batch_commitment_validation_reply() {
        let batch = BatchCommitment::mock(());

        let (signer, _, public_keys) = init_signer_with_keys(2);
        let pub_key = public_keys[0];

        let mut multisigned_batch =
            MultisignedBatchCommitment::new(batch, &signer, ADDRESS, pub_key).unwrap();

        let other_pub_key = public_keys[1];
        let digest = multisigned_batch.batch_digest;
        let signature = signer
            .sign_for_contract_digest(ADDRESS, other_pub_key, &digest)
            .unwrap();
        let reply = BatchCommitmentValidationReply { digest, signature };

        multisigned_batch
            .accept_batch_commitment_validation_reply(reply.clone(), |_| Ok(()))
            .expect("Failed to accept batch commitment validation reply");

        assert_eq!(multisigned_batch.signatures.len(), 2);

        // Attempt to add the same reply again
        multisigned_batch
            .accept_batch_commitment_validation_reply(reply, |_| Ok(()))
            .expect("Failed to accept batch commitment validation reply");

        // Ensure the number of signatures has not increased
        assert_eq!(multisigned_batch.signatures.len(), 2);
    }

    #[test]
    fn reject_validation_reply_with_incorrect_digest() {
        let batch = BatchCommitment::mock(());

        let (signer, _, public_keys) = init_signer_with_keys(1);
        let pub_key = public_keys[0];

        let mut multisigned_batch =
            MultisignedBatchCommitment::new(batch, &signer, ADDRESS, pub_key).unwrap();

        let incorrect_digest = [1, 2, 3].to_digest();
        let signature = signer
            .sign_for_contract_digest(ADDRESS, pub_key, &incorrect_digest)
            .unwrap();
        let reply = BatchCommitmentValidationReply {
            digest: incorrect_digest,
            signature,
        };

        let result = multisigned_batch.accept_batch_commitment_validation_reply(reply, |_| Ok(()));
        assert!(result.is_err());
        assert_eq!(multisigned_batch.signatures.len(), 1);
    }

    #[test]
    fn check_origin_closure_behavior() {
        let batch = BatchCommitment::mock(());

        let (signer, _, public_keys) = init_signer_with_keys(2);
        let pub_key = public_keys[0];

        let mut multisigned_batch =
            MultisignedBatchCommitment::new(batch, &signer, ADDRESS, pub_key).unwrap();

        let other_pub_key = public_keys[1];
        let digest = multisigned_batch.batch_digest;
        let signature = signer
            .sign_for_contract_digest(ADDRESS, other_pub_key, &digest)
            .unwrap();
        let reply = BatchCommitmentValidationReply { digest, signature };

        // Case 1: check_origin allows the origin
        let result =
            multisigned_batch.accept_batch_commitment_validation_reply(reply.clone(), |_| Ok(()));
        assert!(result.is_ok());
        assert_eq!(multisigned_batch.signatures.len(), 2);

        // Case 2: check_origin rejects the origin
        let result = multisigned_batch.accept_batch_commitment_validation_reply(reply, |_| {
            anyhow::bail!("Origin not allowed")
        });
        assert!(result.is_err());
        assert_eq!(multisigned_batch.signatures.len(), 2);
    }

    #[test]
    fn test_aggregate_chain_commitment() {
        let db = Database::memory();
        let BatchCommitment { block_hash, .. } = prepare_chain_for_batch_commitment(&db);
        let announce = db.top_announce_hash(block_hash);

        let (commitment, counter) = aggregate_chain_commitment(&db, announce, false, None)
            .unwrap()
            .unwrap();
        assert_eq!(commitment.head_announce, announce);
        assert_eq!(commitment.transitions.len(), 4);
        assert_eq!(counter, 3);

        let (commitment, counter) = aggregate_chain_commitment(&db, announce, true, None)
            .unwrap()
            .unwrap();
        assert_eq!(commitment.head_announce, announce);
        assert_eq!(commitment.transitions.len(), 4);
        assert_eq!(counter, 3);

        aggregate_chain_commitment(&db, announce, false, Some(2)).unwrap_err();
        aggregate_chain_commitment(&db, announce, true, Some(2)).unwrap_err();

        db.mutate_announce_meta(announce, |meta| meta.computed = false);
        assert!(
            aggregate_chain_commitment(&db, announce, false, None)
                .unwrap()
                .is_none()
        );
        aggregate_chain_commitment(&db, announce, true, None).unwrap_err();
    }

    #[test]
    fn test_aggregate_code_commitments() {
        let db = Database::memory();
        let codes = vec![CodeId::from([1; 32]), CodeId::from([2; 32])];

        // Test with valid codes
        db.set_code_valid(codes[0], true);
        db.set_code_valid(codes[1], false);

        let commitments = aggregate_code_commitments(&db, codes.clone(), false).unwrap();
        assert_eq!(
            commitments,
            vec![
                CodeCommitment {
                    id: codes[0],
                    valid: true,
                },
                CodeCommitment {
                    id: codes[1],
                    valid: false,
                }
            ]
        );

        let commitments =
            aggregate_code_commitments(&db, vec![codes[0], CodeId::from([3; 32]), codes[1]], false)
                .unwrap();
        assert_eq!(
            commitments,
            vec![
                CodeCommitment {
                    id: codes[0],
                    valid: true,
                },
                CodeCommitment {
                    id: codes[1],
                    valid: false,
                }
            ]
        );

        aggregate_code_commitments(&db, vec![CodeId::from([3; 32])], true).unwrap_err();
    }

    #[test]
    fn test_has_duplicates() {
        let data = vec![1, 2, 3, 4, 5];
        assert!(!has_duplicates(&data));

        let data = vec![1, 2, 3, 4, 5, 3];
        assert!(has_duplicates(&data));
    }
}<|MERGE_RESOLUTION|>--- conflicted
+++ resolved
@@ -32,14 +32,8 @@
         StateTransition, ValidatorsCommitment,
     },
 };
-<<<<<<< HEAD
-
-use gprimitives::{CodeId, H256, U256};
+use gprimitives::{CodeId, U256};
 use gsigner::secp256k1::{Secp256k1SignerExt, Signer};
-=======
-use ethexe_signer::Signer;
-use gprimitives::{CodeId, U256};
->>>>>>> ad4fee34
 use parity_scale_codec::{Decode, Encode};
 use rand::SeedableRng;
 use roast_secp256k1_evm::frost::{
