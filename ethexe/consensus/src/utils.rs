// This file is part of Gear.
//
// Copyright (C) 2025 Gear Technologies Inc.
// SPDX-License-Identifier: GPL-3.0-or-later WITH Classpath-exception-2.0
//
// This program is free software: you can redistribute it and/or modify
// it under the terms of the GNU General Public License as published by
// the Free Software Foundation, either version 3 of the License, or
// (at your option) any later version.
//
// This program is distributed in the hope that it will be useful,
// but WITHOUT ANY WARRANTY; without even the implied warranty of
// MERCHANTABILITY or FITNESS FOR A PARTICULAR PURPOSE. See the
// GNU General Public License for more details.
//
// You should have received a copy of the GNU General Public License
// along with this program. If not, see <https://www.gnu.org/licenses/>.

//! # Utilities Module
//!
//! This module provides utility functions and data structures for handling batch commitments,
//! validation requests, and multi-signature operations in the Ethexe system.

use anyhow::{Result, anyhow};
use ethexe_common::{
    Address, Digest, ProducerBlock, SimpleBlockData, ToDigest,
    db::{BlockMetaStorageRead, CodesStorageRead, OnChainStorageRead},
    ecdsa::{ContractSignature, PublicKey, SignedData},
    gear::{BatchCommitment, ChainCommitment, CodeCommitment},
    sha3::{self, digest::Digest as _},
};
use ethexe_signer::Signer;
use gprimitives::{CodeId, H256};
use parity_scale_codec::{Decode, Encode};
use std::{
    collections::{BTreeMap, HashSet},
    hash::Hash,
};

pub type SignedProducerBlock = SignedData<ProducerBlock>;
pub type SignedValidationRequest = SignedData<BatchCommitmentValidationRequest>;

/// Represents a request for validating a batch commitment.
#[derive(Debug, Clone, Encode, Decode, PartialEq, Eq)]
pub struct BatchCommitmentValidationRequest {
    // Digest of batch commitment to validate
    pub digest: Digest,
    /// List of blocks to validate
    pub head: Option<H256>,
    /// List of codes which are part of the batch
    pub codes: Vec<CodeId>,
}

impl BatchCommitmentValidationRequest {
    pub fn new(batch: &BatchCommitment) -> Self {
        let codes = batch
            .code_commitments
            .iter()
            .map(|commitment| commitment.id)
            .collect();

        BatchCommitmentValidationRequest {
            digest: batch.to_digest(),
            head: batch.chain_commitment.as_ref().map(|c| c.head),
            codes,
        }
    }
}

impl ToDigest for BatchCommitmentValidationRequest {
    fn update_hasher(&self, hasher: &mut sha3::Keccak256) {
        let Self {
            digest,
            head,
            codes,
        } = self;

        hasher.update(digest);
        head.map(|head| hasher.update(head));
        hasher.update(
            codes
                .iter()
                .flat_map(|h| h.into_bytes())
                .collect::<Vec<u8>>(),
        );
    }
}

/// A reply to a batch commitment validation request.
/// Contains the digest of the batch and a signature confirming the validation.
#[derive(Debug, Clone, Encode, Decode, PartialEq, Eq)]
pub struct BatchCommitmentValidationReply {
    /// Digest of the [`BatchCommitment`] being validated
    pub digest: Digest,
    /// Signature confirming the validation by origin
    pub signature: ContractSignature,
}

/// A batch commitment, that has been signed by multiple validators.
/// This structure manages the collection of signatures from different validators
/// for a single batch commitment.
#[derive(Debug, Clone, Encode, Decode, PartialEq, Eq)]
pub struct MultisignedBatchCommitment {
    batch: BatchCommitment,
    batch_digest: Digest,
    router_address: Address,
    signatures: BTreeMap<Address, ContractSignature>,
}

impl MultisignedBatchCommitment {
    /// Creates a new multisigned batch commitment with an initial signature.
    ///
    /// # Arguments
    /// * `batch` - The batch commitment to be signed
    /// * `signer` - The contract signer used to create signatures
    /// * `pub_key` - The public key of the initial signer
    ///
    /// # Returns
    /// A new `MultisignedBatchCommitment` instance with the initial signature
    pub fn new(
        batch: BatchCommitment,
        signer: &Signer,
        router_address: Address,
        pub_key: PublicKey,
    ) -> Result<Self> {
        let batch_digest = batch.to_digest();
        let signature = signer.sign_for_contract(router_address, pub_key, batch_digest)?;
        let signatures: BTreeMap<_, _> = [(pub_key.to_address(), signature)].into_iter().collect();

        Ok(Self {
            batch,
            batch_digest,
            router_address,
            signatures,
        })
    }

    /// Accepts a validation reply from another validator and adds it's signature.
    ///
    /// # Arguments
    /// * `reply` - The validation reply containing the signature
    /// * `check_origin` - A closure to verify the origin of the signature
    ///
    /// # Returns
    /// Result indicating success or failure of the operation
    pub fn accept_batch_commitment_validation_reply(
        &mut self,
        reply: BatchCommitmentValidationReply,
        check_origin: impl FnOnce(Address) -> Result<()>,
    ) -> Result<()> {
        let BatchCommitmentValidationReply { digest, signature } = reply;

        anyhow::ensure!(digest == self.batch_digest, "Invalid reply digest");

        let origin = signature
            .validate(self.router_address, digest)?
            .to_address();

        check_origin(origin)?;

        self.signatures.insert(origin, signature);

        Ok(())
    }

    /// Returns a reference to the map of validator addresses to their signatures
    pub fn signatures(&self) -> &BTreeMap<Address, ContractSignature> {
        &self.signatures
    }

    /// Returns a reference to the underlying batch commitment
    pub fn batch(&self) -> &BatchCommitment {
        &self.batch
    }

    /// Consumes the structure and returns its parts
    ///
    /// # Returns
    /// A tuple containing the batch commitment and the map of signatures
    pub fn into_parts(self) -> (BatchCommitment, BTreeMap<Address, ContractSignature>) {
        (self.batch, self.signatures)
    }
}

pub fn aggregate_code_commitments<DB: CodesStorageRead>(
    db: &DB,
    codes: impl IntoIterator<Item = CodeId>,
    fail_if_not_found: bool,
) -> Result<Vec<CodeCommitment>> {
    let mut commitments = Vec::new();

    for id in codes {
        match db.code_valid(id) {
            Some(valid) => commitments.push(CodeCommitment { id, valid }),
            None if fail_if_not_found => {
                return Err(anyhow::anyhow!("Code status not found in db: {id}"));
            }
            None => {}
        }
    }

    Ok(commitments)
}

pub fn aggregate_chain_commitment<DB: BlockMetaStorageRead + OnChainStorageRead>(
    db: &DB,
    from_block_hash: H256,
    fail_if_not_computed: bool,
    max_deepness: Option<u32>,
) -> Result<Option<(ChainCommitment, u32)>> {
    // TODO #4744: improve squashing - removing redundant state transitions

    let last_committed_head = db
        .block_meta(from_block_hash)
        .last_committed_head
        .ok_or_else(|| {
            anyhow!("Cannot get from db last committed head for block {from_block_hash}")
        })?;

    let mut block_hash = from_block_hash;
    let mut counter: u32 = 0;
    let mut transitions = vec![];
    while block_hash != last_committed_head {
        if max_deepness.map(|d| counter >= d).unwrap_or(false) {
            return Err(anyhow!(
                "Chain commitment is too deep: {block_hash} at depth {counter}"
            ));
        }

        counter += 1;

        if !db.block_meta(block_hash).computed {
            // This can happen when validator syncs from p2p network and skips some old blocks.
            if fail_if_not_computed {
                return Err(anyhow!("Block {block_hash} is not computed"));
            } else {
                return Ok(None);
            }
        }

        let block_outcome = db
            .block_outcome(block_hash)
            .ok_or_else(|| anyhow!("Cannot get from db outcome for computed block {block_hash}"))?
            .into_transitions()
            .ok_or_else(|| anyhow!("`block_outcome` is called on forced non-empty outcome"))?;
        transitions.push(block_outcome);

        block_hash = db
            .block_header(block_hash)
            .ok_or_else(|| anyhow!("Cannot get from db header for computed block {block_hash}"))?
            .parent_hash;
    }

    Ok(Some((
        ChainCommitment {
            transitions: transitions.into_iter().rev().flatten().collect(),
            head: from_block_hash,
        },
        counter,
    )))
}

pub fn create_batch_commitment<DB: BlockMetaStorageRead>(
    db: &DB,
    block: &SimpleBlockData,
    chain_commitment: Option<ChainCommitment>,
    code_commitments: Vec<CodeCommitment>,
) -> Result<Option<BatchCommitment>> {
    if chain_commitment.is_none() && code_commitments.is_empty() {
        return Ok(None);
    }

    let last_committed = db
        .block_meta(block.hash)
        .last_committed_batch
        .ok_or_else(|| {
            anyhow!(
                "Cannot get from db last committed block for block {}",
                block.hash
            )
        })?;

    Ok(Some(BatchCommitment {
        block_hash: block.hash,
        timestamp: block.header.timestamp,
        previous_batch: last_committed,
        chain_commitment,
        code_commitments,
        validators_commitment: None,
        rewards_commitment: None,
    }))
}

<<<<<<< HEAD
pub fn squash_chain_commitments(
    chain_commitments: Vec<ChainCommitment>,
) -> Option<ChainCommitment> {
    if chain_commitments.is_empty() {
        return None;
    }

    let mut gear_blocks = Vec::new();

    // Use a map to track the latest transition for each actor
    let mut latest_transitions = std::collections::HashMap::new();

    // Process transitions in order to preserve the final state for each actor
    for commitment in &chain_commitments {
        for transition in &commitment.transitions {
            // Always keep the latest transition for each actor_id
            latest_transitions.insert(transition.actor_id, transition);
        }
        gear_blocks.extend(commitment.gear_blocks.clone());
    }

    // Collect the latest transitions for each actor, preserving original order
    // by processing the flattened transitions and keeping only the latest for each actor
    let mut seen_actors = std::collections::HashSet::new();
    let mut deduped_transitions = Vec::new();

    // Process in reverse to get latest occurrences first, then reverse to maintain order
    let all_transitions: Vec<_> = chain_commitments
        .into_iter()
        .flat_map(|c| c.transitions)
        .collect();

    for transition in all_transitions.into_iter().rev() {
        if seen_actors.insert(transition.actor_id) {
            deduped_transitions.push(transition);
        }
    }

    // Reverse to restore original order (latest for each actor)
    deduped_transitions.reverse();

    Some(ChainCommitment {
        transitions: deduped_transitions,
        gear_blocks,
    })
}

=======
>>>>>>> 4f9e37c9
pub fn has_duplicates<T: Hash + Eq>(data: &[T]) -> bool {
    let mut seen = HashSet::new();
    data.iter().any(|item| !seen.insert(item))
}

#[cfg(test)]
mod tests {
    use super::*;
    use crate::mock::*;
    use ethexe_common::db::{BlockMetaStorageWrite, CodesStorageWrite};
    use ethexe_db::Database;

    const ADDRESS: Address = Address([42; 20]);

    #[test]
    fn multisigned_batch_commitment_creation() {
        let batch = BatchCommitment::mock(());

        let (signer, _, public_keys) = init_signer_with_keys(1);
        let pub_key = public_keys[0];

        let multisigned_batch =
            MultisignedBatchCommitment::new(batch.clone(), &signer, ADDRESS, pub_key)
                .expect("Failed to create multisigned batch commitment");

        assert_eq!(multisigned_batch.batch, batch);
        assert_eq!(multisigned_batch.signatures.len(), 1);
    }

    #[test]
    fn accept_batch_commitment_validation_reply() {
        let batch = BatchCommitment::mock(());

        let (signer, _, public_keys) = init_signer_with_keys(2);
        let pub_key = public_keys[0];

        let mut multisigned_batch =
            MultisignedBatchCommitment::new(batch, &signer, ADDRESS, pub_key).unwrap();

        let other_pub_key = public_keys[1];
        let reply = BatchCommitmentValidationReply {
            digest: multisigned_batch.batch_digest,
            signature: signer
                .sign_for_contract(ADDRESS, other_pub_key, multisigned_batch.batch_digest)
                .unwrap(),
        };

        multisigned_batch
            .accept_batch_commitment_validation_reply(reply.clone(), |_| Ok(()))
            .expect("Failed to accept batch commitment validation reply");

        assert_eq!(multisigned_batch.signatures.len(), 2);

        // Attempt to add the same reply again
        multisigned_batch
            .accept_batch_commitment_validation_reply(reply, |_| Ok(()))
            .expect("Failed to accept batch commitment validation reply");

        // Ensure the number of signatures has not increased
        assert_eq!(multisigned_batch.signatures.len(), 2);
    }

    #[test]
    fn reject_validation_reply_with_incorrect_digest() {
        let batch = BatchCommitment::mock(());

        let (signer, _, public_keys) = init_signer_with_keys(1);
        let pub_key = public_keys[0];

        let mut multisigned_batch =
            MultisignedBatchCommitment::new(batch, &signer, ADDRESS, pub_key).unwrap();

        let incorrect_digest = [1, 2, 3].to_digest();
        let reply = BatchCommitmentValidationReply {
            digest: incorrect_digest,
            signature: signer
                .sign_for_contract(ADDRESS, pub_key, incorrect_digest)
                .unwrap(),
        };

        let result = multisigned_batch.accept_batch_commitment_validation_reply(reply, |_| Ok(()));
        assert!(result.is_err());
        assert_eq!(multisigned_batch.signatures.len(), 1);
    }

    #[test]
    fn check_origin_closure_behavior() {
        let batch = BatchCommitment::mock(());

        let (signer, _, public_keys) = init_signer_with_keys(2);
        let pub_key = public_keys[0];

        let mut multisigned_batch =
            MultisignedBatchCommitment::new(batch, &signer, ADDRESS, pub_key).unwrap();

        let other_pub_key = public_keys[1];
        let reply = BatchCommitmentValidationReply {
            digest: multisigned_batch.batch_digest,
            signature: signer
                .sign_for_contract(ADDRESS, other_pub_key, multisigned_batch.batch_digest)
                .unwrap(),
        };

        // Case 1: check_origin allows the origin
        let result =
            multisigned_batch.accept_batch_commitment_validation_reply(reply.clone(), |_| Ok(()));
        assert!(result.is_ok());
        assert_eq!(multisigned_batch.signatures.len(), 2);

        // Case 2: check_origin rejects the origin
        let result = multisigned_batch.accept_batch_commitment_validation_reply(reply, |_| {
            anyhow::bail!("Origin not allowed")
        });
        assert!(result.is_err());
        assert_eq!(multisigned_batch.signatures.len(), 2);
    }

    #[test]
    fn test_aggregate_chain_commitment() {
        let db = Database::memory();
        let BatchCommitment { block_hash, .. } = prepared_mock_batch_commitment(&db);

        let (commitment, counter) = aggregate_chain_commitment(&db, block_hash, false, None)
            .unwrap()
            .unwrap();
        assert_eq!(commitment.head, block_hash);
        assert_eq!(commitment.transitions.len(), 4);
        assert_eq!(counter, 3);

        let (commitment, counter) = aggregate_chain_commitment(&db, block_hash, true, None)
            .unwrap()
            .unwrap();
        assert_eq!(commitment.head, block_hash);
        assert_eq!(commitment.transitions.len(), 4);
        assert_eq!(counter, 3);

        aggregate_chain_commitment(&db, block_hash, false, Some(2)).unwrap_err();
        aggregate_chain_commitment(&db, block_hash, true, Some(2)).unwrap_err();

        db.mutate_block_meta(block_hash, |meta| meta.computed = false);
        assert!(
            aggregate_chain_commitment(&db, block_hash, false, None)
                .unwrap()
                .is_none()
        );
        aggregate_chain_commitment(&db, block_hash, true, None).unwrap_err();
    }

    #[test]
    fn test_squash_chain_commitments_removes_redundant_transitions() {
        use gprimitives::ActorId;

        let block1 = H256::from([1; 32]);
        let block2 = H256::from([2; 32]);

        let actor1 = ActorId::from([1; 32]);
        let actor2 = ActorId::from([2; 32]);

        // Create redundant transitions for the same actors
        let transition1 = StateTransition {
            actor_id: actor1,
            new_state_hash: H256::from([10; 32]),
            exited: false,
            inheritor: ActorId::zero(),
            value_to_receive: 100,
            value_claims: vec![],
            messages: vec![],
        };

        // Later transition for actor1 that should override transition1
        let transition1_updated = StateTransition {
            actor_id: actor1,
            new_state_hash: H256::from([11; 32]), // Different state
            exited: false,
            inheritor: ActorId::zero(),
            value_to_receive: 200,
            value_claims: vec![],
            messages: vec![],
        };

        let transition2 = StateTransition {
            actor_id: actor2,
            new_state_hash: H256::from([20; 32]),
            exited: true, // This actor exits
            inheritor: ActorId::zero(),
            value_to_receive: 0,
            value_claims: vec![],
            messages: vec![],
        };

        let gb1 = GearBlock {
            hash: block1,
            off_chain_transactions_hash: H256::zero(),
            gas_allowance: 0,
        };
        let gb2 = GearBlock {
            hash: block2,
            off_chain_transactions_hash: H256::zero(),
            gas_allowance: 0,
        };

        // Create chain commitments with redundant transitions
        let chain_commitment1 = ChainCommitment {
            // actor1 and actor2 transitions
            transitions: vec![transition1, transition2.clone()],
            gear_blocks: vec![gb1.clone()],
        };

        let chain_commitment2 = ChainCommitment {
            // Updated actor1 transition
            transitions: vec![transition1_updated],
            gear_blocks: vec![gb2.clone()],
        };

        let squashed =
            squash_chain_commitments(vec![chain_commitment1, chain_commitment2]).unwrap();

        // Should have 2 transitions (latest for actor1 and actor2)
        assert_eq!(squashed.transitions.len(), 2);
        assert_eq!(squashed.gear_blocks, vec![gb1, gb2]);

        // Verify we have the latest transitions
        let actor1_transition = squashed
            .transitions
            .iter()
            .find(|t| t.actor_id == actor1)
            .unwrap();
        assert_eq!(actor1_transition.new_state_hash, H256::from([11; 32]));
        assert_eq!(actor1_transition.value_to_receive, 200);

        let actor2_transition = squashed
            .transitions
            .iter()
            .find(|t| t.actor_id == actor2)
            .unwrap();
        assert!(actor2_transition.exited);
    }

    #[test]
    fn test_aggregate_code_commitments() {
        let db = Database::memory();
        let codes = vec![CodeId::from([1; 32]), CodeId::from([2; 32])];

        // Test with valid codes
        db.set_code_valid(codes[0], true);
        db.set_code_valid(codes[1], false);

        let commitments = aggregate_code_commitments(&db, codes.clone(), false).unwrap();
        assert_eq!(
            commitments,
            vec![
                CodeCommitment {
                    id: codes[0],
                    valid: true,
                },
                CodeCommitment {
                    id: codes[1],
                    valid: false,
                }
            ]
        );

        let commitments =
            aggregate_code_commitments(&db, vec![codes[0], CodeId::from([3; 32]), codes[1]], false)
                .unwrap();
        assert_eq!(
            commitments,
            vec![
                CodeCommitment {
                    id: codes[0],
                    valid: true,
                },
                CodeCommitment {
                    id: codes[1],
                    valid: false,
                }
            ]
        );

        aggregate_code_commitments(&db, vec![CodeId::from([3; 32])], true).unwrap_err();
    }

    #[test]
    fn test_has_duplicates() {
        let data = vec![1, 2, 3, 4, 5];
        assert!(!has_duplicates(&data));

        let data = vec![1, 2, 3, 4, 5, 3];
        assert!(has_duplicates(&data));
    }
}<|MERGE_RESOLUTION|>--- conflicted
+++ resolved
@@ -291,56 +291,6 @@
     }))
 }
 
-<<<<<<< HEAD
-pub fn squash_chain_commitments(
-    chain_commitments: Vec<ChainCommitment>,
-) -> Option<ChainCommitment> {
-    if chain_commitments.is_empty() {
-        return None;
-    }
-
-    let mut gear_blocks = Vec::new();
-
-    // Use a map to track the latest transition for each actor
-    let mut latest_transitions = std::collections::HashMap::new();
-
-    // Process transitions in order to preserve the final state for each actor
-    for commitment in &chain_commitments {
-        for transition in &commitment.transitions {
-            // Always keep the latest transition for each actor_id
-            latest_transitions.insert(transition.actor_id, transition);
-        }
-        gear_blocks.extend(commitment.gear_blocks.clone());
-    }
-
-    // Collect the latest transitions for each actor, preserving original order
-    // by processing the flattened transitions and keeping only the latest for each actor
-    let mut seen_actors = std::collections::HashSet::new();
-    let mut deduped_transitions = Vec::new();
-
-    // Process in reverse to get latest occurrences first, then reverse to maintain order
-    let all_transitions: Vec<_> = chain_commitments
-        .into_iter()
-        .flat_map(|c| c.transitions)
-        .collect();
-
-    for transition in all_transitions.into_iter().rev() {
-        if seen_actors.insert(transition.actor_id) {
-            deduped_transitions.push(transition);
-        }
-    }
-
-    // Reverse to restore original order (latest for each actor)
-    deduped_transitions.reverse();
-
-    Some(ChainCommitment {
-        transitions: deduped_transitions,
-        gear_blocks,
-    })
-}
-
-=======
->>>>>>> 4f9e37c9
 pub fn has_duplicates<T: Hash + Eq>(data: &[T]) -> bool {
     let mut seen = HashSet::new();
     data.iter().any(|item| !seen.insert(item))
