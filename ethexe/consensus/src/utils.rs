// This file is part of Gear.
//
// Copyright (C) 2025 Gear Technologies Inc.
// SPDX-License-Identifier: GPL-3.0-or-later WITH Classpath-exception-2.0
//
// This program is free software: you can redistribute it and/or modify
// it under the terms of the GNU General Public License as published by
// the Free Software Foundation, either version 3 of the License, or
// (at your option) any later version.
//
// This program is distributed in the hope that it will be useful,
// but WITHOUT ANY WARRANTY; without even the implied warranty of
// MERCHANTABILITY or FITNESS FOR A PARTICULAR PURPOSE. See the
// GNU General Public License for more details.
//
// You should have received a copy of the GNU General Public License
// along with this program. If not, see <https://www.gnu.org/licenses/>.

//! # Utilities Module
//!
//! This module provides utility functions and data structures for handling batch commitments,
//! validation requests, and multi-signature operations in the Ethexe system.

use anyhow::{Result, anyhow};
use ethexe_common::{
    Address, Announce, Digest, HashOf, SimpleBlockData, ToDigest, ValidatorsVec,
    consensus::BatchCommitmentValidationReply,
<<<<<<< HEAD
    db::{
        AnnounceStorageRead, AnnounceStorageWrite, BlockMetaStorageRead, BlockMetaStorageWrite,
        CodesStorageRead, OnChainStorageRead,
    },
=======
    db::{AnnounceStorageRO, BlockMetaStorageRO, CodesStorageRO, OnChainStorageRO},
>>>>>>> f030ef2e
    ecdsa::{ContractSignature, PublicKey},
    gear::{
        AggregatedPublicKey, BatchCommitment, ChainCommitment, CodeCommitment, RewardsCommitment,
        ValidatorsCommitment,
    },
};
use ethexe_signer::Signer;
<<<<<<< HEAD
use gprimitives::{CodeId, H256};
use nonempty::NonEmpty;
=======
use gprimitives::{CodeId, U256};
>>>>>>> f030ef2e
use parity_scale_codec::{Decode, Encode};
use rand::SeedableRng;
use roast_secp256k1_evm::frost::{
    Identifier,
    keys::{self, IdentifierList},
};
use std::{
    collections::{BTreeMap, HashSet, VecDeque},
    hash::Hash,
};

/// A batch commitment, that has been signed by multiple validators.
/// This structure manages the collection of signatures from different validators
/// for a single batch commitment.
#[derive(Debug, Clone, Encode, Decode, PartialEq, Eq)]
pub struct MultisignedBatchCommitment {
    batch: BatchCommitment,
    batch_digest: Digest,
    router_address: Address,
    signatures: BTreeMap<Address, ContractSignature>,
}

impl MultisignedBatchCommitment {
    /// Creates a new multisigned batch commitment with an initial signature.
    ///
    /// # Arguments
    /// * `batch` - The batch commitment to be signed
    /// * `signer` - The contract signer used to create signatures
    /// * `pub_key` - The public key of the initial signer
    ///
    /// # Returns
    /// A new `MultisignedBatchCommitment` instance with the initial signature
    pub fn new(
        batch: BatchCommitment,
        signer: &Signer,
        router_address: Address,
        pub_key: PublicKey,
    ) -> Result<Self> {
        let batch_digest = batch.to_digest();
        let signature = signer.sign_for_contract(router_address, pub_key, batch_digest)?;
        let signatures: BTreeMap<_, _> = [(pub_key.to_address(), signature)].into_iter().collect();

        Ok(Self {
            batch,
            batch_digest,
            router_address,
            signatures,
        })
    }

    /// Accepts a validation reply from another validator and adds it's signature.
    ///
    /// # Arguments
    /// * `reply` - The validation reply containing the signature
    /// * `check_origin` - A closure to verify the origin of the signature
    ///
    /// # Returns
    /// Result indicating success or failure of the operation
    pub fn accept_batch_commitment_validation_reply(
        &mut self,
        reply: BatchCommitmentValidationReply,
        check_origin: impl FnOnce(Address) -> Result<()>,
    ) -> Result<()> {
        let BatchCommitmentValidationReply { digest, signature } = reply;

        anyhow::ensure!(digest == self.batch_digest, "Invalid reply digest");

        let origin = signature
            .validate(self.router_address, digest)?
            .to_address();

        check_origin(origin)?;

        self.signatures.insert(origin, signature);

        Ok(())
    }

    /// Returns a reference to the map of validator addresses to their signatures
    pub fn signatures(&self) -> &BTreeMap<Address, ContractSignature> {
        &self.signatures
    }

    /// Returns a reference to the underlying batch commitment
    pub fn batch(&self) -> &BatchCommitment {
        &self.batch
    }

    /// Consumes the structure and returns its parts
    ///
    /// # Returns
    /// A tuple containing the batch commitment and the map of signatures
    pub fn into_parts(self) -> (BatchCommitment, BTreeMap<Address, ContractSignature>) {
        (self.batch, self.signatures)
    }
}

pub fn aggregate_code_commitments<DB: CodesStorageRO>(
    db: &DB,
    codes: impl IntoIterator<Item = CodeId>,
    fail_if_not_found: bool,
) -> Result<Vec<CodeCommitment>> {
    let mut commitments = Vec::new();

    for id in codes {
        match db.code_valid(id) {
            Some(valid) => commitments.push(CodeCommitment { id, valid }),
            None if fail_if_not_found => {
                return Err(anyhow::anyhow!("Code status not found in db: {id}"));
            }
            None => {}
        }
    }

    Ok(commitments)
}

pub fn aggregate_chain_commitment<DB: BlockMetaStorageRO + OnChainStorageRO + AnnounceStorageRO>(
    db: &DB,
    head_announce: HashOf<Announce>,
    fail_if_not_computed: bool,
    max_deepness: Option<u32>,
) -> Result<Option<(ChainCommitment, u32)>> {
    // TODO #4744: improve squashing - removing redundant state transitions

    let block_hash = db
        .announce(head_announce)
        .ok_or_else(|| anyhow!("Cannot get announce from db for head {head_announce}"))?
        .block_hash;

    let last_committed_head = db
        .block_meta(block_hash)
        .last_committed_announce
        .ok_or_else(|| {
            anyhow!("Cannot get from db last committed head for block {head_announce}")
        })?;

    let mut announce_hash = head_announce;
    let mut counter: u32 = 0;
    let mut transitions = vec![];
    while announce_hash != last_committed_head {
        if max_deepness.map(|d| counter >= d).unwrap_or(false) {
            return Err(anyhow!(
                "Chain commitment is too deep: {block_hash} at depth {counter}"
            ));
        }

        counter += 1;

        if !db.announce_meta(announce_hash).computed {
            // This can happen when validator syncs from p2p network and skips some old blocks.
            if fail_if_not_computed {
                return Err(anyhow!("Block {block_hash} is not computed"));
            } else {
                return Ok(None);
            }
        }

        transitions.push(db.announce_outcome(announce_hash).ok_or_else(|| {
            anyhow!("Cannot get from db outcome for computed block {block_hash}")
        })?);

        announce_hash = db
            .announce(announce_hash)
            .ok_or_else(|| anyhow!("Cannot get from db header for computed block {block_hash}"))?
            .parent;
    }

    Ok(Some((
        ChainCommitment {
            transitions: transitions.into_iter().rev().flatten().collect(),
            head_announce,
        },
        counter,
    )))
}

// TODO(kuzmindev): this is a temporal solution. In future need to impelement DKG algorithm.
pub fn validators_commitment(era: u64, validators: ValidatorsVec) -> Result<ValidatorsCommitment> {
    let validators_identifiers = validators
        .iter()
        .map(|validator| {
            let mut bytes = [0u8; 32];
            bytes[12..32].copy_from_slice(&validator.0);
            Identifier::deserialize(&bytes).unwrap()
        })
        .collect::<Vec<_>>();

    let identifiers = IdentifierList::Custom(&validators_identifiers);

    let rng = rand_chacha::ChaCha8Rng::from_seed([1u8; 32]);

    let (mut secret_shares, public_key_package) =
        keys::generate_with_dealer(validators.len() as u16, 1, identifiers, rng).unwrap();

    let verifiable_secret_sharing_commitment = secret_shares
        .pop_first()
        .map(|(_key, value)| value.commitment().clone())
        .expect("Expect at least one identifier");

    let public_key_compressed: [u8; 33] = public_key_package
        .verifying_key()
        .serialize()?
        .try_into()
        .unwrap();
    let public_key_uncompressed = PublicKey(public_key_compressed).to_uncompressed();
    let (public_key_x_bytes, public_key_y_bytes) = public_key_uncompressed.split_at(32);

    let aggregated_public_key = AggregatedPublicKey {
        x: U256::from_big_endian(public_key_x_bytes),
        y: U256::from_big_endian(public_key_y_bytes),
    };

    Ok(ValidatorsCommitment {
        aggregated_public_key,
        verifiable_secret_sharing_commitment,
        validators,
        era_index: era,
    })
}

pub fn create_batch_commitment<DB: BlockMetaStorageRO>(
    db: &DB,
    block: &SimpleBlockData,
    chain_commitment: Option<ChainCommitment>,
    code_commitments: Vec<CodeCommitment>,
    validators_commitment: Option<ValidatorsCommitment>,
    rewards_commitment: Option<RewardsCommitment>,
) -> Result<Option<BatchCommitment>> {
    if chain_commitment.is_none()
        && code_commitments.is_empty()
        && validators_commitment.is_none()
        && rewards_commitment.is_none()
    {
        tracing::debug!(
            "No commitments for block {} - skip batch commitment",
            block.hash
        );
        return Ok(None);
    }

    let last_committed = db
        .block_meta(block.hash)
        .last_committed_batch
        .ok_or_else(|| {
            anyhow!(
                "Cannot get from db last committed block for block {}",
                block.hash
            )
        })?;

    Ok(Some(BatchCommitment {
        block_hash: block.hash,
        timestamp: block.header.timestamp,
        previous_batch: last_committed,
        chain_commitment,
        code_commitments,
        validators_commitment,
        rewards_commitment,
    }))
}

pub fn has_duplicates<T: Hash + Eq>(data: &[T]) -> bool {
    let mut seen = HashSet::new();
    data.iter().any(|item| !seen.insert(item))
}

/// Finds the block with the earliest timestamp that is still within the specified election period.
pub fn election_block_in_era<DB: OnChainStorageRO>(
    db: &DB,
    mut block: SimpleBlockData,
    election_ts: u64,
) -> Result<SimpleBlockData> {
    if block.header.timestamp < election_ts {
        anyhow::bail!("election not reached yet");
    }

    loop {
        let parent_header = db.block_header(block.header.parent_hash).ok_or(anyhow!(
            "block header not found for({})",
            block.header.parent_hash
        ))?;
        if parent_header.timestamp < election_ts {
            break;
        }

        block = SimpleBlockData {
            hash: block.header.parent_hash,
            header: parent_header,
        };
    }

    Ok(block)
}

// TODO #4553: temporary implementation, should be improved
/// Returns block producer for time slot. Next slot is the next validator in the list.
pub const fn block_producer_index(validators_amount: usize, slot: u64) -> usize {
    (slot % validators_amount as u64) as usize
}

/// Calculates the producer address for a given slot based on the validators and timestamp.
///
/// # Arguments
/// * `validators` - A list of validator addresses
/// * `timestamp` - The timestamp to determine the slot (in seconds)
/// * `slot_duration` - The duration of each slot (in seconds)
///
/// # Returns
/// The address of the producer for the given timestamp slot.
pub fn block_producer_for(
    validators: &ValidatorsVec,
    timestamp: u64,
    slot_duration: u64,
) -> Address {
    let slot = timestamp / slot_duration;
    let index = block_producer_index(validators.len(), slot);
    validators
        .get(index)
        .cloned()
        .unwrap_or_else(|| unreachable!("index must be valid"))
}

// NOTE: this is temporary main line announce, will be smarter in future
/// Returns announce hash which is supposed to be the announce
/// from main announces chain for this node.
/// Used to identify parent announce when creating announce for new block,
/// or accepting announce from producer.
pub fn parent_main_line_announce<DB: BlockMetaStorageRead>(
    db: &DB,
    parent_hash: H256,
) -> Result<HashOf<Announce>> {
    db.block_meta(parent_hash)
        .announces
        .into_iter()
        .flatten()
        .next()
        .ok_or_else(|| anyhow!("No announces found for {parent_hash} in block meta storage"))
}

// TODO #4813: support announce branching and mortality
/// Creates announces chain till the specified block, from the nearest ancestor without announces,
/// by appending base announces.
pub fn propagate_announces_for_skipped_blocks<
    DB: BlockMetaStorageRead + BlockMetaStorageWrite + AnnounceStorageWrite + OnChainStorageRead,
>(
    db: &DB,
    block_hash: H256,
) -> Result<()> {
    let mut current_block_hash = block_hash;
    let mut blocks = VecDeque::new();
    // tries to found a block with at least one announce
    let mut announce_hash = loop {
        let announce_hash = db
            .block_meta(current_block_hash)
            .announces
            .into_iter()
            .flatten()
            .next();

        if let Some(announce_hash) = announce_hash {
            break announce_hash;
        }

        blocks.push_front(current_block_hash);
        current_block_hash = db
            .block_header(current_block_hash)
            .ok_or_else(|| anyhow!("Block header not found for {current_block_hash}"))?
            .parent_hash;
    };

    // the newest block with announce is found, create announces chain till the target block
    for block_hash in blocks {
        // TODO #4814: hack - use here with default gas announce to avoid unknown announces in tests,
        // this will be fixed by unknown announces handling later
        let announce = Announce::with_default_gas(block_hash, announce_hash);
        announce_hash = db.set_announce(announce);
        db.mutate_block_meta(block_hash, |meta| {
            meta.announces.get_or_insert_default().insert(announce_hash);
        });
    }

    Ok(())
}

#[cfg(test)]
mod tests {
    use super::*;
    use crate::mock::*;
    use ethexe_common::{db::*, mock::*};
    use ethexe_db::Database;

    const ADDRESS: Address = Address([42; 20]);

    #[test]
    fn block_producer_index_calculates_correct_index() {
        let validators_amount = 5;
        let slot = 7;
        let index = block_producer_index(validators_amount, slot);
        assert_eq!(index, 2);
    }

    #[test]
    fn producer_for_calculates_correct_producer() {
        let validators = vec![
            Address::from([1; 20]),
            Address::from([2; 20]),
            Address::from([3; 20]),
        ]
        .try_into()
        .unwrap();
        let timestamp = 10;

        let producer = block_producer_for(&validators, timestamp, 1);
        assert_eq!(producer, validators[timestamp as usize % validators.len()]);
    }

    #[test]
    fn multisigned_batch_commitment_creation() {
        let batch = BatchCommitment::mock(());

        let (signer, _, public_keys) = init_signer_with_keys(1);
        let pub_key = public_keys[0];

        let multisigned_batch =
            MultisignedBatchCommitment::new(batch.clone(), &signer, ADDRESS, pub_key)
                .expect("Failed to create multisigned batch commitment");

        assert_eq!(multisigned_batch.batch, batch);
        assert_eq!(multisigned_batch.signatures.len(), 1);
    }

    #[test]
    fn accept_batch_commitment_validation_reply() {
        let batch = BatchCommitment::mock(());

        let (signer, _, public_keys) = init_signer_with_keys(2);
        let pub_key = public_keys[0];

        let mut multisigned_batch =
            MultisignedBatchCommitment::new(batch, &signer, ADDRESS, pub_key).unwrap();

        let other_pub_key = public_keys[1];
        let reply = BatchCommitmentValidationReply {
            digest: multisigned_batch.batch_digest,
            signature: signer
                .sign_for_contract(ADDRESS, other_pub_key, multisigned_batch.batch_digest)
                .unwrap(),
        };

        multisigned_batch
            .accept_batch_commitment_validation_reply(reply.clone(), |_| Ok(()))
            .expect("Failed to accept batch commitment validation reply");

        assert_eq!(multisigned_batch.signatures.len(), 2);

        // Attempt to add the same reply again
        multisigned_batch
            .accept_batch_commitment_validation_reply(reply, |_| Ok(()))
            .expect("Failed to accept batch commitment validation reply");

        // Ensure the number of signatures has not increased
        assert_eq!(multisigned_batch.signatures.len(), 2);
    }

    #[test]
    fn reject_validation_reply_with_incorrect_digest() {
        let batch = BatchCommitment::mock(());

        let (signer, _, public_keys) = init_signer_with_keys(1);
        let pub_key = public_keys[0];

        let mut multisigned_batch =
            MultisignedBatchCommitment::new(batch, &signer, ADDRESS, pub_key).unwrap();

        let incorrect_digest = [1, 2, 3].to_digest();
        let reply = BatchCommitmentValidationReply {
            digest: incorrect_digest,
            signature: signer
                .sign_for_contract(ADDRESS, pub_key, incorrect_digest)
                .unwrap(),
        };

        let result = multisigned_batch.accept_batch_commitment_validation_reply(reply, |_| Ok(()));
        assert!(result.is_err());
        assert_eq!(multisigned_batch.signatures.len(), 1);
    }

    #[test]
    fn check_origin_closure_behavior() {
        let batch = BatchCommitment::mock(());

        let (signer, _, public_keys) = init_signer_with_keys(2);
        let pub_key = public_keys[0];

        let mut multisigned_batch =
            MultisignedBatchCommitment::new(batch, &signer, ADDRESS, pub_key).unwrap();

        let other_pub_key = public_keys[1];
        let reply = BatchCommitmentValidationReply {
            digest: multisigned_batch.batch_digest,
            signature: signer
                .sign_for_contract(ADDRESS, other_pub_key, multisigned_batch.batch_digest)
                .unwrap(),
        };

        // Case 1: check_origin allows the origin
        let result =
            multisigned_batch.accept_batch_commitment_validation_reply(reply.clone(), |_| Ok(()));
        assert!(result.is_ok());
        assert_eq!(multisigned_batch.signatures.len(), 2);

        // Case 2: check_origin rejects the origin
        let result = multisigned_batch.accept_batch_commitment_validation_reply(reply, |_| {
            anyhow::bail!("Origin not allowed")
        });
        assert!(result.is_err());
        assert_eq!(multisigned_batch.signatures.len(), 2);
    }

    #[test]
    fn test_aggregate_chain_commitment() {
        let db = Database::memory();
        let BatchCommitment { block_hash, .. } = prepare_chain_for_batch_commitment(&db);
        let announce = db.top_announce_hash(block_hash);

        let (commitment, counter) = aggregate_chain_commitment(&db, announce, false, None)
            .unwrap()
            .unwrap();
        assert_eq!(commitment.head_announce, announce);
        assert_eq!(commitment.transitions.len(), 4);
        assert_eq!(counter, 3);

        let (commitment, counter) = aggregate_chain_commitment(&db, announce, true, None)
            .unwrap()
            .unwrap();
        assert_eq!(commitment.head_announce, announce);
        assert_eq!(commitment.transitions.len(), 4);
        assert_eq!(counter, 3);

        aggregate_chain_commitment(&db, announce, false, Some(2)).unwrap_err();
        aggregate_chain_commitment(&db, announce, true, Some(2)).unwrap_err();

        db.mutate_announce_meta(announce, |meta| meta.computed = false);
        assert!(
            aggregate_chain_commitment(&db, announce, false, None)
                .unwrap()
                .is_none()
        );
        aggregate_chain_commitment(&db, announce, true, None).unwrap_err();
    }

    #[test]
    fn test_aggregate_code_commitments() {
        let db = Database::memory();
        let codes = vec![CodeId::from([1; 32]), CodeId::from([2; 32])];

        // Test with valid codes
        db.set_code_valid(codes[0], true);
        db.set_code_valid(codes[1], false);

        let commitments = aggregate_code_commitments(&db, codes.clone(), false).unwrap();
        assert_eq!(
            commitments,
            vec![
                CodeCommitment {
                    id: codes[0],
                    valid: true,
                },
                CodeCommitment {
                    id: codes[1],
                    valid: false,
                }
            ]
        );

        let commitments =
            aggregate_code_commitments(&db, vec![codes[0], CodeId::from([3; 32]), codes[1]], false)
                .unwrap();
        assert_eq!(
            commitments,
            vec![
                CodeCommitment {
                    id: codes[0],
                    valid: true,
                },
                CodeCommitment {
                    id: codes[1],
                    valid: false,
                }
            ]
        );

        aggregate_code_commitments(&db, vec![CodeId::from([3; 32])], true).unwrap_err();
    }

    #[test]
    fn test_has_duplicates() {
        let data = vec![1, 2, 3, 4, 5];
        assert!(!has_duplicates(&data));

        let data = vec![1, 2, 3, 4, 5, 3];
        assert!(has_duplicates(&data));
    }
}<|MERGE_RESOLUTION|>--- conflicted
+++ resolved
@@ -25,14 +25,10 @@
 use ethexe_common::{
     Address, Announce, Digest, HashOf, SimpleBlockData, ToDigest, ValidatorsVec,
     consensus::BatchCommitmentValidationReply,
-<<<<<<< HEAD
     db::{
-        AnnounceStorageRead, AnnounceStorageWrite, BlockMetaStorageRead, BlockMetaStorageWrite,
-        CodesStorageRead, OnChainStorageRead,
+        AnnounceStorageRO, AnnounceStorageRW, BlockMetaStorageRO, BlockMetaStorageRW,
+        CodesStorageRO, OnChainStorageRO,
     },
-=======
-    db::{AnnounceStorageRO, BlockMetaStorageRO, CodesStorageRO, OnChainStorageRO},
->>>>>>> f030ef2e
     ecdsa::{ContractSignature, PublicKey},
     gear::{
         AggregatedPublicKey, BatchCommitment, ChainCommitment, CodeCommitment, RewardsCommitment,
@@ -40,22 +36,14 @@
     },
 };
 use ethexe_signer::Signer;
-<<<<<<< HEAD
-use gprimitives::{CodeId, H256};
-use nonempty::NonEmpty;
-=======
-use gprimitives::{CodeId, U256};
->>>>>>> f030ef2e
+use gprimitives::{CodeId, H256, U256};
 use parity_scale_codec::{Decode, Encode};
 use rand::SeedableRng;
 use roast_secp256k1_evm::frost::{
     Identifier,
     keys::{self, IdentifierList},
 };
-use std::{
-    collections::{BTreeMap, HashSet, VecDeque},
-    hash::Hash,
-};
+use std::collections::{BTreeMap, HashSet, VecDeque};
 
 /// A batch commitment, that has been signed by multiple validators.
 /// This structure manages the collection of signatures from different validators
@@ -308,7 +296,7 @@
     }))
 }
 
-pub fn has_duplicates<T: Hash + Eq>(data: &[T]) -> bool {
+pub fn has_duplicates<T: std::hash::Hash + Eq>(data: &[T]) -> bool {
     let mut seen = HashSet::new();
     data.iter().any(|item| !seen.insert(item))
 }
@@ -374,7 +362,7 @@
 /// from main announces chain for this node.
 /// Used to identify parent announce when creating announce for new block,
 /// or accepting announce from producer.
-pub fn parent_main_line_announce<DB: BlockMetaStorageRead>(
+pub fn parent_main_line_announce<DB: BlockMetaStorageRO>(
     db: &DB,
     parent_hash: H256,
 ) -> Result<HashOf<Announce>> {
@@ -390,7 +378,7 @@
 /// Creates announces chain till the specified block, from the nearest ancestor without announces,
 /// by appending base announces.
 pub fn propagate_announces_for_skipped_blocks<
-    DB: BlockMetaStorageRead + BlockMetaStorageWrite + AnnounceStorageWrite + OnChainStorageRead,
+    DB: BlockMetaStorageRO + BlockMetaStorageRW + AnnounceStorageRW + OnChainStorageRO,
 >(
     db: &DB,
     block_hash: H256,
