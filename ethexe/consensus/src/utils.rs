--- conflicted
+++ resolved
@@ -31,21 +31,12 @@
     },
     ecdsa::{ContractSignature, PublicKey},
     gear::{
-<<<<<<< HEAD
-        BatchCommitment, ChainCommitment, CodeCommitment, RewardsCommitment, StateTransition,
-        ValidatorsCommitment,
-=======
         AggregatedPublicKey, BatchCommitment, ChainCommitment, CodeCommitment, RewardsCommitment,
         StateTransition, ValidatorsCommitment,
->>>>>>> 9448070e
     },
 };
 use ethexe_signer::Signer;
-<<<<<<< HEAD
-use gprimitives::{ActorId, CodeId, H256};
-=======
-use gprimitives::{CodeId, H256, U256};
->>>>>>> 9448070e
+use gprimitives::{ActorId, CodeId, H256, U256};
 use parity_scale_codec::{Decode, Encode};
 use rand::SeedableRng;
 use roast_secp256k1_evm::frost::{
@@ -166,8 +157,6 @@
     fail_if_not_computed: bool,
     max_deepness: Option<u32>,
 ) -> Result<Option<(ChainCommitment, u32)>> {
-<<<<<<< HEAD
-=======
     // TODO #4744: improve squashing - removing redundant state transitions
 
     let block_hash = db
@@ -175,7 +164,6 @@
         .ok_or_else(|| anyhow!("Cannot get announce from db for head {head_announce}"))?
         .block_hash;
 
->>>>>>> 9448070e
     let last_committed_head = db
         .block_meta(block_hash)
         .last_committed_announce
@@ -218,12 +206,9 @@
             .parent;
     }
 
-    // Collect all transitions in true chronological order (oldest -> newest)
     let all_transitions: Vec<StateTransition> = transitions.into_iter().rev().flatten().collect();
 
-    // Group transitions by actor_id and squash consecutive transitions for the same actor
-    let mut actor_transitions: std::collections::BTreeMap<ActorId, Vec<StateTransition>> =
-        std::collections::BTreeMap::new();
+    let mut actor_transitions: BTreeMap<ActorId, Vec<StateTransition>> = BTreeMap::new();
     for transition in all_transitions {
         actor_transitions
             .entry(transition.actor_id)
@@ -237,11 +222,9 @@
             continue;
         }
 
-        // Pick the newest transition
         let mut squashed = transitions_for_actor.last().unwrap().clone();
 
         if transitions_for_actor.len() > 1 {
-            // Accumulate messages/claims/value in chronological order for determinism.
             let mut all_messages = Vec::new();
             let mut all_claims = Vec::new();
             let mut total_value: u128 = 0;
@@ -253,17 +236,15 @@
                 total_value = total_value.saturating_add(t.value_to_receive);
 
                 if t.exited {
-                    // If any transition indicates exit, mark as exited and remember the newest inheritor
                     squashed.exited = true;
-                    // This will end up set to the newest exiting inheritor
                     exit_inheritor = Some(t.inheritor);
                 }
             }
 
-            if squashed.exited
-                && let Some(inheritor) = exit_inheritor
-            {
-                squashed.inheritor = inheritor;
+            if squashed.exited {
+                if let Some(inheritor) = exit_inheritor {
+                    squashed.inheritor = inheritor;
+                }
             }
 
             squashed.messages = all_messages;
@@ -276,13 +257,8 @@
 
     Ok(Some((
         ChainCommitment {
-<<<<<<< HEAD
             transitions: squashed_transitions,
-            head: from_block_hash,
-=======
-            transitions: transitions.into_iter().rev().flatten().collect(),
             head_announce,
->>>>>>> 9448070e
         },
         counter,
     )))
@@ -671,6 +647,143 @@
     }
 
     #[test]
+    fn test_chain_commitment_squashing() {
+        use ethexe_common::gear::Message;
+
+        let db = Database::memory();
+        let BatchCommitment { block_hash, .. } = prepare_chain_for_batch_commitment(&db);
+        let head = db.top_announce_hash(block_hash);
+        let parent = db.announce(head).expect("announce exists").parent;
+
+        let actor = ActorId::from([7; 32]);
+        let inheritor_old = ActorId::from([8; 32]);
+        let inheritor_new = ActorId::from([9; 32]);
+
+        let m1 = Message {
+            id: Default::default(),
+            destination: inheritor_old,
+            payload: b"old".to_vec(),
+            value: 1,
+            reply_details: None,
+            call: false,
+        };
+        let m2 = Message {
+            id: Default::default(),
+            destination: inheritor_new,
+            payload: b"new".to_vec(),
+            value: 2,
+            reply_details: None,
+            call: false,
+        };
+
+        db.set_announce_outcome(
+            parent,
+            vec![StateTransition {
+                actor_id: actor,
+                new_state_hash: H256::from([1; 32]),
+                exited: true,
+                inheritor: inheritor_old,
+                value_to_receive: 1,
+                value_to_receive_negative_sign: false,
+                value_claims: vec![],
+                messages: vec![m1.clone()],
+            }],
+        );
+
+        db.set_announce_outcome(
+            head,
+            vec![StateTransition {
+                actor_id: actor,
+                new_state_hash: H256::from([2; 32]),
+                exited: true,
+                inheritor: inheritor_new,
+                value_to_receive: 2,
+                value_to_receive_negative_sign: false,
+                value_claims: vec![],
+                messages: vec![m2.clone()],
+            }],
+        );
+
+        let (commitment, _) = aggregate_chain_commitment(&db, head, false, None)
+            .unwrap()
+            .unwrap();
+
+        assert_eq!(commitment.transitions.len(), 1);
+        let st = &commitment.transitions[0];
+        assert_eq!(st.new_state_hash, H256::from([2; 32]));
+        assert!(st.exited);
+        assert_eq!(st.inheritor, inheritor_new);
+        assert_eq!(st.messages, vec![m1, m2]);
+        assert_eq!(st.value_to_receive, 3);
+    }
+
+    #[test]
+    fn test_chain_commitment_empty_when_already_committed() {
+        let db = Database::memory();
+        let BatchCommitment { block_hash, .. } = prepare_chain_for_batch_commitment(&db);
+        let head = db.top_announce_hash(block_hash);
+
+        db.mutate_block_meta(block_hash, |meta| meta.last_committed_announce = Some(head));
+
+        let (commitment, counter) = aggregate_chain_commitment(&db, head, true, None)
+            .unwrap()
+            .unwrap();
+
+        assert_eq!(counter, 0);
+        assert_eq!(commitment.head_announce, head);
+        assert!(commitment.transitions.is_empty());
+    }
+
+    #[test]
+    fn test_squashing_value_saturating_add() {
+        let db = Database::memory();
+        let BatchCommitment { block_hash, .. } = prepare_chain_for_batch_commitment(&db);
+        let head = db.top_announce_hash(block_hash);
+        let parent = db.announce(head).expect("announce exists").parent;
+
+        let actor = ActorId::from([5; 32]);
+
+        db.set_announce_outcome(
+            parent,
+            vec![StateTransition {
+                actor_id: actor,
+                new_state_hash: H256::from([1; 32]),
+                exited: false,
+                inheritor: ActorId::zero(),
+                value_to_receive: 42,
+                value_to_receive_negative_sign: false,
+                value_claims: vec![],
+                messages: vec![],
+            }],
+        );
+
+        db.set_announce_outcome(
+            head,
+            vec![StateTransition {
+                actor_id: actor,
+                new_state_hash: H256::from([2; 32]),
+                exited: false,
+                inheritor: ActorId::zero(),
+                value_to_receive: u128::MAX - 10,
+                value_to_receive_negative_sign: false,
+                value_claims: vec![],
+                messages: vec![],
+            }],
+        );
+
+        let (commitment, _) = aggregate_chain_commitment(&db, head, false, None)
+            .unwrap()
+            .unwrap();
+
+        let st = &commitment
+            .transitions
+            .iter()
+            .find(|transition| transition.actor_id == actor)
+            .expect("actor transition");
+        assert_eq!(st.value_to_receive, u128::MAX);
+    }
+
+    #[test]
     fn test_aggregate_code_commitments() {
         let db = Database::memory();
         let codes = vec![CodeId::from([1; 32]), CodeId::from([2; 32])];
@@ -715,107 +828,6 @@
     }
 
     #[test]
-    fn test_squashing_example() {
-        use crate::mock::*;
-        use ethexe_common::{SimpleBlockData, gear::Message};
-        use gprimitives::{ActorId, MessageId};
-
-        let db = Database::memory();
-
-        // Set up two blocks in chronological order: block1 -> block2 (head/newer)
-        let block1_hash = H256::from([1; 32]);
-        let block2_hash = H256::from([2; 32]);
-
-        let block1 = SimpleBlockData {
-            hash: block1_hash,
-            header: ethexe_common::BlockHeader {
-                parent_hash: H256::zero(),
-                ..Default::default()
-            },
-        };
-        let block2 = SimpleBlockData {
-            hash: block2_hash,
-            header: ethexe_common::BlockHeader {
-                parent_hash: block1_hash,
-                ..Default::default()
-            },
-        };
-
-        block1.prepare(&db, H256::zero());
-        block2.prepare(&db, H256::zero());
-
-        // Actor A
-        let actor_a = ActorId::from([1; 32]);
-
-        let msg1 = Message {
-            id: MessageId::from([10; 32]),
-            destination: actor_a,
-            payload: vec![1],
-            value: 100,
-            reply_details: None,
-            call: true,
-        };
-
-        let msg2 = Message {
-            id: MessageId::from([20; 32]),
-            destination: actor_a,
-            payload: vec![2],
-            value: 200,
-            reply_details: None,
-            call: false,
-        };
-
-        // Block 1: actor A: a0 -> a3 + msg2
-        let transition1 = StateTransition {
-            actor_id: actor_a,
-            new_state_hash: H256::from([3; 32]),
-            exited: false,
-            inheritor: ActorId::zero(),
-            value_to_receive: 150,
-            value_claims: vec![],
-            messages: vec![msg2.clone()],
-        };
-        db.set_block_outcome(block1_hash, vec![transition1]);
-
-        // Block 2: actor A: aX -> a2 + msg1
-        let transition2 = StateTransition {
-            actor_id: actor_a,
-            new_state_hash: H256::from([2; 32]),
-            exited: false,
-            inheritor: ActorId::zero(),
-            value_to_receive: 100,
-            value_claims: vec![],
-            messages: vec![msg1.clone()],
-        };
-        db.set_block_outcome(block2_hash, vec![transition2]);
-
-        // Aggregate from block2
-        let (commitment, counter) = aggregate_chain_commitment(&db, block2_hash, false, None)
-            .unwrap()
-            .unwrap();
-
-        assert_eq!(commitment.head, block2_hash);
-        assert_eq!(counter, 2);
-
-        // Should be 1 squashed transition
-        assert_eq!(commitment.transitions.len(), 1);
-
-        let squashed = &commitment.transitions[0];
-        assert_eq!(squashed.actor_id, actor_a);
-
-        // Final state should be the newest state from the head-side transition: a2
-        assert_eq!(squashed.new_state_hash, H256::from([2; 32]));
-
-        // Messages should be accumulated: [msg1, msg2]
-        assert_eq!(squashed.messages.len(), 2);
-        assert!(squashed.messages.contains(&msg1));
-        assert!(squashed.messages.contains(&msg2));
-
-        // Value should be summed: 100 + 150 = 250
-        assert_eq!(squashed.value_to_receive, 250);
-    }
-
-    #[test]
     fn test_has_duplicates() {
         let data = vec![1, 2, 3, 4, 5];
         assert!(!has_duplicates(&data));
@@ -823,343 +835,4 @@
         let data = vec![1, 2, 3, 4, 5, 3];
         assert!(has_duplicates(&data));
     }
-
-    #[test]
-    fn test_squashing_two_actors_newest_and_order() {
-        use crate::mock::*;
-        use ethexe_common::{SimpleBlockData, gear::Message};
-        use gprimitives::{ActorId, MessageId};
-
-        let db = Database::memory();
-
-        // chain: block1 (older) -> block2 (head/newer)
-        let block1_hash = H256::from([1; 32]);
-        let block2_hash = H256::from([2; 32]);
-
-        let block1 = SimpleBlockData {
-            hash: block1_hash,
-            header: ethexe_common::BlockHeader {
-                parent_hash: H256::zero(),
-                ..Default::default()
-            },
-        };
-        let block2 = SimpleBlockData {
-            hash: block2_hash,
-            header: ethexe_common::BlockHeader {
-                parent_hash: block1_hash,
-                ..Default::default()
-            },
-        };
-
-        block1.prepare(&db, H256::zero());
-        block2.prepare(&db, H256::zero());
-
-        let actor_a = ActorId::from([1; 32]);
-        let actor_b = ActorId::from([2; 32]);
-
-        let msg_a1 = Message {
-            id: MessageId::from([10; 32]),
-            destination: actor_a,
-            payload: vec![1],
-            value: 1,
-            reply_details: None,
-            call: true,
-        };
-        let msg_a2 = Message {
-            id: MessageId::from([11; 32]),
-            destination: actor_a,
-            payload: vec![2],
-            value: 2,
-            reply_details: None,
-            call: false,
-        };
-
-        let msg_b1 = Message {
-            id: MessageId::from([12; 32]),
-            destination: actor_b,
-            payload: vec![3],
-            value: 3,
-            reply_details: None,
-            call: true,
-        };
-        let msg_b2 = Message {
-            id: MessageId::from([13; 32]),
-            destination: actor_b,
-            payload: vec![4],
-            value: 4,
-            reply_details: None,
-            call: false,
-        };
-
-        // block1: a: a0 -> a2 (+msg_a2), b: b0 -> b6 (+msg_b2)
-        db.set_block_outcome(
-            block1_hash,
-            vec![
-                StateTransition {
-                    actor_id: actor_a,
-                    new_state_hash: H256::from([2; 32]),
-                    exited: false,
-                    inheritor: ActorId::zero(),
-                    value_to_receive: 30,
-                    value_claims: vec![],
-                    messages: vec![msg_a2.clone()],
-                },
-                StateTransition {
-                    actor_id: actor_b,
-                    new_state_hash: H256::from([6; 32]),
-                    exited: false,
-                    inheritor: ActorId::zero(),
-                    value_to_receive: 40,
-                    value_claims: vec![],
-                    messages: vec![msg_b2.clone()],
-                },
-            ],
-        );
-
-        // block2/head: a: aX -> a3 (+msg_a1), b: bX -> b5 (+msg_b1)
-        db.set_block_outcome(
-            block2_hash,
-            vec![
-                StateTransition {
-                    actor_id: actor_a,
-                    new_state_hash: H256::from([3; 32]),
-                    exited: false,
-                    inheritor: ActorId::zero(),
-                    value_to_receive: 10,
-                    value_claims: vec![],
-                    messages: vec![msg_a1.clone()],
-                },
-                StateTransition {
-                    actor_id: actor_b,
-                    new_state_hash: H256::from([5; 32]),
-                    exited: false,
-                    inheritor: ActorId::zero(),
-                    value_to_receive: 20,
-                    value_claims: vec![],
-                    messages: vec![msg_b1.clone()],
-                },
-            ],
-        );
-
-        let (commitment, counter) = aggregate_chain_commitment(&db, block2_hash, false, None)
-            .unwrap()
-            .unwrap();
-
-        assert_eq!(counter, 2);
-        assert_eq!(commitment.transitions.len(), 2);
-
-        // Order must be deterministic (order by ActorId)
-        let actor_ids: Vec<_> = commitment.transitions.iter().map(|t| t.actor_id).collect();
-        assert_eq!(
-            actor_ids,
-            vec![actor_a, actor_b].into_iter().collect::<Vec<_>>()
-        );
-
-        // Newest wins: actor_a newest = [3;32], actor_b newest = [5;32]
-        let a = &commitment.transitions[0];
-        let b = &commitment.transitions[1];
-        assert_eq!(a.new_state_hash, H256::from([3; 32]));
-        assert_eq!(b.new_state_hash, H256::from([5; 32]));
-
-        // Messages aggregated in chronological order oldest->newest:
-        // older block message first, then newer: msg_a2 then msg_a1, and msg_b2 then msg_b1.
-        assert_eq!(a.messages, vec![msg_a2, msg_a1]);
-        assert_eq!(b.messages, vec![msg_b2, msg_b1]);
-
-        // Values summed
-        assert_eq!(a.value_to_receive, 10 + 30);
-        assert_eq!(b.value_to_receive, 20 + 40);
-    }
-
-    #[test]
-    fn test_squashing_exit_semantics() {
-        use crate::mock::*;
-        use ethexe_common::{SimpleBlockData, gear::Message};
-        use gprimitives::{ActorId, MessageId};
-
-        let db = Database::memory();
-
-        // older -> head
-        let older = H256::from([9; 32]);
-        let head = H256::from([8; 32]);
-
-        let b0 = SimpleBlockData {
-            hash: older,
-            header: ethexe_common::BlockHeader {
-                parent_hash: H256::zero(),
-                ..Default::default()
-            },
-        };
-        let b1 = SimpleBlockData {
-            hash: head,
-            header: ethexe_common::BlockHeader {
-                parent_hash: older,
-                ..Default::default()
-            },
-        };
-
-        b0.prepare(&db, H256::zero());
-        b1.prepare(&db, H256::zero());
-
-        let actor = ActorId::from([7; 32]);
-        let inheritor_new = ActorId::from([5; 32]);
-
-        let m1 = Message {
-            id: MessageId::from([77; 32]),
-            destination: actor,
-            payload: vec![1],
-            value: 0,
-            reply_details: None,
-            call: true,
-        };
-        let m2 = Message {
-            id: MessageId::from([88; 32]),
-            destination: actor,
-            payload: vec![2],
-            value: 0,
-            reply_details: None,
-            call: false,
-        };
-
-        // Older: not exited
-        db.set_block_outcome(
-            older,
-            vec![StateTransition {
-                actor_id: actor,
-                new_state_hash: H256::from([1; 32]),
-                exited: false,
-                inheritor: ActorId::zero(),
-                value_to_receive: 1,
-                value_claims: vec![],
-                messages: vec![m1.clone()],
-            }],
-        );
-
-        // Newer (head-side): exited with inheritor_new
-        db.set_block_outcome(
-            head,
-            vec![StateTransition {
-                actor_id: actor,
-                new_state_hash: H256::from([2; 32]),
-                exited: true,
-                inheritor: inheritor_new,
-                value_to_receive: 2,
-                value_claims: vec![],
-                messages: vec![m2.clone()],
-            }],
-        );
-
-        let (commitment, _) = aggregate_chain_commitment(&db, head, false, None)
-            .unwrap()
-            .unwrap();
-
-        assert_eq!(commitment.transitions.len(), 1);
-        let st = &commitment.transitions[0];
-
-        // newest state chosen
-        assert_eq!(st.new_state_hash, H256::from([2; 32]));
-        // exit propagated + inheritor from newest exiting transition
-        assert!(st.exited);
-        assert_eq!(st.inheritor, inheritor_new);
-        // Messages aggregated oldest->newest: older (m1) then newer (m2)
-        assert_eq!(st.messages, vec![m1, m2]);
-        // values summed
-        assert_eq!(st.value_to_receive, 1 + 2);
-    }
-
-    #[test]
-    fn test_chain_commitment_empty_when_already_committed() {
-        use ethexe_common::db::OnChainStorageWrite;
-        let db = Database::memory();
-
-        // Single block where last_committed_head == this block
-        let head = H256::from([42; 32]);
-
-        // Prepare meta/header to look "computed"
-        db.set_block_header(
-            head,
-            ethexe_common::BlockHeader {
-                parent_hash: H256::zero(),
-                ..Default::default()
-            },
-        );
-        db.mutate_block_meta(head, |m| {
-            m.computed = true;
-            m.last_committed_head = Some(head);
-        });
-
-        // Should return empty transitions and counter == 0
-        let (commitment, counter) = aggregate_chain_commitment(&db, head, true, None)
-            .unwrap()
-            .unwrap();
-
-        assert_eq!(counter, 0);
-        assert_eq!(commitment.head, head);
-        assert!(commitment.transitions.is_empty());
-    }
-
-    #[test]
-    fn test_squashing_value_saturating_add() {
-        use crate::mock::*;
-        use ethexe_common::SimpleBlockData;
-
-        let db = Database::memory();
-
-        let older = H256::from([0xAA; 32]);
-        let head = H256::from([0xBB; 32]);
-
-        let b0 = SimpleBlockData {
-            hash: older,
-            header: ethexe_common::BlockHeader {
-                parent_hash: H256::zero(),
-                ..Default::default()
-            },
-        };
-        let b1 = SimpleBlockData {
-            hash: head,
-            header: ethexe_common::BlockHeader {
-                parent_hash: older,
-                ..Default::default()
-            },
-        };
-
-        b0.prepare(&db, H256::zero());
-        b1.prepare(&db, H256::zero());
-
-        let actor = ActorId::from([9; 32]);
-
-        db.set_block_outcome(
-            head,
-            vec![StateTransition {
-                actor_id: actor,
-                new_state_hash: H256::from([1; 32]),
-                exited: false,
-                inheritor: ActorId::zero(),
-                value_to_receive: u128::MAX - 10,
-                value_claims: vec![],
-                messages: vec![],
-            }],
-        );
-
-        db.set_block_outcome(
-            older,
-            vec![StateTransition {
-                actor_id: actor,
-                new_state_hash: H256::from([2; 32]),
-                exited: false,
-                inheritor: ActorId::zero(),
-                value_to_receive: 42,
-                value_claims: vec![],
-                messages: vec![],
-            }],
-        );
-
-        let (commitment, _) = aggregate_chain_commitment(&db, head, false, None)
-            .unwrap()
-            .unwrap();
-
-        let st = &commitment.transitions[0];
-        // saturated
-        assert_eq!(st.value_to_receive, u128::MAX);
-    }
 }