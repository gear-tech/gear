--- conflicted
+++ resolved
@@ -34,14 +34,9 @@
 
 use anyhow::Result;
 use ethexe_common::{
-<<<<<<< HEAD
     Announce, Digest, HashOf, SimpleBlockData,
     consensus::{BatchCommitmentValidationReply, VerifiedAnnounce, VerifiedValidationRequest},
-=======
-    Announce, HashOf, SimpleBlockData,
-    consensus::{BatchCommitmentValidationReply, VerifiedAnnounce, VerifiedValidationRequest},
     injected::{SignedInjectedTransaction, SignedPromise},
->>>>>>> 17a14fc5
     network::{AnnouncesRequest, CheckedAnnouncesResponse, SignedValidatorMessage},
 };
 use futures::{Stream, stream::FusedStream};
@@ -88,7 +83,9 @@
 
     /// Process a received announces data response
     fn receive_announces_response(&mut self, response: CheckedAnnouncesResponse) -> Result<()>;
-<<<<<<< HEAD
+
+    /// Process a received injected transaction from network
+    fn receive_injected_transaction(&mut self, tx: SignedInjectedTransaction) -> Result<()>;
 }
 
 #[derive(Debug, Clone, PartialEq, Eq, derive_more::Display)]
@@ -97,11 +94,6 @@
     block_hash: H256,
     batch_digest: Digest,
     tx: H256,
-=======
-
-    /// Process a received injected transaction from network
-    fn receive_injected_transaction(&mut self, tx: SignedInjectedTransaction) -> Result<()>;
->>>>>>> 17a14fc5
 }
 
 #[derive(
