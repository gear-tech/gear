// This file is part of Gear.
//
// Copyright (C) 2025 Gear Technologies Inc.
// SPDX-License-Identifier: GPL-3.0-or-later WITH Classpath-exception-2.0
//
// This program is free software: you can redistribute it and/or modify
// it under the terms of the GNU General Public License as published by
// the Free Software Foundation, either version 3 of the License, or
// (at your option) any later version.
//
// This program is distributed in the hope that it will be useful,
// but WITHOUT ANY WARRANTY; without even the implied warranty of
// MERCHANTABILITY or FITNESS FOR A PARTICULAR PURPOSE. See the
// GNU General Public License for more details.
//
// You should have received a copy of the GNU General Public License
// along with this program. If not, see <https://www.gnu.org/licenses/>.

//! # Ethexe Consensus
//!
//! This crate provides controlling a behaviour of ethexe node depending on incoming blocks.
//!
//! The main components are:
//! - [`ConsensusService`]: A trait defining the core interface for consensus services
//! - [`ConsensusEvent`]: An enum representing various consensus events which have to be processed by outer services
//! - [`SimpleConnectService`]: A basic implementation of "connect-node"
//! - [`ValidatorService`]: Service for handling block validation
//!
//! The crate is organized into several modules:
<<<<<<< HEAD
//! - [`connect`]: Connection management functionality
//! - [`validator`]: Block validation services and implementations
//! - [`utils`]: Utility functions and shared data structures

mod connect;
mod utils;
mod validator;

#[cfg(test)]
mod mock;
#[cfg(feature = "staking-rewards")]
mod rewards;
=======
//! - `connect`: Connection management functionality
//! - `validator`: Block validation services and implementations
//! - `utils`: Utility functions and shared data structures
>>>>>>> 748e09a7

use anyhow::Result;
use ethexe_common::{ProducerBlock, SimpleBlockData};
use futures::{Stream, stream::FusedStream};
use gprimitives::H256;

pub use connect::SimpleConnectService;
pub use utils::{
    BatchCommitmentValidationReply, BatchCommitmentValidationRequest, SignedProducerBlock,
    SignedValidationRequest,
};
pub use validator::{ValidatorConfig, ValidatorService};

mod connect;
mod utils;
mod validator;

#[cfg(test)]
mod mock;

pub trait ConsensusService:
    Stream<Item = Result<ConsensusEvent>> + FusedStream + Unpin + Send + 'static
{
    /// Returns the role info of the service
    fn role(&self) -> String;

    /// Process a new chain head
    fn receive_new_chain_head(&mut self, block: SimpleBlockData) -> Result<()>;

    /// Process a synced block info
    fn receive_synced_block(&mut self, block: H256) -> Result<()>;

    /// Process a computed block received
    fn receive_computed_block(&mut self, block_hash: H256) -> Result<()>;

    /// Process a received producer block
    fn receive_block_from_producer(&mut self, block: SignedProducerBlock) -> Result<()>;

    /// Process a received validation request
    fn receive_validation_request(&mut self, request: SignedValidationRequest) -> Result<()>;

    /// Process a received validation reply
    fn receive_validation_reply(&mut self, reply: BatchCommitmentValidationReply) -> Result<()>;
}

#[derive(Debug, Clone, PartialEq, Eq, derive_more::From)]
pub enum ConsensusEvent {
    /// Outer service have to compute block
    #[from(skip)]
    ComputeBlock(H256),
    /// Outer service have to compute producer block
    ComputeProducerBlock(ProducerBlock),
    /// Outer service have to publish signed producer block
    PublishProducerBlock(SignedProducerBlock),
    /// Outer service have to publish signed validation request
    PublishValidationRequest(SignedValidationRequest),
    /// Outer service have to publish signed validation reply
    PublishValidationReply(BatchCommitmentValidationReply),
    /// Informational event: commitment was successfully submitted, tx hash is provided
    #[from(skip)]
    CommitmentSubmitted(H256),
    /// Informational event: during service processing, a warning situation was detected
    #[from(skip)]
    Warning(String),
}

// TODO #4553: temporary implementation, should be improved
/// Returns block producer for time slot. Next slot is the next validator in the list.
pub const fn block_producer_index(validators_amount: usize, slot: u64) -> usize {
    (slot % validators_amount as u64) as usize
}

#[test]
fn block_producer_index_calculates_correct_index() {
    let validators_amount = 5;
    let slot = 7;
    let index = crate::block_producer_index(validators_amount, slot);
    assert_eq!(index, 2);
}<|MERGE_RESOLUTION|>--- conflicted
+++ resolved
@@ -27,24 +27,9 @@
 //! - [`ValidatorService`]: Service for handling block validation
 //!
 //! The crate is organized into several modules:
-<<<<<<< HEAD
-//! - [`connect`]: Connection management functionality
-//! - [`validator`]: Block validation services and implementations
-//! - [`utils`]: Utility functions and shared data structures
-
-mod connect;
-mod utils;
-mod validator;
-
-#[cfg(test)]
-mod mock;
-#[cfg(feature = "staking-rewards")]
-mod rewards;
-=======
 //! - `connect`: Connection management functionality
 //! - `validator`: Block validation services and implementations
 //! - `utils`: Utility functions and shared data structures
->>>>>>> 748e09a7
 
 use anyhow::Result;
 use ethexe_common::{ProducerBlock, SimpleBlockData};
@@ -64,6 +49,8 @@
 
 #[cfg(test)]
 mod mock;
+#[cfg(feature = "staking-rewards")]
+mod rewards;
 
 pub trait ConsensusService:
     Stream<Item = Result<ConsensusEvent>> + FusedStream + Unpin + Send + 'static
