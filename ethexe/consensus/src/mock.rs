// This file is part of Gear.
//
// Copyright (C) 2025 Gear Technologies Inc.
// SPDX-License-Identifier: GPL-3.0-or-later WITH Classpath-exception-2.0
//
// This program is free software: you can redistribute it and/or modify
// it under the terms of the GNU General Public License as published by
// the Free Software Foundation, either version 3 of the License, or
// (at your option) any later version.
//
// This program is distributed in the hope that it will be useful,
// but WITHOUT ANY WARRANTY; without even the implied warranty of
// MERCHANTABILITY or FITNESS FOR A PARTICULAR PURPOSE. See the
// GNU General Public License for more details.
//
// You should have received a copy of the GNU General Public License
// along with this program. If not, see <https://www.gnu.org/licenses/>.

use crate::{BatchCommitmentValidationReply, BatchCommitmentValidationRequest};
use ethexe_common::{
    Address, BlockHeader, Digest, ProducerBlock, SimpleBlockData, ToDigest,
    db::{BlockMetaStorageWrite, CodesStorageWrite, OnChainStorageRead, OnChainStorageWrite},
    ecdsa::{PrivateKey, PublicKey, SignedData},
    gear::{BatchCommitment, ChainCommitment, CodeCommitment, Message, StateTransition},
};
use ethexe_db::Database;
use ethexe_signer::Signer;
use gprimitives::H256;
use std::vec;

pub fn init_signer_with_keys(amount: u8) -> (Signer, Vec<PrivateKey>, Vec<PublicKey>) {
    let signer = Signer::memory();

    let private_keys: Vec<_> = (0..amount).map(|i| PrivateKey::from([i + 1; 32])).collect();
    let public_keys = private_keys
        .iter()
        .map(|&key| signer.storage_mut().add_key(key).unwrap())
        .collect();
    (signer, private_keys, public_keys)
}

pub trait Mock {
    type Args;

    fn mock(args: Self::Args) -> Self;
}

impl<T: Mock + ToDigest> Mock for SignedData<T> {
    type Args = (Signer, PublicKey, T::Args);

    fn mock((signer, public_key, args): Self::Args) -> Self {
        signer.signed_data(public_key, T::mock(args)).unwrap()
    }
}

impl Mock for SimpleBlockData {
    type Args = H256;

    fn mock(parent: H256) -> Self {
        SimpleBlockData {
            hash: H256::random(),
            header: BlockHeader {
                height: 43,
                timestamp: 120,
                parent_hash: parent,
            },
        }
    }
}

impl Mock for ProducerBlock {
    type Args = H256;

    fn mock(block_hash: H256) -> Self {
        ProducerBlock {
            block_hash,
            gas_allowance: Some(100),
            off_chain_transactions: vec![],
        }
    }
}

impl Mock for BatchCommitmentValidationRequest {
    type Args = ();

    fn mock(_args: Self::Args) -> Self {
        BatchCommitmentValidationRequest {
            digest: H256::random().0.into(),
            head: Some(H256::random()),
            codes: vec![CodeCommitment::mock(()).id, CodeCommitment::mock(()).id],
        }
    }
}

impl Mock for BatchCommitmentValidationReply {
    type Args = (Signer, PublicKey, Address, Digest);

    fn mock((signer, public_key, contract_address, digest): Self::Args) -> Self {
        BatchCommitmentValidationReply {
            digest,
            signature: signer
                .sign_for_contract(contract_address, public_key, digest)
                .unwrap(),
        }
    }
}

impl Mock for CodeCommitment {
    type Args = ();

    fn mock(_args: Self::Args) -> Self {
        CodeCommitment {
            id: H256::random().into(),
            valid: true,
        }
    }
}

impl Mock for ChainCommitment {
    type Args = H256;

    fn mock(head: Self::Args) -> Self {
        ChainCommitment {
            transitions: vec![StateTransition::mock(()), StateTransition::mock(())],
            head,
        }
    }
}

impl Mock for BatchCommitment {
    type Args = ();

    fn mock(_args: Self::Args) -> Self {
        BatchCommitment {
            block_hash: H256::random(),
            timestamp: 42,
            previous_batch: Digest::random(),
            chain_commitment: Some(ChainCommitment::mock(H256::random())),
            code_commitments: vec![CodeCommitment::mock(()), CodeCommitment::mock(())],
            validators_commitment: None,
            rewards_commitment: None,
        }
    }
}

impl Mock for StateTransition {
    type Args = ();

    fn mock(_args: Self::Args) -> Self {
        StateTransition {
            actor_id: H256::random().into(),
            new_state_hash: H256::random(),
            inheritor: H256::random().into(),
            value_to_receive: 123,
            value_claims: vec![],
            messages: vec![Message {
                id: H256::random().into(),
                destination: H256::random().into(),
                payload: b"Hello, World!".to_vec(),
                value: 0,
                reply_details: None,
                call: false,
            }],
            exited: false,
        }
    }
}

pub trait Prepare {
    type Args;

    fn prepare(self, db: &Database, args: Self::Args) -> Self;
}

impl Prepare for SimpleBlockData {
    type Args = H256;

<<<<<<< HEAD
    fn prepare(self, db: &Database, _args: ()) -> Self {
        db.set_block_header(self.hash, self.header);
        db.mutate_block_meta(self.hash, |meta| meta.computed = true);
=======
    fn prepare(self, db: &Database, last_committed_head: H256) -> Self {
        db.set_block_header(self.hash, self.header.clone());
        db.mutate_block_meta(self.hash, |meta| {
            meta.computed = true;
            meta.last_committed_batch = Some(Digest::random());
            meta.last_committed_head = Some(last_committed_head);
        });
>>>>>>> 56b030ab
        db.set_block_outcome(self.hash, Default::default());
        db.set_block_codes_queue(self.hash, Default::default());
        self
    }
}

impl Prepare for CodeCommitment {
    type Args = ();

    fn prepare(self, db: &Database, _args: ()) -> Self {
        db.set_code_valid(self.id, self.valid);
        self
    }
}

impl Prepare for ChainCommitment {
    type Args = ();

    fn prepare(self, db: &Database, _args: ()) -> Self {
        let Self { transitions, head } = &self;
        db.set_block_outcome(*head, transitions.clone());
        self
    }
}

pub fn prepared_mock_batch_commitment(db: &Database) -> BatchCommitment {
    // [block3] <- [block2] <- [block1] <- [block0]

    let block3 = H256::random();
    db.mutate_block_meta(block3, |meta| meta.computed = true);

    let block2 = SimpleBlockData::mock(block3).prepare(db, block3);
    let block1 = SimpleBlockData::mock(block2.hash).prepare(db, block3);
    let block0 = SimpleBlockData::mock(block1.hash).prepare(db, block3);

    let last_committed_batch = Digest::random();
    db.mutate_block_meta(block0.hash, |meta| {
        meta.last_committed_batch = Some(last_committed_batch);
    });

    let cc1 = ChainCommitment::mock(block1.hash).prepare(db, ());
    let cc2 = ChainCommitment::mock(block2.hash).prepare(db, ());

    let code_commitment1 = CodeCommitment::mock(()).prepare(db, ());
    let code_commitment2 = CodeCommitment::mock(()).prepare(db, ());
    db.set_block_codes_queue(
        block0.hash,
        From::from([code_commitment1.id, code_commitment2.id]),
    );

    BatchCommitment {
        block_hash: block0.hash,
        timestamp: block0.header.timestamp,
        previous_batch: last_committed_batch,
        chain_commitment: Some(ChainCommitment {
            transitions: [cc2.transitions, cc1.transitions].concat(),
            head: block0.hash,
        }),
        code_commitments: vec![code_commitment1, code_commitment2],
        validators_commitment: None,
        rewards_commitment: None,
    }
}

pub fn simple_block_data(db: &Database, block: H256) -> SimpleBlockData {
    let header = db.block_header(block).expect("block header not found");
    SimpleBlockData {
        hash: block,
        header,
    }
}<|MERGE_RESOLUTION|>--- conflicted
+++ resolved
@@ -175,19 +175,13 @@
 impl Prepare for SimpleBlockData {
     type Args = H256;
 
-<<<<<<< HEAD
-    fn prepare(self, db: &Database, _args: ()) -> Self {
+    fn prepare(self, db: &Database, last_committed_head: H256) -> Self {
         db.set_block_header(self.hash, self.header);
-        db.mutate_block_meta(self.hash, |meta| meta.computed = true);
-=======
-    fn prepare(self, db: &Database, last_committed_head: H256) -> Self {
-        db.set_block_header(self.hash, self.header.clone());
         db.mutate_block_meta(self.hash, |meta| {
             meta.computed = true;
             meta.last_committed_batch = Some(Digest::random());
             meta.last_committed_head = Some(last_committed_head);
         });
->>>>>>> 56b030ab
         db.set_block_outcome(self.hash, Default::default());
         db.set_block_codes_queue(self.hash, Default::default());
         self
