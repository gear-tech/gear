--- conflicted
+++ resolved
@@ -131,18 +131,6 @@
     }
 }
 
-<<<<<<< HEAD
-pub fn prepare_code_commitment(db: &Database, code: CodeCommitment) -> CodeCommitment {
-    db.set_code_blob_info(
-        code.id,
-        CodeBlobInfo {
-            timestamp: code.timestamp,
-            tx_hash: H256::random(),
-        },
-    );
-    db.set_code_validated(code.id, code.valid);
-    code
-=======
 impl Mock for BatchCommitment {
     type Args = ();
 
@@ -157,7 +145,6 @@
             rewards_commitment: None,
         }
     }
->>>>>>> a0d2bced
 }
 
 impl Mock for StateTransition {
