--- conflicted
+++ resolved
@@ -142,11 +142,7 @@
     #[test]
     fn create_with_chain_head_success() {
         let (ctx, _) = mock_validator_context();
-<<<<<<< HEAD
-        let block = SimpleBlockData::mock(());
-=======
         let block = SimpleBlockData::mock(H256::random());
->>>>>>> 56b030ab
         let initial = Initial::create_with_chain_head(ctx, block).unwrap();
         assert!(initial.is_initial());
     }
@@ -192,11 +188,7 @@
     #[test]
     fn process_synced_block_rejected() {
         let (ctx, _) = mock_validator_context();
-<<<<<<< HEAD
-        let block = SimpleBlockData::mock(());
-=======
         let block = SimpleBlockData::mock(H256::random());
->>>>>>> 56b030ab
 
         let initial = Initial::create(ctx)
             .unwrap()
