// This file is part of Gear.
//
// Copyright (C) 2025 Gear Technologies Inc.
// SPDX-License-Identifier: GPL-3.0-or-later WITH Classpath-exception-2.0
//
// This program is free software: you can redistribute it and/or modify
// it under the terms of the GNU General Public License as published by
// the Free Software Foundation, either version 3 of the License, or
// (at your option) any later version.
//
// This program is distributed in the hope that it will be useful,
// but WITHOUT ANY WARRANTY; without even the implied warranty of
// MERCHANTABILITY or FITNESS FOR A PARTICULAR PURPOSE. See the
// GNU General Public License for more details.
//
// You should have received a copy of the GNU General Public License
// along with this program. If not, see <https://www.gnu.org/licenses/>.

use super::{
    DefaultProcessing, StateHandler, ValidatorContext, ValidatorState, producer::Producer,
    subordinate::Subordinate,
};
use crate::utils;
use anyhow::{Result, anyhow};
use derive_more::{Debug, Display};
use ethexe_common::{SimpleBlockData, db::OnChainStorageRO};
use gprimitives::H256;

/// [`Initial`] is the first state of the validator.
/// It waits for the chain head and this block on-chain information sync.
/// After block is fully synced it switches to either [`Producer`] or [`Subordinate`].
#[derive(Debug, Display)]
#[display("INITIAL in {:?}", self.state)]
pub struct Initial {
    ctx: ValidatorContext,
    state: State,
}

#[derive(Debug, PartialEq, Eq)]
enum State {
    WaitingForChainHead,
    WaitingForSyncedBlock(SimpleBlockData),
}

impl StateHandler for Initial {
    fn context(&self) -> &ValidatorContext {
        &self.ctx
    }

    fn context_mut(&mut self) -> &mut ValidatorContext {
        &mut self.ctx
    }

    fn into_context(self) -> ValidatorContext {
        self.ctx
    }

    fn process_new_head(mut self, block: SimpleBlockData) -> Result<ValidatorState> {
        // TODO #4555: block producer could be calculated right here, using propagation from previous blocks.

        self.state = State::WaitingForSyncedBlock(block);

        Ok(self.into())
    }

    fn process_synced_block(self, block_hash: H256) -> Result<ValidatorState> {
        match &self.state {
            State::WaitingForSyncedBlock(block) if block.hash == block_hash => {
                let validators = self
                    .ctx
                    .core
                    .db
                    .block_validators(block_hash)
                    .ok_or(anyhow!("validators not found for block({block_hash})"))?;
                let producer = utils::block_producer_for(
                    &validators,
                    block.header.timestamp,
                    self.ctx.core.slot_duration.as_secs(),
                );
                let my_address = self.ctx.core.pub_key.to_address();

                if my_address == producer {
                    tracing::info!("👷 Start to work as a producer for block: {}", block.hash);

                    Producer::create(self.ctx, block.clone(), validators)
                } else {
                    // TODO #4636: add test (in ethexe-service) for case where is not validator for current block
                    let is_validator_for_current_block = validators.contains(&my_address);

                    if is_validator_for_current_block {
                        tracing::info!(
                            block = %block.hash,
                            producer = %producer,
                            "👷 Start to work as a subordinate for block, I am validator",
                        );
                    } else {
                        tracing::info!(
                            block = %block.hash,
                            producer = %producer,
                            "👷 Start to work as a subordinate for block, I am not a validator",
                        );
                    }

                    Subordinate::create(
                        self.ctx,
                        block.clone(),
                        producer,
                        is_validator_for_current_block,
                    )
                }
            }
            _ => DefaultProcessing::synced_block(self, block_hash),
        }
    }
}

impl Initial {
    pub fn create(ctx: ValidatorContext) -> Result<ValidatorState> {
        Ok(Self {
            ctx,
            state: State::WaitingForChainHead,
        }
        .into())
    }

    pub fn create_with_chain_head(
        ctx: ValidatorContext,
        block: SimpleBlockData,
    ) -> Result<ValidatorState> {
        Self::create(ctx)?.process_new_head(block)
    }
}

#[cfg(test)]
mod tests {
    use super::*;
    use crate::{ConsensusEvent, validator::mock::*};
    use ethexe_common::{ValidatorsVec, db::*, mock::*};
    use gprimitives::H256;
    use nonempty::nonempty;

    #[test]
    fn create_initial_success() {
        let (ctx, _, _) = mock_validator_context();
        let initial = Initial::create(ctx).unwrap();
        assert!(initial.is_initial());
    }

    #[test]
    fn create_with_chain_head_success() {
        let (ctx, _, _) = mock_validator_context();
        let block = BlockChain::mock(1).setup(&ctx.core.db).blocks[1].to_simple();
        let initial = Initial::create_with_chain_head(ctx, block).unwrap();
        assert!(initial.is_initial());
    }

    #[tokio::test]
    async fn switch_to_producer() {
        let (ctx, keys, _mock_eth) = mock_validator_context();
        let validators = nonempty![
            ctx.core.pub_key.to_address(),
            keys[0].to_address(),
            keys[1].to_address(),
        ]
        .into();

<<<<<<< HEAD
        let block = BlockChain::mock(2).setup(&ctx.core.db).blocks[2].to_simple();

        ctx.core
            .db
            .set_block_validators(block.hash, validators.clone());
=======
        let mut block = SimpleBlockData::mock(());
        block.header.timestamp = 0;
        ctx.core.db.set_block_header(block.hash, block.header);
        ctx.core.db.set_block_validators(block.hash, validators);
>>>>>>> f030ef2e

        let initial = Initial::create_with_chain_head(ctx, block.clone()).unwrap();
        let producer = initial
            .process_synced_block(block.hash)
            .unwrap()
            .wait_for_state(|state| state.is_producer())
            .await
            .unwrap();
        assert!(producer.is_producer());
    }

    #[tokio::test]
    async fn switch_to_subordinate() {
        let (ctx, keys, _mock_eth) = mock_validator_context();

        let block = BlockChain::mock(1).setup(&ctx.core.db).blocks[1].to_simple();

        let validators: ValidatorsVec = nonempty![
            ctx.core.pub_key.to_address(),
            keys[1].to_address(),
            keys[2].to_address(),
        ]
        .into();

        ctx.core.db.set_block_header(block.hash, block.header);
        ctx.core.db.set_block_validators(block.hash, validators);

        let initial = Initial::create_with_chain_head(ctx, block.clone()).unwrap();
        let state = initial.process_synced_block(block.hash).unwrap();
        let state = state
            .wait_for_state(|state| state.is_subordinate())
            .await
            .unwrap();
        assert!(state.is_subordinate());
    }

    #[test]
    fn process_synced_block_rejected() {
        let (ctx, _, _) = mock_validator_context();
        let block = BlockChain::mock(1).setup(&ctx.core.db).blocks[1].to_simple();

        let initial = Initial::create(ctx)
            .unwrap()
            .process_synced_block(block.hash)
            .unwrap();
        assert!(initial.is_initial());
        assert!(matches!(
            initial.context().output[0],
            ConsensusEvent::Warning(_)
        ));

        let random_block = H256::random();
        let initial = initial
            .process_new_head(block)
            .unwrap()
            .process_synced_block(random_block)
            .unwrap();
        assert!(initial.is_initial());
        assert!(matches!(
            initial.context().output[1],
            ConsensusEvent::Warning(_)
        ));
    }

    #[test]
    fn producer_for_calculates_correct_producer() {
        let (_ctx, keys, _) = mock_validator_context();
        let validators = keys
            .iter()
            .map(|k| k.to_address())
            .collect::<Vec<_>>()
            .try_into()
            .unwrap();
        let timestamp = 10;

        let producer = utils::block_producer_for(&validators, timestamp, 1);
        assert_eq!(producer, validators[10 % validators.len()]);
    }
}<|MERGE_RESOLUTION|>--- conflicted
+++ resolved
@@ -164,19 +164,7 @@
         ]
         .into();
 
-<<<<<<< HEAD
-        let block = BlockChain::mock(2).setup(&ctx.core.db).blocks[2].to_simple();
-
-        ctx.core
-            .db
-            .set_block_validators(block.hash, validators.clone());
-=======
-        let mut block = SimpleBlockData::mock(());
-        block.header.timestamp = 0;
-        ctx.core.db.set_block_header(block.hash, block.header);
-        ctx.core.db.set_block_validators(block.hash, validators);
->>>>>>> f030ef2e
-
+        let block = BlockChain::mock((2, validators)).setup(&ctx.core.db).blocks[2].to_simple();
         let initial = Initial::create_with_chain_head(ctx, block.clone()).unwrap();
         let producer = initial
             .process_synced_block(block.hash)
