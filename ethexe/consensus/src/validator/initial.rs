--- conflicted
+++ resolved
@@ -142,13 +142,8 @@
     #[test]
     fn create_with_chain_head_success() {
         let (ctx, _) = mock_validator_context();
-<<<<<<< HEAD
         let block = SimpleBlockData::mock(H256::random());
-        let initial = Initial::create_with_chain_head(ctx, block.clone()).unwrap();
-=======
-        let block = SimpleBlockData::mock(());
         let initial = Initial::create_with_chain_head(ctx, block).unwrap();
->>>>>>> 41a35aef
         assert!(initial.is_initial());
     }
 
@@ -193,15 +188,7 @@
     #[test]
     fn process_synced_block_rejected() {
         let (ctx, _) = mock_validator_context();
-<<<<<<< HEAD
         let block = SimpleBlockData::mock(H256::random());
-        let data = BlockSyncedData {
-            block_hash: block.hash,
-            validators: vec![],
-        };
-=======
-        let block = SimpleBlockData::mock(());
->>>>>>> 41a35aef
 
         let initial = Initial::create(ctx)
             .unwrap()
