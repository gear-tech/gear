--- conflicted
+++ resolved
@@ -77,11 +77,7 @@
                     .ctx
                     .core
                     .db
-<<<<<<< HEAD
                     .validators(timelines.era_from_ts(block.header.timestamp))
-=======
-                    .block_validators(block_hash)
->>>>>>> 7e4b00fb
                     .ok_or(anyhow!("validators not found for block({block_hash})"))?;
                 let producer = utils::block_producer_for(
                     &validators,
@@ -168,22 +164,19 @@
     #[tokio::test]
     async fn switch_to_producer() {
         let (ctx, keys, _mock_eth) = mock_validator_context();
-        let validators = nonempty![
+        let validators: ValidatorsVec = nonempty![
             ctx.core.pub_key.to_address(),
             keys[0].to_address(),
             keys[1].to_address(),
         ]
         .into();
-<<<<<<< HEAD
-
-        let mut block = SimpleBlockData::mock(());
-        block.header.timestamp = 0;
-        ctx.core.db.set_block_header(block.hash, block.header);
-        ctx.core.db.set_validators(0, validators);
-=======
->>>>>>> 7e4b00fb
-
-        let block = BlockChain::mock((2, validators)).setup(&ctx.core.db).blocks[2].to_simple();
+
+        let block = BlockChain::mock(2).setup(&ctx.core.db).blocks[2].to_simple();
+        ctx.core.db.set_validators(
+            ctx.core.timelines.era_from_ts(block.header.timestamp),
+            validators,
+        );
+
         let initial = Initial::create_with_chain_head(ctx, block.clone()).unwrap();
         let producer = initial
             .process_synced_block(block.hash)
@@ -198,9 +191,7 @@
     async fn switch_to_subordinate() {
         let (ctx, keys, _mock_eth) = mock_validator_context();
 
-<<<<<<< HEAD
-        let mut block = SimpleBlockData::mock(());
-        block.header.timestamp = 1;
+        let block = BlockChain::mock(1).setup(&ctx.core.db).blocks[1].to_simple();
 
         let validators: ValidatorsVec = nonempty![
             ctx.core.pub_key.to_address(),
@@ -210,20 +201,10 @@
         .into();
 
         ctx.core.db.set_block_header(block.hash, block.header);
-        ctx.core.db.set_validators(0, validators);
-=======
-        let block = BlockChain::mock(1).setup(&ctx.core.db).blocks[1].to_simple();
-
-        let validators: ValidatorsVec = nonempty![
-            ctx.core.pub_key.to_address(),
-            keys[1].to_address(),
-            keys[2].to_address(),
-        ]
-        .into();
-
-        ctx.core.db.set_block_header(block.hash, block.header);
-        ctx.core.db.set_block_validators(block.hash, validators);
->>>>>>> 7e4b00fb
+        ctx.core.db.set_validators(
+            ctx.core.timelines.era_from_ts(block.header.timestamp),
+            validators,
+        );
 
         let initial = Initial::create_with_chain_head(ctx, block.clone()).unwrap();
         let state = initial.process_synced_block(block.hash).unwrap();
