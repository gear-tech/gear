// This file is part of Gear.
//
// Copyright (C) 2025 Gear Technologies Inc.
// SPDX-License-Identifier: GPL-3.0-or-later WITH Classpath-exception-2.0
//
// This program is free software: you can redistribute it and/or modify
// it under the terms of the GNU General Public License as published by
// the Free Software Foundation, either version 3 of the License, or
// (at your option) any later version.
//
// This program is distributed in the hope that it will be useful,
// but WITHOUT ANY WARRANTY; without even the implied warranty of
// MERCHANTABILITY or FITNESS FOR A PARTICULAR PURPOSE. See the
// GNU General Public License for more details.
//
// You should have received a copy of the GNU General Public License
// along with this program. If not, see <https://www.gnu.org/licenses/>.

use super::{
    DefaultProcessing, StateHandler, ValidatorContext, ValidatorState, producer::Producer,
    subordinate::Subordinate,
};
use anyhow::{Result, anyhow};
use derive_more::{Debug, Display};
use ethexe_common::{Address, SimpleBlockData, ValidatorsVec, db::OnChainStorageRead};
use gprimitives::H256;

/// [`Initial`] is the first state of the validator.
/// It waits for the chain head and this block on-chain information sync.
/// After block is fully synced it switches to either [`Producer`] or [`Subordinate`].
#[derive(Debug, Display)]
#[display("INITIAL in {:?}", self.state)]
pub struct Initial {
    ctx: ValidatorContext,
    state: State,
}

#[derive(Debug, PartialEq, Eq)]
enum State {
    WaitingForChainHead,
    WaitingForSyncedBlock(SimpleBlockData),
}

impl StateHandler for Initial {
    fn context(&self) -> &ValidatorContext {
        &self.ctx
    }

    fn context_mut(&mut self) -> &mut ValidatorContext {
        &mut self.ctx
    }

    fn into_context(self) -> ValidatorContext {
        self.ctx
    }

    fn process_synced_block(self, block_hash: H256) -> Result<ValidatorState> {
        match &self.state {
            State::WaitingForSyncedBlock(block) if block.hash == block_hash => {
                let validators = self
                    .ctx
                    .core
                    .db
                    .validators(block_hash)
                    .ok_or(anyhow!("validators not found for block({block_hash})"))?;
                let producer = self.producer_for(block.header.timestamp, &validators);
                let my_address = self.ctx.core.pub_key.to_address();

                if my_address == producer {
                    tracing::info!(block= %block.hash, "👷 Start to work as a producer");

                    Producer::create(self.ctx, block.clone(), validators)
                } else {
                    // TODO #4636: add test (in ethexe-service) for case where is not validator for current block
                    let is_validator_for_current_block = validators.contains(&my_address);

                    tracing::info!(
                        block = %block.hash,
                        "👷 Start to work as a subordinate, producer is {producer}, \
                        I'm validator for current block: {is_validator_for_current_block}",
                    );

                    Subordinate::create(
                        self.ctx,
                        block.clone(),
                        producer,
                        is_validator_for_current_block,
                    )
                }
            }
            _ => DefaultProcessing::synced_block(self, block_hash),
        }
    }
}

impl Initial {
    pub fn create(ctx: ValidatorContext) -> Result<ValidatorState> {
        Ok(Self {
            ctx,
            state: State::WaitingForChainHead,
        }
        .into())
    }

    // TODO #4555: block producer could be calculated right here, using propagation from previous blocks.
    pub fn create_with_chain_head(
        ctx: ValidatorContext,
        block: SimpleBlockData,
    ) -> Result<ValidatorState> {
        Ok(Self {
            ctx,
            state: State::WaitingForSyncedBlock(block),
        }
        .into())
    }

<<<<<<< HEAD
    fn producer_for(&self, timestamp: u64, validators: &ValidatorsVec) -> Address {
        let slot = timestamp / self.ctx.slot_duration.as_secs();
=======
    fn producer_for(&self, timestamp: u64, validators: &NonEmpty<Address>) -> Address {
        let slot = timestamp / self.ctx.core.slot_duration.as_secs();
>>>>>>> 9d0c4a3a
        let index = crate::block_producer_index(validators.len(), slot);
        validators
            .get(index)
            .cloned()
            .unwrap_or_else(|| unreachable!("index must be valid"))
    }
}

#[cfg(test)]
mod tests {
    use super::*;
    use crate::{ConsensusEvent, mock::*, validator::mock::*};
    use ethexe_common::db::OnChainStorageWrite;
    use gprimitives::H256;
    use nonempty::{NonEmpty, nonempty};

    #[test]
    fn create_initial_success() {
        let (ctx, _) = mock_validator_context();
        let initial = Initial::create(ctx).unwrap();
        assert!(initial.is_initial());
    }

    #[test]
    fn create_with_chain_head_success() {
        let (ctx, _) = mock_validator_context();
        let block = SimpleBlockData::mock(H256::random());
        let initial = Initial::create_with_chain_head(ctx, block).unwrap();
        assert!(initial.is_initial());
    }

    #[tokio::test]
    async fn switch_to_producer() {
        let (ctx, keys) = mock_validator_context();
        let validators = nonempty![
            ctx.core.pub_key.to_address(),
            keys[0].to_address(),
            keys[1].to_address(),
        ]
        .into();

        let mut block = SimpleBlockData::mock(H256::random());
        block.header.timestamp = 0;

<<<<<<< HEAD
        ctx.db.set_validators(block.hash, validators);
=======
        ctx.core.db.set_validators(block.hash, validators.clone());
>>>>>>> 9d0c4a3a

        let initial = Initial::create_with_chain_head(ctx, block.clone()).unwrap();
        let producer = initial.process_synced_block(block.hash).unwrap();
        assert!(producer.is_producer());
    }

    #[test]
    fn switch_to_subordinate() {
        let (ctx, keys) = mock_validator_context();
<<<<<<< HEAD
=======
        let validators = nonempty![
            ctx.core.pub_key.to_address(),
            keys[1].to_address(),
            keys[2].to_address(),
        ];
>>>>>>> 9d0c4a3a

        let mut block = SimpleBlockData::mock(H256::random());
        block.header.timestamp = 1;

<<<<<<< HEAD
        let validators: ValidatorsVec = nonempty![
            ctx.pub_key.to_address(),
            keys[1].to_address(),
            keys[2].to_address(),
        ]
        .into();
        ctx.db.set_validators(block.hash, validators.clone());
=======
        ctx.core.db.set_validators(block.hash, validators);
>>>>>>> 9d0c4a3a

        let initial = Initial::create_with_chain_head(ctx, block.clone()).unwrap();
        let producer = initial.process_synced_block(block.hash).unwrap();
        assert!(producer.is_subordinate());
    }

    #[test]
    fn process_synced_block_rejected() {
        let (ctx, _) = mock_validator_context();
        let block = SimpleBlockData::mock(H256::random());

        let initial = Initial::create(ctx)
            .unwrap()
            .process_synced_block(block.hash)
            .unwrap();
        assert!(initial.is_initial());
        assert!(matches!(
            initial.context().output[0],
            ConsensusEvent::Warning(_)
        ));

        let random_block = H256::random();
        let initial = initial
            .process_new_head(block)
            .unwrap()
            .process_synced_block(random_block)
            .unwrap();
        assert!(initial.is_initial());
        assert!(matches!(
            initial.context().output[1],
            ConsensusEvent::Warning(_)
        ));
    }

    #[test]
    fn producer_for_calculates_correct_producer() {
        let (ctx, keys) = mock_validator_context();
        let validators = NonEmpty::from_vec(keys.iter().map(|k| k.to_address()).collect())
            .unwrap()
            .into();
        let timestamp = 10;

        let producer = Initial {
            ctx,
            state: State::WaitingForChainHead,
        }
        .producer_for(timestamp, &validators);
        assert_eq!(producer, validators[10 % validators.len()]);
    }
}<|MERGE_RESOLUTION|>--- conflicted
+++ resolved
@@ -114,13 +114,8 @@
         .into())
     }
 
-<<<<<<< HEAD
     fn producer_for(&self, timestamp: u64, validators: &ValidatorsVec) -> Address {
-        let slot = timestamp / self.ctx.slot_duration.as_secs();
-=======
-    fn producer_for(&self, timestamp: u64, validators: &NonEmpty<Address>) -> Address {
         let slot = timestamp / self.ctx.core.slot_duration.as_secs();
->>>>>>> 9d0c4a3a
         let index = crate::block_producer_index(validators.len(), slot);
         validators
             .get(index)
@@ -165,11 +160,7 @@
         let mut block = SimpleBlockData::mock(H256::random());
         block.header.timestamp = 0;
 
-<<<<<<< HEAD
-        ctx.db.set_validators(block.hash, validators);
-=======
-        ctx.core.db.set_validators(block.hash, validators.clone());
->>>>>>> 9d0c4a3a
+        ctx.core.db.set_validators(block.hash, validators);
 
         let initial = Initial::create_with_chain_head(ctx, block.clone()).unwrap();
         let producer = initial.process_synced_block(block.hash).unwrap();
@@ -179,29 +170,17 @@
     #[test]
     fn switch_to_subordinate() {
         let (ctx, keys) = mock_validator_context();
-<<<<<<< HEAD
-=======
-        let validators = nonempty![
-            ctx.core.pub_key.to_address(),
-            keys[1].to_address(),
-            keys[2].to_address(),
-        ];
->>>>>>> 9d0c4a3a
 
         let mut block = SimpleBlockData::mock(H256::random());
         block.header.timestamp = 1;
 
-<<<<<<< HEAD
         let validators: ValidatorsVec = nonempty![
-            ctx.pub_key.to_address(),
+            ctx.core.pub_key.to_address(),
             keys[1].to_address(),
             keys[2].to_address(),
         ]
         .into();
-        ctx.db.set_validators(block.hash, validators.clone());
-=======
-        ctx.core.db.set_validators(block.hash, validators);
->>>>>>> 9d0c4a3a
+        ctx.core.db.set_validators(block.hash, validators.clone());
 
         let initial = Initial::create_with_chain_head(ctx, block.clone()).unwrap();
         let producer = initial.process_synced_block(block.hash).unwrap();
