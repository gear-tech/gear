// This file is part of Gear.
//
// Copyright (C) 2025 Gear Technologies Inc.
// SPDX-License-Identifier: GPL-3.0-or-later WITH Classpath-exception-2.0
//
// This program is free software: you can redistribute it and/or modify
// it under the terms of the GNU General Public License as published by
// the Free Software Foundation, either version 3 of the License, or
// (at your option) any later version.
//
// This program is distributed in the hope that it will be useful,
// but WITHOUT ANY WARRANTY; without even the implied warranty of
// MERCHANTABILITY or FITNESS FOR A PARTICULAR PURPOSE. See the
// GNU General Public License for more details.
//
// You should have received a copy of the GNU General Public License
// along with this program. If not, see <https://www.gnu.org/licenses/>.

use std::collections::VecDeque;

use super::{
    DefaultProcessing, StateHandler, ValidatorContext, ValidatorState, producer::Producer,
    subordinate::Subordinate,
};
use crate::{
    announces::{self, DBExt},
    utils,
};
use anyhow::{Result, anyhow};
use derive_more::{Debug, Display};
use ethexe_common::{
    SimpleBlockData,
    db::OnChainStorageRO,
    network::{AnnouncesRequest, CheckedAnnouncesResponse},
};
use gprimitives::H256;

/// [`Initial`] is the first state of the validator.
/// It waits for the chain head and this block on-chain information sync.
/// After block is fully synced it switches to either [`Producer`] or [`Subordinate`].
#[derive(Debug, Display)]
#[display("INITIAL in {:?}", self.state)]
pub struct Initial {
    ctx: ValidatorContext,
    state: WaitingFor,
}

#[derive(Debug)]
enum WaitingFor {
    ChainHead,
    SyncedBlock(SimpleBlockData),
    PreparedBlock(SimpleBlockData),
    MissingAnnounces {
        block: SimpleBlockData,
        chain: VecDeque<SimpleBlockData>,
        announces: AnnouncesRequest,
    },
}

impl StateHandler for Initial {
    fn context(&self) -> &ValidatorContext {
        &self.ctx
    }

    fn context_mut(&mut self) -> &mut ValidatorContext {
        &mut self.ctx
    }

    fn into_context(self) -> ValidatorContext {
        self.ctx
    }

    fn process_new_head(mut self, block: SimpleBlockData) -> Result<ValidatorState> {
        // TODO #4555: block producer could be calculated right here, using propagation from previous blocks.

        self.state = WaitingFor::SyncedBlock(block);

        Ok(self.into())
    }

<<<<<<< HEAD
    fn process_synced_block(mut self, block_hash: H256) -> Result<ValidatorState> {
        if let WaitingFor::SyncedBlock(block) = &self.state
            && block.hash == block_hash
        {
            self.state = WaitingFor::PreparedBlock(block.clone());

            Ok(self.into())
        } else {
            DefaultProcessing::synced_block(self, block_hash)
        }
    }

    fn process_prepared_block(mut self, block_hash: H256) -> Result<ValidatorState> {
        if let WaitingFor::PreparedBlock(block) = &self.state
            && block.hash == block_hash
        {
            let chain = self
                .ctx
                .core
                .db
                .collect_blocks_without_announces(block_hash)?;

            tracing::trace!(block = %block.hash, "Collected blocks without announces: {chain:?}");

            if let Some(first_block) = chain.front()
                && let Some(request) = announces::check_for_missing_announces(
                    &self.ctx.core.db,
                    block_hash,
                    first_block.header.parent_hash,
                    self.ctx.core.commitment_delay_limit,
                )?
            {
                tracing::debug!(
                    "Missing announces detected for block {block_hash}, send request: {request:?}"
=======
    fn process_synced_block(self, block_hash: H256) -> Result<ValidatorState> {
        match &self.state {
            State::WaitingForSyncedBlock(block) if block.hash == block_hash => {
                let validators = self
                    .ctx
                    .core
                    .db
                    .validators(self.ctx.core.timelines.era_from_ts(block.header.timestamp))
                    .ok_or(anyhow!("validators not found for block({block_hash})"))?;
                let producer = utils::block_producer_for(
                    &validators,
                    block.header.timestamp,
                    self.ctx.core.slot_duration.as_secs(),
>>>>>>> 4cc00640
                );

                self.ctx.output(request);

                Ok(Self {
                    ctx: self.ctx,
                    state: WaitingFor::MissingAnnounces {
                        block: block.clone(),
                        chain,
                        announces: request,
                    },
                }
                .into())
            } else {
                tracing::debug!(block = %block.hash, "No missing announces");

                announces::propagate_announces(
                    &self.ctx.core.db,
                    chain,
                    self.ctx.core.commitment_delay_limit,
                    Default::default(),
                )?;

                self.ctx.switch_to_producer_or_subordinate(block.clone())
            }
        } else {
            DefaultProcessing::prepared_block(self, block_hash)
        }
    }

    fn process_announces_response(
        mut self,
        response: CheckedAnnouncesResponse,
    ) -> Result<ValidatorState> {
        match self.state {
            WaitingFor::MissingAnnounces {
                block,
                chain,
                announces,
            } if announces == *response.request() => {
                tracing::debug!(block = %block.hash, "Received missing announces response");

                let missing_announces = response
                    .into_parts()
                    .1
                    .into_iter()
                    .map(|a| (a.to_hash(), a))
                    .collect();

                announces::propagate_announces(
                    &self.ctx.core.db,
                    chain,
                    self.ctx.core.commitment_delay_limit,
                    missing_announces,
                )?;

                self.ctx.switch_to_producer_or_subordinate(block)
            }
            state => {
                self.state = state;
                DefaultProcessing::announces_response(self, response)
            }
        }
    }
}

impl Initial {
    pub fn create(ctx: ValidatorContext) -> Result<ValidatorState> {
        Ok(Self {
            ctx,
            state: WaitingFor::ChainHead,
        }
        .into())
    }

    pub fn create_with_chain_head(
        ctx: ValidatorContext,
        block: SimpleBlockData,
    ) -> Result<ValidatorState> {
        Self::create(ctx)?.process_new_head(block)
    }
}

impl ValidatorContext {
    fn switch_to_producer_or_subordinate(self, block: SimpleBlockData) -> Result<ValidatorState> {
        let validators = self
            .core
            .db
            .block_validators(block.hash)
            .ok_or(anyhow!("validators not found for block({})", block.hash))?;

        let producer = utils::block_producer_for(
            &validators,
            block.header.timestamp,
            self.core.slot_duration.as_secs(),
        );
        let my_address = self.core.pub_key.to_address();

        if my_address == producer {
            tracing::info!(block = %block.hash, "👷 Start to work as a producer");

            Producer::create(self, block, validators.clone())
        } else {
            // TODO #4636: add test (in ethexe-service) for case where is not validator for current block
            let is_validator_for_current_block = validators.contains(&my_address);

            tracing::info!(
                block = %block.hash,
                "👷 Start to work as subordinate, producer is {producer}, \
                I'm validator for current block: {is_validator_for_current_block}",
            );

            Subordinate::create(self, block, producer, is_validator_for_current_block)
        }
    }
}

#[cfg(test)]
mod tests {
    use std::num::NonZeroU32;

    use super::*;
    use crate::{ConsensusEvent, validator::mock::*};
<<<<<<< HEAD
    use ethexe_common::{Announce, HashOf, db::*, mock::*, network::AnnouncesResponse};
=======
    use ethexe_common::{ValidatorsVec, mock::*};
>>>>>>> 4cc00640
    use gprimitives::H256;
    use nonempty::nonempty;

    #[test]
    fn create_initial_success() {
        let (ctx, _, _) = mock_validator_context();
        let initial = Initial::create(ctx).unwrap();
        assert!(initial.is_initial());
    }

    #[test]
    fn create_with_chain_head_success() {
        let (ctx, _, _) = mock_validator_context();
        let block = BlockChain::mock(1).setup(&ctx.core.db).blocks[1].to_simple();
        let initial = Initial::create_with_chain_head(ctx, block).unwrap();
        assert!(initial.is_initial());
    }

    #[tokio::test]
    async fn switch_to_producer() {
<<<<<<< HEAD
        gear_utils::init_default_logger();

        let (ctx, keys, _) = mock_validator_context();
        let validators = nonempty![
=======
        let (ctx, keys, _mock_eth) = mock_validator_context();
        let validators: ValidatorsVec = nonempty![
>>>>>>> 4cc00640
            ctx.core.pub_key.to_address(),
            keys[0].to_address(),
            keys[1].to_address(),
        ]
        .into();

        let block = BlockChain::mock((2, validators)).setup(&ctx.core.db).blocks[2].to_simple();
<<<<<<< HEAD
=======

        let initial = Initial::create_with_chain_head(ctx, block.clone()).unwrap();
        let producer = initial
            .process_synced_block(block.hash)
            .unwrap()
            .wait_for_state(|state| state.is_producer())
            .await
            .unwrap();
        assert!(producer.is_producer());
    }
>>>>>>> 4cc00640

        let state = Initial::create_with_chain_head(ctx, block.clone()).unwrap();
        assert!(state.is_initial(), "got {:?}", state);

<<<<<<< HEAD
        let state = state.process_synced_block(block.hash).unwrap();
        assert!(state.is_initial(), "got {:?}", state);

        let state = state.process_prepared_block(block.hash).unwrap();
        assert!(state.is_producer(), "got {:?}", state);
    }

    #[test]
    fn switch_to_subordinate() {
        gear_utils::init_default_logger();

        let (ctx, keys, _) = mock_validator_context();
        let validators = nonempty![
=======
        let validators: ValidatorsVec = nonempty![
>>>>>>> 4cc00640
            ctx.core.pub_key.to_address(),
            keys[1].to_address(),
            keys[2].to_address(),
        ]
        .into();

        let block = BlockChain::mock((1, validators)).setup(&ctx.core.db).blocks[1].to_simple();
<<<<<<< HEAD

        let state = Initial::create_with_chain_head(ctx, block.clone()).unwrap();
        assert!(state.is_initial(), "got {:?}", state);

        let state = state.process_synced_block(block.hash).unwrap();
        assert!(state.is_initial(), "expected Initial, got {:?}", state);

        let state = state.process_prepared_block(block.hash).unwrap();
        assert!(
            state.is_subordinate(),
            "expected Subordinate, got {:?}",
            state
        );
    }

    #[test]
    fn missing_announces_request_response() {
        gear_utils::init_default_logger();

        let (ctx, _, _) = mock_validator_context();
        let last = 9;

        let mut chain = BlockChain::mock(last as u32);
        chain.blocks[last].as_prepared_mut().announces = None;

        // create 2 missing announces from blocks last - 2 and last - 1
        let announce2 = Announce::with_default_gas(
            chain.blocks[last - 2].hash,
            chain.block_top_announce_hash(last - 3),
        );
        let announce1 =
            Announce::with_default_gas(chain.blocks[last - 1].hash, announce2.to_hash());

        chain.blocks[last].as_prepared_mut().last_committed_announce = announce1.to_hash();
        let chain = chain.setup(&ctx.core.db);
        let block = chain.blocks[last].to_simple();

        let state = Initial::create_with_chain_head(ctx, block.clone())
            .unwrap()
            .process_synced_block(block.hash)
            .unwrap()
            .process_prepared_block(block.hash)
            .unwrap();
        assert!(state.is_initial(), "got {:?}", state);

        let tail = chain.block_top_announce_hash(last - 4);
        let expected_request = AnnouncesRequest {
            head: chain.blocks[last].as_prepared().last_committed_announce,
            until: tail.into(),
        };
        assert_eq!(state.context().output, vec![expected_request.into()]);

        let response = AnnouncesResponse {
            announces: vec![
                chain.announces.get(&tail).unwrap().announce.clone(),
                chain
                    .announces
                    .get(&chain.block_top_announce_hash(last - 3))
                    .unwrap()
                    .announce
                    .clone(),
                announce2.clone(),
                announce1.clone(),
            ],
        }
        .try_into_checked(expected_request)
        .unwrap();

        // In successful case no new events are produced
        let state = state.process_announces_response(response).unwrap();
        assert_eq!(state.context().output, vec![expected_request.into()]);
    }

    #[test]
    fn announce_propagation_done() {
        gear_utils::init_default_logger();

        let (ctx, _, _) = mock_validator_context();
        let last = 9;
        let chain = BlockChain::mock(last as u32)
            .tap_mut(|chain| {
                // remove announces from 5 latest blocks
                (last - 4..=last).for_each(|idx| {
                    chain.blocks[idx].as_prepared_mut().announces = None;
                });

                // append one more announce to the block last - 5
                let announce = Announce::with_default_gas(
                    chain.blocks[last - 5].hash,
                    chain.block_top_announce_hash(last - 6),
                );
                chain.blocks[last - 5]
                    .as_prepared_mut()
                    .announces
                    .as_mut()
                    .unwrap()
                    .insert(announce.to_hash());
                chain.announces.insert(
                    announce.to_hash(),
                    AnnounceData {
                        announce,
                        computed: None,
                    },
                );
            })
            .setup(&ctx.core.db);
        let block = chain.blocks[last].to_simple();

        let state = Initial::create_with_chain_head(ctx, block.clone())
            .unwrap()
            .process_synced_block(block.hash)
            .unwrap()
            .process_prepared_block(block.hash)
            .unwrap();

        let ctx = state.into_context();
        assert_eq!(ctx.output, vec![]);
        for i in last - 5..last - 5 + ctx.core.commitment_delay_limit as usize {
            let announces = ctx.core.db.block_meta(chain.blocks[i].hash).announces;
            assert_eq!(announces.unwrap().len(), 2);
        }
        for i in last - 5 + ctx.core.commitment_delay_limit as usize..=last {
            let announces = ctx.core.db.block_meta(chain.blocks[i].hash).announces;
            assert_eq!(announces.unwrap().len(), 1);
        }
    }

    #[test]
    fn announce_propagation_many_missing_blocks() {
        gear_utils::init_default_logger();
=======
>>>>>>> 4cc00640

        let (ctx, _, _) = mock_validator_context();
        let last = 12;
        let chain = BlockChain::mock(last as u32)
            .tap_mut(|chain| {
                // remove announces from 10 latest blocks
                (last - 9..=last).for_each(|idx| {
                    chain.blocks[idx].as_prepared_mut().announces = None;
                });
            })
            .setup(&ctx.core.db);
        let head = chain.blocks[last].to_simple();

        let state = Initial::create_with_chain_head(ctx, head.clone())
            .unwrap()
            .process_synced_block(head.hash)
            .unwrap()
            .process_prepared_block(head.hash)
            .unwrap();

        let ctx = state.into_context();
        assert_eq!(ctx.output, vec![]);
        (last - 9..=last).for_each(|idx| {
            let block_hash = chain.blocks[idx].hash;
            let announces = ctx.core.db.block_meta(block_hash).announces;
            assert!(
                announces.is_some(),
                "expected announces to be propagated for block {block_hash}"
            );
            assert_eq!(
                announces.unwrap().len(),
                1,
                "unexpected announces count for block {block_hash}"
            );
        });
    }

    #[test]
    fn process_synced_block_rejected() {
        gear_utils::init_default_logger();

        let (ctx, _, _) = mock_validator_context();
        let block = BlockChain::mock(1).setup(&ctx.core.db).blocks[1].to_simple();

        let initial = Initial::create(ctx)
            .unwrap()
            .process_synced_block(block.hash)
            .unwrap();
        assert!(initial.is_initial());
        assert!(matches!(
            initial.context().output[0],
            ConsensusEvent::Warning(_)
        ));

        let random_block = H256::random();
        let initial = initial
            .process_new_head(block)
            .unwrap()
            .process_synced_block(random_block)
            .unwrap();
        assert!(initial.is_initial());
        assert!(matches!(
            initial.context().output[1],
            ConsensusEvent::Warning(_)
        ));
    }

    #[test]
    fn process_prepared_block_rejected() {
        gear_utils::init_default_logger();

        let (ctx, _, _) = mock_validator_context();
        let block = BlockChain::mock(1).setup(&ctx.core.db).blocks[1].to_simple();
        let state = Initial::create_with_chain_head(ctx, block.clone())
            .unwrap()
            .process_synced_block(block.hash)
            .unwrap()
            .process_prepared_block(H256::random())
            .unwrap();
        assert!(state.is_initial(), "got {:?}", state);
        assert_eq!(state.context().output.len(), 1);
        assert!(matches!(
            state.context().output[0],
            ConsensusEvent::Warning(_)
        ));
    }

    #[test]
    fn process_announces_response_rejected() {
        gear_utils::init_default_logger();

        let (ctx, _, _) = mock_validator_context();
        let block = BlockChain::mock(1)
            .setup(&ctx.core.db)
            .tap_mut(|chain| {
                chain.blocks[1].as_prepared_mut().announces = None;
                chain.blocks[1].as_prepared_mut().last_committed_announce = HashOf::random();
            })
            .setup(&ctx.core.db)
            .blocks[1]
            .to_simple();

        let invalid_announce = Announce {
            block_hash: H256::random(),
            parent: HashOf::random(),
            gas_allowance: None,
            off_chain_transactions: vec![],
        };
        let invalid_announce_hash = invalid_announce.to_hash();

        let state = Initial::create_with_chain_head(ctx, block.clone())
            .unwrap()
            .process_synced_block(block.hash)
            .unwrap()
            .process_prepared_block(block.hash)
            .unwrap()
            .process_announces_response(
                AnnouncesResponse {
                    announces: vec![invalid_announce],
                }
                .try_into_checked(AnnouncesRequest {
                    head: invalid_announce_hash,
                    until: NonZeroU32::new(1).unwrap().into(),
                })
                .unwrap(),
            )
            .unwrap();
        assert!(state.is_initial(), "got {:?}", state);
        assert_eq!(state.context().output.len(), 2);
        assert!(matches!(
            state.context().output[1],
            ConsensusEvent::Warning(_)
        ));
    }

    #[test]
    fn commitment_with_delay() {
        gear_utils::init_default_logger();

        let (ctx, _, _) = mock_validator_context();
        let last = 10;
        let mut chain = BlockChain::mock(last as u32);

        // create unknown announce for block last - 6
        let unknown_announce = Announce::with_default_gas(
            chain.blocks[last - 6].hash,
            chain.block_top_announce_hash(last - 7),
        );
        let unknown_announce_hash = unknown_announce.to_hash();

        // remove announces from 5 latest blocks
        for idx in last - 4..=last {
            chain.blocks[idx]
                .as_prepared_mut()
                .announces
                .iter()
                .flatten()
                .for_each(|ah| {
                    chain.announces.remove(ah);
                });
            chain.blocks[idx].as_prepared_mut().announces = None;

            // set unknown_announce as last committed announce
            chain.blocks[idx].as_prepared_mut().last_committed_announce = unknown_announce_hash;
        }

        let chain = chain.setup(&ctx.core.db);
        let block = chain.blocks[last].to_simple();

        let state = Initial::create_with_chain_head(ctx, block.clone())
            .unwrap()
            .process_synced_block(block.hash)
            .unwrap()
            .process_prepared_block(block.hash)
            .unwrap();

        assert!(state.is_initial(), "got {:?}", state);

        let expected_request = AnnouncesRequest {
            head: chain.blocks[last].as_prepared().last_committed_announce,
            until: chain.block_top_announce_hash(last - 8).into(),
        };
        assert_eq!(state.context().output, vec![expected_request.into()]);

        let response = AnnouncesResponse {
            announces: vec![
                chain
                    .announces
                    .get(&chain.block_top_announce_hash(last - 8))
                    .unwrap()
                    .announce
                    .clone(),
                chain
                    .announces
                    .get(&chain.block_top_announce_hash(last - 7))
                    .unwrap()
                    .announce
                    .clone(),
                unknown_announce,
            ],
        }
        .try_into_checked(expected_request)
        .unwrap();

        let state = state.process_announces_response(response).unwrap();
        assert!(state.is_subordinate(), "got {:?}", state);
        assert_eq!(
            state.context().output.len(),
            1,
            "No additional output expected, got {:?}",
            state.context().output
        );
    }
}<|MERGE_RESOLUTION|>--- conflicted
+++ resolved
@@ -78,7 +78,6 @@
         Ok(self.into())
     }
 
-<<<<<<< HEAD
     fn process_synced_block(mut self, block_hash: H256) -> Result<ValidatorState> {
         if let WaitingFor::SyncedBlock(block) = &self.state
             && block.hash == block_hash
@@ -113,21 +112,6 @@
             {
                 tracing::debug!(
                     "Missing announces detected for block {block_hash}, send request: {request:?}"
-=======
-    fn process_synced_block(self, block_hash: H256) -> Result<ValidatorState> {
-        match &self.state {
-            State::WaitingForSyncedBlock(block) if block.hash == block_hash => {
-                let validators = self
-                    .ctx
-                    .core
-                    .db
-                    .validators(self.ctx.core.timelines.era_from_ts(block.header.timestamp))
-                    .ok_or(anyhow!("validators not found for block({block_hash})"))?;
-                let producer = utils::block_producer_for(
-                    &validators,
-                    block.header.timestamp,
-                    self.ctx.core.slot_duration.as_secs(),
->>>>>>> 4cc00640
                 );
 
                 self.ctx.output(request);
@@ -216,7 +200,7 @@
         let validators = self
             .core
             .db
-            .block_validators(block.hash)
+            .validators(self.core.timelines.era_from_ts(block.header.timestamp))
             .ok_or(anyhow!("validators not found for block({})", block.hash))?;
 
         let producer = utils::block_producer_for(
@@ -251,11 +235,9 @@
 
     use super::*;
     use crate::{ConsensusEvent, validator::mock::*};
-<<<<<<< HEAD
-    use ethexe_common::{Announce, HashOf, db::*, mock::*, network::AnnouncesResponse};
-=======
-    use ethexe_common::{ValidatorsVec, mock::*};
->>>>>>> 4cc00640
+    use ethexe_common::{
+        Announce, HashOf, ValidatorsVec, db::*, mock::*, network::AnnouncesResponse,
+    };
     use gprimitives::H256;
     use nonempty::nonempty;
 
@@ -276,15 +258,10 @@
 
     #[tokio::test]
     async fn switch_to_producer() {
-<<<<<<< HEAD
         gear_utils::init_default_logger();
 
         let (ctx, keys, _) = mock_validator_context();
-        let validators = nonempty![
-=======
-        let (ctx, keys, _mock_eth) = mock_validator_context();
         let validators: ValidatorsVec = nonempty![
->>>>>>> 4cc00640
             ctx.core.pub_key.to_address(),
             keys[0].to_address(),
             keys[1].to_address(),
@@ -292,24 +269,10 @@
         .into();
 
         let block = BlockChain::mock((2, validators)).setup(&ctx.core.db).blocks[2].to_simple();
-<<<<<<< HEAD
-=======
-
-        let initial = Initial::create_with_chain_head(ctx, block.clone()).unwrap();
-        let producer = initial
-            .process_synced_block(block.hash)
-            .unwrap()
-            .wait_for_state(|state| state.is_producer())
-            .await
-            .unwrap();
-        assert!(producer.is_producer());
-    }
->>>>>>> 4cc00640
 
         let state = Initial::create_with_chain_head(ctx, block.clone()).unwrap();
         assert!(state.is_initial(), "got {:?}", state);
 
-<<<<<<< HEAD
         let state = state.process_synced_block(block.hash).unwrap();
         assert!(state.is_initial(), "got {:?}", state);
 
@@ -322,10 +285,7 @@
         gear_utils::init_default_logger();
 
         let (ctx, keys, _) = mock_validator_context();
-        let validators = nonempty![
-=======
         let validators: ValidatorsVec = nonempty![
->>>>>>> 4cc00640
             ctx.core.pub_key.to_address(),
             keys[1].to_address(),
             keys[2].to_address(),
@@ -333,7 +293,6 @@
         .into();
 
         let block = BlockChain::mock((1, validators)).setup(&ctx.core.db).blocks[1].to_simple();
-<<<<<<< HEAD
 
         let state = Initial::create_with_chain_head(ctx, block.clone()).unwrap();
         assert!(state.is_initial(), "got {:?}", state);
@@ -464,8 +423,6 @@
     #[test]
     fn announce_propagation_many_missing_blocks() {
         gear_utils::init_default_logger();
-=======
->>>>>>> 4cc00640
 
         let (ctx, _, _) = mock_validator_context();
         let last = 12;
