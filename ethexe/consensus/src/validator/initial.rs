--- conflicted
+++ resolved
@@ -20,20 +20,13 @@
     DefaultProcessing, StateHandler, ValidatorContext, ValidatorState, producer::Producer,
     subordinate::Subordinate,
 };
-<<<<<<< HEAD
+use crate::utils;
 use anyhow::Result;
 use derive_more::{Debug, Display};
-use ethexe_common::{Address, SimpleBlockData, ValidatorsVec};
+use ethexe_common::{SimpleBlockData, ValidatorsVec};
 use futures::{FutureExt, future::BoxFuture};
 use gprimitives::H256;
 use std::task::{Context, Poll};
-=======
-use crate::utils;
-use anyhow::{Result, anyhow};
-use derive_more::{Debug, Display};
-use ethexe_common::{SimpleBlockData, db::OnChainStorageRead};
-use gprimitives::H256;
->>>>>>> b819e390
 
 /// [`Initial`] is the first state of the validator.
 /// It waits for the chain head and this block on-chain information sync.
@@ -73,7 +66,6 @@
             WaitingState::SyncedBlock(block) if block.hash == block_hash => {
                 let validators_fut = self
                     .ctx
-<<<<<<< HEAD
                     .validators_manager
                     .clone()
                     .get_validators(block.hash)
@@ -82,40 +74,6 @@
                 self.state = WaitingState::BlockValidators(*block, validators_fut);
 
                 Ok(self.into())
-=======
-                    .core
-                    .db
-                    .validators(block_hash)
-                    .ok_or(anyhow!("validators not found for block({block_hash})"))?;
-                let producer = utils::block_producer_for(
-                    &validators,
-                    block.header.timestamp,
-                    self.ctx.core.slot_duration.as_secs(),
-                );
-                let my_address = self.ctx.core.pub_key.to_address();
-
-                if my_address == producer {
-                    log::info!("👷 Start to work as a producer for block: {}", block.hash);
-
-                    Producer::create(self.ctx, block.clone(), validators)
-                } else {
-                    // TODO #4636: add test (in ethexe-service) for case where is not validator for current block
-                    let is_validator_for_current_block = validators.contains(&my_address);
-
-                    log::info!(
-                        "👷 Start to work as a subordinate for block: {}, producer is {producer}, \
-                        I'm validator for current block: {is_validator_for_current_block}",
-                        block.hash
-                    );
-
-                    Subordinate::create(
-                        self.ctx,
-                        block.clone(),
-                        producer,
-                        is_validator_for_current_block,
-                    )
-                }
->>>>>>> b819e390
             }
             _ => DefaultProcessing::synced_block(self, block_hash),
         }
@@ -130,7 +88,13 @@
             _ => return Ok((Poll::Pending, self.into())),
         };
 
-        let producer = self.producer_for(block.header.timestamp, &validators);
+        println!("validators: {validators:?}");
+
+        let producer = utils::block_producer_for(
+            &validators,
+            block.header.timestamp,
+            self.ctx.core.slot_duration.as_secs(),
+        );
         let my_address = self.ctx.core.pub_key.to_address();
 
         let state = if my_address == producer {
@@ -180,18 +144,6 @@
         }
         .into())
     }
-<<<<<<< HEAD
-
-    fn producer_for(&self, timestamp: u64, validators: &ValidatorsVec) -> Address {
-        let slot = timestamp / self.ctx.core.slot_duration.as_secs();
-        let index = crate::block_producer_index(validators.len(), slot);
-        validators
-            .get(index)
-            .cloned()
-            .unwrap_or_else(|| unreachable!("index must be valid"))
-    }
-=======
->>>>>>> b819e390
 }
 
 #[cfg(test)]
@@ -231,19 +183,13 @@
         block.header.timestamp = 0;
         ctx.core.db.set_block_header(block.hash, block.header);
 
-<<<<<<< HEAD
         mock_eth.set_validators_at(block.hash, validators).await;
-=======
-        ctx.core
-            .db
-            .set_block_validators(block.hash, validators.clone());
->>>>>>> b819e390
 
         let initial = Initial::create_with_chain_head(ctx, block).unwrap();
-        let (producer, _e) = initial
+        let producer = initial
             .process_synced_block(block.hash)
             .unwrap()
-            .wait_for_event()
+            .wait_for_state(|state| state.is_producer())
             .await
             .unwrap();
         assert!(producer.is_producer());
@@ -256,11 +202,7 @@
         let mut block = SimpleBlockData::mock(());
         block.header.timestamp = 1;
 
-<<<<<<< HEAD
         ctx.core.db.set_block_header(block.hash, block.header);
-=======
-        ctx.core.db.set_block_validators(block.hash, validators);
->>>>>>> b819e390
 
         let validators: ValidatorsVec = nonempty![
             ctx.core.pub_key.to_address(),
@@ -271,13 +213,12 @@
         mock_eth.set_validators_at(block.hash, validators).await;
 
         let initial = Initial::create_with_chain_head(ctx, block).unwrap();
-        let (producer, _e) = initial
-            .process_synced_block(block.hash)
-            .unwrap()
-            .wait_for_event()
+        let state = initial.process_synced_block(block.hash).unwrap();
+        let state = state
+            .wait_for_state(|state| state.is_subordinate())
             .await
             .unwrap();
-        assert!(producer.is_subordinate());
+        assert!(state.is_subordinate());
     }
 
     #[test]
@@ -307,23 +248,16 @@
             ConsensusEvent::Warning(_)
         ));
     }
-<<<<<<< HEAD
 
     #[test]
     fn producer_for_calculates_correct_producer() {
-        let (ctx, keys, _) = mock_validator_context();
+        let (_ctx, keys, _) = mock_validator_context();
         let validators = NonEmpty::from_vec(keys.iter().map(|k| k.to_address()).collect())
             .unwrap()
             .into();
         let timestamp = 10;
 
-        let producer = Initial {
-            ctx,
-            state: WaitingState::ChainHead,
-        }
-        .producer_for(timestamp, &validators);
+        let producer = utils::block_producer_for(&validators, timestamp, 1);
         assert_eq!(producer, validators[10 % validators.len()]);
     }
-=======
->>>>>>> b819e390
 }