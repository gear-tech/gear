// This file is part of Gear.
//
// Copyright (C) 2025 Gear Technologies Inc.
// SPDX-License-Identifier: GPL-3.0-or-later WITH Classpath-exception-2.0
//
// This program is free software: you can redistribute it and/or modify
// it under the terms of the GNU General Public License as published by
// the Free Software Foundation, either version 3 of the License, or
// (at your option) any later version.
//
// This program is distributed in the hope that it will be useful,
// but WITHOUT ANY WARRANTY; without even the implied warranty of
// MERCHANTABILITY or FITNESS FOR A PARTICULAR PURPOSE. See the
// GNU General Public License for more details.
//
// You should have received a copy of the GNU General Public License
// along with this program. If not, see <https://www.gnu.org/licenses/>.

use super::{
    DefaultProcessing, StateHandler, ValidatorContext, ValidatorState, producer::Producer,
    subordinate::Subordinate,
};
use crate::utils;
use anyhow::{Result, anyhow};
use derive_more::{Debug, Display};
use ethexe_common::{SimpleBlockData, db::OnChainStorageRead};
use gprimitives::H256;

/// [`Initial`] is the first state of the validator.
/// It waits for the chain head and this block on-chain information sync.
/// After block is fully synced it switches to either [`Producer`] or [`Subordinate`].
#[derive(Debug, Display)]
#[display("INITIAL in {:?}", self.state)]
pub struct Initial {
    ctx: ValidatorContext,
    state: State,
}

#[derive(Debug, PartialEq, Eq)]
enum State {
    WaitingForChainHead,
    WaitingForSyncedBlock(SimpleBlockData),
}

impl StateHandler for Initial {
    fn context(&self) -> &ValidatorContext {
        &self.ctx
    }

    fn context_mut(&mut self) -> &mut ValidatorContext {
        &mut self.ctx
    }

    fn into_context(self) -> ValidatorContext {
        self.ctx
    }

    fn process_synced_block(self, block_hash: H256) -> Result<ValidatorState> {
        match &self.state {
            State::WaitingForSyncedBlock(block) if block.hash == block_hash => {
                let validators = self
                    .ctx
                    .core
                    .db
                    .validators(block_hash)
                    .ok_or(anyhow!("validators not found for block({block_hash})"))?;
<<<<<<< HEAD
                let producer = utils::block_producer_for(
                    &validators,
                    block.header.timestamp,
                    self.ctx.slot_duration.as_secs(),
                );
                let my_address = self.ctx.pub_key.to_address();
=======
                let producer = self.producer_for(block.header.timestamp, &validators);
                let my_address = self.ctx.core.pub_key.to_address();
>>>>>>> 73f5eefa

                if my_address == producer {
                    log::info!("👷 Start to work as a producer for block: {}", block.hash);

                    Producer::create(self.ctx, block.clone(), validators)
                } else {
                    // TODO #4636: add test (in ethexe-service) for case where is not validator for current block
                    let is_validator_for_current_block = validators.contains(&my_address);

                    log::info!(
                        "👷 Start to work as a subordinate for block: {}, producer is {producer}, \
                        I'm validator for current block: {is_validator_for_current_block}",
                        block.hash
                    );

                    Subordinate::create(
                        self.ctx,
                        block.clone(),
                        producer,
                        is_validator_for_current_block,
                    )
                }
            }
            _ => DefaultProcessing::synced_block(self, block_hash),
        }
    }
}

impl Initial {
    pub fn create(ctx: ValidatorContext) -> Result<ValidatorState> {
        Ok(Self {
            ctx,
            state: State::WaitingForChainHead,
        }
        .into())
    }

    // TODO #4555: block producer could be calculated right here, using propagation from previous blocks.
    pub fn create_with_chain_head(
        ctx: ValidatorContext,
        block: SimpleBlockData,
    ) -> Result<ValidatorState> {
        Ok(Self {
            ctx,
            state: State::WaitingForSyncedBlock(block),
        }
        .into())
    }
<<<<<<< HEAD
=======

    fn producer_for(&self, timestamp: u64, validators: &NonEmpty<Address>) -> Address {
        let slot = timestamp / self.ctx.core.slot_duration.as_secs();
        let index = crate::block_producer_index(validators.len(), slot);
        validators
            .get(index)
            .cloned()
            .unwrap_or_else(|| unreachable!("index must be valid"))
    }
>>>>>>> 73f5eefa
}

#[cfg(test)]
mod tests {
    use super::*;
    use crate::{ConsensusEvent, mock::*, validator::mock::*};
    use ethexe_common::db::*;
    use gprimitives::H256;
    use nonempty::nonempty;

    #[test]
    fn create_initial_success() {
        let (ctx, _, _) = mock_validator_context();
        let initial = Initial::create(ctx).unwrap();
        assert!(initial.is_initial());
    }

    #[test]
    fn create_with_chain_head_success() {
        let (ctx, _, _) = mock_validator_context();
        let block = SimpleBlockData::mock(H256::random());
        let initial = Initial::create_with_chain_head(ctx, block).unwrap();
        assert!(initial.is_initial());
    }

    #[tokio::test]
    async fn switch_to_producer() {
        let (ctx, keys, _) = mock_validator_context();
        let validators = nonempty![
            ctx.core.pub_key.to_address(),
            keys[0].to_address(),
            keys[1].to_address(),
        ];

        let mut block = SimpleBlockData::mock(H256::random());
        block.header.timestamp = 0;

        ctx.core.db.set_validators(block.hash, validators.clone());

        let initial = Initial::create_with_chain_head(ctx, block.clone()).unwrap();
        let producer = initial.process_synced_block(block.hash).unwrap();
        assert!(producer.is_producer());
    }

    #[test]
    fn switch_to_subordinate() {
        let (ctx, keys, _) = mock_validator_context();
        let validators = nonempty![
            ctx.core.pub_key.to_address(),
            keys[1].to_address(),
            keys[2].to_address(),
        ];

        let mut block = SimpleBlockData::mock(H256::random());
        block.header.timestamp = 1;

        ctx.core.db.set_validators(block.hash, validators);

        let initial = Initial::create_with_chain_head(ctx, block.clone()).unwrap();
        let producer = initial.process_synced_block(block.hash).unwrap();
        assert!(producer.is_subordinate());
    }

    #[test]
    fn process_synced_block_rejected() {
        let (ctx, _, _) = mock_validator_context();
        let block = SimpleBlockData::mock(H256::random());

        let initial = Initial::create(ctx)
            .unwrap()
            .process_synced_block(block.hash)
            .unwrap();
        assert!(initial.is_initial());
        assert!(matches!(
            initial.context().output[0],
            ConsensusEvent::Warning(_)
        ));

        let random_block = H256::random();
        let initial = initial
            .process_new_head(block)
            .unwrap()
            .process_synced_block(random_block)
            .unwrap();
        assert!(initial.is_initial());
        assert!(matches!(
            initial.context().output[1],
            ConsensusEvent::Warning(_)
        ));
    }
<<<<<<< HEAD
=======

    #[test]
    fn producer_for_calculates_correct_producer() {
        let (ctx, keys, _) = mock_validator_context();
        let validators = NonEmpty::from_vec(keys.iter().map(|k| k.to_address()).collect()).unwrap();
        let timestamp = 10;

        let producer = Initial {
            ctx,
            state: State::WaitingForChainHead,
        }
        .producer_for(timestamp, &validators);
        assert_eq!(producer, validators[10 % validators.len()]);
    }
>>>>>>> 73f5eefa
}<|MERGE_RESOLUTION|>--- conflicted
+++ resolved
@@ -64,17 +64,12 @@
                     .db
                     .validators(block_hash)
                     .ok_or(anyhow!("validators not found for block({block_hash})"))?;
-<<<<<<< HEAD
                 let producer = utils::block_producer_for(
                     &validators,
                     block.header.timestamp,
-                    self.ctx.slot_duration.as_secs(),
+                    self.ctx.core.slot_duration.as_secs(),
                 );
-                let my_address = self.ctx.pub_key.to_address();
-=======
-                let producer = self.producer_for(block.header.timestamp, &validators);
                 let my_address = self.ctx.core.pub_key.to_address();
->>>>>>> 73f5eefa
 
                 if my_address == producer {
                     log::info!("👷 Start to work as a producer for block: {}", block.hash);
@@ -123,18 +118,6 @@
         }
         .into())
     }
-<<<<<<< HEAD
-=======
-
-    fn producer_for(&self, timestamp: u64, validators: &NonEmpty<Address>) -> Address {
-        let slot = timestamp / self.ctx.core.slot_duration.as_secs();
-        let index = crate::block_producer_index(validators.len(), slot);
-        validators
-            .get(index)
-            .cloned()
-            .unwrap_or_else(|| unreachable!("index must be valid"))
-    }
->>>>>>> 73f5eefa
 }
 
 #[cfg(test)]
@@ -225,21 +208,4 @@
             ConsensusEvent::Warning(_)
         ));
     }
-<<<<<<< HEAD
-=======
-
-    #[test]
-    fn producer_for_calculates_correct_producer() {
-        let (ctx, keys, _) = mock_validator_context();
-        let validators = NonEmpty::from_vec(keys.iter().map(|k| k.to_address()).collect()).unwrap();
-        let timestamp = 10;
-
-        let producer = Initial {
-            ctx,
-            state: State::WaitingForChainHead,
-        }
-        .producer_for(timestamp, &validators);
-        assert_eq!(producer, validators[10 % validators.len()]);
-    }
->>>>>>> 73f5eefa
 }