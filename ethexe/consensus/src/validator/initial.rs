--- conflicted
+++ resolved
@@ -114,11 +114,7 @@
         .into())
     }
 
-<<<<<<< HEAD
     fn producer_for(&self, timestamp: u64, validators: &ValidatorsVec) -> Address {
-=======
-    fn producer_for(&self, timestamp: u64, validators: &NonEmpty<Address>) -> Address {
->>>>>>> 73f5eefa
         let slot = timestamp / self.ctx.core.slot_duration.as_secs();
         let index = crate::block_producer_index(validators.len(), slot);
         validators
@@ -164,11 +160,7 @@
         let mut block = SimpleBlockData::mock(H256::random());
         block.header.timestamp = 0;
 
-<<<<<<< HEAD
         ctx.core.db.set_validators(block.hash, validators);
-=======
-        ctx.core.db.set_validators(block.hash, validators.clone());
->>>>>>> 73f5eefa
 
         let initial = Initial::create_with_chain_head(ctx, block.clone()).unwrap();
         let producer = initial.process_synced_block(block.hash).unwrap();
@@ -177,31 +169,18 @@
 
     #[test]
     fn switch_to_subordinate() {
-<<<<<<< HEAD
-        let (ctx, keys) = mock_validator_context();
-=======
         let (ctx, keys, _) = mock_validator_context();
-        let validators = nonempty![
-            ctx.core.pub_key.to_address(),
-            keys[1].to_address(),
-            keys[2].to_address(),
-        ];
->>>>>>> 73f5eefa
 
         let mut block = SimpleBlockData::mock(H256::random());
         block.header.timestamp = 1;
 
-<<<<<<< HEAD
         let validators: ValidatorsVec = nonempty![
             ctx.core.pub_key.to_address(),
             keys[1].to_address(),
             keys[2].to_address(),
         ]
         .into();
-        ctx.core.db.set_validators(block.hash, validators.clone());
-=======
         ctx.core.db.set_validators(block.hash, validators);
->>>>>>> 73f5eefa
 
         let initial = Initial::create_with_chain_head(ctx, block.clone()).unwrap();
         let producer = initial.process_synced_block(block.hash).unwrap();
@@ -238,15 +217,9 @@
 
     #[test]
     fn producer_for_calculates_correct_producer() {
-<<<<<<< HEAD
-        let (ctx, keys) = mock_validator_context();
-        let validators = NonEmpty::from_vec(keys.iter().map(|k| k.to_address()).collect())
+        let (ctx, keys, _) = mock_validator_context(); let validators = NonEmpty::from_vec(keys.iter().map(|k| k.to_address()).collect())
             .unwrap()
             .into();
-=======
-        let (ctx, keys, _) = mock_validator_context();
-        let validators = NonEmpty::from_vec(keys.iter().map(|k| k.to_address()).collect()).unwrap();
->>>>>>> 73f5eefa
         let timestamp = 10;
 
         let producer = Initial {
