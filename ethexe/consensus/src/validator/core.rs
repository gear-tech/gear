// This file is part of Gear.
//
// Copyright (C) 2025 Gear Technologies Inc.
// SPDX-License-Identifier: GPL-3.0-or-later WITH Classpath-exception-2.0
//
// This program is free software: you can redistribute it and/or modify
// it under the terms of the GNU General Public License as published by
// the Free Software Foundation, either version 3 of the License, or
// (at your option) any later version.
//
// This program is distributed in the hope that it will be useful,
// but WITHOUT ANY WARRANTY; without even the implied warranty of
// MERCHANTABILITY or FITNESS FOR A PARTICULAR PURPOSE. See the
// GNU General Public License for more details.
//
// You should have received a copy of the GNU General Public License
// along with this program. If not, see <https://www.gnu.org/licenses/>.

//! Validator core utils and parameters.

use crate::{
    utils::{self, MultisignedBatchCommitment},
    validator::tx_pool::InjectedTxPool,
};
use anyhow::{Result, anyhow, ensure};
use async_trait::async_trait;
use ethexe_common::{
    Address, Announce, Digest, HashOf, ProtocolTimelines, SimpleBlockData, ToDigest, ValidatorsVec,
    consensus::BatchCommitmentValidationRequest,
    db::BlockMetaStorageRO,
    ecdsa::PublicKey,
    gear::{
        BatchCommitment, ChainCommitment, CodeCommitment, RewardsCommitment, ValidatorsCommitment,
    },
    injected::SignedInjectedTransaction,
};
use ethexe_db::Database;
use ethexe_ethereum::middleware::ElectionProvider;
use ethexe_signer::Signer;
use gprimitives::H256;
use hashbrown::{HashMap, HashSet};
use std::{hash::Hash, sync::Arc, time::Duration};
use tokio::sync::RwLock;

#[derive(derive_more::Debug)]
pub struct ValidatorCore {
    pub slot_duration: Duration,
    pub signatures_threshold: u64,
    pub router_address: Address,
    pub pub_key: PublicKey,
    pub timelines: ProtocolTimelines,

    #[debug(skip)]
    pub signer: Signer,
    #[debug(skip)]
    pub db: Database,
    #[debug(skip)]
    pub committer: Box<dyn BatchCommitter>,
    #[debug(skip)]
    pub middleware: MiddlewareWrapper,
    #[debug(skip)]
    pub injected_pool: InjectedTxPool,

    /// Maximum deepness for chain commitment validation.
    pub validate_chain_deepness_limit: u32,
    /// Minimum deepness threshold to create chain commitment even if there are no transitions.
    pub chain_deepness_threshold: u32,
    pub block_gas_limit: u64,
}

impl Clone for ValidatorCore {
    fn clone(&self) -> Self {
        Self {
            slot_duration: self.slot_duration,
            signatures_threshold: self.signatures_threshold,
            router_address: self.router_address,
            pub_key: self.pub_key,
            timelines: self.timelines,
            signer: self.signer.clone(),
            db: self.db.clone(),
            committer: self.committer.clone_boxed(),
            middleware: self.middleware.clone(),
            injected_pool: self.injected_pool.clone(),
            validate_chain_deepness_limit: self.validate_chain_deepness_limit,
            chain_deepness_threshold: self.chain_deepness_threshold,
            block_gas_limit: self.block_gas_limit,
        }
    }
}

impl ValidatorCore {
    pub async fn aggregate_batch_commitment(
        mut self,
        block: SimpleBlockData,
        announce_hash: HashOf<Announce>,
    ) -> Result<Option<BatchCommitment>> {
        let chain_commitment = self.aggregate_chain_commitment(announce_hash)?;
        let code_commitments = self.aggregate_code_commitments(block.hash)?;
        let validators_commitment = self.aggregate_validators_commitment(&block).await?;
        let rewards_commitment = self.aggregate_rewards_commitment(&block).await?;

        utils::create_batch_commitment(
            &self.db,
            &block,
            chain_commitment,
            code_commitments,
            validators_commitment,
            rewards_commitment,
        )
    }

    pub fn aggregate_chain_commitment(
        &self,
        announce_hash: HashOf<Announce>,
    ) -> Result<Option<ChainCommitment>> {
        let Some((commitment, deepness)) =
            // Max deepness is ignored here, because we want to create chain commitment (not validate)
            utils::aggregate_chain_commitment(&self.db, announce_hash, false, None)?
        else {
            return Ok(None);
        };

        if commitment.transitions.is_empty() && deepness <= self.chain_deepness_threshold {
            // No transitions and chain is not deep enough, skip chain commitment
            Ok(None)
        } else {
            Ok(Some(commitment))
        }
    }

    pub fn aggregate_code_commitments(&self, block_hash: H256) -> Result<Vec<CodeCommitment>> {
        let queue =
            self.db.block_meta(block_hash).codes_queue.ok_or_else(|| {
                anyhow!("Computed block {block_hash} codes queue is not in storage")
            })?;

        utils::aggregate_code_commitments(&self.db, queue, false)
    }

    pub async fn aggregate_validators_commitment(
        &mut self,
        block: &SimpleBlockData,
    ) -> Result<Option<ValidatorsCommitment>> {
        let SimpleBlockData { hash, header } = block;

        let block_era = self.timelines.era_from_ts(header.timestamp);
        let end_of_era = self.timelines.era_end(block_era);
        let election_ts = end_of_era - self.timelines.election;

        if header.timestamp < election_ts {
            tracing::trace!(
                block = %hash,
                block.timestamp = %header.timestamp,
                election_ts = %election_ts,
                end_of_era = %end_of_era,
                genesis_ts = %self.timelines.genesis_ts,
                "No election in this block, election not reached yet");
            return Ok(None);
        }

        let election_block = utils::election_block_in_era(&self.db, block.clone(), election_ts)?;
        let request = ElectionRequest {
            at_block_hash: election_block.hash,
            at_timestamp: election_ts,
            // TODO(kuzmindev) #4908: max validators must be configurable
            max_validators: 10,
        };

        let mut elected_validators = self.middleware.make_election_at(request).await?;
        // Sort elected validators, because of we can not guarantee the determenism of validators order.
        elected_validators.sort();

        let commitment = utils::validators_commitment(block_era + 1, elected_validators)?;
        Ok(Some(commitment))
    }

    // TODO #4742
    pub async fn aggregate_rewards_commitment(
        &mut self,
        _block: &SimpleBlockData,
    ) -> Result<Option<RewardsCommitment>> {
        Ok(None)
    }

    pub async fn validate_batch_commitment_request(
        mut self,
        block: SimpleBlockData,
        request: BatchCommitmentValidationRequest,
    ) -> Result<Digest> {
        let BatchCommitmentValidationRequest {
            digest,
            head,
            codes,
            validators,
            rewards,
        } = request;

        ensure!(
            !(head.is_none() && codes.is_empty() && !validators),
            "Empty batch (change when other commitments are supported)"
        );

        ensure!(
            !utils::has_duplicates(codes.as_slice()),
            "Duplicate codes in validation request"
        );

        // Check requested codes wait for commitment
        let waiting_codes = self
            .db
            .block_meta(block.hash)
            .codes_queue
            .ok_or_else(|| {
                anyhow!(
                    "Cannot get from db block codes queue for block {}",
                    block.hash
                )
            })?
            .into_iter()
            .collect::<HashSet<_>>();
        ensure!(
            codes.iter().all(|code| waiting_codes.contains(code)),
            "Not all requested codes are waiting for commitment"
        );

        let chain_commitment = if let Some(head) = head {
            let local_announces = self.db.block_meta(block.hash).announces.ok_or_else(|| {
                anyhow!(
                    "Cannot get from db block announces for block {}",
                    block.hash
                )
            })?;
            assert_eq!(
                local_announces.len(),
                1,
                "There should be only one announce in the current block"
            );
            let local_announce = local_announces
                .first()
                .copied()
                .expect("Just checked, that there is one announce");

            // TODO #4791: support head != current block hash, have to check head is predecessor of current block
            ensure!(
                head == local_announce,
                "Head cannot be different from current block hash"
            );

            utils::aggregate_chain_commitment(
                &self.db,
                head,
                true,
                Some(self.validate_chain_deepness_limit),
            )?
            .map(|(commitment, _)| commitment)
        } else {
            None
        };

        let code_commitments = utils::aggregate_code_commitments(&self.db, codes, true)?;

        let validators_commitment = if validators {
            Self::aggregate_validators_commitment(&mut self, &block).await?
        } else {
            None
        };

        let rewards_commitment = if rewards {
            Self::aggregate_rewards_commitment(&mut self, &block).await?
        } else {
            None
        };

        let batch = utils::create_batch_commitment(
            &self.db,
            &block,
            chain_commitment,
            code_commitments,
            validators_commitment,
            rewards_commitment,
        )?
        .ok_or_else(|| anyhow!("Batch commitment is empty for current block"))?;

        if batch.to_digest() != digest {
            Err(anyhow!(
                "Requested and local batch commitment digests mismatch"
            ))
        } else {
            Ok(digest)
        }
    }

    pub fn process_injected_transaction(&mut self, tx: SignedInjectedTransaction) -> Result<()> {
<<<<<<< HEAD
        // TODO kuzmindev : This check in future should be removed, because of by design main service [`ethexe-service::Service`]
        // before calling this method must guarantee that `tx.recipient` equals to current validator's address.
        if tx.data().recipient == self.pub_key.to_address() {
            tracing::trace!(tx = ?tx, "Receive new injected transaction");
            self.injected_pool.handle_tx(tx);
        }
=======
        tracing::trace!(tx = ?tx, "Receive new injected transaction");
        self.injected_pool.handle_tx(tx);
>>>>>>> 36291b2a
        Ok(())
    }
}

/// Trait for committing batch commitments to the blockchain.
#[async_trait]
pub trait BatchCommitter: Send {
    /// Creates a boxed clone of the committer.
    fn clone_boxed(&self) -> Box<dyn BatchCommitter>;

    /// Commits a batch of signed commitments to the blockchain.
    ///
    /// # Arguments
    /// * `batch` - The batch of commitments to commit
    ///
    /// # Returns
    /// The hash of the transaction that was sent to the blockchain
    async fn commit_batch(self: Box<Self>, batch: MultisignedBatchCommitment) -> Result<H256>;
}

/// [`ElectionRequest`] determines the moment when validators election happen.
/// If requests are equal result can be reused by [`MiddlewareWrapper`] to reduce the amount of rpc calls.
#[derive(Debug, Copy, Clone, PartialEq, Eq, Hash)]
pub struct ElectionRequest {
    at_block_hash: H256,
    at_timestamp: u64,
    max_validators: u32,
}

/// [`MiddlewareWrapper`] is a wrapper around the dyn [`ElectionProvider`] trait.
/// It caches the elections results to reduce the number of rpc calls.
#[derive(Clone)]
pub struct MiddlewareWrapper {
    inner: Arc<dyn ElectionProvider + 'static>,
    cached_elections: Arc<RwLock<HashMap<ElectionRequest, ValidatorsVec>>>,
}

impl MiddlewareWrapper {
    #[allow(unused)]
    pub fn from_inner<M: ElectionProvider + 'static>(inner: M) -> Self {
        Self {
            inner: Arc::new(inner),
            cached_elections: Arc::new(RwLock::new(HashMap::new())),
        }
    }

    pub fn from_inner_arc(inner: Arc<dyn ElectionProvider + 'static>) -> Self {
        Self {
            inner,
            cached_elections: Arc::new(RwLock::new(HashMap::new())),
        }
    }

    pub async fn make_election_at(&self, request: ElectionRequest) -> Result<ValidatorsVec> {
        if let Some(cached_result) = self.cached_elections.read().await.get(&request) {
            return Ok(cached_result.clone());
        }

        let elected_validators = self
            .inner
            .make_election_at(request.at_timestamp, request.max_validators as u128)
            .await?;

        self.cached_elections
            .write()
            .await
            .insert(request, elected_validators.clone());

        Ok(elected_validators)
    }
}<|MERGE_RESOLUTION|>--- conflicted
+++ resolved
@@ -291,17 +291,8 @@
     }
 
     pub fn process_injected_transaction(&mut self, tx: SignedInjectedTransaction) -> Result<()> {
-<<<<<<< HEAD
-        // TODO kuzmindev : This check in future should be removed, because of by design main service [`ethexe-service::Service`]
-        // before calling this method must guarantee that `tx.recipient` equals to current validator's address.
-        if tx.data().recipient == self.pub_key.to_address() {
-            tracing::trace!(tx = ?tx, "Receive new injected transaction");
-            self.injected_pool.handle_tx(tx);
-        }
-=======
         tracing::trace!(tx = ?tx, "Receive new injected transaction");
         self.injected_pool.handle_tx(tx);
->>>>>>> 36291b2a
         Ok(())
     }
 }
