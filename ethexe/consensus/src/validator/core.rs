// This file is part of Gear.
//
// Copyright (C) 2025 Gear Technologies Inc.
// SPDX-License-Identifier: GPL-3.0-or-later WITH Classpath-exception-2.0
//
// This program is free software: you can redistribute it and/or modify
// it under the terms of the GNU General Public License as published by
// the Free Software Foundation, either version 3 of the License, or
// (at your option) any later version.
//
// This program is distributed in the hope that it will be useful,
// but WITHOUT ANY WARRANTY; without even the implied warranty of
// MERCHANTABILITY or FITNESS FOR A PARTICULAR PURPOSE. See the
// GNU General Public License for more details.
//
// You should have received a copy of the GNU General Public License
// along with this program. If not, see <https://www.gnu.org/licenses/>.

//! Validator core utils and parameters.

use crate::utils::{self, MultisignedBatchCommitment};
use anyhow::{Result, anyhow, ensure};
use async_trait::async_trait;
use ethexe_common::{
<<<<<<< HEAD
    Address, Digest, SimpleBlockData, ToDigest, ValidatorsVec,
    consensus::BatchCommitmentValidationRequest,
    db::{BlockMetaStorageRO, OnChainStorageRO},
=======
    Address, Announce, Digest, HashOf, ProtocolTimelines, SimpleBlockData, ToDigest, ValidatorsVec,
    consensus::BatchCommitmentValidationRequest,
    db::BlockMetaStorageRO,
>>>>>>> 7e4b00fb
    ecdsa::PublicKey,
    gear::{
        BatchCommitment, ChainCommitment, CodeCommitment, RewardsCommitment, ValidatorsCommitment,
    },
};
use ethexe_db::Database;
use ethexe_ethereum::middleware::ElectionProvider;
use ethexe_signer::Signer;
use gprimitives::H256;
use hashbrown::{HashMap, HashSet};
use std::{sync::Arc, time::Duration};
use tokio::sync::RwLock;

#[derive(derive_more::Debug)]
pub struct ValidatorCore {
    pub slot_duration: Duration,
    pub signatures_threshold: u64,
    pub router_address: Address,
    pub pub_key: PublicKey,
    pub timelines: ProtocolTimelines,

    #[debug(skip)]
    pub signer: Signer,
    #[debug(skip)]
    pub db: Database,
    #[debug(skip)]
    pub committer: Box<dyn BatchCommitter>,
    #[debug(skip)]
    pub middleware: MiddlewareWrapper,

    /// Maximum deepness for chain commitment validation.
    pub validate_chain_deepness_limit: u32,
    /// Minimum deepness threshold to create chain commitment even if there are no transitions.
    pub chain_deepness_threshold: u32,
    pub block_gas_limit: u64,
}

impl Clone for ValidatorCore {
    fn clone(&self) -> Self {
        Self {
            slot_duration: self.slot_duration,
            signatures_threshold: self.signatures_threshold,
            router_address: self.router_address,
            pub_key: self.pub_key,
            timelines: self.timelines,
            signer: self.signer.clone(),
            db: self.db.clone(),
            committer: self.committer.clone_boxed(),
            middleware: self.middleware.clone(),
            validate_chain_deepness_limit: self.validate_chain_deepness_limit,
            chain_deepness_threshold: self.chain_deepness_threshold,
            block_gas_limit: self.block_gas_limit,
        }
    }
}

impl ValidatorCore {
    pub async fn aggregate_batch_commitment(
        mut self,
        block: SimpleBlockData,
        announce_hash: HashOf<Announce>,
    ) -> Result<Option<BatchCommitment>> {
        let chain_commitment = self.aggregate_chain_commitment(announce_hash)?;
        let code_commitments = self.aggregate_code_commitments(block.hash)?;
        let validators_commitment = self.aggregate_validators_commitment(&block).await?;
        let rewards_commitment = self.aggregate_rewards_commitment(&block).await?;

        utils::create_batch_commitment(
            &self.db,
            &block,
            chain_commitment,
            code_commitments,
            validators_commitment,
            rewards_commitment,
        )
    }

    pub fn aggregate_chain_commitment(
        &self,
        announce_hash: HashOf<Announce>,
    ) -> Result<Option<ChainCommitment>> {
        let Some((commitment, deepness)) =
            // Max deepness is ignored here, because we want to create chain commitment (not validate)
            utils::aggregate_chain_commitment(&self.db, announce_hash, false, None)?
        else {
            return Ok(None);
        };

        if commitment.transitions.is_empty() && deepness <= self.chain_deepness_threshold {
            // No transitions and chain is not deep enough, skip chain commitment
            Ok(None)
        } else {
            Ok(Some(commitment))
        }
    }

    pub fn aggregate_code_commitments(&self, block_hash: H256) -> Result<Vec<CodeCommitment>> {
        let queue =
            self.db.block_meta(block_hash).codes_queue.ok_or_else(|| {
                anyhow!("Computed block {block_hash} codes queue is not in storage")
            })?;

        utils::aggregate_code_commitments(&self.db, queue, false)
    }

    pub async fn aggregate_validators_commitment(
        &mut self,
        block: &SimpleBlockData,
    ) -> Result<Option<ValidatorsCommitment>> {
        let SimpleBlockData { hash, header } = block;
<<<<<<< HEAD
        let timelines = self
            .db
            .protocol_timelines()
            .ok_or(anyhow!("protocol timelines not found"))?;

        let block_era = timelines.era_from_ts(header.timestamp);
        let end_of_era = timelines.era_end(block_era);
        let election_ts = end_of_era - timelines.election;
=======

        let block_era = self.timelines.era_from_ts(header.timestamp);
        let end_of_era = self.timelines.era_end(block_era);
        let election_ts = end_of_era - self.timelines.election;
>>>>>>> 7e4b00fb

        if header.timestamp < election_ts {
            tracing::trace!(
                block = %hash,
                block.timestamp = %header.timestamp,
                election_ts = %election_ts,
                end_of_era = %end_of_era,
<<<<<<< HEAD
                genesis_ts = %timelines.genesis_ts,
=======
                genesis_ts = %self.timelines.genesis_ts,
>>>>>>> 7e4b00fb
                "No election in this block, election not reached yet");
            return Ok(None);
        }

        let election_block = utils::election_block_in_era(&self.db, block.clone(), election_ts)?;
        let request = ElectionRequest {
            at_block_hash: election_block.hash,
            at_timestamp: election_ts,
            // TODO(kuzmindev) #4908: max validators must be configurable
            max_validators: 10,
        };

        let mut elected_validators = self.middleware.make_election_at(request).await?;
<<<<<<< HEAD
        // Sort elected validators, because of we can not guarantee the determenism of validators order.
=======
        // Sort elected validators, because of we can not guarantee the determinism of validators order.
>>>>>>> 7e4b00fb
        elected_validators.sort();

        let commitment = utils::validators_commitment(block_era + 1, elected_validators)?;
        Ok(Some(commitment))
    }

    // TODO #4742
    pub async fn aggregate_rewards_commitment(
        &mut self,
        _block: &SimpleBlockData,
    ) -> Result<Option<RewardsCommitment>> {
        Ok(None)
    }

    pub async fn validate_batch_commitment_request(
        mut self,
        block: SimpleBlockData,
        request: BatchCommitmentValidationRequest,
    ) -> Result<Digest> {
        let BatchCommitmentValidationRequest {
            digest,
            head,
            codes,
            validators,
            rewards,
        } = request;

        ensure!(
            !(head.is_none() && codes.is_empty() && !validators),
            "Empty batch (change when other commitments are supported)"
        );

        ensure!(
            !utils::has_duplicates(codes.as_slice()),
            "Duplicate codes in validation request"
        );

        // Check requested codes wait for commitment
        let waiting_codes = self
            .db
            .block_meta(block.hash)
            .codes_queue
            .ok_or_else(|| {
                anyhow!(
                    "Cannot get from db block codes queue for block {}",
                    block.hash
                )
            })?
            .into_iter()
            .collect::<HashSet<_>>();
        ensure!(
            codes.iter().all(|code| waiting_codes.contains(code)),
            "Not all requested codes are waiting for commitment"
        );

        let chain_commitment = if let Some(head) = head {
            let local_announces = self.db.block_meta(block.hash).announces.ok_or_else(|| {
                anyhow!(
                    "Cannot get from db block announces for block {}",
                    block.hash
                )
            })?;
            assert_eq!(
                local_announces.len(),
                1,
                "There should be only one announce in the current block"
            );
            let local_announce = local_announces
                .first()
                .copied()
                .expect("Just checked, that there is one announce");

            // TODO #4791: support head != current block hash, have to check head is predecessor of current block
            ensure!(
                head == local_announce,
                "Head cannot be different from current block hash"
            );

            utils::aggregate_chain_commitment(
                &self.db,
                head,
                true,
                Some(self.validate_chain_deepness_limit),
            )?
            .map(|(commitment, _)| commitment)
        } else {
            None
        };

        let code_commitments = utils::aggregate_code_commitments(&self.db, codes, true)?;

        let validators_commitment = if validators {
            Self::aggregate_validators_commitment(&mut self, &block).await?
        } else {
            None
        };

        let rewards_commitment = if rewards {
            Self::aggregate_rewards_commitment(&mut self, &block).await?
        } else {
            None
        };

        let batch = utils::create_batch_commitment(
            &self.db,
            &block,
            chain_commitment,
            code_commitments,
            validators_commitment,
            rewards_commitment,
        )?
        .ok_or_else(|| anyhow!("Batch commitment is empty for current block"))?;

        if batch.to_digest() != digest {
            Err(anyhow!(
                "Requested and local batch commitment digests mismatch"
            ))
        } else {
            Ok(digest)
        }
    }
}

/// Trait for committing batch commitments to the blockchain.
#[async_trait]
pub trait BatchCommitter: Send {
    /// Creates a boxed clone of the committer.
    fn clone_boxed(&self) -> Box<dyn BatchCommitter>;

    /// Commits a batch of signed commitments to the blockchain.
    ///
    /// # Arguments
    /// * `batch` - The batch of commitments to commit
    ///
    /// # Returns
    /// The hash of the transaction that was sent to the blockchain
    async fn commit_batch(self: Box<Self>, batch: MultisignedBatchCommitment) -> Result<H256>;
}

/// [`ElectionRequest`] determines the moment when validators election happen.
/// If requests are equal result can be reused by [`MiddlewareWrapper`] to reduce the amount of rpc calls.
#[derive(Debug, Copy, Clone, PartialEq, Eq, Hash)]
pub struct ElectionRequest {
    at_block_hash: H256,
    at_timestamp: u64,
    max_validators: u32,
}

/// [`MiddlewareWrapper`] is a wrapper around the dyn [`ElectionProvider`] trait.
/// It caches the elections results to reduce the number of rpc calls.
#[derive(Clone)]
pub struct MiddlewareWrapper {
    inner: Arc<dyn ElectionProvider + 'static>,
    cached_elections: Arc<RwLock<HashMap<ElectionRequest, ValidatorsVec>>>,
}

impl MiddlewareWrapper {
    #[allow(unused)]
    pub fn from_inner<M: ElectionProvider + 'static>(inner: M) -> Self {
        Self {
            inner: Arc::new(inner),
            cached_elections: Arc::new(RwLock::new(HashMap::new())),
        }
    }

    pub fn from_inner_arc(inner: Arc<dyn ElectionProvider + 'static>) -> Self {
        Self {
            inner,
            cached_elections: Arc::new(RwLock::new(HashMap::new())),
        }
    }

    pub async fn make_election_at(&self, request: ElectionRequest) -> Result<ValidatorsVec> {
        if let Some(cached_result) = self.cached_elections.read().await.get(&request) {
            return Ok(cached_result.clone());
        }

        let elected_validators = self
            .inner
            .make_election_at(request.at_timestamp, request.max_validators as u128)
            .await?;

        self.cached_elections
            .write()
            .await
            .insert(request, elected_validators.clone());

        Ok(elected_validators)
    }
}<|MERGE_RESOLUTION|>--- conflicted
+++ resolved
@@ -22,15 +22,9 @@
 use anyhow::{Result, anyhow, ensure};
 use async_trait::async_trait;
 use ethexe_common::{
-<<<<<<< HEAD
-    Address, Digest, SimpleBlockData, ToDigest, ValidatorsVec,
-    consensus::BatchCommitmentValidationRequest,
-    db::{BlockMetaStorageRO, OnChainStorageRO},
-=======
     Address, Announce, Digest, HashOf, ProtocolTimelines, SimpleBlockData, ToDigest, ValidatorsVec,
     consensus::BatchCommitmentValidationRequest,
     db::BlockMetaStorageRO,
->>>>>>> 7e4b00fb
     ecdsa::PublicKey,
     gear::{
         BatchCommitment, ChainCommitment, CodeCommitment, RewardsCommitment, ValidatorsCommitment,
@@ -141,21 +135,10 @@
         block: &SimpleBlockData,
     ) -> Result<Option<ValidatorsCommitment>> {
         let SimpleBlockData { hash, header } = block;
-<<<<<<< HEAD
-        let timelines = self
-            .db
-            .protocol_timelines()
-            .ok_or(anyhow!("protocol timelines not found"))?;
-
-        let block_era = timelines.era_from_ts(header.timestamp);
-        let end_of_era = timelines.era_end(block_era);
-        let election_ts = end_of_era - timelines.election;
-=======
 
         let block_era = self.timelines.era_from_ts(header.timestamp);
         let end_of_era = self.timelines.era_end(block_era);
         let election_ts = end_of_era - self.timelines.election;
->>>>>>> 7e4b00fb
 
         if header.timestamp < election_ts {
             tracing::trace!(
@@ -163,11 +146,7 @@
                 block.timestamp = %header.timestamp,
                 election_ts = %election_ts,
                 end_of_era = %end_of_era,
-<<<<<<< HEAD
-                genesis_ts = %timelines.genesis_ts,
-=======
                 genesis_ts = %self.timelines.genesis_ts,
->>>>>>> 7e4b00fb
                 "No election in this block, election not reached yet");
             return Ok(None);
         }
@@ -181,11 +160,7 @@
         };
 
         let mut elected_validators = self.middleware.make_election_at(request).await?;
-<<<<<<< HEAD
         // Sort elected validators, because of we can not guarantee the determenism of validators order.
-=======
-        // Sort elected validators, because of we can not guarantee the determinism of validators order.
->>>>>>> 7e4b00fb
         elected_validators.sort();
 
         let commitment = utils::validators_commitment(block_era + 1, elected_validators)?;
