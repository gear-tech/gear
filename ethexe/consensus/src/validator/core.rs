--- conflicted
+++ resolved
@@ -22,12 +22,8 @@
 use anyhow::{Result, anyhow, ensure};
 use async_trait::async_trait;
 use ethexe_common::{
-<<<<<<< HEAD
     Address, AnnounceHash, Digest, SimpleBlockData, ToDigest,
-=======
-    Address, Digest, SimpleBlockData, ToDigest,
     consensus::BatchCommitmentValidationRequest,
->>>>>>> ce8aae2f
     db::BlockMetaStorageRead,
     ecdsa::PublicKey,
     gear::{
