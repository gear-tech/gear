// This file is part of Gear.
//
// Copyright (C) 2025 Gear Technologies Inc.
// SPDX-License-Identifier: GPL-3.0-or-later WITH Classpath-exception-2.0
//
// This program is free software: you can redistribute it and/or modify
// it under the terms of the GNU General Public License as published by
// the Free Software Foundation, either version 3 of the License, or
// (at your option) any later version.
//
// This program is distributed in the hope that it will be useful,
// but WITHOUT ANY WARRANTY; without even the implied warranty of
// MERCHANTABILITY or FITNESS FOR A PARTICULAR PURPOSE. See the
// GNU General Public License for more details.
//
// You should have received a copy of the GNU General Public License
// along with this program. If not, see <https://www.gnu.org/licenses/>.

//! Validator core utils and parameters.

use crate::{
    announces,
    utils::{self, CodeNotValidatedError},
    validator::tx_pool::InjectedTxPool,
};
use anyhow::{Result, anyhow};
use async_trait::async_trait;
use ethexe_common::{
    Address, Announce, Digest, HashOf, ProtocolTimelines, SimpleBlockData, ToDigest, ValidatorsVec,
    consensus::BatchCommitmentValidationRequest,
    db::{BlockMetaStorageRO, OnChainStorageRO},
    ecdsa::{ContractSignature, PublicKey},
    gear::{
        BatchCommitment, ChainCommitment, CodeCommitment, RewardsCommitment, ValidatorsCommitment,
    },
    injected::SignedInjectedTransaction,
};
use ethexe_db::Database;
use ethexe_ethereum::{middleware::ElectionProvider, router::Router};
use ethexe_signer::Signer;
use gprimitives::{CodeId, H256};
use hashbrown::{HashMap, HashSet};
use std::{hash::Hash, sync::Arc, time::Duration};
use tokio::sync::RwLock;

#[derive(derive_more::Debug)]
pub struct ValidatorCore {
    pub slot_duration: Duration,
    pub signatures_threshold: u64,
    pub router_address: Address,
    pub pub_key: PublicKey,
    pub timelines: ProtocolTimelines,

    #[debug(skip)]
    pub signer: Signer,
    #[debug(skip)]
    pub db: Database,
    #[debug(skip)]
    pub committer: Box<dyn BatchCommitter>,
    #[debug(skip)]
    pub middleware: MiddlewareWrapper,
    #[debug(skip)]
    pub injected_pool: InjectedTxPool,

    /// Maximum deepness for chain commitment validation.
    pub validate_chain_deepness_limit: u32,
    /// Minimum deepness threshold to create chain commitment even if there are no transitions.
    pub chain_deepness_threshold: u32,
    /// Gas limit to be used when creating new announce.
    pub block_gas_limit: u64,
    /// Time limit in blocks for announce to be committed after its creation.
    pub commitment_delay_limit: u32,
    /// Delay before producer starts to creating new announce after block prepared.
    pub producer_delay: Duration,
}

impl Clone for ValidatorCore {
    fn clone(&self) -> Self {
        Self {
            slot_duration: self.slot_duration,
            signatures_threshold: self.signatures_threshold,
            router_address: self.router_address,
            pub_key: self.pub_key,
            timelines: self.timelines,
            signer: self.signer.clone(),
            db: self.db.clone(),
            committer: self.committer.clone_boxed(),
            middleware: self.middleware.clone(),
            injected_pool: self.injected_pool.clone(),
            validate_chain_deepness_limit: self.validate_chain_deepness_limit,
            chain_deepness_threshold: self.chain_deepness_threshold,
            block_gas_limit: self.block_gas_limit,
            commitment_delay_limit: self.commitment_delay_limit,
            producer_delay: self.producer_delay,
        }
    }
}

impl ValidatorCore {
    pub async fn aggregate_batch_commitment(
        mut self,
        block: SimpleBlockData,
        announce_hash: HashOf<Announce>,
    ) -> Result<Option<BatchCommitment>> {
        let chain_commitment = self.aggregate_chain_commitment(announce_hash)?;
        let code_commitments = self.aggregate_code_commitments(block.hash)?;
        let validators_commitment = self.aggregate_validators_commitment(&block).await?;
        let rewards_commitment = self.aggregate_rewards_commitment(&block).await?;

        utils::create_batch_commitment(
            &self.db,
            &block,
            chain_commitment,
            code_commitments,
            validators_commitment,
            rewards_commitment,
            self.commitment_delay_limit,
        )
    }

    pub fn aggregate_chain_commitment(
        &self,
        announce_hash: HashOf<Announce>,
    ) -> Result<Option<ChainCommitment>> {
        let Some((commitment, deepness)) =
            // Max deepness is ignored here, because we want to create chain commitment (not validate)
            utils::aggregate_chain_commitment(&self.db, announce_hash, false, None)?
        else {
            return Ok(None);
        };

        if commitment.transitions.is_empty() && deepness <= self.chain_deepness_threshold {
            // No transitions and chain is not deep enough, skip chain commitment
            Ok(None)
        } else {
            Ok(Some(commitment))
        }
    }

    pub fn aggregate_code_commitments(&self, block_hash: H256) -> Result<Vec<CodeCommitment>> {
        let queue =
            self.db.block_meta(block_hash).codes_queue.ok_or_else(|| {
                anyhow!("Computed block {block_hash} codes queue is not in storage")
            })?;

        Ok(utils::aggregate_code_commitments(&self.db, queue, false)
            .expect("Error is not possible here, because fail_if_not_found is false"))
    }

    pub async fn aggregate_validators_commitment(
        &mut self,
        block: &SimpleBlockData,
    ) -> Result<Option<ValidatorsCommitment>> {
        let SimpleBlockData { hash, header } = block;

        let block_era = self.timelines.era_from_ts(header.timestamp);
        let end_of_era = self.timelines.era_end(block_era);
        let election_ts = end_of_era - self.timelines.election;

        if header.timestamp < election_ts {
            tracing::trace!(
                block = %hash,
                block.timestamp = %header.timestamp,
                election_ts = %election_ts,
                end_of_era = %end_of_era,
                genesis_ts = %self.timelines.genesis_ts,
                "No election in this block, election not reached yet");
            return Ok(None);
        }

<<<<<<< HEAD
        let election_block = utils::election_block_in_era(&self.db, *block, election_ts)?;
=======
        let latest_era_validators_committed = self
            .db
            .block_validators_committed_for_era(block.hash)
            .ok_or_else(|| {
                anyhow!(
                    "not found latest_era_validators_committed in database for block: {}",
                    block.hash
                )
            })?;

        if latest_era_validators_committed == block_era + 1 {
            tracing::debug!(
                current_era = %block_era,
                latest_era_validators_committed = ?latest_era_validators_committed,
                "Validators for next era are already committed. Skipping validators commitment"
            );
            return Ok(None);
        }

        let election_block = utils::election_block_in_era(&self.db, block.clone(), election_ts)?;

>>>>>>> e6efd13e
        let request = ElectionRequest {
            at_block_hash: election_block.hash,
            at_timestamp: election_ts,
            // TODO(kuzmindev) #4908: max validators must be configurable
            max_validators: 10,
        };

        let mut elected_validators = self.middleware.make_election_at(request).await?;
        // Sort elected validators, because of RPC can not guarantee the determinism of returned validators order.
        elected_validators.sort();

        let commitment = utils::validators_commitment(block_era + 1, elected_validators)?;
        Ok(Some(commitment))
    }

    // TODO #4742
    pub async fn aggregate_rewards_commitment(
        &mut self,
        _block: &SimpleBlockData,
    ) -> Result<Option<RewardsCommitment>> {
        Ok(None)
    }

    pub async fn validate_batch_commitment_request(
        mut self,
        block: SimpleBlockData,
        request: BatchCommitmentValidationRequest,
    ) -> Result<ValidationStatus> {
        let &BatchCommitmentValidationRequest {
            digest,
            head,
            ref codes,
            validators,
            rewards,
        } = &request;

        if head.is_none() && codes.is_empty() && !validators {
            return Ok(ValidationStatus::Rejected {
                request,
                reason: ValidationRejectReason::EmptyBatch,
            });
        }

        if utils::has_duplicates(codes.as_slice()) {
            return Ok(ValidationStatus::Rejected {
                request,
                reason: ValidationRejectReason::CodesHasDuplicates,
            });
        }

        // Check requested codes wait for commitment
        let waiting_codes = self
            .db
            .block_meta(block.hash)
            .codes_queue
            .ok_or_else(|| {
                anyhow!(
                    "Cannot get from db block codes queue for block {}",
                    block.hash
                )
            })?
            .into_iter()
            .collect::<HashSet<_>>();
        if let Some(&code_id) = codes.iter().find(|&id| !waiting_codes.contains(id)) {
            return Ok(ValidationStatus::Rejected {
                request,
                reason: ValidationRejectReason::CodeNotWaitingForCommitment(code_id),
            });
        }

        let chain_commitment = if let Some(head) = head {
            // TODO #4791: support commitment head from another block in chain,
            // have to check head block is predecessor of current block

            let candidates = self
                .db
                .block_meta(block.hash)
                .announces
                .into_iter()
                .flatten();

            let best_announce_hash =
                announces::best_announce(&self.db, candidates, self.commitment_delay_limit)?;

            if head != best_announce_hash {
                return Ok(ValidationStatus::Rejected {
                    request,
                    reason: ValidationRejectReason::HeadAnnounceIsNotBest {
                        requested: head,
                        best: best_announce_hash,
                    },
                });
            }

            utils::aggregate_chain_commitment(
                &self.db,
                head,
                true,
                Some(self.validate_chain_deepness_limit),
            )?
            .map(|(commitment, _)| commitment)
        } else {
            None
        };

        let code_commitments =
            match utils::aggregate_code_commitments(&self.db, codes.iter().copied(), true) {
                Ok(commitments) => commitments,
                Err(CodeNotValidatedError(code_id)) => {
                    return Ok(ValidationStatus::Rejected {
                        request,
                        reason: ValidationRejectReason::CodeIsNotProcessedYet(code_id),
                    });
                }
            };

        let validators_commitment = if validators {
            let Some(commitment) = Self::aggregate_validators_commitment(&mut self, &block).await?
            else {
                return Ok(ValidationStatus::Rejected {
                    request,
                    reason: ValidationRejectReason::ValidatorsNotReady,
                });
            };
            Some(commitment)
        } else {
            None
        };

        let rewards_commitment = if rewards {
            let Some(commitment) = Self::aggregate_rewards_commitment(&mut self, &block).await?
            else {
                return Ok(ValidationStatus::Rejected {
                    request,
                    reason: ValidationRejectReason::RewardsNotReady,
                });
            };
            Some(commitment)
        } else {
            None
        };

        let batch = utils::create_batch_commitment(
            &self.db,
            &block,
            chain_commitment,
            code_commitments,
            validators_commitment,
            rewards_commitment,
            self.commitment_delay_limit,
        )?
        .ok_or_else(|| anyhow!("Batch commitment is empty for current block"))?;

        let batch_digest = batch.to_digest();
        if batch_digest != digest {
            return Ok(ValidationStatus::Rejected {
                request,
                reason: ValidationRejectReason::BatchDigestMismatch {
                    expected: digest,
                    found: batch_digest,
                },
            });
        }

        Ok(ValidationStatus::Accepted(digest))
    }

    pub fn process_injected_transaction(&mut self, tx: SignedInjectedTransaction) -> Result<()> {
        tracing::trace!(tx = ?tx, "Receive new injected transaction");
        self.injected_pool.handle_tx(tx);
        Ok(())
    }
}

#[derive(Debug, derive_more::Display, Clone, PartialEq, Eq)]
pub enum ValidationStatus {
    #[display("accepted batch commitment with digest {_0:?}")]
    Accepted(Digest),
    #[display("rejected batch commitment request {request:?} : {reason}")]
    Rejected {
        request: BatchCommitmentValidationRequest,
        reason: ValidationRejectReason,
    },
}

#[derive(Debug, derive_more::Display, Clone, PartialEq, Eq)]
pub enum ValidationRejectReason {
    #[display("batch commitment is empty")]
    EmptyBatch,
    #[display("batch commitment request contains duplicate code ids")]
    CodesHasDuplicates,
    #[display("code id {_0:?} is not waiting for commitment")]
    CodeNotWaitingForCommitment(CodeId),
    #[display("code id {_0:?} is not processed yet")]
    CodeIsNotProcessedYet(CodeId),
    #[display("requested head announce {requested:?} is not the best announce {best:?}")]
    HeadAnnounceIsNotBest {
        requested: HashOf<Announce>,
        best: HashOf<Announce>,
    },
    #[display(
        "received batch contains validators commitment, but it's not time for validators election yet"
    )]
    ValidatorsNotReady,
    #[display(
        "received batch contains rewards commitment, but it's not time for rewards distribution yet"
    )]
    RewardsNotReady,
    #[display("batch commitment digest mismatch: expected {expected:?}, found {found:?}")]
    BatchDigestMismatch { expected: Digest, found: Digest },
}

/// Trait for committing batch commitments to the blockchain.
#[async_trait]
pub trait BatchCommitter: Send {
    /// Creates a boxed clone of the committer.
    fn clone_boxed(&self) -> Box<dyn BatchCommitter>;

    /// Commits a batch of signed commitments to the blockchain.
    ///
    /// # Arguments
    /// * `batch` - The batch of commitments to commit
    /// * `signatures` - The signatures for the batch commitments
    ///
    /// # Returns
    /// The hash of the transaction that was sent to the blockchain
    async fn commit(
        self: Box<Self>,
        batch: BatchCommitment,
        signatures: Vec<ContractSignature>,
    ) -> Result<H256>;
}

impl<T: BatchCommitter + 'static> From<T> for Box<dyn BatchCommitter> {
    fn from(committer: T) -> Self {
        Box::new(committer)
    }
}

/// [`ElectionRequest`] determines the moment when validators election happen.
/// If requests are equal result can be reused by [`MiddlewareWrapper`] to reduce the amount of rpc calls.
#[derive(Debug, Copy, Clone, PartialEq, Eq, Hash)]
pub struct ElectionRequest {
    at_block_hash: H256,
    at_timestamp: u64,
    max_validators: u32,
}

/// [`MiddlewareWrapper`] is a wrapper around the dyn [`ElectionProvider`] trait.
/// It caches the elections results to reduce the number of rpc calls.
pub struct MiddlewareWrapper {
    inner: Box<dyn ElectionProvider>,
    cached_elections: Arc<RwLock<HashMap<ElectionRequest, ValidatorsVec>>>,
}

impl Clone for MiddlewareWrapper {
    fn clone(&self) -> Self {
        Self {
            inner: self.inner.clone_boxed(),
            cached_elections: self.cached_elections.clone(),
        }
    }
}

impl MiddlewareWrapper {
    pub fn from_inner(inner: impl Into<Box<dyn ElectionProvider>>) -> Self {
        Self {
            inner: inner.into(),
            cached_elections: Arc::new(RwLock::new(HashMap::new())),
        }
    }

    pub async fn make_election_at(&self, request: ElectionRequest) -> Result<ValidatorsVec> {
        if let Some(cached_result) = self.cached_elections.read().await.get(&request) {
            return Ok(cached_result.clone());
        }

        let elected_validators = self
            .inner
            .make_election_at(request.at_timestamp, request.max_validators as u128)
            .await?;

        self.cached_elections
            .write()
            .await
            .insert(request, elected_validators.clone());

        Ok(elected_validators)
    }
}

#[async_trait]
impl BatchCommitter for Router {
    fn clone_boxed(&self) -> Box<dyn BatchCommitter> {
        Box::new(self.clone())
    }

    async fn commit(
        self: Box<Self>,
        batch: BatchCommitment,
        signatures: Vec<ContractSignature>,
    ) -> Result<H256> {
        tracing::debug!("Batch commitment to submit: {batch:?}");

        self.commit_batch(batch, signatures).await
    }
}

#[cfg(test)]
mod tests {
    use super::*;
    use crate::{mock::*, validator::mock::*};
    use ethexe_common::mock::*;
    use gear_core::ids::prelude::CodeIdExt;

    fn unwrap_rejected_reason(status: ValidationStatus) -> ValidationRejectReason {
        match status {
            ValidationStatus::Rejected { reason, .. } => reason,
            ValidationStatus::Accepted(digest) => {
                panic!(
                    "Expected rejection, but got acceptance with digest {:?}",
                    digest
                )
            }
        }
    }

    #[tokio::test]
    #[ntest::timeout(3000)]
    async fn rejects_empty_batch_request() {
        gear_utils::init_default_logger();

        let (ctx, _, _) = mock_validator_context();
        let empty_request = BatchCommitmentValidationRequest {
            digest: Digest::zero(),
            head: None,
            codes: vec![],
            validators: false,
            rewards: false,
        };

        let status = ctx
            .core
            .validate_batch_commitment_request(SimpleBlockData::mock(()), empty_request)
            .await
            .unwrap();

        assert_eq!(
            unwrap_rejected_reason(status),
            ValidationRejectReason::EmptyBatch
        );
    }

    #[tokio::test]
    #[ntest::timeout(3000)]
    async fn rejects_duplicate_code_ids() {
        gear_utils::init_default_logger();

        let (ctx, _, _) = mock_validator_context();
        let mut batch = prepare_chain_for_batch_commitment(&ctx.core.db);
        let duplicate = batch.code_commitments[0].clone();
        batch.code_commitments.push(duplicate);

        let status = ctx
            .core
            .validate_batch_commitment_request(
                SimpleBlockData::mock(()),
                BatchCommitmentValidationRequest::new(&batch),
            )
            .await
            .unwrap();

        assert_eq!(
            unwrap_rejected_reason(status),
            ValidationRejectReason::CodesHasDuplicates
        );
    }

    #[tokio::test]
    #[ntest::timeout(3000)]
    async fn rejects_not_waiting_code_ids() {
        gear_utils::init_default_logger();

        let (ctx, _, _) = mock_validator_context();
        let batch = prepare_chain_for_batch_commitment(&ctx.core.db);
        let block = ctx.core.db.simple_block_data(batch.block_hash);
        let mut request = BatchCommitmentValidationRequest::new(&batch);

        let missing_code = H256::random().into();
        request.codes.push(missing_code);

        let status = ctx
            .core
            .validate_batch_commitment_request(block, request)
            .await
            .unwrap();

        assert_eq!(
            unwrap_rejected_reason(status),
            ValidationRejectReason::CodeNotWaitingForCommitment(missing_code)
        );
    }

    #[tokio::test]
    #[ntest::timeout(3000)]
    async fn rejects_non_best_chain_head() {
        gear_utils::init_default_logger();

        let (ctx, _, _) = mock_validator_context();
        let batch = prepare_chain_for_batch_commitment(&ctx.core.db);
        let block = ctx.core.db.simple_block_data(batch.block_hash);
        let mut request = BatchCommitmentValidationRequest::new(&batch);
        let best_head = request.head.expect("chain commitment expected");

        let wrong_head = HashOf::random();
        request.head = Some(wrong_head);

        let status = ctx
            .core
            .validate_batch_commitment_request(block, request)
            .await
            .unwrap();

        assert_eq!(
            unwrap_rejected_reason(status),
            ValidationRejectReason::HeadAnnounceIsNotBest {
                requested: wrong_head,
                best: best_head,
            }
        );
    }

    #[tokio::test]
    #[ntest::timeout(3000)]
    async fn rejects_digest_mismatch() {
        gear_utils::init_default_logger();

        let (ctx, _, _) = mock_validator_context();
        let batch = prepare_chain_for_batch_commitment(&ctx.core.db);
        let block = ctx.core.db.simple_block_data(batch.block_hash);
        let mut request = BatchCommitmentValidationRequest::new(&batch);
        let original_digest = request.digest;
        let mut wrong_digest = original_digest;
        while wrong_digest == original_digest {
            wrong_digest = Digest::random();
        }
        request.digest = wrong_digest;

        let status = ctx
            .core
            .validate_batch_commitment_request(block, request)
            .await
            .unwrap();

        assert_eq!(
            unwrap_rejected_reason(status),
            ValidationRejectReason::BatchDigestMismatch {
                expected: wrong_digest,
                found: original_digest,
            }
        );
    }

    #[tokio::test]
    #[ntest::timeout(3000)]
    async fn rejects_code_not_processed_yet() {
        gear_utils::init_default_logger();

        let (ctx, _, _) = mock_validator_context();
        let code = b"1234";
        let code_id = CodeId::generate(code);
        let chain = BlockChain::mock(10)
            .tap_mut(|chain| {
                chain.blocks[10]
                    .as_prepared_mut()
                    .codes_queue
                    .push_front(code_id);
                chain.codes.insert(
                    code_id,
                    CodeData {
                        original_bytes: code.to_vec(),
                        blob_info: Default::default(),
                        instrumented: None,
                    },
                );
            })
            .setup(&ctx.core.db);
        let block = chain.blocks[10].to_simple();
        let code_commitments = vec![CodeCommitment {
            id: code_id,
            valid: true,
        }];
        let batch = utils::create_batch_commitment(
            &ctx.core.db,
            &block,
            None,
            code_commitments,
            None,
            None,
            100,
        )
        .unwrap()
        .unwrap();

        let status = ctx
            .core
            .validate_batch_commitment_request(block, BatchCommitmentValidationRequest::new(&batch))
            .await
            .unwrap();

        assert_eq!(
            unwrap_rejected_reason(status),
            ValidationRejectReason::CodeIsNotProcessedYet(code_id)
        );
    }

    #[tokio::test]
    #[ntest::timeout(3000)]
    async fn accepts_matching_request() {
        gear_utils::init_default_logger();

        let (ctx, _, _) = mock_validator_context();
        let batch = prepare_chain_for_batch_commitment(&ctx.core.db);
        let block = ctx.core.db.simple_block_data(batch.block_hash);
        let request = BatchCommitmentValidationRequest::new(&batch);
        let expected_digest = request.digest;

        let status = ctx
            .core
            .validate_batch_commitment_request(block, request)
            .await
            .unwrap();

        match status {
            ValidationStatus::Accepted(digest) => assert_eq!(digest, expected_digest),
            ValidationStatus::Rejected { reason, .. } => {
                panic!("Expected acceptance, got rejection: {reason:?}")
            }
        }
    }
}<|MERGE_RESOLUTION|>--- conflicted
+++ resolved
@@ -168,9 +168,6 @@
             return Ok(None);
         }
 
-<<<<<<< HEAD
-        let election_block = utils::election_block_in_era(&self.db, *block, election_ts)?;
-=======
         let latest_era_validators_committed = self
             .db
             .block_validators_committed_for_era(block.hash)
@@ -190,9 +187,7 @@
             return Ok(None);
         }
 
-        let election_block = utils::election_block_in_era(&self.db, block.clone(), election_ts)?;
-
->>>>>>> e6efd13e
+        let election_block = utils::election_block_in_era(&self.db, *block, election_ts)?;
         let request = ElectionRequest {
             at_block_hash: election_block.hash,
             at_timestamp: election_ts,
