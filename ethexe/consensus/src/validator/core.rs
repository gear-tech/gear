// This file is part of Gear.
//
// Copyright (C) 2025 Gear Technologies Inc.
// SPDX-License-Identifier: GPL-3.0-or-later WITH Classpath-exception-2.0
//
// This program is free software: you can redistribute it and/or modify
// it under the terms of the GNU General Public License as published by
// the Free Software Foundation, either version 3 of the License, or
// (at your option) any later version.
//
// This program is distributed in the hope that it will be useful,
// but WITHOUT ANY WARRANTY; without even the implied warranty of
// MERCHANTABILITY or FITNESS FOR A PARTICULAR PURPOSE. See the
// GNU General Public License for more details.
//
// You should have received a copy of the GNU General Public License
// along with this program. If not, see <https://www.gnu.org/licenses/>.

//! Validator core utils and parameters.

<<<<<<< HEAD
use crate::{announces, utils};
=======
use crate::{
    announces,
    utils::{self, MultisignedBatchCommitment},
    validator::tx_pool::InjectedTxPool,
};
>>>>>>> 17a14fc5
use anyhow::{Result, anyhow};
use async_trait::async_trait;
use ethexe_common::{
    Address, Announce, Digest, HashOf, ProtocolTimelines, SimpleBlockData, ToDigest, ValidatorsVec,
    consensus::BatchCommitmentValidationRequest,
    db::BlockMetaStorageRO,
    ecdsa::{ContractSignature, PublicKey},
    gear::{
        BatchCommitment, ChainCommitment, CodeCommitment, RewardsCommitment, ValidatorsCommitment,
    },
    injected::SignedInjectedTransaction,
};
use ethexe_db::Database;
use ethexe_ethereum::{middleware::ElectionProvider, router::Router};
use ethexe_signer::Signer;
use gprimitives::{CodeId, H256};
use hashbrown::{HashMap, HashSet};
use std::{hash::Hash, sync::Arc, time::Duration};
use tokio::sync::RwLock;

#[derive(derive_more::Debug)]
pub struct ValidatorCore {
    pub slot_duration: Duration,
    pub signatures_threshold: u64,
    pub router_address: Address,
    pub pub_key: PublicKey,
    pub timelines: ProtocolTimelines,

    #[debug(skip)]
    pub signer: Signer,
    #[debug(skip)]
    pub db: Database,
    #[debug(skip)]
    pub committer: Box<dyn BatchCommitter>,
    #[debug(skip)]
    pub middleware: MiddlewareWrapper,
    #[debug(skip)]
    pub injected_pool: InjectedTxPool,

    /// Maximum deepness for chain commitment validation.
    pub validate_chain_deepness_limit: u32,
    /// Minimum deepness threshold to create chain commitment even if there are no transitions.
    pub chain_deepness_threshold: u32,
    /// Gas limit to be used when creating new announce.
    pub block_gas_limit: u64,
    /// Time limit in blocks for announce to be committed after its creation.
    pub commitment_delay_limit: u32,
    /// Delay before producer starts to creating new announce after block prepared.
    pub producer_delay: Duration,
}

impl Clone for ValidatorCore {
    fn clone(&self) -> Self {
        Self {
            slot_duration: self.slot_duration,
            signatures_threshold: self.signatures_threshold,
            router_address: self.router_address,
            pub_key: self.pub_key,
            timelines: self.timelines,
            signer: self.signer.clone(),
            db: self.db.clone(),
            committer: self.committer.clone_boxed(),
            middleware: self.middleware.clone(),
            injected_pool: self.injected_pool.clone(),
            validate_chain_deepness_limit: self.validate_chain_deepness_limit,
            chain_deepness_threshold: self.chain_deepness_threshold,
            block_gas_limit: self.block_gas_limit,
            commitment_delay_limit: self.commitment_delay_limit,
            producer_delay: self.producer_delay,
        }
    }
}

impl ValidatorCore {
    pub async fn aggregate_batch_commitment(
        mut self,
        block: SimpleBlockData,
        announce_hash: HashOf<Announce>,
    ) -> Result<Option<BatchCommitment>> {
        let chain_commitment = self.aggregate_chain_commitment(announce_hash)?;
        let code_commitments = self.aggregate_code_commitments(block.hash)?;
        let validators_commitment = self.aggregate_validators_commitment(&block).await?;
        let rewards_commitment = self.aggregate_rewards_commitment(&block).await?;

        utils::create_batch_commitment(
            &self.db,
            &block,
            chain_commitment,
            code_commitments,
            validators_commitment,
            rewards_commitment,
            self.commitment_delay_limit,
        )
    }

    pub fn aggregate_chain_commitment(
        &self,
        announce_hash: HashOf<Announce>,
    ) -> Result<Option<ChainCommitment>> {
        let Some((commitment, deepness)) =
            // Max deepness is ignored here, because we want to create chain commitment (not validate)
            utils::aggregate_chain_commitment(&self.db, announce_hash, false, None)?
        else {
            return Ok(None);
        };

        if commitment.transitions.is_empty() && deepness <= self.chain_deepness_threshold {
            // No transitions and chain is not deep enough, skip chain commitment
            Ok(None)
        } else {
            Ok(Some(commitment))
        }
    }

    pub fn aggregate_code_commitments(&self, block_hash: H256) -> Result<Vec<CodeCommitment>> {
        let queue =
            self.db.block_meta(block_hash).codes_queue.ok_or_else(|| {
                anyhow!("Computed block {block_hash} codes queue is not in storage")
            })?;

        utils::aggregate_code_commitments(&self.db, queue, false)
    }

    pub async fn aggregate_validators_commitment(
        &mut self,
        block: &SimpleBlockData,
    ) -> Result<Option<ValidatorsCommitment>> {
        let SimpleBlockData { hash, header } = block;

        let block_era = self.timelines.era_from_ts(header.timestamp);
        let end_of_era = self.timelines.era_end(block_era);
        let election_ts = end_of_era - self.timelines.election;

        if header.timestamp < election_ts {
            tracing::trace!(
                block = %hash,
                block.timestamp = %header.timestamp,
                election_ts = %election_ts,
                end_of_era = %end_of_era,
                genesis_ts = %self.timelines.genesis_ts,
                "No election in this block, election not reached yet");
            return Ok(None);
        }

        let election_block = utils::election_block_in_era(&self.db, block.clone(), election_ts)?;
        let request = ElectionRequest {
            at_block_hash: election_block.hash,
            at_timestamp: election_ts,
            // TODO(kuzmindev) #4908: max validators must be configurable
            max_validators: 10,
        };

        let mut elected_validators = self.middleware.make_election_at(request).await?;
        // Sort elected validators, because of we can not guarantee the determinism of validators order.
        elected_validators.sort();

        let commitment = utils::validators_commitment(block_era + 1, elected_validators)?;
        Ok(Some(commitment))
    }

    // TODO #4742
    pub async fn aggregate_rewards_commitment(
        &mut self,
        _block: &SimpleBlockData,
    ) -> Result<Option<RewardsCommitment>> {
        Ok(None)
    }

    pub async fn validate_batch_commitment_request(
        mut self,
        block: SimpleBlockData,
        request: BatchCommitmentValidationRequest,
    ) -> Result<ValidationStatus> {
        let &BatchCommitmentValidationRequest {
            digest,
            head,
            ref codes,
            validators,
            rewards,
        } = &request;

        if head.is_none() && codes.is_empty() && !validators {
            return Ok(ValidationStatus::Rejected {
                request,
                reason: ValidationRejectReason::EmptyBatch,
            });
        }

        if utils::has_duplicates(codes.as_slice()) {
            return Ok(ValidationStatus::Rejected {
                request,
                reason: ValidationRejectReason::CodesHasDuplicates,
            });
        }

        // Check requested codes wait for commitment
        let waiting_codes = self
            .db
            .block_meta(block.hash)
            .codes_queue
            .ok_or_else(|| {
                anyhow!(
                    "Cannot get from db block codes queue for block {}",
                    block.hash
                )
            })?
            .into_iter()
            .collect::<HashSet<_>>();
        if let Some(&code_id) = codes.iter().find(|&id| !waiting_codes.contains(id)) {
            return Ok(ValidationStatus::Rejected {
                request,
                reason: ValidationRejectReason::CodeNotWaitingForCommitment(code_id),
            });
        }

        let chain_commitment = if let Some(head) = head {
            // TODO #4791: support commitment head from another block in chain,
            // have to check head block is predecessor of current block

            let candidates = self
                .db
                .block_meta(block.hash)
                .announces
                .into_iter()
                .flatten();

            let best_announce_hash =
                announces::best_announce(&self.db, candidates, self.commitment_delay_limit)?;

            if head != best_announce_hash {
                return Ok(ValidationStatus::Rejected {
                    request,
                    reason: ValidationRejectReason::HeadAnnounceIsNotBest {
                        requested: head,
                        best: best_announce_hash,
                    },
                });
            }

            utils::aggregate_chain_commitment(
                &self.db,
                head,
                true,
                Some(self.validate_chain_deepness_limit),
            )?
            .map(|(commitment, _)| commitment)
        } else {
            None
        };

        let code_commitments =
            utils::aggregate_code_commitments(&self.db, codes.iter().copied(), true)?;

        let validators_commitment = if validators {
            Self::aggregate_validators_commitment(&mut self, &block).await?
        } else {
            None
        };

        let rewards_commitment = if rewards {
            Self::aggregate_rewards_commitment(&mut self, &block).await?
        } else {
            None
        };

        let batch = utils::create_batch_commitment(
            &self.db,
            &block,
            chain_commitment,
            code_commitments,
            validators_commitment,
            rewards_commitment,
            self.commitment_delay_limit,
        )?
        .ok_or_else(|| anyhow!("Batch commitment is empty for current block"))?;

        let batch_digest = batch.to_digest();
        if batch_digest != digest {
            return Ok(ValidationStatus::Rejected {
                request,
                reason: ValidationRejectReason::BatchDigestMismatch {
                    expected: digest,
                    found: batch_digest,
                },
            });
        }

        Ok(ValidationStatus::Accepted(digest))
<<<<<<< HEAD
=======
    }

    pub fn process_injected_transaction(&mut self, tx: SignedInjectedTransaction) -> Result<()> {
        tracing::trace!(tx = ?tx, "Receive new injected transaction");
        self.injected_pool.handle_tx(tx);
        Ok(())
>>>>>>> 17a14fc5
    }
}

#[derive(Debug, derive_more::Display, Clone, PartialEq, Eq)]
pub enum ValidationStatus {
    #[display("accepted batch commitment with digest {_0:?}")]
    Accepted(Digest),
    #[display("rejected batch commitment request {request:?} : {reason}")]
    Rejected {
        request: BatchCommitmentValidationRequest,
        reason: ValidationRejectReason,
    },
}

#[derive(Debug, derive_more::Display, Clone, PartialEq, Eq)]
pub enum ValidationRejectReason {
    #[display("batch commitment is empty")]
    EmptyBatch,
    #[display("batch commitment request contains duplicate code ids")]
    CodesHasDuplicates,
    #[display("code id {_0:?} is not waiting for commitment")]
    CodeNotWaitingForCommitment(CodeId),
    #[display("requested head announce {requested:?} is not the best announce {best:?}")]
    HeadAnnounceIsNotBest {
        requested: HashOf<Announce>,
        best: HashOf<Announce>,
    },
    #[display("batch commitment digest mismatch: expected {expected:?}, found {found:?}")]
    BatchDigestMismatch { expected: Digest, found: Digest },
}

/// Trait for committing batch commitments to the blockchain.
#[async_trait]
pub trait BatchCommitter: Send {
    /// Creates a boxed clone of the committer.
    fn clone_boxed(&self) -> Box<dyn BatchCommitter>;

    /// Commits a batch of signed commitments to the blockchain.
    ///
    /// # Arguments
    /// * `batch` - The batch of commitments to commit
    /// * `signatures` - The signatures for the batch commitments
    ///
    /// # Returns
    /// The hash of the transaction that was sent to the blockchain
    async fn commit(
        self: Box<Self>,
        batch: BatchCommitment,
        signatures: Vec<ContractSignature>,
    ) -> Result<H256>;
}

impl<T: BatchCommitter + 'static> From<T> for Box<dyn BatchCommitter> {
    fn from(committer: T) -> Self {
        Box::new(committer)
    }
}

/// [`ElectionRequest`] determines the moment when validators election happen.
/// If requests are equal result can be reused by [`MiddlewareWrapper`] to reduce the amount of rpc calls.
#[derive(Debug, Copy, Clone, PartialEq, Eq, Hash)]
pub struct ElectionRequest {
    at_block_hash: H256,
    at_timestamp: u64,
    max_validators: u32,
}

/// [`MiddlewareWrapper`] is a wrapper around the dyn [`ElectionProvider`] trait.
/// It caches the elections results to reduce the number of rpc calls.
pub struct MiddlewareWrapper {
    inner: Box<dyn ElectionProvider>,
    cached_elections: Arc<RwLock<HashMap<ElectionRequest, ValidatorsVec>>>,
}

impl Clone for MiddlewareWrapper {
    fn clone(&self) -> Self {
        Self {
            inner: self.inner.clone_boxed(),
            cached_elections: self.cached_elections.clone(),
        }
    }
}

impl MiddlewareWrapper {
    pub fn from_inner(inner: impl Into<Box<dyn ElectionProvider>>) -> Self {
        Self {
            inner: inner.into(),
            cached_elections: Arc::new(RwLock::new(HashMap::new())),
        }
    }

    pub async fn make_election_at(&self, request: ElectionRequest) -> Result<ValidatorsVec> {
        if let Some(cached_result) = self.cached_elections.read().await.get(&request) {
            return Ok(cached_result.clone());
        }

        let elected_validators = self
            .inner
            .make_election_at(request.at_timestamp, request.max_validators as u128)
            .await?;

        self.cached_elections
            .write()
            .await
            .insert(request, elected_validators.clone());

        Ok(elected_validators)
    }
}

<<<<<<< HEAD
#[async_trait]
impl BatchCommitter for Router {
    fn clone_boxed(&self) -> Box<dyn BatchCommitter> {
        Box::new(self.clone())
    }

    async fn commit(
        self: Box<Self>,
        batch: BatchCommitment,
        signatures: Vec<ContractSignature>,
    ) -> Result<H256> {
        tracing::debug!("Batch commitment to submit: {batch:?}");

        self.commit_batch(batch, signatures).await
    }
}

=======
>>>>>>> 17a14fc5
#[cfg(test)]
mod tests {
    use super::*;
    use crate::{mock::*, validator::mock::*};
    use ethexe_common::mock::{DBMockExt, Mock};

    fn unwrap_rejected_reason(status: ValidationStatus) -> ValidationRejectReason {
        match status {
            ValidationStatus::Rejected { reason, .. } => reason,
            ValidationStatus::Accepted(digest) => {
                panic!(
                    "Expected rejection, but got acceptance with digest {:?}",
                    digest
                )
            }
        }
    }

    #[tokio::test]
    #[ntest::timeout(3000)]
    async fn rejects_empty_batch_request() {
<<<<<<< HEAD
        gear_utils::init_default_logger();

=======
>>>>>>> 17a14fc5
        let (ctx, _, _) = mock_validator_context();
        let empty_request = BatchCommitmentValidationRequest {
            digest: Digest::zero(),
            head: None,
            codes: vec![],
            validators: false,
            rewards: false,
        };

        let status = ctx
            .core
            .validate_batch_commitment_request(SimpleBlockData::mock(()), empty_request)
            .await
            .unwrap();

        assert_eq!(
            unwrap_rejected_reason(status),
            ValidationRejectReason::EmptyBatch
        );
    }

    #[tokio::test]
    #[ntest::timeout(3000)]
    async fn rejects_duplicate_code_ids() {
<<<<<<< HEAD
        gear_utils::init_default_logger();

=======
>>>>>>> 17a14fc5
        let (ctx, _, _) = mock_validator_context();
        let mut batch = prepare_chain_for_batch_commitment(&ctx.core.db);
        let duplicate = batch.code_commitments[0].clone();
        batch.code_commitments.push(duplicate);

        let status = ctx
            .core
            .validate_batch_commitment_request(
                SimpleBlockData::mock(()),
                BatchCommitmentValidationRequest::new(&batch),
            )
            .await
            .unwrap();

        assert_eq!(
            unwrap_rejected_reason(status),
            ValidationRejectReason::CodesHasDuplicates
        );
    }

    #[tokio::test]
    #[ntest::timeout(3000)]
    async fn rejects_not_waiting_code_ids() {
<<<<<<< HEAD
        gear_utils::init_default_logger();

=======
>>>>>>> 17a14fc5
        let (ctx, _, _) = mock_validator_context();
        let batch = prepare_chain_for_batch_commitment(&ctx.core.db);
        let block = ctx.core.db.simple_block_data(batch.block_hash);
        let mut request = BatchCommitmentValidationRequest::new(&batch);

        let missing_code = H256::random().into();
        request.codes.push(missing_code);

        let status = ctx
            .core
            .validate_batch_commitment_request(block, request)
            .await
            .unwrap();

        assert_eq!(
            unwrap_rejected_reason(status),
            ValidationRejectReason::CodeNotWaitingForCommitment(missing_code)
        );
    }

    #[tokio::test]
    #[ntest::timeout(3000)]
    async fn rejects_non_best_chain_head() {
<<<<<<< HEAD
        gear_utils::init_default_logger();

=======
>>>>>>> 17a14fc5
        let (ctx, _, _) = mock_validator_context();
        let batch = prepare_chain_for_batch_commitment(&ctx.core.db);
        let block = ctx.core.db.simple_block_data(batch.block_hash);
        let mut request = BatchCommitmentValidationRequest::new(&batch);
        let best_head = request.head.expect("chain commitment expected");

        let wrong_head = HashOf::random();
        request.head = Some(wrong_head);

        let status = ctx
            .core
            .validate_batch_commitment_request(block, request)
            .await
            .unwrap();

        assert_eq!(
            unwrap_rejected_reason(status),
            ValidationRejectReason::HeadAnnounceIsNotBest {
                requested: wrong_head,
                best: best_head,
            }
        );
    }

    #[tokio::test]
    #[ntest::timeout(3000)]
    async fn rejects_digest_mismatch() {
<<<<<<< HEAD
        gear_utils::init_default_logger();

=======
>>>>>>> 17a14fc5
        let (ctx, _, _) = mock_validator_context();
        let batch = prepare_chain_for_batch_commitment(&ctx.core.db);
        let block = ctx.core.db.simple_block_data(batch.block_hash);
        let mut request = BatchCommitmentValidationRequest::new(&batch);
        let original_digest = request.digest;
        let mut wrong_digest = original_digest;
        while wrong_digest == original_digest {
            wrong_digest = Digest::random();
        }
        request.digest = wrong_digest;

        let status = ctx
            .core
            .validate_batch_commitment_request(block, request)
            .await
            .unwrap();

        assert_eq!(
            unwrap_rejected_reason(status),
            ValidationRejectReason::BatchDigestMismatch {
                expected: wrong_digest,
                found: original_digest,
            }
        );
    }

    #[tokio::test]
    #[ntest::timeout(3000)]
    async fn accepts_matching_request() {
<<<<<<< HEAD
        gear_utils::init_default_logger();

=======
>>>>>>> 17a14fc5
        let (ctx, _, _) = mock_validator_context();
        let batch = prepare_chain_for_batch_commitment(&ctx.core.db);
        let block = ctx.core.db.simple_block_data(batch.block_hash);
        let request = BatchCommitmentValidationRequest::new(&batch);
        let expected_digest = request.digest;

        let status = ctx
            .core
            .validate_batch_commitment_request(block, request)
            .await
            .unwrap();

        match status {
            ValidationStatus::Accepted(digest) => assert_eq!(digest, expected_digest),
            ValidationStatus::Rejected { reason, .. } => {
                panic!("Expected acceptance, got rejection: {reason:?}")
            }
        }
    }
}<|MERGE_RESOLUTION|>--- conflicted
+++ resolved
@@ -18,15 +18,7 @@
 
 //! Validator core utils and parameters.
 
-<<<<<<< HEAD
-use crate::{announces, utils};
-=======
-use crate::{
-    announces,
-    utils::{self, MultisignedBatchCommitment},
-    validator::tx_pool::InjectedTxPool,
-};
->>>>>>> 17a14fc5
+use crate::{announces, utils, validator::tx_pool::InjectedTxPool};
 use anyhow::{Result, anyhow};
 use async_trait::async_trait;
 use ethexe_common::{
@@ -315,15 +307,12 @@
         }
 
         Ok(ValidationStatus::Accepted(digest))
-<<<<<<< HEAD
-=======
     }
 
     pub fn process_injected_transaction(&mut self, tx: SignedInjectedTransaction) -> Result<()> {
         tracing::trace!(tx = ?tx, "Receive new injected transaction");
         self.injected_pool.handle_tx(tx);
         Ok(())
->>>>>>> 17a14fc5
     }
 }
 
@@ -434,7 +423,6 @@
     }
 }
 
-<<<<<<< HEAD
 #[async_trait]
 impl BatchCommitter for Router {
     fn clone_boxed(&self) -> Box<dyn BatchCommitter> {
@@ -452,8 +440,6 @@
     }
 }
 
-=======
->>>>>>> 17a14fc5
 #[cfg(test)]
 mod tests {
     use super::*;
@@ -475,11 +461,8 @@
     #[tokio::test]
     #[ntest::timeout(3000)]
     async fn rejects_empty_batch_request() {
-<<<<<<< HEAD
         gear_utils::init_default_logger();
 
-=======
->>>>>>> 17a14fc5
         let (ctx, _, _) = mock_validator_context();
         let empty_request = BatchCommitmentValidationRequest {
             digest: Digest::zero(),
@@ -504,11 +487,8 @@
     #[tokio::test]
     #[ntest::timeout(3000)]
     async fn rejects_duplicate_code_ids() {
-<<<<<<< HEAD
         gear_utils::init_default_logger();
 
-=======
->>>>>>> 17a14fc5
         let (ctx, _, _) = mock_validator_context();
         let mut batch = prepare_chain_for_batch_commitment(&ctx.core.db);
         let duplicate = batch.code_commitments[0].clone();
@@ -532,11 +512,8 @@
     #[tokio::test]
     #[ntest::timeout(3000)]
     async fn rejects_not_waiting_code_ids() {
-<<<<<<< HEAD
         gear_utils::init_default_logger();
 
-=======
->>>>>>> 17a14fc5
         let (ctx, _, _) = mock_validator_context();
         let batch = prepare_chain_for_batch_commitment(&ctx.core.db);
         let block = ctx.core.db.simple_block_data(batch.block_hash);
@@ -560,11 +537,8 @@
     #[tokio::test]
     #[ntest::timeout(3000)]
     async fn rejects_non_best_chain_head() {
-<<<<<<< HEAD
         gear_utils::init_default_logger();
 
-=======
->>>>>>> 17a14fc5
         let (ctx, _, _) = mock_validator_context();
         let batch = prepare_chain_for_batch_commitment(&ctx.core.db);
         let block = ctx.core.db.simple_block_data(batch.block_hash);
@@ -592,11 +566,8 @@
     #[tokio::test]
     #[ntest::timeout(3000)]
     async fn rejects_digest_mismatch() {
-<<<<<<< HEAD
         gear_utils::init_default_logger();
 
-=======
->>>>>>> 17a14fc5
         let (ctx, _, _) = mock_validator_context();
         let batch = prepare_chain_for_batch_commitment(&ctx.core.db);
         let block = ctx.core.db.simple_block_data(batch.block_hash);
@@ -626,11 +597,8 @@
     #[tokio::test]
     #[ntest::timeout(3000)]
     async fn accepts_matching_request() {
-<<<<<<< HEAD
         gear_utils::init_default_logger();
 
-=======
->>>>>>> 17a14fc5
         let (ctx, _, _) = mock_validator_context();
         let batch = prepare_chain_for_batch_commitment(&ctx.core.db);
         let block = ctx.core.db.simple_block_data(batch.block_hash);
