--- conflicted
+++ resolved
@@ -24,11 +24,7 @@
 use ethexe_common::{
     Address, Announce, Digest, HashOf, ProtocolTimelines, SimpleBlockData, ToDigest, ValidatorsVec,
     consensus::BatchCommitmentValidationRequest,
-<<<<<<< HEAD
-    db::{AnnounceStorageRead, BlockMetaStorageRead, LatestDataStorageRead},
-=======
-    db::BlockMetaStorageRO,
->>>>>>> 8c4e323a
+    db::{AnnounceStorageRO, BlockMetaStorageRO, LatestDataStorageRO},
     ecdsa::PublicKey,
     gear::{
         BatchCommitment, ChainCommitment, CodeCommitment, RewardsCommitment, ValidatorsCommitment,
@@ -38,17 +34,9 @@
 use ethexe_ethereum::middleware::ElectionProvider;
 use ethexe_signer::Signer;
 use gprimitives::H256;
-<<<<<<< HEAD
-use std::{
-    collections::{BTreeSet, HashSet},
-    sync::Arc,
-    time::Duration,
-};
-=======
 use hashbrown::{HashMap, HashSet};
-use std::{sync::Arc, time::Duration};
+use std::{collections::BTreeSet, hash::Hash, sync::Arc, time::Duration};
 use tokio::sync::RwLock;
->>>>>>> 8c4e323a
 
 #[derive(derive_more::Debug)]
 pub struct ValidatorCore {
@@ -301,7 +289,7 @@
     pub fn find_announces_common_predecessor(
         &self,
         block: &SimpleBlockData,
-    ) -> Result<AnnounceHash> {
+    ) -> Result<HashOf<Announce>> {
         let start_announce_hash = self
             .db
             .latest_data()
@@ -349,7 +337,7 @@
 
     /// Returns announce hash, which is supposed to be best to produce a new announce above.
     /// Used to produce new announce or validate announce from producer.
-    pub fn best_parent_announce(&self, block_hash: H256) -> Result<AnnounceHash> {
+    pub fn best_parent_announce(&self, block_hash: H256) -> Result<HashOf<Announce>> {
         let start_announce_hash = self
             .db
             .latest_data()
@@ -400,8 +388,8 @@
 
     pub fn announces_parents(
         &self,
-        announces: impl IntoIterator<Item = AnnounceHash>,
-    ) -> Result<BTreeSet<AnnounceHash>> {
+        announces: impl IntoIterator<Item = HashOf<Announce>>,
+    ) -> Result<BTreeSet<HashOf<Announce>>> {
         announces
             .into_iter()
             .map(|announce_hash| {
