// This file is part of Gear.
//
// Copyright (C) 2025 Gear Technologies Inc.
// SPDX-License-Identifier: GPL-3.0-or-later WITH Classpath-exception-2.0
//
// This program is free software: you can redistribute it and/or modify
// it under the terms of the GNU General Public License as published by
// the Free Software Foundation, either version 3 of the License, or
// (at your option) any later version.
//
// This program is distributed in the hope that it will be useful,
// but WITHOUT ANY WARRANTY; without even the implied warranty of
// MERCHANTABILITY or FITNESS FOR A PARTICULAR PURPOSE. See the
// GNU General Public License for more details.
//
// You should have received a copy of the GNU General Public License
// along with this program. If not, see <https://www.gnu.org/licenses/>.

//! Validator core utils and parameters.

use crate::{
<<<<<<< HEAD
    announces,
    utils::{self, MultisignedBatchCommitment},
};
use anyhow::{Result, anyhow};
=======
    utils::{self, MultisignedBatchCommitment},
    validator::tx_pool::InjectedTxPool,
};
use anyhow::{Result, anyhow, ensure};
>>>>>>> 8a93f5da
use async_trait::async_trait;
use ethexe_common::{
    Address, Announce, Digest, HashOf, ProtocolTimelines, SimpleBlockData, ToDigest, ValidatorsVec,
    consensus::BatchCommitmentValidationRequest,
    db::BlockMetaStorageRO,
    ecdsa::PublicKey,
    gear::{
        BatchCommitment, ChainCommitment, CodeCommitment, RewardsCommitment, ValidatorsCommitment,
    },
    injected::SignedInjectedTransaction,
};
use ethexe_db::Database;
use ethexe_ethereum::middleware::ElectionProvider;
use ethexe_signer::Signer;
use gprimitives::{CodeId, H256};
use hashbrown::{HashMap, HashSet};
use std::{hash::Hash, sync::Arc, time::Duration};
use tokio::sync::RwLock;

#[derive(derive_more::Debug)]
pub struct ValidatorCore {
    pub slot_duration: Duration,
    pub signatures_threshold: u64,
    pub router_address: Address,
    pub pub_key: PublicKey,
    pub timelines: ProtocolTimelines,

    #[debug(skip)]
    pub signer: Signer,
    #[debug(skip)]
    pub db: Database,
    #[debug(skip)]
    pub committer: Box<dyn BatchCommitter>,
    #[debug(skip)]
    pub middleware: MiddlewareWrapper,
    #[debug(skip)]
    pub injected_pool: InjectedTxPool,

    /// Maximum deepness for chain commitment validation.
    pub validate_chain_deepness_limit: u32,
    /// Minimum deepness threshold to create chain commitment even if there are no transitions.
    pub chain_deepness_threshold: u32,
    /// Gas limit to be used when creating new announce.
    pub block_gas_limit: u64,
    /// Time limit in blocks for announce to be committed after its creation.
    pub commitment_delay_limit: u32,
    /// Delay before producer starts to creating new announce after block prepared.
    pub producer_delay: Duration,
}

impl Clone for ValidatorCore {
    fn clone(&self) -> Self {
        Self {
            slot_duration: self.slot_duration,
            signatures_threshold: self.signatures_threshold,
            router_address: self.router_address,
            pub_key: self.pub_key,
            timelines: self.timelines,
            signer: self.signer.clone(),
            db: self.db.clone(),
            committer: self.committer.clone_boxed(),
            middleware: self.middleware.clone(),
            injected_pool: self.injected_pool.clone(),
            validate_chain_deepness_limit: self.validate_chain_deepness_limit,
            chain_deepness_threshold: self.chain_deepness_threshold,
            block_gas_limit: self.block_gas_limit,
            commitment_delay_limit: self.commitment_delay_limit,
            producer_delay: self.producer_delay,
        }
    }
}

impl ValidatorCore {
    pub async fn aggregate_batch_commitment(
        mut self,
        block: SimpleBlockData,
        announce_hash: HashOf<Announce>,
    ) -> Result<Option<BatchCommitment>> {
        let chain_commitment = self.aggregate_chain_commitment(announce_hash)?;
        let code_commitments = self.aggregate_code_commitments(block.hash)?;
        let validators_commitment = self.aggregate_validators_commitment(&block).await?;
        let rewards_commitment = self.aggregate_rewards_commitment(&block).await?;

        utils::create_batch_commitment(
            &self.db,
            &block,
            chain_commitment,
            code_commitments,
            validators_commitment,
            rewards_commitment,
        )
    }

    pub fn aggregate_chain_commitment(
        &self,
        announce_hash: HashOf<Announce>,
    ) -> Result<Option<ChainCommitment>> {
        let Some((commitment, deepness)) =
            // Max deepness is ignored here, because we want to create chain commitment (not validate)
            utils::aggregate_chain_commitment(&self.db, announce_hash, false, None)?
        else {
            return Ok(None);
        };

        if commitment.transitions.is_empty() && deepness <= self.chain_deepness_threshold {
            // No transitions and chain is not deep enough, skip chain commitment
            Ok(None)
        } else {
            Ok(Some(commitment))
        }
    }

    pub fn aggregate_code_commitments(&self, block_hash: H256) -> Result<Vec<CodeCommitment>> {
        let queue =
            self.db.block_meta(block_hash).codes_queue.ok_or_else(|| {
                anyhow!("Computed block {block_hash} codes queue is not in storage")
            })?;

        utils::aggregate_code_commitments(&self.db, queue, false)
    }

    pub async fn aggregate_validators_commitment(
        &mut self,
        block: &SimpleBlockData,
    ) -> Result<Option<ValidatorsCommitment>> {
        let SimpleBlockData { hash, header } = block;

        let block_era = self.timelines.era_from_ts(header.timestamp);
        let end_of_era = self.timelines.era_end(block_era);
        let election_ts = end_of_era - self.timelines.election;

        if header.timestamp < election_ts {
            tracing::trace!(
                block = %hash,
                block.timestamp = %header.timestamp,
                election_ts = %election_ts,
                end_of_era = %end_of_era,
                genesis_ts = %self.timelines.genesis_ts,
                "No election in this block, election not reached yet");
            return Ok(None);
        }

        let election_block = utils::election_block_in_era(&self.db, block.clone(), election_ts)?;
        let request = ElectionRequest {
            at_block_hash: election_block.hash,
            at_timestamp: election_ts,
            // TODO(kuzmindev) #4908: max validators must be configurable
            max_validators: 10,
        };

        let mut elected_validators = self.middleware.make_election_at(request).await?;
        // Sort elected validators, because of we can not guarantee the determenism of validators order.
        elected_validators.sort();

        let commitment = utils::validators_commitment(block_era + 1, elected_validators)?;
        Ok(Some(commitment))
    }

    // TODO #4742
    pub async fn aggregate_rewards_commitment(
        &mut self,
        _block: &SimpleBlockData,
    ) -> Result<Option<RewardsCommitment>> {
        Ok(None)
    }

    pub async fn validate_batch_commitment_request(
        mut self,
        block: SimpleBlockData,
        request: BatchCommitmentValidationRequest,
    ) -> Result<ValidationStatus> {
        let &BatchCommitmentValidationRequest {
            digest,
            head,
            ref codes,
            validators,
            rewards,
        } = &request;

        if head.is_none() && codes.is_empty() && !validators {
            return Ok(ValidationStatus::Rejected {
                request,
                reason: ValidationRejectReason::EmptyBatch,
            });
        }

        if utils::has_duplicates(codes.as_slice()) {
            return Ok(ValidationStatus::Rejected {
                request,
                reason: ValidationRejectReason::CodesHasDuplicates,
            });
        }

        // Check requested codes wait for commitment
        let waiting_codes = self
            .db
            .block_meta(block.hash)
            .codes_queue
            .ok_or_else(|| {
                anyhow!(
                    "Cannot get from db block codes queue for block {}",
                    block.hash
                )
            })?
            .into_iter()
            .collect::<HashSet<_>>();
        if let Some(&code_id) = codes.iter().find(|&id| !waiting_codes.contains(id)) {
            return Ok(ValidationStatus::Rejected {
                request,
                reason: ValidationRejectReason::CodeNotWaitingForCommitment(code_id),
            });
        }

        let chain_commitment = if let Some(head) = head {
            // TODO #4791: support commitment head from another block in chain,
            // have to check head block is predecessor of current block

            let candidates = self
                .db
                .block_meta(block.hash)
                .announces
                .into_iter()
                .flatten();

            let best_announce_hash =
                announces::best_announce(&self.db, candidates, self.commitment_delay_limit)?;

            if head != best_announce_hash {
                return Ok(ValidationStatus::Rejected {
                    request,
                    reason: ValidationRejectReason::HeadAnnounceIsNotBest {
                        requested: head,
                        best: best_announce_hash,
                    },
                });
            }

            utils::aggregate_chain_commitment(
                &self.db,
                head,
                true,
                Some(self.validate_chain_deepness_limit),
            )?
            .map(|(commitment, _)| commitment)
        } else {
            None
        };

        let code_commitments =
            utils::aggregate_code_commitments(&self.db, codes.iter().copied(), true)?;

        let validators_commitment = if validators {
            Self::aggregate_validators_commitment(&mut self, &block).await?
        } else {
            None
        };

        let rewards_commitment = if rewards {
            Self::aggregate_rewards_commitment(&mut self, &block).await?
        } else {
            None
        };

        let batch = utils::create_batch_commitment(
            &self.db,
            &block,
            chain_commitment,
            code_commitments,
            validators_commitment,
            rewards_commitment,
        )?
        .ok_or_else(|| anyhow!("Batch commitment is empty for current block"))?;

        let batch_digest = batch.to_digest();
        if batch_digest != digest {
            return Ok(ValidationStatus::Rejected {
                request,
                reason: ValidationRejectReason::BatchDigestMismatch {
                    expected: digest,
                    found: batch_digest,
                },
            });
        }

        Ok(ValidationStatus::Accepted(digest))
    }

    pub fn process_injected_transaction(&mut self, tx: SignedInjectedTransaction) -> Result<()> {
        tracing::trace!(tx = ?tx, "Receive new injected transaction");
        self.injected_pool.handle_tx(tx);
        Ok(())
    }
}

#[derive(Debug, derive_more::Display, Clone, PartialEq, Eq)]
pub enum ValidationStatus {
    #[display("accepted batch commitment with digest {_0:?}")]
    Accepted(Digest),
    #[display("rejected batch commitment request {request:?} : {reason}")]
    Rejected {
        request: BatchCommitmentValidationRequest,
        reason: ValidationRejectReason,
    },
}

#[derive(Debug, derive_more::Display, Clone, PartialEq, Eq)]
pub enum ValidationRejectReason {
    #[display("batch commitment is empty")]
    EmptyBatch,
    #[display("batch commitment request contains duplicate code ids")]
    CodesHasDuplicates,
    #[display("code id {_0:?} is not waiting for commitment")]
    CodeNotWaitingForCommitment(CodeId),
    #[display("requested head announce {requested:?} is not the best announce {best:?}")]
    HeadAnnounceIsNotBest {
        requested: HashOf<Announce>,
        best: HashOf<Announce>,
    },
    #[display("batch commitment digest mismatch: expected {expected:?}, found {found:?}")]
    BatchDigestMismatch { expected: Digest, found: Digest },
}

/// Trait for committing batch commitments to the blockchain.
#[async_trait]
pub trait BatchCommitter: Send {
    /// Creates a boxed clone of the committer.
    fn clone_boxed(&self) -> Box<dyn BatchCommitter>;

    /// Commits a batch of signed commitments to the blockchain.
    ///
    /// # Arguments
    /// * `batch` - The batch of commitments to commit
    ///
    /// # Returns
    /// The hash of the transaction that was sent to the blockchain
    async fn commit_batch(self: Box<Self>, batch: MultisignedBatchCommitment) -> Result<H256>;
}

/// [`ElectionRequest`] determines the moment when validators election happen.
/// If requests are equal result can be reused by [`MiddlewareWrapper`] to reduce the amount of rpc calls.
#[derive(Debug, Copy, Clone, PartialEq, Eq, Hash)]
pub struct ElectionRequest {
    at_block_hash: H256,
    at_timestamp: u64,
    max_validators: u32,
}

/// [`MiddlewareWrapper`] is a wrapper around the dyn [`ElectionProvider`] trait.
/// It caches the elections results to reduce the number of rpc calls.
#[derive(Clone)]
pub struct MiddlewareWrapper {
    inner: Arc<dyn ElectionProvider + 'static>,
    cached_elections: Arc<RwLock<HashMap<ElectionRequest, ValidatorsVec>>>,
}

impl MiddlewareWrapper {
    #[allow(unused)]
    pub fn from_inner<M: ElectionProvider + 'static>(inner: M) -> Self {
        Self {
            inner: Arc::new(inner),
            cached_elections: Arc::new(RwLock::new(HashMap::new())),
        }
    }

    pub fn from_inner_arc(inner: Arc<dyn ElectionProvider + 'static>) -> Self {
        Self {
            inner,
            cached_elections: Arc::new(RwLock::new(HashMap::new())),
        }
    }

    pub async fn make_election_at(&self, request: ElectionRequest) -> Result<ValidatorsVec> {
        if let Some(cached_result) = self.cached_elections.read().await.get(&request) {
            return Ok(cached_result.clone());
        }

        let elected_validators = self
            .inner
            .make_election_at(request.at_timestamp, request.max_validators as u128)
            .await?;

        self.cached_elections
            .write()
            .await
            .insert(request, elected_validators.clone());

        Ok(elected_validators)
    }
}

#[cfg(test)]
mod tests {
    use super::*;
    use crate::{mock::*, validator::mock::*};
    use ethexe_common::mock::{DBMockExt, Mock};

    fn unwrap_rejected_reason(status: ValidationStatus) -> ValidationRejectReason {
        match status {
            ValidationStatus::Rejected { reason, .. } => reason,
            ValidationStatus::Accepted(digest) => {
                panic!(
                    "Expected rejection, but got acceptance with digest {:?}",
                    digest
                )
            }
        }
    }

    #[tokio::test]
    #[ntest::timeout(3000)]
    async fn rejects_empty_batch_request() {
        let (ctx, _, _) = mock_validator_context();
        let empty_request = BatchCommitmentValidationRequest {
            digest: Digest::zero(),
            head: None,
            codes: vec![],
            validators: false,
            rewards: false,
        };

        let status = ctx
            .core
            .validate_batch_commitment_request(SimpleBlockData::mock(()), empty_request)
            .await
            .unwrap();

        assert_eq!(
            unwrap_rejected_reason(status),
            ValidationRejectReason::EmptyBatch
        );
    }

    #[tokio::test]
    #[ntest::timeout(3000)]
    async fn rejects_duplicate_code_ids() {
        let (ctx, _, _) = mock_validator_context();
        let mut batch = prepare_chain_for_batch_commitment(&ctx.core.db);
        let duplicate = batch.code_commitments[0].clone();
        batch.code_commitments.push(duplicate);

        let status = ctx
            .core
            .validate_batch_commitment_request(
                SimpleBlockData::mock(()),
                BatchCommitmentValidationRequest::new(&batch),
            )
            .await
            .unwrap();

        assert_eq!(
            unwrap_rejected_reason(status),
            ValidationRejectReason::CodesHasDuplicates
        );
    }

    #[tokio::test]
    #[ntest::timeout(3000)]
    async fn rejects_not_waiting_code_ids() {
        let (ctx, _, _) = mock_validator_context();
        let batch = prepare_chain_for_batch_commitment(&ctx.core.db);
        let block = ctx.core.db.simple_block_data(batch.block_hash);
        let mut request = BatchCommitmentValidationRequest::new(&batch);

        let missing_code = H256::random().into();
        request.codes.push(missing_code);

        let status = ctx
            .core
            .validate_batch_commitment_request(block, request)
            .await
            .unwrap();

        assert_eq!(
            unwrap_rejected_reason(status),
            ValidationRejectReason::CodeNotWaitingForCommitment(missing_code)
        );
    }

    #[tokio::test]
    #[ntest::timeout(3000)]
    async fn rejects_non_best_chain_head() {
        let (ctx, _, _) = mock_validator_context();
        let batch = prepare_chain_for_batch_commitment(&ctx.core.db);
        let block = ctx.core.db.simple_block_data(batch.block_hash);
        let mut request = BatchCommitmentValidationRequest::new(&batch);
        let best_head = request.head.expect("chain commitment expected");

        let wrong_head = HashOf::random();
        request.head = Some(wrong_head);

        let status = ctx
            .core
            .validate_batch_commitment_request(block, request)
            .await
            .unwrap();

        assert_eq!(
            unwrap_rejected_reason(status),
            ValidationRejectReason::HeadAnnounceIsNotBest {
                requested: wrong_head,
                best: best_head,
            }
        );
    }

    #[tokio::test]
    #[ntest::timeout(3000)]
    async fn rejects_digest_mismatch() {
        let (ctx, _, _) = mock_validator_context();
        let batch = prepare_chain_for_batch_commitment(&ctx.core.db);
        let block = ctx.core.db.simple_block_data(batch.block_hash);
        let mut request = BatchCommitmentValidationRequest::new(&batch);
        let original_digest = request.digest;
        let mut wrong_digest = original_digest;
        while wrong_digest == original_digest {
            wrong_digest = Digest::random();
        }
        request.digest = wrong_digest;

        let status = ctx
            .core
            .validate_batch_commitment_request(block, request)
            .await
            .unwrap();

        assert_eq!(
            unwrap_rejected_reason(status),
            ValidationRejectReason::BatchDigestMismatch {
                expected: wrong_digest,
                found: original_digest,
            }
        );
    }

    #[tokio::test]
    #[ntest::timeout(3000)]
    async fn accepts_matching_request() {
        let (ctx, _, _) = mock_validator_context();
        let batch = prepare_chain_for_batch_commitment(&ctx.core.db);
        let block = ctx.core.db.simple_block_data(batch.block_hash);
        let request = BatchCommitmentValidationRequest::new(&batch);
        let expected_digest = request.digest;

        let status = ctx
            .core
            .validate_batch_commitment_request(block, request)
            .await
            .unwrap();

        match status {
            ValidationStatus::Accepted(digest) => assert_eq!(digest, expected_digest),
            ValidationStatus::Rejected { reason, .. } => {
                panic!("Expected acceptance, got rejection: {reason:?}")
            }
        }
    }
}<|MERGE_RESOLUTION|>--- conflicted
+++ resolved
@@ -19,17 +19,11 @@
 //! Validator core utils and parameters.
 
 use crate::{
-<<<<<<< HEAD
     announces,
-    utils::{self, MultisignedBatchCommitment},
-};
-use anyhow::{Result, anyhow};
-=======
     utils::{self, MultisignedBatchCommitment},
     validator::tx_pool::InjectedTxPool,
 };
-use anyhow::{Result, anyhow, ensure};
->>>>>>> 8a93f5da
+use anyhow::{Result, anyhow};
 use async_trait::async_trait;
 use ethexe_common::{
     Address, Announce, Digest, HashOf, ProtocolTimelines, SimpleBlockData, ToDigest, ValidatorsVec,
@@ -181,7 +175,7 @@
         };
 
         let mut elected_validators = self.middleware.make_election_at(request).await?;
-        // Sort elected validators, because of we can not guarantee the determenism of validators order.
+        // Sort elected validators, because of we can not guarantee the determinism of validators order.
         elected_validators.sort();
 
         let commitment = utils::validators_commitment(block_era + 1, elected_validators)?;
