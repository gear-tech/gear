--- conflicted
+++ resolved
@@ -126,22 +126,10 @@
 
 pub fn mock_validator_context() -> (ValidatorContext, Vec<PublicKey>, MockEthereum) {
     let (signer, _, mut keys) = crate::mock::init_signer_with_keys(10);
-    let db = Database::memory();
     let ethereum = MockEthereum::default();
 
     let db = Database::memory();
     let ctx = ValidatorContext {
-<<<<<<< HEAD
-        slot_duration: Duration::from_secs(1),
-        signatures_threshold: 1,
-        router_address: 12345.into(),
-        #[cfg(feature = "staking-rewards")]
-        rewards_manager: RewardsManager::mock(db.clone()),
-        pub_key: keys.pop().unwrap(),
-        signer,
-        db,
-        committer: Box::new(DummyCommitter),
-=======
         core: ValidatorCore {
             slot_duration: Duration::from_secs(1),
             signatures_threshold: 1,
@@ -155,7 +143,6 @@
             validate_chain_deepness_limit: MAX_CHAIN_DEEPNESS,
             chain_deepness_threshold: CHAIN_DEEPNESS_THRESHOLD,
         },
->>>>>>> ce8aae2f
         pending_events: VecDeque::new(),
         output: VecDeque::new(),
     };
