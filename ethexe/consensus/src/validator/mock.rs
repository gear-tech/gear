--- conflicted
+++ resolved
@@ -16,19 +16,14 @@
 // You should have received a copy of the GNU General Public License
 // along with this program. If not, see <https://www.gnu.org/licenses/>.
 
-<<<<<<< HEAD
-use super::*;
-use ethexe_common::DEFAULT_BLOCK_GAS_LIMIT;
-use std::cell::RefCell;
-=======
 use super::{core::*, *};
 use crate::utils::MultisignedBatchCommitment;
 use anyhow::anyhow;
 use async_trait::async_trait;
+use ethexe_common::DEFAULT_BLOCK_GAS_LIMIT;
 use ethexe_ethereum::primitives::map::HashMap;
 use futures::lock::Mutex;
 use std::sync::Arc;
->>>>>>> 73f5eefa
 
 #[derive(Default, Clone)]
 pub struct MockEthereum {
@@ -135,21 +130,12 @@
     let ethereum = MockEthereum::default();
 
     let ctx = ValidatorContext {
-<<<<<<< HEAD
-        slot_duration: Duration::from_secs(1),
-        signatures_threshold: 1,
-        router_address: 12345.into(),
-        pub_key: keys.pop().unwrap(),
-        block_gas_limit: DEFAULT_BLOCK_GAS_LIMIT,
-        signer,
-        db: Database::memory(),
-        committer: Box::new(DummyCommitter),
-=======
         core: ValidatorCore {
             slot_duration: Duration::from_secs(1),
             signatures_threshold: 1,
             router_address: 12345.into(),
             pub_key: keys.pop().unwrap(),
+            block_gas_limit: DEFAULT_BLOCK_GAS_LIMIT,
             signer,
             db: db.clone(),
             committer: Box::new(ethereum.clone()),
@@ -157,7 +143,6 @@
             validate_chain_deepness_limit: MAX_CHAIN_DEEPNESS,
             chain_deepness_threshold: CHAIN_DEEPNESS_THRESHOLD,
         },
->>>>>>> 73f5eefa
         pending_events: VecDeque::new(),
         output: VecDeque::new(),
     };
