--- conflicted
+++ resolved
@@ -20,15 +20,11 @@
 use crate::utils::MultisignedBatchCommitment;
 use anyhow::anyhow;
 use async_trait::async_trait;
-<<<<<<< HEAD
-use ethexe_common::{GearExeTimelines, ValidatorsVec, db::OnChainStorageWrite};
+use ethexe_common::{
+    DEFAULT_BLOCK_GAS_LIMIT, GearExeTimelines, ValidatorsVec, db::OnChainStorageWrite,
+};
 use ethexe_ethereum::router::ValidatorsProvider;
 use hashbrown::HashMap;
-=======
-use ethexe_common::DEFAULT_BLOCK_GAS_LIMIT;
-use ethexe_ethereum::primitives::map::HashMap;
-use futures::lock::Mutex;
->>>>>>> b819e390
 use std::sync::Arc;
 use tokio::sync::RwLock;
 
@@ -85,7 +81,9 @@
 #[async_trait]
 pub trait WaitFor {
     async fn wait_for_event(self) -> Result<(ValidatorState, ConsensusEvent)>;
-    async fn wait_for_initial(self) -> Result<ValidatorState>;
+    async fn wait_for_state<F>(self, f: F) -> Result<ValidatorState>
+    where
+        F: Fn(&ValidatorState) -> bool + Unpin + Send;
 }
 
 #[async_trait]
@@ -99,11 +97,14 @@
             fn poll(mut self: Pin<&mut Self>, cx: &mut Context<'_>) -> Poll<Self::Output> {
                 let mut event;
                 loop {
+                    println!("i am polling");
                     let (poll, mut state) = self.0.take().unwrap().poll_next_state(cx)?;
+                    println!("my poll: {poll:?}, state is: {state:?}");
                     event = state.context_mut().output.pop_front();
                     self.0 = Some(state);
 
                     if poll.is_pending() || event.is_some() {
+                        println!("i am breaking");
                         break;
                     }
                 }
@@ -113,21 +114,28 @@
         }
 
         let mut dummy = Dummy(Some(self));
-        let event = (&mut dummy).await?;
+        let event = (&mut dummy).await.unwrap();
+        println!("await end, event: {event:?}");
         Ok((dummy.0.unwrap(), event))
     }
 
-    async fn wait_for_initial(self) -> Result<ValidatorState> {
-        struct Dummy(Option<ValidatorState>);
+    async fn wait_for_state<F>(self, f: F) -> Result<ValidatorState>
+    where
+        F: Fn(&ValidatorState) -> bool + Unpin + Send,
+    {
+        struct Dummy<F>(Option<ValidatorState>, F);
 
-        impl Future for Dummy {
+        impl<F> Future for Dummy<F>
+        where
+            F: Fn(&ValidatorState) -> bool + Unpin + Send,
+        {
             type Output = Result<ValidatorState>;
 
             fn poll(mut self: Pin<&mut Self>, cx: &mut Context<'_>) -> Poll<Self::Output> {
                 loop {
                     let (poll, state) = self.0.take().unwrap().poll_next_state(cx)?;
 
-                    if state.is_initial() {
+                    if self.1(&state) {
                         return Poll::Ready(Ok(state));
                     }
 
@@ -142,7 +150,7 @@
             }
         }
 
-        let mut dummy = Dummy(Some(self));
+        let mut dummy = Dummy(Some(self), f);
         (&mut dummy).await
     }
 }
