--- conflicted
+++ resolved
@@ -21,11 +21,7 @@
 use anyhow::anyhow;
 use async_trait::async_trait;
 use ethexe_common::{
-<<<<<<< HEAD
-    DEFAULT_BLOCK_GAS_LIMIT, ProtocolTimelines, ValidatorsVec, db::OnChainStorageRW,
-=======
     DEFAULT_BLOCK_GAS_LIMIT, ProtocolTimelines, ValidatorsVec, db::OnChainStorageRW, mock::Mock,
->>>>>>> 7e4b00fb
 };
 use hashbrown::HashMap;
 use std::sync::Arc;
@@ -138,6 +134,7 @@
     let (signer, _, mut keys) = crate::mock::init_signer_with_keys(10);
     let ethereum = MockEthereum::default();
     let db = Database::memory();
+    let timelines = ProtocolTimelines::mock(());
 
     let ctx = ValidatorContext {
         core: ValidatorCore {
@@ -145,7 +142,7 @@
             signatures_threshold: 1,
             router_address: 12345.into(),
             pub_key: keys.pop().unwrap(),
-            timelines: ProtocolTimelines::mock(()),
+            timelines,
             block_gas_limit: DEFAULT_BLOCK_GAS_LIMIT,
             signer,
             db: db.clone(),
@@ -158,11 +155,7 @@
         output: VecDeque::new(),
     };
 
-    ctx.core.db.set_protocol_timelines(ProtocolTimelines {
-        genesis_ts: 0,
-        era: 12 * 60 * 60,
-        election: 10 * 60,
-    });
+    ctx.core.db.set_protocol_timelines(timelines);
 
     (ctx, keys, ethereum)
 }