// This file is part of Gear.
//
// Copyright (C) 2025 Gear Technologies Inc.
// SPDX-License-Identifier: GPL-3.0-or-later WITH Classpath-exception-2.0
//
// This program is free software: you can redistribute it and/or modify
// it under the terms of the GNU General Public License as published by
// the Free Software Foundation, either version 3 of the License, or
// (at your option) any later version.
//
// This program is distributed in the hope that it will be useful,
// but WITHOUT ANY WARRANTY; without even the implied warranty of
// MERCHANTABILITY or FITNESS FOR A PARTICULAR PURPOSE. See the
// GNU General Public License for more details.
//
// You should have received a copy of the GNU General Public License
// along with this program. If not, see <https://www.gnu.org/licenses/>.

use super::{
    DefaultProcessing, PendingEvent, StateHandler, ValidatorContext, ValidatorState,
    initial::Initial,
};
use crate::{ConsensusEvent, validator::participant::Participant};
use anyhow::Result;
use derive_more::{Debug, Display};
<<<<<<< HEAD
use ethexe_common::{Address, Announce, HashOf, SimpleBlockData};
=======
use ethexe_common::{
    Address, Announce, AnnounceHash, SimpleBlockData,
    consensus::{VerifiedAnnounce, VerifiedValidationRequest},
};
>>>>>>> 5b59f5a8
use gprimitives::H256;
use std::mem;

/// In order to avoid too big size of pending events queue,
/// subordinate state handler removes redundant pending events
/// and also removes old events if we overflow this limit:
const MAX_PENDING_EVENTS: usize = 10;

/// [`Subordinate`] is the state of the validator which is not a producer.
/// It waits for the producer block, the waits for the block computing
/// and then switches to [`Participant`] state.
#[derive(Debug, Display)]
#[display("SUBORDINATE in {:?}", self.state)]
pub struct Subordinate {
    ctx: ValidatorContext,
    producer: Address,
    block: SimpleBlockData,
    is_validator: bool,
    state: State,
}

#[derive(Debug, PartialEq, Eq)]
enum State {
    WaitingForAnnounceAndBlockPrepared {
        block_prepared: bool,
        received_announce: Option<Announce>,
    },
    WaitingAnnounceComputed {
        announce_hash: HashOf<Announce>,
    },
}

impl StateHandler for Subordinate {
    fn context(&self) -> &ValidatorContext {
        &self.ctx
    }

    fn context_mut(&mut self) -> &mut super::ValidatorContext {
        &mut self.ctx
    }

    fn into_context(self) -> ValidatorContext {
        self.ctx
    }

    fn process_prepared_block(mut self, block: H256) -> Result<ValidatorState> {
        if block != self.block.hash {
            return DefaultProcessing::prepared_block(self, block);
        }

        match &mut self.state {
            State::WaitingForAnnounceAndBlockPrepared {
                block_prepared,
                received_announce,
            } => {
                if *block_prepared {
                    log::warn!("Receive block {} prepared twice or more, ignoring", block);
                    return Ok(self.into());
                }

                *block_prepared = true;

                if let Some(announce) = received_announce.take() {
                    // If we have an announce, we can compute it.
                    let announce_hash = announce.to_hash();
                    self.ctx.output(ConsensusEvent::ComputeAnnounce(announce));
                    self.state = State::WaitingAnnounceComputed { announce_hash };
                }

                Ok(self.into())
            }
            _ => DefaultProcessing::prepared_block(self, block),
        }
    }

    fn process_computed_announce(
        self,
        computed_announce_hash: HashOf<Announce>,
    ) -> Result<ValidatorState> {
        match &self.state {
            State::WaitingAnnounceComputed { announce_hash }
                if *announce_hash == computed_announce_hash =>
            {
                if self.is_validator {
                    Participant::create(self.ctx, self.block, self.producer)
                } else {
                    Initial::create(self.ctx)
                }
            }
            _ => DefaultProcessing::computed_announce(self, computed_announce_hash),
        }
    }

    fn process_announce(mut self, validated_announce: VerifiedAnnounce) -> Result<ValidatorState> {
        match &mut self.state {
            State::WaitingForAnnounceAndBlockPrepared {
                block_prepared,
                received_announce,
                ..
            } if received_announce.is_none()
                && validated_announce.address() == self.producer
                && validated_announce.data().block_hash == self.block.hash =>
            {
                let (announce, _pub_key) = validated_announce.into_parts();
                let announce_hash = announce.to_hash();

                if *block_prepared {
                    self.output(ConsensusEvent::ComputeAnnounce(announce));
                    self.state = State::WaitingAnnounceComputed { announce_hash };
                }

                Ok(self.into())
            }
            _ => DefaultProcessing::block_from_producer(self, validated_announce),
        }
    }

    fn process_validation_request(
        mut self,
        request: VerifiedValidationRequest,
    ) -> Result<ValidatorState> {
        if request.address() == self.producer {
            log::trace!("Receive validation request from producer: {request:?}, saved for later.");
            self.ctx.pending(request);

            Ok(self.into())
        } else {
            DefaultProcessing::validation_request(self, request)
        }
    }
}

impl Subordinate {
    pub fn create(
        mut ctx: ValidatorContext,
        block: SimpleBlockData,
        producer: Address,
        is_validator: bool,
    ) -> Result<ValidatorState> {
        let mut earlier_announce = None;

        // Search for already received producer blocks.
        // If events amount is eq to MAX_PENDING_EVENTS, then oldest ones would be removed.
        // TODO #4641: potential abuse can be here. If we receive a lot of fake events,
        // important ones can be removed. What to do:
        // 1) Check event is sent by current or next or previous era validator.
        // 2) Malicious validator can send a lot of events (consider what to do).
        for event in mem::take(&mut ctx.pending_events) {
            match event {
                PendingEvent::Announce(validated_pb)
                    if earlier_announce.is_none()
                        && (validated_pb.data().block_hash == block.hash)
                        && validated_pb.address() == producer =>
                {
                    earlier_announce = Some(validated_pb.into_parts().0);
                }
                event if ctx.pending_events.len() < MAX_PENDING_EVENTS => {
                    // Events are sorted from newest to oldest,
                    // so we need to push back here in order to keep the order.
                    ctx.pending_events.push_back(event);
                }
                _ => {
                    log::trace!("Skipping pending event: {event:?}");
                }
            }
        }

        let state = State::WaitingForAnnounceAndBlockPrepared {
            block_prepared: false,
            received_announce: earlier_announce,
        };

        Ok(Self {
            ctx,
            producer,
            block,
            is_validator,
            state,
        }
        .into())
    }
}

#[cfg(test)]
mod tests {
    use super::*;
    use crate::{mock::*, validator::mock::*};
    use ethexe_common::mock::*;

    #[test]
    fn create_empty() {
        let (ctx, pub_keys, _) = mock_validator_context();
        let producer = pub_keys[0];
        let block = SimpleBlockData::mock(());

        let s = Subordinate::create(ctx, block.clone(), producer.to_address(), true).unwrap();
        assert!(s.is_subordinate());
        assert!(s.context().output.is_empty());
        assert_eq!(s.context().pending_events, vec![]);
    }

    #[test]
    fn earlier_received_announces() {
        let (mut ctx, keys, _) = mock_validator_context();
        let producer = keys[0];
        let block = BlockChain::mock(1).setup(&ctx.core.db).blocks[1].to_simple();
        let announce_hash = ctx.core.db.top_announce_hash(block.hash);
        let announce1 = ctx
            .core
            .signer
            .mock_verified_data(producer, (block.hash, announce_hash));
        let announce2 = ctx
            .core
            .signer
            .mock_verified_data(keys[1], (block.hash, announce_hash));

        ctx.pending(PendingEvent::Announce(announce1.clone()));
        ctx.pending(PendingEvent::Announce(announce2.clone()));

        // Subordinate waits for block prepared after creation.
        let s = Subordinate::create(ctx, block.clone(), producer.to_address(), true).unwrap();
        assert!(s.is_subordinate());
        assert!(s.context().output.is_empty());

        // After receiving block prepared, subordinate create a task to compute earlier received announce1.
        let s = s.process_prepared_block(block.hash).unwrap();
        assert!(s.is_subordinate());
        assert_eq!(
            s.context().output,
            vec![ConsensusEvent::ComputeAnnounce(announce1.data().clone())]
        );

        // announce2 must stay in pending events, because it's not from current producer.
        assert_eq!(
            s.context().pending_events,
            vec![PendingEvent::Announce(announce2)]
        );
    }

    #[test]
    fn create_with_validation_requests() {
        let (mut ctx, keys, _) = mock_validator_context();
        let producer = keys[0];
        let alice = keys[1];
        let block = SimpleBlockData::mock(());
        let request1 = ctx.core.signer.mock_verified_data(producer, ());
        let request2 = ctx.core.signer.mock_verified_data(alice, ());

        ctx.pending(PendingEvent::ValidationRequest(request1.clone()));
        ctx.pending(PendingEvent::ValidationRequest(request2.clone()));

        // Subordinate waits for block prepared and announce after creation, and does not process validation requests.
        let s = Subordinate::create(ctx, block.clone(), producer.to_address(), true).unwrap();
        assert!(s.is_subordinate());
        assert!(s.context().output.is_empty());
        assert_eq!(
            s.context().pending_events,
            vec![request2.into(), request1.into()]
        );
    }

    #[test]
    fn create_with_many_pending_events() {
        let (mut ctx, keys, _) = mock_validator_context();
        let producer = keys[0];
        let alice = keys[1];
        let block = SimpleBlockData::mock(());
        let announce: VerifiedAnnounce = ctx.core.signer.mock_verified_data(producer, block.hash);

        ctx.pending(announce.clone());

        // Fill with fake blocks
        for _ in 0..10 * MAX_PENDING_EVENTS {
            let announce = ctx.core.signer.mock_verified_data(alice, block.hash);
            ctx.pending(PendingEvent::Announce(announce));
        }

        // After block prepared, subordinate sends announce to computation and waits for it.
        // All pending events except first MAX_PENDING_EVENTS will be removed.
        let s = Subordinate::create(ctx, block.clone(), producer.to_address(), true)
            .unwrap()
            .process_prepared_block(block.hash)
            .unwrap();
        assert!(s.is_subordinate());
        assert_eq!(s.context().output, vec![announce.data().clone().into()]);
        assert_eq!(s.context().pending_events.len(), MAX_PENDING_EVENTS);
    }

    #[test]
    fn simple() {
        let (ctx, pub_keys, _) = mock_validator_context();
        let producer = pub_keys[0];
        let block = SimpleBlockData::mock(());
        let announce = ctx.core.signer.mock_verified_data(producer, block.hash);

        // Subordinate waits for block prepared and announce after creation.
        let s = Subordinate::create(ctx, block.clone(), producer.to_address(), true).unwrap();
        assert!(s.is_subordinate());
        assert!(s.context().output.is_empty());

        // Block is prepared, but announce is not received yet.
        let s = s.process_prepared_block(block.hash).unwrap();
        assert!(s.is_subordinate());
        assert!(s.context().output.is_empty());

        // Announce is received, so subordinate sends it to computation.
        let s = s.process_announce(announce.clone()).unwrap();
        assert!(s.is_subordinate());
        assert_eq!(s.context().output, vec![announce.data().clone().into()]);

        // After announce is computed, subordinate switches to participant state.
        let s = s
            .process_computed_announce(announce.data().to_hash())
            .unwrap();
        assert!(s.is_participant());
        assert_eq!(s.context().output, vec![announce.data().clone().into()]);
    }

    #[test]
    fn simple_not_validator() {
        let (ctx, pub_keys, _) = mock_validator_context();
        let producer = pub_keys[0];
        let block = SimpleBlockData::mock(());
        let announce = ctx.core.signer.mock_verified_data(producer, block.hash);

        // Subordinate waits for block prepared and announce after creation.
        let s = Subordinate::create(ctx, block.clone(), producer.to_address(), false).unwrap();
        assert!(s.is_subordinate());
        assert!(s.context().output.is_empty());

        // Block is prepared, but announce is not received yet.
        let s = s.process_prepared_block(block.hash).unwrap();
        assert!(s.is_subordinate());
        assert!(s.context().output.is_empty());

        // Announce is received, so subordinate sends it to computation.
        let s = s.process_announce(announce.clone()).unwrap();
        assert!(s.is_subordinate());
        assert_eq!(s.context().output, vec![announce.data().clone().into()]);

        // After announce is computed, not-validator subordinate switches to initial state.
        let s = s
            .process_computed_announce(announce.data().to_hash())
            .unwrap();
        assert!(s.is_initial());
    }

    #[test]
    fn create_with_multiple_announces() {
        let (mut ctx, keys, _) = mock_validator_context();
        let producer = keys[0];
        let alice = keys[1];
        let block = SimpleBlockData::mock(());
        let announce1 = ctx.core.signer.mock_verified_data(producer, block.hash);
        let announce2 = ctx.core.signer.mock_verified_data(alice, block.hash);

        ctx.pending(PendingEvent::Announce(announce1.clone()));
        ctx.pending(PendingEvent::Announce(announce2.clone()));

        let s = Subordinate::create(ctx, block.clone(), producer.to_address(), true)
            .unwrap()
            .process_prepared_block(block.hash)
            .unwrap();
        assert_eq!(s.context().output, vec![announce1.data().clone().into()]);
        assert_eq!(s.context().pending_events, vec![announce2.into()]);
    }

    #[test]
    fn process_external_event_with_invalid_announce() {
        let (ctx, keys, _) = mock_validator_context();
        let producer = keys[0];
        let alice = keys[1];
        let block = SimpleBlockData::mock(());
        let invalid_announce = ctx.core.signer.mock_verified_data(alice, block.hash);

        let s = Subordinate::create(ctx, block.clone(), producer.to_address(), true)
            .unwrap()
            .process_announce(invalid_announce.clone())
            .unwrap();
        assert_eq!(s.context().output.len(), 1);
        assert!(matches!(s.context().output[0], ConsensusEvent::Warning(_)));
        assert_eq!(s.context().pending_events, vec![invalid_announce.into()]);
    }

    #[test]
    fn process_computed_block_with_unexpected_hash() {
        let (ctx, pub_keys, _) = mock_validator_context();
        let producer = pub_keys[0];
        let block = SimpleBlockData::mock(());

        let s = Subordinate::create(ctx, block.clone(), producer.to_address(), true).unwrap();

        let s = s.process_computed_announce(HashOf::random()).unwrap();
        assert_eq!(s.context().output.len(), 1);
        assert!(matches!(s.context().output[0], ConsensusEvent::Warning(_)));
    }
}<|MERGE_RESOLUTION|>--- conflicted
+++ resolved
@@ -23,14 +23,10 @@
 use crate::{ConsensusEvent, validator::participant::Participant};
 use anyhow::Result;
 use derive_more::{Debug, Display};
-<<<<<<< HEAD
-use ethexe_common::{Address, Announce, HashOf, SimpleBlockData};
-=======
 use ethexe_common::{
-    Address, Announce, AnnounceHash, SimpleBlockData,
+    Address, Announce, HashOf,  SimpleBlockData,
     consensus::{VerifiedAnnounce, VerifiedValidationRequest},
 };
->>>>>>> 5b59f5a8
 use gprimitives::H256;
 use std::mem;
 
