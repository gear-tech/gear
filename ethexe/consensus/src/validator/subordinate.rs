--- conflicted
+++ resolved
@@ -241,27 +241,23 @@
             return Initial::create(self.ctx);
         }
 
-        network_announce
-            .injected_transactions
-            .iter()
-            .for_each(|tx| self.ctx.core.db.set_injected_transaction(tx.clone()));
-
-        let announce: Announce = Announce::from(&network_announce);
-
-        let announce_hash = self.ctx.core.db.set_announce(announce.clone());
-        self.ctx
-            .core
-            .db
-            .mutate_block_meta(announce.block_hash, |meta| {
-                meta.announces.get_or_insert_default().insert(announce_hash);
-            });
-
-<<<<<<< HEAD
-        self.ctx.output(ConsensusEvent::ComputeAnnounce(announce));
-        self.state = State::WaitingAnnounceComputed { announce_hash };
-=======
-        match self.verify_announce(&announce)? {
+        match self.verify_announce(&network_announce)? {
             AnnounceValidityStatus::Valid => {
+                network_announce
+                    .injected_transactions
+                    .iter()
+                    .for_each(|tx| self.ctx.core.db.set_injected_transaction(tx.clone()));
+
+                let announce: Announce = Announce::from(&network_announce);
+
+                let announce_hash = self.ctx.core.db.set_announce(announce.clone());
+                self.ctx
+                    .core
+                    .db
+                    .mutate_block_meta(announce.block_hash, |meta| {
+                        meta.announces.get_or_insert_default().insert(announce_hash);
+                    });
+
                 self.ctx.output(ConsensusEvent::ComputeAnnounce(announce));
                 self.state = State::WaitingAnnounceComputed { announce_hash };
                 Ok(self.into())
@@ -273,8 +269,7 @@
         }
     }
 
-    fn verify_announce(&self, announce: &Announce) -> Result<AnnounceValidityStatus> {
-        // Verify for parent announce, because of the current is not processed.
+    fn verify_announce(&self, announce: &NetworkAnnounce) -> Result<AnnounceValidityStatus> {
         let tx_checker = TxValidityChecker::new_for_announce(
             self.ctx.core.db.clone(),
             self.block.hash,
@@ -284,25 +279,18 @@
         for tx in announce.injected_transactions.iter() {
             let validity_status = tx_checker.check_tx_validity(tx)?;
 
-            match validity_status {
-                TxValidityStatus::Valid => {
-                    self.ctx.core.db.set_injected_transaction(tx.clone());
-                }
-
-                _ => {
-                    tracing::trace!(
-                        announce = ?announce.to_hash(),
-                        "announce contains invalid transtion with status {validity_status:?}, rejecting announce."
-                    );
-
-                    return Ok(AnnounceValidityStatus::Invalid(format!(
-                        "announce({:?}) contains an invalid injected tx, reject it.",
-                        announce.to_hash()
-                    )));
-                }
-            }
-        }
->>>>>>> d00ebd8a
+            if !matches!(validity_status, TxValidityStatus::Valid) {
+                tracing::trace!(
+                    announce = ?announce.to_hash(),
+                    "announce contains invalid transtion with status {validity_status:?}, rejecting announce."
+                );
+
+                return Ok(AnnounceValidityStatus::Invalid(format!(
+                    "announce({:?}) contains an invalid injected tx, reject it.",
+                    announce.to_hash()
+                )));
+            }
+        }
 
         Ok(AnnounceValidityStatus::Valid)
     }
