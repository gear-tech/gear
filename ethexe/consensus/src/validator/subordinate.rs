--- conflicted
+++ resolved
@@ -20,23 +20,13 @@
     DefaultProcessing, PendingEvent, StateHandler, ValidatorContext, ValidatorState,
     initial::Initial,
 };
-<<<<<<< HEAD
-use crate::{
-    ConsensusEvent, SignedAnnounce, SignedValidationRequest, utils,
-    validator::participant::Participant,
-};
-=======
-use crate::{ConsensusEvent, validator::participant::Participant};
->>>>>>> 72e74f2c
+use crate::{ConsensusEvent, utils, validator::participant::Participant};
 use anyhow::Result;
 use derive_more::{Debug, Display};
 use ethexe_common::{
     Address, Announce, AnnounceHash, SimpleBlockData,
-<<<<<<< HEAD
+    consensus::{VerifiedAnnounce, VerifiedValidationRequest},
     db::{AnnounceStorageWrite, BlockMetaStorageWrite},
-=======
-    consensus::{VerifiedAnnounce, VerifiedValidationRequest},
->>>>>>> 72e74f2c
 };
 use gprimitives::H256;
 use std::mem;
@@ -143,12 +133,7 @@
                 && validated_announce.address() == self.producer
                 && validated_announce.data().block_hash == self.block.hash =>
             {
-<<<<<<< HEAD
-                let (announce, _sign) = signed_announce.into_parts();
-=======
                 let (announce, _pub_key) = validated_announce.into_parts();
-                let announce_hash = announce.to_hash();
->>>>>>> 72e74f2c
 
                 if *block_prepared {
                     self.send_announce_for_computation(announce)
@@ -281,19 +266,11 @@
         let announce1 = ctx
             .core
             .signer
-<<<<<<< HEAD
-            .mock_signed_data(producer, (block.hash, parent_announce_hash));
+            .mock_verified_data(producer, (block.hash, parent_announce_hash));
         let announce2 = ctx
             .core
             .signer
-            .mock_signed_data(keys[1], (block.hash, parent_announce_hash));
-=======
-            .mock_verified_data(producer, (block.hash, announce_hash));
-        let announce2 = ctx
-            .core
-            .signer
-            .mock_verified_data(keys[1], (block.hash, announce_hash));
->>>>>>> 72e74f2c
+            .mock_verified_data(keys[1], (block.hash, parent_announce_hash));
 
         ctx.pending(PendingEvent::Announce(announce1.clone()));
         ctx.pending(PendingEvent::Announce(announce2.clone()));
@@ -345,20 +322,15 @@
         let (mut ctx, keys, _) = mock_validator_context();
         let producer = keys[0];
         let alice = keys[1];
-<<<<<<< HEAD
         let blocks = BlockChain::mock(1).setup(&ctx.core.db).blocks;
         let block = blocks[1].to_simple();
-        let announce: SignedAnnounce = ctx.core.signer.mock_signed_data(
+        let announce: VerifiedAnnounce = ctx.core.signer.mock_verified_data(
             producer,
             (
                 block.hash,
                 blocks[0].as_prepared().announces.first().copied().unwrap(),
             ),
         );
-=======
-        let block = SimpleBlockData::mock(());
-        let announce: VerifiedAnnounce = ctx.core.signer.mock_verified_data(producer, block.hash);
->>>>>>> 72e74f2c
 
         ctx.pending(announce.clone());
 
@@ -383,18 +355,13 @@
     fn simple() {
         let (ctx, pub_keys, _) = mock_validator_context();
         let producer = pub_keys[0];
-<<<<<<< HEAD
         let blocks = BlockChain::mock(1).setup(&ctx.core.db).blocks;
         let parent_announce_hash = blocks[0].as_prepared().announces.first().copied().unwrap();
         let block = blocks[1].to_simple();
         let announce = ctx
             .core
             .signer
-            .mock_signed_data(producer, (block.hash, parent_announce_hash));
-=======
-        let block = SimpleBlockData::mock(());
-        let announce = ctx.core.signer.mock_verified_data(producer, block.hash);
->>>>>>> 72e74f2c
+            .mock_verified_data(producer, (block.hash, parent_announce_hash));
 
         // Subordinate waits for block prepared and announce after creation.
         let s = Subordinate::create(ctx, block.clone(), producer.to_address(), true).unwrap();
@@ -423,18 +390,13 @@
     fn simple_not_validator() {
         let (ctx, pub_keys, _) = mock_validator_context();
         let producer = pub_keys[0];
-<<<<<<< HEAD
         let blocks = BlockChain::mock(1).setup(&ctx.core.db).blocks;
         let block = blocks[1].to_simple();
         let parent_announce_hash = blocks[0].as_prepared().announces.first().copied().unwrap();
         let announce = ctx
             .core
             .signer
-            .mock_signed_data(producer, (block.hash, parent_announce_hash));
-=======
-        let block = SimpleBlockData::mock(());
-        let announce = ctx.core.signer.mock_verified_data(producer, block.hash);
->>>>>>> 72e74f2c
+            .mock_verified_data(producer, (block.hash, parent_announce_hash));
 
         // Subordinate waits for block prepared and announce after creation.
         let s = Subordinate::create(ctx, block.clone(), producer.to_address(), false).unwrap();
@@ -463,22 +425,16 @@
         let (mut ctx, keys, _) = mock_validator_context();
         let producer = keys[0];
         let alice = keys[1];
-<<<<<<< HEAD
         let block = BlockChain::mock(1).setup(&ctx.core.db).blocks[1].to_simple();
         let parent_announce_hash = ctx.core.db.top_announce_hash(block.header.parent_hash);
         let announce_producer = ctx
             .core
             .signer
-            .mock_signed_data(producer, (block.hash, parent_announce_hash));
+            .mock_verified_data(producer, (block.hash, parent_announce_hash));
         let announce_alice = ctx
             .core
             .signer
-            .mock_signed_data(alice, (block.hash, parent_announce_hash));
-=======
-        let block = SimpleBlockData::mock(());
-        let announce1 = ctx.core.signer.mock_verified_data(producer, block.hash);
-        let announce2 = ctx.core.signer.mock_verified_data(alice, block.hash);
->>>>>>> 72e74f2c
+            .mock_verified_data(alice, (block.hash, parent_announce_hash));
 
         ctx.pending(PendingEvent::Announce(announce_producer.clone()));
         ctx.pending(PendingEvent::Announce(announce_alice.clone()));
