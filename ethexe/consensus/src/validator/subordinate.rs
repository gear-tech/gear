--- conflicted
+++ resolved
@@ -20,25 +20,16 @@
     DefaultProcessing, PendingEvent, StateHandler, ValidatorContext, ValidatorState,
     initial::Initial,
 };
-<<<<<<< HEAD
 use crate::{
-    ConsensusEvent, SignedAnnounce, SignedValidationRequest,
+    ConsensusEvent,
     validator::{core::ValidatorCore, participant::Participant},
 };
-use anyhow::Result;
-use derive_more::{Debug, Display};
-use ethexe_common::{Address, Announce, AnnounceHash, SimpleBlockData};
-=======
-use crate::{ConsensusEvent, utils, validator::participant::Participant};
 use anyhow::Result;
 use derive_more::{Debug, Display};
 use ethexe_common::{
     Address, Announce, HashOf, SimpleBlockData,
     consensus::{VerifiedAnnounce, VerifiedValidationRequest},
-    db::{AnnounceStorageRW, BlockMetaStorageRW},
 };
-use gprimitives::H256;
->>>>>>> 8c4e323a
 use std::mem;
 
 /// In order to avoid too big size of pending events queue,
@@ -61,18 +52,8 @@
 
 #[derive(Debug, PartialEq, Eq)]
 enum State {
-<<<<<<< HEAD
     WaitingForAnnounce,
-    WaitingAnnounceComputed { announce_hash: AnnounceHash },
-=======
-    WaitingForAnnounceAndBlockPrepared {
-        block_prepared: bool,
-        received_announce: Option<Announce>,
-    },
-    WaitingAnnounceComputed {
-        announce_hash: HashOf<Announce>,
-    },
->>>>>>> 8c4e323a
+    WaitingAnnounceComputed { announce_hash: HashOf<Announce> },
 }
 
 impl StateHandler for Subordinate {
@@ -88,41 +69,6 @@
         self.ctx
     }
 
-<<<<<<< HEAD
-=======
-    fn process_prepared_block(mut self, block_hash: H256) -> Result<ValidatorState> {
-        if block_hash != self.block.hash {
-            return DefaultProcessing::prepared_block(self, block_hash);
-        }
-
-        match &mut self.state {
-            State::WaitingForAnnounceAndBlockPrepared {
-                block_prepared,
-                received_announce,
-            } => {
-                if *block_prepared {
-                    tracing::warn!("Receive block {block_hash} prepared twice or more, ignoring");
-                    return Ok(self.into());
-                }
-
-                utils::propagate_announces_for_skipped_blocks(
-                    &self.ctx.core.db,
-                    self.block.header.parent_hash,
-                )?;
-
-                *block_prepared = true;
-
-                if let Some(announce) = received_announce.take() {
-                    self.send_announce_for_computation(announce)
-                } else {
-                    Ok(self.into())
-                }
-            }
-            _ => DefaultProcessing::prepared_block(self, block_hash),
-        }
-    }
-
->>>>>>> 8c4e323a
     fn process_computed_announce(
         self,
         computed_announce_hash: HashOf<Announce>,
@@ -143,31 +89,12 @@
 
     fn process_announce(mut self, validated_announce: VerifiedAnnounce) -> Result<ValidatorState> {
         match &mut self.state {
-<<<<<<< HEAD
             State::WaitingForAnnounce
-                if signed_announce.address() == self.producer
-                    && signed_announce.data().block_hash == self.block.hash =>
-            {
-                let (announce, _) = signed_announce.into_parts();
-                self.send_announce_for_computation(announce)
-=======
-            State::WaitingForAnnounceAndBlockPrepared {
-                block_prepared,
-                received_announce,
-                ..
-            } if received_announce.is_none()
-                && validated_announce.address() == self.producer
-                && validated_announce.data().block_hash == self.block.hash =>
+                if validated_announce.address() == self.producer
+                    && validated_announce.data().block_hash == self.block.hash =>
             {
                 let (announce, _pub_key) = validated_announce.into_parts();
-
-                if *block_prepared {
-                    self.send_announce_for_computation(announce)
-                } else {
-                    *received_announce = Some(announce);
-                    Ok(self.into())
-                }
->>>>>>> 8c4e323a
+                self.send_announce_for_computation(announce)
             }
             _ => DefaultProcessing::block_from_producer(self, validated_announce),
         }
@@ -249,7 +176,7 @@
                 Ok(self.into())
             }
             AnnounceStatus::Rejected { announce, reason } => {
-                log::warn!("Received announce {announce:?} is rejected: {reason}");
+                tracing::warn!("Received announce {announce:?} is rejected: {reason}");
                 Initial::create(self.ctx)
             }
         }
@@ -257,11 +184,10 @@
 }
 
 enum AnnounceStatus {
-    Accepted(AnnounceHash),
+    Accepted(HashOf<Announce>),
     Rejected { announce: Announce, reason: String },
 }
 
-<<<<<<< HEAD
 impl ValidatorCore {
     fn accept_announce(&self, announce: Announce) -> Result<AnnounceStatus> {
         let best_parent = self.best_parent_announce(announce.block_hash)?;
@@ -271,10 +197,6 @@
                 reason: format!("best parent is {best_parent}"),
             });
         }
-=======
-        self.ctx.output(ConsensusEvent::ComputeAnnounce(announce));
-        self.state = State::WaitingAnnounceComputed { announce_hash };
->>>>>>> 8c4e323a
 
         match self.include_announce(announce.clone()) {
             Ok(announce_hash) => Ok(AnnounceStatus::Accepted(announce_hash)),
@@ -348,17 +270,10 @@
         ctx.pending(PendingEvent::ValidationRequest(request1.clone()));
         ctx.pending(PendingEvent::ValidationRequest(request2.clone()));
 
-<<<<<<< HEAD
         // Subordinate waits for announce after creation, and does not process validation requests.
         let s = Subordinate::create(ctx, block.clone(), producer.to_address(), true).unwrap();
         assert!(s.is_subordinate(), "got {s:?}");
         assert_eq!(s.context().output, vec![]);
-=======
-        // Subordinate waits for block prepared and announce after creation, and does not process validation requests.
-        let s = Subordinate::create(ctx, block, producer.to_address(), true).unwrap();
-        assert!(s.is_subordinate());
-        assert!(s.context().output.is_empty());
->>>>>>> 8c4e323a
         assert_eq!(
             s.context().pending_events,
             vec![request2.into(), request1.into()]
@@ -370,24 +285,12 @@
         let (mut ctx, keys, _) = mock_validator_context();
         let producer = keys[0];
         let alice = keys[1];
-<<<<<<< HEAD
         let chain = BlockChain::mock(1).setup(&ctx.core.db);
         let block = chain.blocks[1].to_simple();
-        let announce: SignedAnnounce = ctx
-            .core
-            .signer
-            .mock_signed_data(producer, (block.hash, chain.block_top_announce_hash(0)));
-=======
-        let blocks = BlockChain::mock(1).setup(&ctx.core.db).blocks;
-        let block = blocks[1].to_simple();
-        let announce: VerifiedAnnounce = ctx.core.signer.mock_verified_data(
-            producer,
-            (
-                block.hash,
-                blocks[0].as_prepared().announces.first().copied().unwrap(),
-            ),
-        );
->>>>>>> 8c4e323a
+        let announce: VerifiedAnnounce = ctx
+            .core
+            .signer
+            .mock_verified_data(producer, (block.hash, chain.block_top_announce_hash(0)));
 
         ctx.pending(announce.clone());
 
@@ -414,11 +317,7 @@
         let announce = ctx
             .core
             .signer
-<<<<<<< HEAD
-            .mock_signed_data(producer, (block.hash, chain.block_top_announce_hash(0)));
-=======
-            .mock_verified_data(producer, (block.hash, parent_announce_hash));
->>>>>>> 8c4e323a
+            .mock_verified_data(producer, (block.hash, chain.block_top_announce_hash(0)));
 
         // Subordinate waits for block prepared and announce after creation.
         let s = Subordinate::create(ctx, block.clone(), producer.to_address(), true).unwrap();
