// This file is part of Gear.
//
// Copyright (C) 2025 Gear Technologies Inc.
// SPDX-License-Identifier: GPL-3.0-or-later WITH Classpath-exception-2.0
//
// This program is free software: you can redistribute it and/or modify
// it under the terms of the GNU General Public License as published by
// the Free Software Foundation, either version 3 of the License, or
// (at your option) any later version.
//
// This program is distributed in the hope that it will be useful,
// but WITHOUT ANY WARRANTY; without even the implied warranty of
// MERCHANTABILITY or FITNESS FOR A PARTICULAR PURPOSE. See the
// GNU General Public License for more details.
//
// You should have received a copy of the GNU General Public License
// along with this program. If not, see <https://www.gnu.org/licenses/>.

use super::{StateHandler, ValidatorContext, ValidatorState, initial::Initial};
use crate::{ConsensusEvent, utils::MultisignedBatchCommitment, validator::core::BatchCommitter};
use anyhow::Result;
use async_trait::async_trait;
use derive_more::{Debug, Display};
use ethexe_ethereum::router::Router;
use futures::{FutureExt, future::BoxFuture};
use gprimitives::H256;
use std::task::{Context, Poll};

/// [`Submitter`] is the last state of the current block producer validator.
/// It submits the batch commitment to the Ethereum network.
/// After the submission it switches to [`Initial`] state.
#[derive(Debug, Display)]
#[display("SUBMITTER")]
pub struct Submitter {
    ctx: ValidatorContext,
    #[debug(skip)]
    future: BoxFuture<'static, Result<H256>>,
}

impl StateHandler for Submitter {
    fn context(&self) -> &ValidatorContext {
        &self.ctx
    }

    fn context_mut(&mut self) -> &mut ValidatorContext {
        &mut self.ctx
    }

    fn into_context(self) -> ValidatorContext {
        self.ctx
    }

<<<<<<< HEAD
    fn poll_next_state(mut self, cx: &mut Context<'_>) -> Result<ValidatorState> {
        tracing::debug!("Submitting batch commitment to Ethereum");
=======
    fn poll_next_state(mut self, cx: &mut Context<'_>) -> Result<(Poll<()>, ValidatorState)> {
>>>>>>> 9d0c4a3a
        match self.future.poll_unpin(cx) {
            Poll::Ready(Ok(tx)) => {
                self.output(ConsensusEvent::CommitmentSubmitted(tx));

                Initial::create(self.ctx).map(|s| (Poll::Ready(()), s))
            }
            Poll::Ready(Err(err)) => {
                // TODO: consider retries
                self.warning(format!("failed to submit batch commitment: {err:?}"));

                Initial::create(self.ctx).map(|s| (Poll::Ready(()), s))
            }
            Poll::Pending => Ok((Poll::Pending, self.into())),
        }
    }
}

impl Submitter {
    pub fn create(
        ctx: ValidatorContext,
        batch: MultisignedBatchCommitment,
    ) -> Result<ValidatorState> {
<<<<<<< HEAD
        tracing::debug!("Submitter::create");
        let future = ctx.committer.clone_boxed().commit_batch(batch);
=======
        let future = ctx.core.committer.clone_boxed().commit_batch(batch);
>>>>>>> 9d0c4a3a
        Ok(Self { ctx, future }.into())
    }
}

#[derive(Clone)]
pub struct EthereumCommitter {
    pub(crate) router: Router,
}

#[async_trait]
impl BatchCommitter for EthereumCommitter {
    fn clone_boxed(&self) -> Box<dyn BatchCommitter> {
        Box::new(self.clone())
    }

    async fn commit_batch(self: Box<Self>, batch: MultisignedBatchCommitment) -> Result<H256> {
        let (commitment, signatures) = batch.into_parts();
        let (origins, signatures): (Vec<_>, _) = signatures.into_iter().unzip();

        tracing::debug!("Batch commitment to submit: {commitment:?}, signed by: {origins:?}");

        self.router.commit_batch(commitment, signatures).await
    }
}

#[cfg(test)]
mod tests {
    use super::*;
    use crate::{mock::*, validator::mock::*};
    use ethexe_common::gear::BatchCommitment;

    #[tokio::test]
    async fn submitter() {
        let (ctx, _) = mock_validator_context();
        let batch = BatchCommitment::mock(());
        let multisigned_batch = MultisignedBatchCommitment::new(
            batch,
            &ctx.core.signer,
            ctx.core.router_address,
            ctx.core.pub_key,
        )
        .unwrap();

        let submitter = Submitter::create(ctx, multisigned_batch.clone()).unwrap();
        assert!(submitter.is_submitter());

        let (initial, event) = submitter.wait_for_event().await.unwrap();
        assert!(initial.is_initial());
        assert!(matches!(event, ConsensusEvent::CommitmentSubmitted(_)));

        with_batch(|submitted_batch| assert_eq!(submitted_batch, Some(&multisigned_batch)));
    }
}<|MERGE_RESOLUTION|>--- conflicted
+++ resolved
@@ -50,12 +50,7 @@
         self.ctx
     }
 
-<<<<<<< HEAD
-    fn poll_next_state(mut self, cx: &mut Context<'_>) -> Result<ValidatorState> {
-        tracing::debug!("Submitting batch commitment to Ethereum");
-=======
     fn poll_next_state(mut self, cx: &mut Context<'_>) -> Result<(Poll<()>, ValidatorState)> {
->>>>>>> 9d0c4a3a
         match self.future.poll_unpin(cx) {
             Poll::Ready(Ok(tx)) => {
                 self.output(ConsensusEvent::CommitmentSubmitted(tx));
@@ -78,12 +73,7 @@
         ctx: ValidatorContext,
         batch: MultisignedBatchCommitment,
     ) -> Result<ValidatorState> {
-<<<<<<< HEAD
-        tracing::debug!("Submitter::create");
-        let future = ctx.committer.clone_boxed().commit_batch(batch);
-=======
         let future = ctx.core.committer.clone_boxed().commit_batch(batch);
->>>>>>> 9d0c4a3a
         Ok(Self { ctx, future }.into())
     }
 }
