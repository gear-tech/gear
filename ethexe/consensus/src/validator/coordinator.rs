--- conflicted
+++ resolved
@@ -187,7 +187,6 @@
             ctx.signer.clone(),
             keys[1],
             ctx.router_address,
-<<<<<<< HEAD
             H256::random().0.into(),
         ));
 
@@ -197,11 +196,6 @@
             ctx.router_address,
             digest,
         ));
-=======
-            Digest(H256::random().0),
-        );
-        let reply4 = mock_validation_reply(&ctx.signer, keys[2], ctx.router_address, digest);
->>>>>>> 410d5c7f
 
         let mut coordinator = Coordinator::create(ctx, validators, batch).unwrap();
         assert!(coordinator.is_coordinator());
