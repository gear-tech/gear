// This file is part of Gear.
//
// Copyright (C) 2025 Gear Technologies Inc.
// SPDX-License-Identifier: GPL-3.0-or-later WITH Classpath-exception-2.0
//
// This program is free software: you can redistribute it and/or modify
// it under the terms of the GNU General Public License as published by
// the Free Software Foundation, either version 3 of the License, or
// (at your option) any later version.
//
// This program is distributed in the hope that it will be useful,
// but WITHOUT ANY WARRANTY; without even the implied warranty of
// MERCHANTABILITY or FITNESS FOR A PARTICULAR PURPOSE. See the
// GNU General Public License for more details.
//
// You should have received a copy of the GNU General Public License
// along with this program. If not, see <https://www.gnu.org/licenses/>.

use super::{StateHandler, ValidatorContext, ValidatorState, submitter::Submitter};
use crate::{
    BatchCommitmentValidationReply, BatchCommitmentValidationRequest, ConsensusEvent,
    utils::MultisignedBatchCommitment,
};
use anyhow::{Result, anyhow, ensure};
use derive_more::{Debug, Display};
use ethexe_common::{Address, ValidatorsVec, gear::BatchCommitment};
use std::collections::BTreeSet;

/// [`Coordinator`] sends batch commitment validation request to other validators
/// and waits for validation replies.
/// Switches to [`Submitter`], after receiving enough validators replies from other validators.
#[derive(Debug, Display)]
#[display("COORDINATOR")]
pub struct Coordinator {
    ctx: ValidatorContext,
    validators: BTreeSet<Address>,
    multisigned_batch: MultisignedBatchCommitment,
}

impl StateHandler for Coordinator {
    fn context(&self) -> &ValidatorContext {
        &self.ctx
    }

    fn context_mut(&mut self) -> &mut ValidatorContext {
        &mut self.ctx
    }

    fn into_context(self) -> ValidatorContext {
        self.ctx
    }

    fn process_validation_reply(
        mut self,
        reply: BatchCommitmentValidationReply,
    ) -> Result<ValidatorState> {
        if let Err(err) = self
            .multisigned_batch
            .accept_batch_commitment_validation_reply(reply, |addr| {
                self.validators
                    .contains(&addr)
                    .then_some(())
                    .ok_or_else(|| anyhow!("Received validation reply is not known validator"))
            })
        {
            self.warning(format!("validation reply rejected: {err}"));
        }

        if self.multisigned_batch.signatures().len() as u64 >= self.ctx.core.signatures_threshold {
            Submitter::create(self.ctx, self.multisigned_batch)
        } else {
            Ok(self.into())
        }
    }
}

impl Coordinator {
    pub fn create(
        mut ctx: ValidatorContext,
        validators: ValidatorsVec,
        batch: BatchCommitment,
    ) -> Result<ValidatorState> {
        ensure!(
            validators.len() as u64 >= ctx.core.signatures_threshold,
            "Number of validators is less than threshold"
        );

        ensure!(
            ctx.core.signatures_threshold > 0,
            "Threshold should be greater than 0"
        );

        let multisigned_batch = MultisignedBatchCommitment::new(
            batch,
            &ctx.core.signer,
            ctx.core.router_address,
            ctx.core.pub_key,
        )?;

<<<<<<< HEAD
        if multisigned_batch.signatures().len() as u64 >= ctx.signatures_threshold {
            tracing::debug!("signatures threshold already met, move to submitter state");
=======
        if multisigned_batch.signatures().len() as u64 >= ctx.core.signatures_threshold {
>>>>>>> 9d0c4a3a
            return Submitter::create(ctx, multisigned_batch);
        }

        let validation_request = ctx.core.signer.signed_data(
            ctx.core.pub_key,
            BatchCommitmentValidationRequest::new(multisigned_batch.batch()),
        )?;

        ctx.output(ConsensusEvent::PublishValidationRequest(validation_request));

        Ok(Self {
            ctx,
            validators: validators.into_iter().collect(),
            multisigned_batch,
        }
        .into())
    }
}

#[cfg(test)]
mod tests {
    use super::*;
    use crate::{mock::*, validator::mock::*};
    use ethexe_common::ToDigest;
    use gprimitives::H256;
    use nonempty::NonEmpty;

    #[test]
    fn coordinator_create_success() {
        let (mut ctx, keys) = mock_validator_context();
<<<<<<< HEAD
        ctx.signatures_threshold = 2;
        let validators = keys
            .iter()
            .take(3)
            .map(|k| k.to_address())
            .collect::<Vec<_>>()
            .try_into()
            .unwrap();
=======
        ctx.core.signatures_threshold = 2;
        let validators =
            NonEmpty::from_vec(keys.iter().take(3).map(|k| k.to_address()).collect()).unwrap();
>>>>>>> 9d0c4a3a
        let batch = BatchCommitment::default();

        let coordinator = Coordinator::create(ctx, validators, batch).unwrap();
        assert!(coordinator.is_coordinator());
        assert!(matches!(
            coordinator.context().output[0],
            ConsensusEvent::PublishValidationRequest(_)
        ));
    }

    #[test]
    fn coordinator_create_insufficient_validators() {
        let (mut ctx, keys) = mock_validator_context();
        ctx.core.signatures_threshold = 3;
        let validators =
            NonEmpty::from_vec(keys.iter().take(2).map(|k| k.to_address()).collect()).unwrap();
        let batch = BatchCommitment::default();

        assert!(
            Coordinator::create(ctx, validators.into(), batch).is_err(),
            "Expected an error, but got Ok"
        );
    }

    #[test]
    fn coordinator_create_zero_threshold() {
        let (mut ctx, keys) = mock_validator_context();
        ctx.core.signatures_threshold = 0;
        let validators =
            NonEmpty::from_vec(keys.iter().take(1).map(|k| k.to_address()).collect()).unwrap();
        let batch = BatchCommitment::default();

        assert!(
            Coordinator::create(ctx, validators.into(), batch).is_err(),
            "Expected an error due to zero threshold, but got Ok"
        );
    }

    #[test]
    fn process_validation_reply() {
        let (mut ctx, keys) = mock_validator_context();
        ctx.core.signatures_threshold = 3;
        let validators =
            NonEmpty::from_vec(keys.iter().take(3).map(|k| k.to_address()).collect()).unwrap();

        let batch = BatchCommitment::default();
        let digest = batch.to_digest();

        let reply1 = BatchCommitmentValidationReply::mock((
            ctx.core.signer.clone(),
            keys[0],
            ctx.core.router_address,
            digest,
        ));

        let reply2_invalid = BatchCommitmentValidationReply::mock((
            ctx.core.signer.clone(),
            keys[4],
            ctx.core.router_address,
            digest,
        ));

        let reply3_invalid = BatchCommitmentValidationReply::mock((
            ctx.core.signer.clone(),
            keys[1],
            ctx.core.router_address,
            H256::random().0.into(),
        ));

        let reply4 = BatchCommitmentValidationReply::mock((
            ctx.core.signer.clone(),
            keys[2],
            ctx.core.router_address,
            digest,
        ));

        let mut coordinator = Coordinator::create(ctx, validators.into(), batch).unwrap();
        assert!(coordinator.is_coordinator());
        assert!(matches!(
            coordinator.context().output[0],
            ConsensusEvent::PublishValidationRequest(_)
        ));

        coordinator = coordinator.process_validation_reply(reply1).unwrap();
        assert!(coordinator.is_coordinator());

        coordinator = coordinator
            .process_validation_reply(reply2_invalid)
            .unwrap();
        assert!(coordinator.is_coordinator());
        assert!(matches!(
            coordinator.context().output[1],
            ConsensusEvent::Warning(_)
        ));

        coordinator = coordinator
            .process_validation_reply(reply3_invalid)
            .unwrap();
        assert!(coordinator.is_coordinator());
        assert!(matches!(
            coordinator.context().output[2],
            ConsensusEvent::Warning(_)
        ));

        coordinator = coordinator.process_validation_reply(reply4).unwrap();
        assert!(coordinator.is_submitter());
        assert_eq!(coordinator.context().output.len(), 3);
    }
}<|MERGE_RESOLUTION|>--- conflicted
+++ resolved
@@ -97,12 +97,7 @@
             ctx.core.pub_key,
         )?;
 
-<<<<<<< HEAD
-        if multisigned_batch.signatures().len() as u64 >= ctx.signatures_threshold {
-            tracing::debug!("signatures threshold already met, move to submitter state");
-=======
         if multisigned_batch.signatures().len() as u64 >= ctx.core.signatures_threshold {
->>>>>>> 9d0c4a3a
             return Submitter::create(ctx, multisigned_batch);
         }
 
@@ -133,8 +128,7 @@
     #[test]
     fn coordinator_create_success() {
         let (mut ctx, keys) = mock_validator_context();
-<<<<<<< HEAD
-        ctx.signatures_threshold = 2;
+        ctx.core.signatures_threshold = 2;
         let validators = keys
             .iter()
             .take(3)
@@ -142,11 +136,6 @@
             .collect::<Vec<_>>()
             .try_into()
             .unwrap();
-=======
-        ctx.core.signatures_threshold = 2;
-        let validators =
-            NonEmpty::from_vec(keys.iter().take(3).map(|k| k.to_address()).collect()).unwrap();
->>>>>>> 9d0c4a3a
         let batch = BatchCommitment::default();
 
         let coordinator = Coordinator::create(ctx, validators, batch).unwrap();
