// This file is part of Gear.
//
// Copyright (C) 2025 Gear Technologies Inc.
// SPDX-License-Identifier: GPL-3.0-or-later WITH Classpath-exception-2.0
//
// This program is free software: you can redistribute it and/or modify
// it under the terms of the GNU General Public License as published by
// the Free Software Foundation, either version 3 of the License, or
// (at your option) any later version.
//
// This program is distributed in the hope that it will be useful,
// but WITHOUT ANY WARRANTY; without even the implied warranty of
// MERCHANTABILITY or FITNESS FOR A PARTICULAR PURPOSE. See the
// GNU General Public License for more details.
//
// You should have received a copy of the GNU General Public License
// along with this program. If not, see <https://www.gnu.org/licenses/>.

use super::{StateHandler, ValidatorContext, ValidatorState, submitter::Submitter};
use crate::{BatchCommitmentValidationReply, ConsensusEvent, utils::MultisignedBatchCommitment};
use anyhow::{Result, anyhow, ensure};
use derive_more::{Debug, Display};
use ethexe_common::{Address, consensus::BatchCommitmentValidationRequest, gear::BatchCommitment};
use nonempty::NonEmpty;
use std::collections::BTreeSet;

/// [`Coordinator`] sends batch commitment validation request to other validators
/// and waits for validation replies.
/// Switches to [`Submitter`], after receiving enough validators replies from other validators.
#[derive(Debug, Display)]
#[display("COORDINATOR")]
pub struct Coordinator {
    ctx: ValidatorContext,
    validators: BTreeSet<Address>,
    multisigned_batch: MultisignedBatchCommitment,
}

impl StateHandler for Coordinator {
    fn context(&self) -> &ValidatorContext {
        &self.ctx
    }

    fn context_mut(&mut self) -> &mut ValidatorContext {
        &mut self.ctx
    }

    fn into_context(self) -> ValidatorContext {
        self.ctx
    }

    fn process_validation_reply(
        mut self,
        reply: BatchCommitmentValidationReply,
    ) -> Result<ValidatorState> {
        if let Err(err) = self
            .multisigned_batch
            .accept_batch_commitment_validation_reply(reply, |addr| {
                self.validators
                    .contains(&addr)
                    .then_some(())
                    .ok_or_else(|| anyhow!("Received validation reply is not known validator"))
            })
        {
            self.warning(format!("validation reply rejected: {err}"));
        }

        if self.multisigned_batch.signatures().len() as u64 >= self.ctx.core.signatures_threshold {
            Submitter::create(self.ctx, self.multisigned_batch)
        } else {
            Ok(self.into())
        }
    }
}

impl Coordinator {
    pub fn create(
        mut ctx: ValidatorContext,
        validators: NonEmpty<Address>,
        batch: BatchCommitment,
    ) -> Result<ValidatorState> {
        ensure!(
            validators.len() as u64 >= ctx.core.signatures_threshold,
            "Number of validators is less than threshold"
        );

        ensure!(
            ctx.core.signatures_threshold > 0,
            "Threshold should be greater than 0"
        );

        let multisigned_batch = MultisignedBatchCommitment::new(
            batch,
            &ctx.core.signer,
            ctx.core.router_address,
            ctx.core.pub_key,
        )?;

        if multisigned_batch.signatures().len() as u64 >= ctx.core.signatures_threshold {
            return Submitter::create(ctx, multisigned_batch);
        }

<<<<<<< HEAD
        let validation_request = ctx.signer.signed_data(
            ctx.pub_key,
            BatchCommitmentValidationRequest::new(multisigned_batch.inner()),
=======
        let validation_request = ctx.core.signer.signed_data(
            ctx.core.pub_key,
            BatchCommitmentValidationRequest::new(multisigned_batch.batch()),
>>>>>>> ce8aae2f
        )?;

        ctx.output(ConsensusEvent::PublishValidationRequest(validation_request));

        Ok(Self {
            ctx,
            validators: validators.into_iter().collect(),
            multisigned_batch,
        }
        .into())
    }
}

#[cfg(test)]
mod tests {
    use super::*;
    use crate::{mock::*, validator::mock::*};
    use ethexe_common::ToDigest;
    use gprimitives::H256;
    use nonempty::NonEmpty;

    #[test]
    fn coordinator_create_success() {
        let (mut ctx, keys, _) = mock_validator_context();
        ctx.core.signatures_threshold = 2;
        let validators =
            NonEmpty::from_vec(keys.iter().take(3).map(|k| k.to_address()).collect()).unwrap();
        let batch = BatchCommitment::default();

        let coordinator = Coordinator::create(ctx, validators, batch).unwrap();
        assert!(coordinator.is_coordinator());
        assert!(matches!(
            coordinator.context().output[0],
            ConsensusEvent::PublishValidationRequest(_)
        ));
    }

    #[test]
    fn coordinator_create_insufficient_validators() {
        let (mut ctx, keys, _) = mock_validator_context();
        ctx.core.signatures_threshold = 3;
        let validators =
            NonEmpty::from_vec(keys.iter().take(2).map(|k| k.to_address()).collect()).unwrap();
        let batch = BatchCommitment::default();

        assert!(
            Coordinator::create(ctx, validators, batch).is_err(),
            "Expected an error, but got Ok"
        );
    }

    #[test]
    fn coordinator_create_zero_threshold() {
        let (mut ctx, keys, _) = mock_validator_context();
        ctx.core.signatures_threshold = 0;
        let validators =
            NonEmpty::from_vec(keys.iter().take(1).map(|k| k.to_address()).collect()).unwrap();
        let batch = BatchCommitment::default();

        assert!(
            Coordinator::create(ctx, validators, batch).is_err(),
            "Expected an error due to zero threshold, but got Ok"
        );
    }

    #[test]
    fn process_validation_reply() {
        let (mut ctx, keys, _) = mock_validator_context();
        ctx.core.signatures_threshold = 3;
        let validators =
            NonEmpty::from_vec(keys.iter().take(3).map(|k| k.to_address()).collect()).unwrap();

        let batch = BatchCommitment::default();
        let digest = batch.to_digest();

        let reply1 = ctx
            .core
            .signer
            .validation_reply(keys[0], ctx.core.router_address, digest);

        let reply2_invalid =
            ctx.core
                .signer
                .validation_reply(keys[4], ctx.core.router_address, digest);

        let reply3_invalid = ctx.core.signer.validation_reply(
            keys[1],
            ctx.core.router_address,
            H256::random().0.into(),
        );

        let reply4 = ctx
            .core
            .signer
            .validation_reply(keys[2], ctx.core.router_address, digest);

        let mut coordinator = Coordinator::create(ctx, validators, batch).unwrap();
        assert!(coordinator.is_coordinator());
        assert!(matches!(
            coordinator.context().output[0],
            ConsensusEvent::PublishValidationRequest(_)
        ));

        coordinator = coordinator.process_validation_reply(reply1).unwrap();
        assert!(coordinator.is_coordinator());

        coordinator = coordinator
            .process_validation_reply(reply2_invalid)
            .unwrap();
        assert!(coordinator.is_coordinator());
        assert!(matches!(
            coordinator.context().output[1],
            ConsensusEvent::Warning(_)
        ));

        coordinator = coordinator
            .process_validation_reply(reply3_invalid)
            .unwrap();
        assert!(coordinator.is_coordinator());
        assert!(matches!(
            coordinator.context().output[2],
            ConsensusEvent::Warning(_)
        ));

        coordinator = coordinator.process_validation_reply(reply4).unwrap();
        assert!(coordinator.is_submitter());
        assert_eq!(coordinator.context().output.len(), 3);
    }
}<|MERGE_RESOLUTION|>--- conflicted
+++ resolved
@@ -99,15 +99,9 @@
             return Submitter::create(ctx, multisigned_batch);
         }
 
-<<<<<<< HEAD
-        let validation_request = ctx.signer.signed_data(
-            ctx.pub_key,
-            BatchCommitmentValidationRequest::new(multisigned_batch.inner()),
-=======
         let validation_request = ctx.core.signer.signed_data(
             ctx.core.pub_key,
             BatchCommitmentValidationRequest::new(multisigned_batch.batch()),
->>>>>>> ce8aae2f
         )?;
 
         ctx.output(ConsensusEvent::PublishValidationRequest(validation_request));
