// This file is part of Gear.
//
// Copyright (C) 2025 Gear Technologies Inc.
// SPDX-License-Identifier: GPL-3.0-or-later WITH Classpath-exception-2.0
//
// This program is free software: you can redistribute it and/or modify
// it under the terms of the GNU General Public License as published by
// the Free Software Foundation, either version 3 of the License, or
// (at your option) any later version.
//
// This program is distributed in the hope that it will be useful,
// but WITHOUT ANY WARRANTY; without even the implied warranty of
// MERCHANTABILITY or FITNESS FOR A PARTICULAR PURPOSE. See the
// GNU General Public License for more details.
//
// You should have received a copy of the GNU General Public License
// along with this program. If not, see <https://www.gnu.org/licenses/>.

use crate::tx_validation::{TxValidity, TxValidityChecker};
use anyhow::Result;
use ethexe_common::{
    Announce, HashOf,
    db::{AnnounceStorageRO, CodesStorageRO, InjectedStorageRW, OnChainStorageRO},
    injected::{InjectedTransaction, SignedInjectedTransaction},
};
use ethexe_db::Database;
use ethexe_runtime_common::state::Storage;
use gprimitives::H256;
use std::collections::HashSet;

/// [`InjectedTxPool`] is a local pool of injected transactions, which validator can include in announces.
#[derive(Clone)]
pub(crate) struct InjectedTxPool<DB = Database> {
    /// HashSet of (reference_block, injected_tx_hash).
    inner: HashSet<(H256, HashOf<InjectedTransaction>)>,
    db: DB,
}

impl<DB> InjectedTxPool<DB>
where
    DB: OnChainStorageRO + InjectedStorageRW + AnnounceStorageRO + CodesStorageRO + Storage + Clone,
{
    pub fn new(db: DB) -> Self {
        Self {
            inner: HashSet::new(),
            db,
        }
    }

    pub fn handle_tx(&mut self, tx: SignedInjectedTransaction) {
        let tx_hash = tx.data().to_hash();
        let reference_block = tx.data().reference_block;
        tracing::trace!(tx_hash = ?tx_hash, reference_block = ?reference_block,  "handle new injected tx");

        if self.inner.insert((reference_block, tx_hash)) {
            // Write tx in database only if its not already contains in pool.
            self.db.set_injected_transaction(tx);
        }
    }

    /// Returns the injected transactions that are valid and can be included to announce.
    pub fn select_for_announce(
        &mut self,
        block_hash: H256,
        parent_announce: HashOf<Announce>,
    ) -> Result<Vec<SignedInjectedTransaction>> {
        tracing::trace!(block = ?block_hash, "start collecting injected transactions");

        let tx_checker =
            TxValidityChecker::new_for_announce(self.db.clone(), block_hash, parent_announce)?;

        let mut selected_txs = vec![];
        let mut outdated_txs = vec![];

        for (reference_block, tx_hash) in self.inner.iter() {
            let Some(tx) = self.db.injected_transaction(*tx_hash) else {
                // This must not happen, as we store txs in db when adding to pool.
                anyhow::bail!("injected tx not found in db: {tx_hash}");
            };

<<<<<<< HEAD
            match tx_checker.check_tx_validity(tx_hash)? {
                TxValidity::Valid => selected_txs.push(tx),
                TxValidity::Duplicate => {
                    // TODO kuzmindev: send to submitter result, that tx was already included.
=======
            match tx_checker.check_tx_validity(&tx)? {
                TxValidity::Valid => {
                    tracing::trace!(tx_hash = ?tx_hash, tx = ?tx.data(), "tx is valid, including to announce");
                    selected_txs.push(tx)
                }
                TxValidity::Duplicate => {
                    tracing::trace!(tx_hash = ?tx_hash, tx = ?tx.data(), "tx already included in chain, skipping");
>>>>>>> 44dec28a
                }
                TxValidity::UnknownDestination => {
                    tracing::trace!(
                        tx_hash = ?tx_hash,
                        tx = ?tx.data(),
                        "tx destination actor is unknown, removing from pool, skipping"
                    );
                }
                TxValidity::NotOnCurrentBranch => {
                    tracing::trace!(tx_hash = ?tx_hash, tx = ?tx.data(), "tx on different branch, keeping in pool");
                }
                TxValidity::Outdated => {
                    tracing::trace!(tx_hash = ?tx_hash, tx = ?tx.data(), "tx is outdated, removing from pool, remove from pool");
                    outdated_txs.push((*reference_block, *tx_hash))
                }
                TxValidity::UninitializedDestination => {
                    tracing::trace!(
                        tx_hash = ?tx_hash,
                        tx = ?tx.data(),
                        "tx send to uninitialized actor, keeping in pool, because of in next blocks it can be"
                    );
                }
            }
        }

        outdated_txs.into_iter().for_each(|key| {
            self.inner.remove(&key);
        });

        Ok(selected_txs)
    }
}

#[cfg(test)]
mod tests {
    use super::*;
    use ethexe_common::{StateHashWithQueueSize, db::*, mock::*};
    use ethexe_runtime_common::state::{Program, ProgramState, Storage};
    use ethexe_signer::Signer;
    use gprimitives::ActorId;

    #[test]
    fn test_select_for_announce() {
        let db = Database::memory();

        let state_hash = db.write_program_state(
            // Make not required init message by setting terminated state.
            ProgramState::zero()
                .tap_mut(|s| s.program = Program::Terminated(ActorId::from([2; 32]))),
        );
        let program_id = ActorId::from([1; 32]);

        let chain = BlockChain::mock(10)
            .tap_mut(|c| {
                // set 2 last announces as not computed
                c.block_top_announce_mut(10).computed = None;
                c.block_top_announce_mut(9).computed = None;

                // append program to the announce at height 8
                c.block_top_announce_mut(8)
                    .as_computed_mut()
                    .program_states
                    .insert(
                        program_id,
                        StateHashWithQueueSize {
                            hash: state_hash,
                            canonical_queue_size: 0,
                            injected_queue_size: 0,
                        },
                    );
            })
            .setup(&db);

        let mut tx_pool = InjectedTxPool::new(db.clone());

        let signer = Signer::memory();
        let key = signer.generate_key().unwrap();
        let tx = InjectedTransaction {
            reference_block: chain.blocks[9].hash,
            destination: program_id,
            ..InjectedTransaction::mock(())
        };
        let tx_hash = tx.to_hash();
        let signed_tx = signer.signed_message(key, tx).unwrap();

        tx_pool.handle_tx(signed_tx.clone());
        assert!(
            db.injected_transaction(tx_hash).is_some(),
            "tx should be stored in db"
        );

        let selected_txs = tx_pool
            .select_for_announce(chain.blocks[10].hash, chain.block_top_announce_hash(9))
            .unwrap();
        assert_eq!(
            selected_txs,
            vec![signed_tx],
            "tx should be selected for announce"
        );
    }
}<|MERGE_RESOLUTION|>--- conflicted
+++ resolved
@@ -78,20 +78,13 @@
                 anyhow::bail!("injected tx not found in db: {tx_hash}");
             };
 
-<<<<<<< HEAD
             match tx_checker.check_tx_validity(tx_hash)? {
-                TxValidity::Valid => selected_txs.push(tx),
-                TxValidity::Duplicate => {
-                    // TODO kuzmindev: send to submitter result, that tx was already included.
-=======
-            match tx_checker.check_tx_validity(&tx)? {
                 TxValidity::Valid => {
                     tracing::trace!(tx_hash = ?tx_hash, tx = ?tx.data(), "tx is valid, including to announce");
                     selected_txs.push(tx)
                 }
                 TxValidity::Duplicate => {
                     tracing::trace!(tx_hash = ?tx_hash, tx = ?tx.data(), "tx already included in chain, skipping");
->>>>>>> 44dec28a
                 }
                 TxValidity::UnknownDestination => {
                     tracing::trace!(
