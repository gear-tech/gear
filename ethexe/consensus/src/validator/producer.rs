--- conflicted
+++ resolved
@@ -27,15 +27,10 @@
 use anyhow::{Result, anyhow};
 use derive_more::{Debug, Display};
 use ethexe_common::{
-<<<<<<< HEAD
-    Announce, HashOf, SimpleBlockData, ValidatorsVec, db::BlockMetaStorageRO,
-    gear::BatchCommitment, network::ValidatorMessage,
-=======
     Announce, HashOf, SimpleBlockData, ValidatorsVec,
     db::{AnnounceStorageRO, BlockMetaStorageRO, InjectedStorageRO},
     gear::BatchCommitment,
     network::ValidatorMessage,
->>>>>>> 17a14fc5
 };
 use ethexe_service_utils::Timer;
 use futures::{FutureExt, future::BoxFuture};
@@ -198,15 +193,12 @@
             self.block.hash,
             self.ctx.core.commitment_delay_limit,
         )?;
-<<<<<<< HEAD
-=======
 
         let injected_transactions = self
             .ctx
             .core
             .injected_pool
             .select_for_announce(self.block.hash, parent)?;
->>>>>>> 17a14fc5
 
         let announce = Announce {
             block_hash: self.block.hash,
@@ -347,19 +339,13 @@
             .await
             .unwrap();
 
-<<<<<<< HEAD
-        let _tx = state
+        state
             .context_mut()
             .tasks
             .front_mut()
             .expect("expect submission task here")
             .await
             .unwrap();
-=======
-        dbg!(&event);
-        assert!(state.is_initial());
-        assert!(event.is_commitment_submitted());
->>>>>>> 17a14fc5
 
         // Check that we have a batch with commitments after submitting
         let (committed_batch, signatures) = eth
@@ -371,17 +357,6 @@
 
         assert_eq!(committed_batch, batch);
         assert_eq!(signatures.len(), 1);
-<<<<<<< HEAD
-=======
-        let (address, signature) = signatures.into_iter().next().unwrap();
-        assert_eq!(
-            signature
-                .validate(state.context().core.router_address, batch.to_digest())
-                .unwrap()
-                .to_address(),
-            address
-        );
->>>>>>> 17a14fc5
     }
 
     #[tokio::test]
