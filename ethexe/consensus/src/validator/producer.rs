--- conflicted
+++ resolved
@@ -22,15 +22,11 @@
 use crate::{ConsensusEvent, validator::DefaultProcessing};
 use anyhow::{Result, anyhow};
 use derive_more::{Debug, Display};
-<<<<<<< HEAD
-use ethexe_common::{ProducerBlock, SimpleBlockData, ValidatorsVec, gear::BatchCommitment};
-=======
 use ethexe_common::{
-    Address, Announce, AnnounceHash, SimpleBlockData,
+    Announce, AnnounceHash, SimpleBlockData, ValidatorsVec,
     db::{AnnounceStorageRead, BlockMetaStorageRead},
     gear::BatchCommitment,
 };
->>>>>>> b819e390
 use ethexe_service_utils::Timer;
 use futures::{FutureExt, future::BoxFuture};
 use gprimitives::H256;
@@ -55,16 +51,8 @@
         codes_timer: Option<Timer>,
         block_prepared: bool,
     },
-<<<<<<< HEAD
-    WaitingBlockComputed,
+    WaitingAnnounceComputed,
     AggregateBatchCommitment(#[debug(skip)] BoxFuture<'static, Result<Option<BatchCommitment>>>),
-=======
-    WaitingAnnounceComputed,
-    AggregateBatchCommitment {
-        #[debug(skip)]
-        future: BoxFuture<'static, Result<Option<BatchCommitment>>>,
-    },
->>>>>>> b819e390
 }
 
 impl StateHandler for Producer {
@@ -81,6 +69,7 @@
     }
 
     fn process_prepared_block(mut self, block: H256) -> Result<ValidatorState> {
+        tracing::error!("PROCESS PREPARED BLOCK");
         if self.block.hash != block {
             return DefaultProcessing::prepared_block(self, block);
         }
@@ -144,14 +133,8 @@
                 block_prepared,
             } => {
                 if timer.poll_unpin(cx).is_ready() {
-<<<<<<< HEAD
                     tracing::debug!(block = %self.block.hash, "Codes collection timer is expired, create producer block");
-                    self.create_producer_block()?
-                }
-            }
-            State::WaitingBlockComputed => {}
-            State::AggregateBatchCommitment(future) => match future.poll_unpin(cx) {
-=======
+
                     if *block_prepared {
                         // Timer is ready and block is prepared - we can create announce
                         self.create_announce()?;
@@ -164,8 +147,7 @@
                 }
             }
             State::WaitingAnnounceComputed => {}
-            State::AggregateBatchCommitment { future } => match future.poll_unpin(cx) {
->>>>>>> b819e390
+            State::AggregateBatchCommitment(future) => match future.poll_unpin(cx) {
                 Poll::Ready(Ok(Some(batch))) => {
                     tracing::debug!(batch.block_hash = %batch.block_hash, "Batch commitment aggregated, switch to Coordinator");
                     return Coordinator::create(self.ctx, self.validators, batch)
@@ -216,6 +198,7 @@
     }
 
     fn create_announce(&mut self) -> Result<()> {
+        tracing::error!("CREATING ANNOUNCE");
         if !self.ctx.core.db.block_meta(self.block.hash).prepared {
             return Err(anyhow!(
                 "Impossible, block must be prepared before creating announce"
@@ -263,11 +246,7 @@
         validator::{PendingEvent, mock::*},
     };
     use async_trait::async_trait;
-<<<<<<< HEAD
-    use ethexe_common::{Digest, ToDigest, db::BlockMetaStorageWrite, gear::CodeCommitment};
-=======
     use ethexe_common::{AnnounceHash, Digest, ToDigest, db::*, gear::CodeCommitment, mock::*};
->>>>>>> b819e390
     use nonempty::nonempty;
 
     #[tokio::test]
@@ -293,12 +272,8 @@
     #[tokio::test]
     async fn simple() {
         let (ctx, keys, eth) = mock_validator_context();
-<<<<<<< HEAD
         let validators: ValidatorsVec =
             nonempty![ctx.core.pub_key.to_address(), keys[0].to_address()].into();
-        let block = SimpleBlockData::mock(H256::random()).prepare(&ctx.core.db, H256::random());
-=======
-        let validators = nonempty![ctx.core.pub_key.to_address(), keys[0].to_address()];
         let parent = H256::random();
         let block = BlockChain::mock(1).setup(&ctx.core.db).blocks[1].to_simple();
         let announce_hash = ctx.core.db.top_announce_hash(block.hash);
@@ -308,7 +283,6 @@
             meta.prepared = true;
             meta.announces = Some([AnnounceHash::random()].into());
         });
->>>>>>> b819e390
 
         let state = Producer::create(ctx, block, validators)
             .unwrap()
@@ -317,7 +291,7 @@
             .unwrap()
             .process_computed_announce(announce_hash)
             .unwrap()
-            .wait_for_initial()
+            .wait_for_state(|state| state.is_initial())
             .await
             .unwrap();
 
@@ -330,17 +304,11 @@
     #[tokio::test]
     async fn complex() {
         let (ctx, keys, eth) = mock_validator_context();
-<<<<<<< HEAD
         let validators: ValidatorsVec =
             nonempty![ctx.core.pub_key.to_address(), keys[0].to_address()].into();
-        let batch = prepared_mock_batch_commitment(&ctx.core.db);
-        let block = simple_block_data(&ctx.core.db, batch.block_hash);
-=======
-        let validators = nonempty![ctx.core.pub_key.to_address(), keys[0].to_address()];
         let batch = prepare_chain_for_batch_commitment(&ctx.core.db);
         let block = ctx.core.db.simple_block_data(batch.block_hash);
         let announce_hash = ctx.core.db.top_announce_hash(block.hash);
->>>>>>> b819e390
 
         // If threshold is 1, we should not emit any events and goes thru states coordinator -> submitter -> initial
         // until batch is committed
@@ -397,16 +365,11 @@
     #[tokio::test]
     async fn code_commitments_only() {
         let (ctx, keys, eth) = mock_validator_context();
-<<<<<<< HEAD
         let validators: ValidatorsVec =
             nonempty![ctx.core.pub_key.to_address(), keys[0].to_address()].into();
-        let block = SimpleBlockData::mock(H256::random()).prepare(&ctx.core.db, H256::random());
-=======
-        let validators = nonempty![ctx.core.pub_key.to_address(), keys[0].to_address()];
         let parent = H256::random();
         let block = BlockChain::mock(1).setup(&ctx.core.db).blocks[1].to_simple();
         let announce_hash = ctx.core.db.top_announce_hash(block.hash);
->>>>>>> b819e390
 
         ctx.core.db.mutate_block_meta(parent, |meta| {
             meta.prepared = true;
@@ -425,20 +388,7 @@
             meta.last_committed_announce = Some(AnnounceHash::random());
         });
 
-<<<<<<< HEAD
-        let initial = create_producer_skip_timer(ctx, block, validators.clone())
-            .await
-            .unwrap()
-            .0
-            .process_computed_block(block.hash)
-            .unwrap()
-            .wait_for_initial()
-            .await
-            .unwrap();
-
-        assert!(initial.is_initial());
-=======
-        let (state, event) = Producer::create(ctx, block.clone(), validators.clone())
+        let (state, event) = Producer::create(ctx, block, validators.clone())
             .unwrap()
             .to_prepared_block_state()
             .await
@@ -456,7 +406,6 @@
             event.is_commitment_submitted(),
             "Event must be commitment submitted, actual: {event:?}"
         );
->>>>>>> b819e390
 
         let batch = eth
             .committed_batch
@@ -499,32 +448,4 @@
             Ok(state)
         }
     }
-<<<<<<< HEAD
-
-    async fn create_producer_skip_timer(
-        ctx: ValidatorContext,
-        block: SimpleBlockData,
-        validators: ValidatorsVec,
-    ) -> Result<(ValidatorState, ConsensusEvent, ConsensusEvent)> {
-        let producer = Producer::create(ctx, block, validators)?;
-        assert!(producer.is_producer());
-
-        let (producer, publish_event) = producer.wait_for_event().await?;
-        assert!(producer.is_producer());
-        assert!(matches!(
-            publish_event,
-            ConsensusEvent::PublishProducerBlock(_)
-        ));
-
-        let (producer, compute_event) = producer.wait_for_event().await?;
-        assert!(producer.is_producer());
-        assert!(matches!(
-            compute_event,
-            ConsensusEvent::ComputeProducerBlock(_)
-        ));
-
-        Ok((producer, publish_event, compute_event))
-    }
-=======
->>>>>>> b819e390
 }