--- conflicted
+++ resolved
@@ -31,11 +31,7 @@
 use ethexe_service_utils::Timer;
 use futures::{FutureExt, future::BoxFuture};
 use gprimitives::H256;
-<<<<<<< HEAD
 use gsigner::secp256k1::Secp256k1SignerExt;
-use nonempty::NonEmpty;
-=======
->>>>>>> f030ef2e
 use std::task::{Context, Poll};
 
 /// [`Producer`] is the state of the validator, which creates a new block
@@ -284,12 +280,8 @@
     #[tokio::test]
     async fn simple() {
         let (ctx, keys, eth) = mock_validator_context();
-<<<<<<< HEAD
-        let validators = nonempty![ctx.core.pub_key.to_address(), keys[0].to_address(),];
-=======
         let validators: ValidatorsVec =
             nonempty![ctx.core.pub_key.to_address(), keys[0].to_address()].into();
->>>>>>> f030ef2e
         let parent = H256::random();
         let block = BlockChain::mock(1).setup(&ctx.core.db).blocks[1].to_simple();
         let announce_hash = ctx.core.db.top_announce_hash(block.hash);
@@ -320,12 +312,8 @@
     #[tokio::test]
     async fn complex() {
         let (ctx, keys, eth) = mock_validator_context();
-<<<<<<< HEAD
-        let validators = nonempty![ctx.core.pub_key.to_address(), keys[0].to_address(),];
-=======
         let validators: ValidatorsVec =
             nonempty![ctx.core.pub_key.to_address(), keys[0].to_address()].into();
->>>>>>> f030ef2e
         let batch = prepare_chain_for_batch_commitment(&ctx.core.db);
         let block = ctx.core.db.simple_block_data(batch.block_hash);
         let announce_hash = ctx.core.db.top_announce_hash(block.hash);
@@ -387,12 +375,8 @@
     #[tokio::test]
     async fn code_commitments_only() {
         let (ctx, keys, eth) = mock_validator_context();
-<<<<<<< HEAD
-        let validators = nonempty![ctx.core.pub_key.to_address(), keys[0].to_address(),];
-=======
         let validators: ValidatorsVec =
             nonempty![ctx.core.pub_key.to_address(), keys[0].to_address()].into();
->>>>>>> f030ef2e
         let parent = H256::random();
         let block = BlockChain::mock(1).setup(&ctx.core.db).blocks[1].to_simple();
         let announce_hash = ctx.core.db.top_announce_hash(block.hash);
