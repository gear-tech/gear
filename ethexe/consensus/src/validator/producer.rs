--- conflicted
+++ resolved
@@ -220,7 +220,6 @@
             off_chain_transactions: Vec::new(),
         };
 
-<<<<<<< HEAD
         let announce_hash = self.ctx.core.db.set_announce(announce.clone());
         self.ctx
             .core
@@ -229,26 +228,18 @@
                 meta.announces.get_or_insert_default().insert(announce_hash);
             });
 
-        let signed = self
-=======
         let message = ValidatorMessage {
             block: self.block.hash,
             payload: announce.clone(),
         };
         let message = self
->>>>>>> 72e74f2c
             .ctx
             .core
             .signer
             .signed_data(self.ctx.core.pub_key, message)?;
 
-<<<<<<< HEAD
         self.state = State::WaitingAnnounceComputed(announce_hash);
-        self.output(ConsensusEvent::PublishAnnounce(signed));
-=======
-        self.state = State::WaitingAnnounceComputed;
         self.output(ConsensusEvent::PublishMessage(message.into()));
->>>>>>> 72e74f2c
         self.output(ConsensusEvent::ComputeAnnounce(announce));
 
         Ok(())
