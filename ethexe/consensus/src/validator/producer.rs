// This file is part of Gear.
//
// Copyright (C) 2025 Gear Technologies Inc.
// SPDX-License-Identifier: GPL-3.0-or-later WITH Classpath-exception-2.0
//
// This program is free software: you can redistribute it and/or modify
// it under the terms of the GNU General Public License as published by
// the Free Software Foundation, either version 3 of the License, or
// (at your option) any later version.
//
// This program is distributed in the hope that it will be useful,
// but WITHOUT ANY WARRANTY; without even the implied warranty of
// MERCHANTABILITY or FITNESS FOR A PARTICULAR PURPOSE. See the
// GNU General Public License for more details.
//
// You should have received a copy of the GNU General Public License
// along with this program. If not, see <https://www.gnu.org/licenses/>.

use super::{
    StateHandler, ValidatorContext, ValidatorState, coordinator::Coordinator, initial::Initial,
};
use crate::{ConsensusEvent, utils, validator::DefaultProcessing};
use anyhow::{Result, anyhow};
use derive_more::{Debug, Display};
use ethexe_common::{
<<<<<<< HEAD
    Address, Announce, HashOf, SimpleBlockData,
    db::{AnnounceStorageWrite, BlockMetaStorageRead, BlockMetaStorageWrite},
=======
    Announce, HashOf, SimpleBlockData, ValidatorsVec,
    db::{AnnounceStorageRO, BlockMetaStorageRO},
>>>>>>> f030ef2e
    gear::BatchCommitment,
    network::ValidatorMessage,
};
use ethexe_service_utils::Timer;
use futures::{FutureExt, future::BoxFuture};
use gprimitives::H256;
use std::task::{Context, Poll};

/// [`Producer`] is the state of the validator, which creates a new block
/// and publish it to the network. It waits for the block to be computed
/// and then switches to [`Coordinator`] state.
#[derive(Debug, Display)]
#[display("PRODUCER in {:?}", self.state)]
pub struct Producer {
    ctx: ValidatorContext,
    block: SimpleBlockData,
    validators: ValidatorsVec,
    state: State,
}

#[derive(Debug, derive_more::IsVariant)]
enum State {
    Preparing {
        #[debug(skip)]
        codes_timer: Option<Timer>,
        block_prepared: bool,
    },
<<<<<<< HEAD
    WaitingAnnounceComputed(HashOf<Announce>),
    AggregateBatchCommitment {
        #[debug(skip)]
        future: BoxFuture<'static, Result<Option<BatchCommitment>>>,
    },
=======
    WaitingAnnounceComputed,
    AggregateBatchCommitment(#[debug(skip)] BoxFuture<'static, Result<Option<BatchCommitment>>>),
>>>>>>> f030ef2e
}

impl StateHandler for Producer {
    fn context(&self) -> &ValidatorContext {
        &self.ctx
    }

    fn context_mut(&mut self) -> &mut ValidatorContext {
        &mut self.ctx
    }

    fn into_context(self) -> ValidatorContext {
        self.ctx
    }

    fn process_prepared_block(mut self, block_hash: H256) -> Result<ValidatorState> {
        if self.block.hash != block_hash {
            return DefaultProcessing::prepared_block(self, block_hash);
        }

        match &mut self.state {
            State::Preparing {
                codes_timer,
                block_prepared,
            } if !*block_prepared => {
                utils::propagate_announces_for_skipped_blocks(
                    &self.ctx.core.db,
                    self.block.header.parent_hash,
                )?;

                if codes_timer.is_none() {
                    // Timer is already expired, we can create announce immediately
                    self.create_announce()?;
                } else {
                    // Timer is still running, we will create announce later
                    *block_prepared = true;
                }

                Ok(self.into())
            }
            State::Preparing { codes_timer, .. } if codes_timer.is_some() => {
                self.warning(format!("Receiving {block_hash} prepared twice or more"));

                Ok(self.into())
            }
            State::Preparing { .. } => {
                unreachable!("Impossible, announce must be already created inside polling");
            }
            _ => DefaultProcessing::prepared_block(self, block_hash),
        }
    }

    fn process_computed_announce(
        mut self,
        announce_hash: HashOf<Announce>,
    ) -> Result<ValidatorState> {
        match &self.state {
            State::WaitingAnnounceComputed(expected) if *expected == announce_hash => {
                self.state = State::AggregateBatchCommitment {
                    future: self
                        .ctx
                        .core
                        .clone()
                        .aggregate_batch_commitment(self.block.clone(), announce_hash)
                        .boxed(),
                };

<<<<<<< HEAD
                Ok(self.into())
            }
            State::WaitingAnnounceComputed(expected) => {
                self.warning(format!(
                    "Computed announce {announce_hash} is not expected, expected {expected}"
                ));
=======
            return Ok(self.into());
        }

        self.state = State::AggregateBatchCommitment(
            self.ctx
                .core
                .clone()
                .aggregate_batch_commitment(self.block.clone())
                .boxed(),
        );
>>>>>>> f030ef2e

                Ok(self.into())
            }
            _ => DefaultProcessing::computed_announce(self, announce_hash),
        }
    }

    fn poll_next_state(mut self, cx: &mut Context<'_>) -> Result<(Poll<()>, ValidatorState)> {
        match &mut self.state {
            State::Preparing {
                codes_timer: Some(timer),
                block_prepared,
            } => {
                if timer.poll_unpin(cx).is_ready() {
                    tracing::debug!(block = %self.block.hash, "Codes collection timer is expired, create producer block");

                    if *block_prepared {
                        // Timer is ready and block is prepared - we can create announce
                        self.create_announce()?;
                    } else {
                        self.state = State::Preparing {
                            codes_timer: None,
                            block_prepared: false,
                        }
                    }
                }
            }
<<<<<<< HEAD
            State::AggregateBatchCommitment { future } => match future.poll_unpin(cx) {
=======
            State::WaitingAnnounceComputed => {}
            State::AggregateBatchCommitment(future) => match future.poll_unpin(cx) {
>>>>>>> f030ef2e
                Poll::Ready(Ok(Some(batch))) => {
                    tracing::debug!(batch.block_hash = %batch.block_hash, "Batch commitment aggregated, switch to Coordinator");
                    return Coordinator::create(self.ctx, self.validators, batch)
                        .map(|s| (Poll::Ready(()), s));
                }
                Poll::Ready(Ok(None)) => {
                    tracing::info!("No commitments - skip batch commitment");
                    return Initial::create(self.ctx).map(|s| (Poll::Ready(()), s));
                }
                Poll::Ready(Err(err)) => {
                    return Err(err);
                }
                Poll::Pending => {}
            },
            _ => {}
        }

        Ok((Poll::Pending, self.into()))
    }
}

impl Producer {
    pub fn create(
        mut ctx: ValidatorContext,
        block: SimpleBlockData,
        validators: ValidatorsVec,
    ) -> Result<ValidatorState> {
        assert!(
            validators.contains(&ctx.core.pub_key.to_address()),
            "Producer is not in the list of validators"
        );

        let mut timer = Timer::new("collect codes", ctx.core.slot_duration / 6);
        timer.start(());

        ctx.pending_events.clear();

        Ok(Self {
            ctx,
            block,
            validators,
            state: State::Preparing {
                codes_timer: Some(timer),
                block_prepared: false,
            },
        }
        .into())
    }

    fn create_announce(&mut self) -> Result<()> {
        if !self.ctx.core.db.block_meta(self.block.hash).prepared {
            return Err(anyhow!(
                "Impossible, block must be prepared before creating announce"
            ));
        }

        let parent =
            utils::parent_main_line_announce(&self.ctx.core.db, self.block.header.parent_hash)?;

        let announce = Announce {
            block_hash: self.block.hash,
            parent,
            gas_allowance: Some(self.ctx.core.block_gas_limit),
            // TODO #4639: append off-chain transactions
            off_chain_transactions: Vec::new(),
        };

        let announce_hash = self.ctx.core.db.set_announce(announce.clone());
        self.ctx
            .core
            .db
            .mutate_block_meta(announce.block_hash, |meta| {
                meta.announces.get_or_insert_default().insert(announce_hash);
            });

        let message = ValidatorMessage {
            block: self.block.hash,
            payload: announce.clone(),
        };
        let message = self
            .ctx
            .core
            .signer
            .signed_data(self.ctx.core.pub_key, message)?;

        self.state = State::WaitingAnnounceComputed(announce_hash);
        self.output(ConsensusEvent::PublishMessage(message.into()));
        self.output(ConsensusEvent::ComputeAnnounce(announce));

        Ok(())
    }
}

#[cfg(test)]
mod tests {
    use super::*;
    use crate::{
        mock::*,
        validator::{PendingEvent, mock::*},
    };
    use async_trait::async_trait;
    use ethexe_common::{Digest, HashOf, ToDigest, db::*, gear::CodeCommitment, mock::*};
    use nonempty::nonempty;

    #[tokio::test]
    #[ntest::timeout(3000)]
    async fn create() {
        let (mut ctx, keys, _) = mock_validator_context();
        let validators = nonempty![ctx.core.pub_key.to_address(), keys[0].to_address()];
        let block = SimpleBlockData::mock(());

        ctx.pending(PendingEvent::ValidationRequest(
            ctx.core.signer.mock_verified_data(keys[0], ()),
        ));

        let producer = Producer::create(ctx, block, validators.into()).unwrap();

        let ctx = producer.context();
        assert_eq!(
            ctx.pending_events.len(),
            0,
            "Producer must ignore external events"
        );
    }

    #[tokio::test]
    #[ntest::timeout(3000)]
    async fn simple() {
        let (ctx, keys, eth) = mock_validator_context();
        let validators: ValidatorsVec =
            nonempty![ctx.core.pub_key.to_address(), keys[0].to_address()].into();
        let parent = H256::random();
        let block = BlockChain::mock(1).setup(&ctx.core.db).blocks[1].to_simple();

        // Set parent announce
        ctx.core.db.mutate_block_meta(parent, |meta| {
            meta.prepared = true;
            meta.announces = Some([HashOf::random()].into());
        });

<<<<<<< HEAD
        let (state, announce_hash) = Producer::create(ctx, block.clone(), validators)
=======
        let state = Producer::create(ctx, block, validators)
>>>>>>> f030ef2e
            .unwrap()
            .to_prepared_block_state()
            .await
            .unwrap();

        let state = state
            .process_computed_announce(announce_hash)
            .unwrap()
            .wait_for_state(|state| state.is_initial())
            .await
            .unwrap();

        // No commitments - no batch and goes to initial state
        assert!(state.is_initial());
        assert_eq!(state.context().output.len(), 0);
        assert!(eth.committed_batch.read().await.is_none());
    }

    #[tokio::test]
    #[ntest::timeout(3000)]
    async fn complex() {
        gear_utils::init_default_logger();

        let (ctx, keys, eth) = mock_validator_context();
<<<<<<< HEAD
        let validators = nonempty![ctx.core.pub_key.to_address(), keys[0].to_address()];
        let mut batch = prepare_chain_for_batch_commitment(&ctx.core.db);
=======
        let validators: ValidatorsVec =
            nonempty![ctx.core.pub_key.to_address(), keys[0].to_address()].into();
        let batch = prepare_chain_for_batch_commitment(&ctx.core.db);
>>>>>>> f030ef2e
        let block = ctx.core.db.simple_block_data(batch.block_hash);

        // If threshold is 1, we should not emit any events and goes thru states coordinator -> submitter -> initial
        // until batch is committed
        let (state, announce_hash) = Producer::create(ctx, block.clone(), validators.clone())
            .unwrap()
            .to_prepared_block_state()
            .await
            .unwrap();

        // Waiting for announce to be computed
        assert!(state.is_producer());

        // change head announce in the batch
        if let Some(c) = batch.chain_commitment.as_mut() {
            c.head_announce = announce_hash
        }

        // compute announce
        AnnounceData {
            announce: state.context().core.db.announce(announce_hash).unwrap(),
            computed: Some(ComputedAnnounceData::default()),
        }
        .setup(&state.context().core.db);

        let (state, event) = state
            .process_computed_announce(announce_hash)
            .unwrap()
            .wait_for_event()
            .await
            .unwrap();

        dbg!(&event);
        assert!(state.is_initial());
        assert!(event.is_commitment_submitted());

        let mut ctx = state.into_context();

        // Check that we have a batch with commitments after submitting
        let (committed_batch, signatures) = eth
            .committed_batch
            .read()
            .await
            .clone()
            .expect("Expected that batch is committed")
            .into_parts();
        assert_eq!(committed_batch, batch);
        assert_eq!(signatures.len(), 1);
        let (address, signature) = signatures.into_iter().next().unwrap();
        assert_eq!(
            signature
                .validate(ctx.core.router_address, batch.to_digest())
                .unwrap()
                .to_address(),
            address
        );

        // If threshold is 2, producer must goes to coordinator state and emit validation request
        ctx.core.signatures_threshold = 2;
        let (state, event) = Producer::create(ctx, block.clone(), validators.clone())
            .unwrap()
            .to_prepared_block_state()
            .await
            .unwrap()
            .0
            .process_computed_announce(announce_hash)
            .unwrap()
            .wait_for_event()
            .await
            .unwrap();
        assert!(state.is_coordinator());
        event
            .unwrap_publish_message()
            .unwrap_request_batch_validation();
    }

    #[tokio::test]
    #[ntest::timeout(3000)]
    async fn code_commitments_only() {
        let (ctx, keys, eth) = mock_validator_context();
        let validators: ValidatorsVec =
            nonempty![ctx.core.pub_key.to_address(), keys[0].to_address()].into();
        let parent = H256::random();
        let block = BlockChain::mock(1).setup(&ctx.core.db).blocks[1].to_simple();

        ctx.core.db.mutate_block_meta(parent, |meta| {
            meta.prepared = true;
            meta.announces = Some([HashOf::random()].into());
        });

        let code1 = CodeCommitment::mock(());
        let code2 = CodeCommitment::mock(());
        ctx.core.db.set_code_valid(code1.id, code1.valid);
        ctx.core.db.set_code_valid(code2.id, code2.valid);
        ctx.core.db.mutate_block_meta(block.hash, |meta| {
            meta.codes_queue = Some([code1.id, code2.id].into_iter().collect())
        });
        ctx.core.db.mutate_block_meta(block.hash, |meta| {
            meta.last_committed_batch = Some(Digest::random());
            meta.last_committed_announce = Some(HashOf::random());
        });

<<<<<<< HEAD
        let (state, announce_hash) = Producer::create(ctx, block.clone(), validators.clone())
=======
        let (state, event) = Producer::create(ctx, block, validators.clone())
>>>>>>> f030ef2e
            .unwrap()
            .to_prepared_block_state()
            .await
            .unwrap();

        let (state, event) = state
            .process_computed_announce(announce_hash)
            .unwrap()
            .wait_for_event()
            .await
            .unwrap();
        assert!(
            state.is_initial(),
            "State must go to initial, actual: {state}"
        );
        assert!(
            event.is_commitment_submitted(),
            "Event must be commitment submitted, actual: {event:?}"
        );

        let batch = eth
            .committed_batch
            .read()
            .await
            .clone()
            .expect("Expected that batch is committed");
        assert_eq!(batch.signatures().len(), 1);
        assert!(batch.batch().chain_commitment.is_none());
        assert_eq!(batch.batch().code_commitments.len(), 2);
    }

    #[async_trait]
    trait ProducerExt: Sized {
        async fn to_prepared_block_state(self) -> Result<(Self, HashOf<Announce>)>;
    }

    #[async_trait]
    impl ProducerExt for ValidatorState {
        async fn to_prepared_block_state(self) -> Result<(Self, HashOf<Announce>)> {
            assert!(self.is_producer(), "Works only for producer state");

            let producer = self.unwrap_producer();
            assert!(
                producer.state.is_preparing(),
                "Works only for preparing state"
            );

            let block_hash = producer.block.hash;
            let state = producer.process_prepared_block(block_hash)?;

            let (state, event) = state.wait_for_event().await?;
            assert!(state.is_producer());
            event.unwrap_publish_message().unwrap_producer_block();

            let (state, event) = state.wait_for_event().await?;
            assert!(state.is_producer());
            assert!(event.is_compute_announce());

            Ok((state, event.unwrap_compute_announce().to_hash()))
        }
    }
}<|MERGE_RESOLUTION|>--- conflicted
+++ resolved
@@ -23,13 +23,8 @@
 use anyhow::{Result, anyhow};
 use derive_more::{Debug, Display};
 use ethexe_common::{
-<<<<<<< HEAD
-    Address, Announce, HashOf, SimpleBlockData,
-    db::{AnnounceStorageWrite, BlockMetaStorageRead, BlockMetaStorageWrite},
-=======
     Announce, HashOf, SimpleBlockData, ValidatorsVec,
-    db::{AnnounceStorageRO, BlockMetaStorageRO},
->>>>>>> f030ef2e
+    db::{AnnounceStorageRW, BlockMetaStorageRO, BlockMetaStorageRW},
     gear::BatchCommitment,
     network::ValidatorMessage,
 };
@@ -57,16 +52,11 @@
         codes_timer: Option<Timer>,
         block_prepared: bool,
     },
-<<<<<<< HEAD
     WaitingAnnounceComputed(HashOf<Announce>),
     AggregateBatchCommitment {
         #[debug(skip)]
         future: BoxFuture<'static, Result<Option<BatchCommitment>>>,
     },
-=======
-    WaitingAnnounceComputed,
-    AggregateBatchCommitment(#[debug(skip)] BoxFuture<'static, Result<Option<BatchCommitment>>>),
->>>>>>> f030ef2e
 }
 
 impl StateHandler for Producer {
@@ -134,25 +124,12 @@
                         .boxed(),
                 };
 
-<<<<<<< HEAD
                 Ok(self.into())
             }
             State::WaitingAnnounceComputed(expected) => {
                 self.warning(format!(
                     "Computed announce {announce_hash} is not expected, expected {expected}"
                 ));
-=======
-            return Ok(self.into());
-        }
-
-        self.state = State::AggregateBatchCommitment(
-            self.ctx
-                .core
-                .clone()
-                .aggregate_batch_commitment(self.block.clone())
-                .boxed(),
-        );
->>>>>>> f030ef2e
 
                 Ok(self.into())
             }
@@ -180,12 +157,7 @@
                     }
                 }
             }
-<<<<<<< HEAD
             State::AggregateBatchCommitment { future } => match future.poll_unpin(cx) {
-=======
-            State::WaitingAnnounceComputed => {}
-            State::AggregateBatchCommitment(future) => match future.poll_unpin(cx) {
->>>>>>> f030ef2e
                 Poll::Ready(Ok(Some(batch))) => {
                     tracing::debug!(batch.block_hash = %batch.block_hash, "Batch commitment aggregated, switch to Coordinator");
                     return Coordinator::create(self.ctx, self.validators, batch)
@@ -326,11 +298,7 @@
             meta.announces = Some([HashOf::random()].into());
         });
 
-<<<<<<< HEAD
-        let (state, announce_hash) = Producer::create(ctx, block.clone(), validators)
-=======
-        let state = Producer::create(ctx, block, validators)
->>>>>>> f030ef2e
+        let (state, announce_hash) = Producer::create(ctx, block, validators)
             .unwrap()
             .to_prepared_block_state()
             .await
@@ -355,14 +323,9 @@
         gear_utils::init_default_logger();
 
         let (ctx, keys, eth) = mock_validator_context();
-<<<<<<< HEAD
-        let validators = nonempty![ctx.core.pub_key.to_address(), keys[0].to_address()];
-        let mut batch = prepare_chain_for_batch_commitment(&ctx.core.db);
-=======
         let validators: ValidatorsVec =
             nonempty![ctx.core.pub_key.to_address(), keys[0].to_address()].into();
-        let batch = prepare_chain_for_batch_commitment(&ctx.core.db);
->>>>>>> f030ef2e
+        let mut batch = prepare_chain_for_batch_commitment(&ctx.core.db);
         let block = ctx.core.db.simple_block_data(batch.block_hash);
 
         // If threshold is 1, we should not emit any events and goes thru states coordinator -> submitter -> initial
@@ -465,11 +428,7 @@
             meta.last_committed_announce = Some(HashOf::random());
         });
 
-<<<<<<< HEAD
-        let (state, announce_hash) = Producer::create(ctx, block.clone(), validators.clone())
-=======
-        let (state, event) = Producer::create(ctx, block, validators.clone())
->>>>>>> f030ef2e
+        let (state, announce_hash) = Producer::create(ctx, block, validators.clone())
             .unwrap()
             .to_prepared_block_state()
             .await
