--- conflicted
+++ resolved
@@ -19,28 +19,16 @@
 use super::{
     coordinator::Coordinator, initial::Initial, StateHandler, ValidatorContext, ValidatorState,
 };
-<<<<<<< HEAD
-use crate::{rewards::RewardsManager, ConsensusEvent};
-use anyhow::{anyhow, Result};
-use derive_more::{Debug, Display};
-use ethexe_common::{
-    db::{BlockMetaStorageRead, CodesStorageRead, OnChainStorageRead},
-    gear::{
-        BatchCommitment, BlockCommitment, CodeCommitment, OperatorRewardsCommitment,
-        RewardsCommitment, StakerRewardsCommitment,
-    },
-    Address, CodeBlobInfo, ProducerBlock, SimpleBlockData,
-=======
-use crate::{utils, ConsensusEvent};
+use crate::{rewards::RewardsManager, utils, ConsensusEvent};
 use anyhow::{anyhow, Result};
 use derive_more::{Debug, Display};
 use ethexe_common::{
     db::BlockMetaStorageRead,
     gear::{
-        BatchCommitment, ChainCommitment, CodeCommitment, RewardsCommitment, ValidatorsCommitment,
+        BatchCommitment, ChainCommitment, CodeCommitment, OperatorRewardsCommitment,
+        RewardsCommitment, StakerRewardsCommitment, ValidatorsCommitment,
     },
     Address, ProducerBlock, SimpleBlockData,
->>>>>>> 2d595df7
 };
 use ethexe_service_utils::Timer;
 use futures::FutureExt;
@@ -138,26 +126,6 @@
 
     fn aggregate_batch_commitment(
         ctx: &ValidatorContext,
-<<<<<<< HEAD
-        block_hash: H256,
-    ) -> Result<Option<BatchCommitment>, AggregationError> {
-        let block_commitments = Self::aggregate_block_commitments_for_block(ctx, block_hash)?;
-        let code_commitments = Self::aggregate_code_commitments_for_block(ctx, block_hash)?;
-        // let rewards_commitments = RewardsManager::new(ctx.db.clone())
-        //     .create_commitment()
-        //     .unwrap();
-        let rewards_commitments = Vec::new();
-
-        Ok(
-            (!block_commitments.is_empty() || !code_commitments.is_empty()).then_some(
-                BatchCommitment {
-                    block_commitments,
-                    code_commitments,
-                    rewards_commitments,
-                },
-            ),
-        )
-=======
         block: &SimpleBlockData,
     ) -> Result<Option<BatchCommitment>> {
         let chain_commitment = Self::aggregate_chain_commitment(ctx, block.hash)?;
@@ -187,7 +155,6 @@
         );
 
         utils::create_batch_commitment(&ctx.db, block, chain_commitment, code_commitments)
->>>>>>> 2d595df7
     }
 
     fn aggregate_chain_commitment(
