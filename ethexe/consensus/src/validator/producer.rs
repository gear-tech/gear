--- conflicted
+++ resolved
@@ -27,18 +27,10 @@
 use anyhow::{Result, anyhow};
 use derive_more::{Debug, Display};
 use ethexe_common::{
-<<<<<<< HEAD
-    Announce, HashOf, SimpleBlockData, ValidatorsVec, db::BlockMetaStorageRO,
-    gear::BatchCommitment, network::ValidatorMessage,
-=======
     Announce, HashOf, SimpleBlockData, ValidatorsVec,
-    db::{
-        AnnounceStorageRO, AnnounceStorageRW, BlockMetaStorageRO, BlockMetaStorageRW,
-        InjectedStorageRO,
-    },
+    db::{AnnounceStorageRO, BlockMetaStorageRO, InjectedStorageRO},
     gear::BatchCommitment,
     network::ValidatorMessage,
->>>>>>> 8a93f5da
 };
 use ethexe_service_utils::Timer;
 use futures::{FutureExt, future::BoxFuture};
@@ -109,7 +101,7 @@
                         .signer
                         .signed_data(self.ctx.core.pub_key, promise)?;
 
-                    self.output(ConsensusEvent::Promise(signed_promise));
+                    self.ctx.output(ConsensusEvent::Promise(signed_promise));
                 }
 
                 self.state = State::AggregateBatchCommitment {
@@ -215,7 +207,6 @@
             injected_transactions,
         };
 
-<<<<<<< HEAD
         let (announce_hash, newly_included) =
             self.ctx.core.db.include_announce(announce.clone())?;
         if !newly_included {
@@ -229,16 +220,6 @@
 
             return Initial::create(self.ctx);
         }
-=======
-        let announce_hash = self.ctx.core.db.set_announce(announce.clone());
-
-        self.ctx
-            .core
-            .db
-            .mutate_block_meta(announce.block_hash, |meta| {
-                meta.announces.get_or_insert_default().insert(announce_hash);
-            });
->>>>>>> 8a93f5da
 
         let message = ValidatorMessage {
             block: self.block.hash,
