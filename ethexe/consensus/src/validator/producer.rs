// This file is part of Gear.
//
// Copyright (C) 2025 Gear Technologies Inc.
// SPDX-License-Identifier: GPL-3.0-or-later WITH Classpath-exception-2.0
//
// This program is free software: you can redistribute it and/or modify
// it under the terms of the GNU General Public License as published by
// the Free Software Foundation, either version 3 of the License, or
// (at your option) any later version.
//
// This program is distributed in the hope that it will be useful,
// but WITHOUT ANY WARRANTY; without even the implied warranty of
// MERCHANTABILITY or FITNESS FOR A PARTICULAR PURPOSE. See the
// GNU General Public License for more details.
//
// You should have received a copy of the GNU General Public License
// along with this program. If not, see <https://www.gnu.org/licenses/>.

use super::{
    StateHandler, ValidatorContext, ValidatorState, coordinator::Coordinator, initial::Initial,
};
use crate::{ConsensusEvent, validator::DefaultProcessing};
use anyhow::{Result, anyhow};
use derive_more::{Debug, Display};
use ethexe_common::{
    Address, Announce, AnnounceHash, SimpleBlockData,
    db::{AnnounceStorageRead, BlockMetaStorageRead},
    gear::BatchCommitment,
};
use ethexe_service_utils::Timer;
use futures::{FutureExt, future::BoxFuture};
use gprimitives::H256;
use nonempty::NonEmpty;
use std::task::{Context, Poll};

/// [`Producer`] is the state of the validator, which creates a new block
/// and publish it to the network. It waits for the block to be computed
/// and then switches to [`Coordinator`] state.
#[derive(Debug, Display)]
#[display("PRODUCER in {:?}", self.state)]
pub struct Producer {
    ctx: ValidatorContext,
    block: SimpleBlockData,
    validators: NonEmpty<Address>,
    state: State,
}

#[derive(Debug, derive_more::IsVariant)]
enum State {
    Preparing {
        #[debug(skip)]
        codes_timer: Option<Timer>,
        block_prepared: bool,
    },
    WaitingAnnounceComputed,
    AggregateBatchCommitment {
        #[debug(skip)]
        future: BoxFuture<'static, Result<Option<BatchCommitment>>>,
    },
}

impl StateHandler for Producer {
    fn context(&self) -> &ValidatorContext {
        &self.ctx
    }

    fn context_mut(&mut self) -> &mut ValidatorContext {
        &mut self.ctx
    }

    fn into_context(self) -> ValidatorContext {
        self.ctx
    }

    fn process_prepared_block(mut self, block: H256) -> Result<ValidatorState> {
        if self.block.hash != block {
            return DefaultProcessing::prepared_block(self, block);
        }

        match &mut self.state {
            State::Preparing {
                codes_timer,
                block_prepared,
            } if !*block_prepared => {
                if codes_timer.is_none() {
                    // Timer is already expired, we can create announce immediately
                    self.create_announce()?;
                } else {
                    // Timer is still running, we will create announce later
                    *block_prepared = true;
                }

                Ok(self.into())
            }
            State::Preparing { codes_timer, .. } if codes_timer.is_some() => {
                self.warning(format!("Receiving {block} prepared twice or more"));

                Ok(self.into())
            }
            State::Preparing { .. } => {
                unreachable!("Impossible, announce must be already created inside polling");
            }
            _ => DefaultProcessing::prepared_block(self, block),
        }
    }

    fn process_computed_announce(mut self, announce_hash: AnnounceHash) -> Result<ValidatorState> {
        let announce = self.ctx.core.db.announce(announce_hash).ok_or(anyhow!(
            "Computed announce {announce_hash} is not found in storage"
        ))?;
        if !matches!(&self.state, State::WaitingAnnounceComputed if self.block.hash == announce.block_hash)
        {
            self.warning(format!(
                "announce block hash {} is not expected, expected {}",
                announce.block_hash, self.block.hash
            ));

            return Ok(self.into());
        }

        self.state = State::AggregateBatchCommitment {
            future: self
                .ctx
                .core
                .clone()
                .aggregate_batch_commitment(self.block.clone())
                .boxed(),
        };

        Ok(self.into())
    }

    fn poll_next_state(mut self, cx: &mut Context<'_>) -> Result<(Poll<()>, ValidatorState)> {
        match &mut self.state {
            State::Preparing {
                codes_timer: Some(timer),
                block_prepared,
            } => {
                if timer.poll_unpin(cx).is_ready() {
                    if *block_prepared {
                        // Timer is ready and block is prepared - we can create announce
                        self.create_announce()?;
                    } else {
                        self.state = State::Preparing {
                            codes_timer: None,
                            block_prepared: false,
                        }
                    }
                }
            }
            State::WaitingAnnounceComputed => {}
            State::AggregateBatchCommitment { future } => match future.poll_unpin(cx) {
                Poll::Ready(Ok(Some(batch))) => {
                    return Coordinator::create(self.ctx, self.validators, batch)
                        .map(|s| (Poll::Ready(()), s));
                }
                Poll::Ready(Ok(None)) => {
                    log::info!("No commitments - skip batch commitment");
                    return Initial::create(self.ctx).map(|s| (Poll::Ready(()), s));
                }
                Poll::Ready(Err(err)) => {
                    return Err(err);
                }
                Poll::Pending => {}
            },
            _ => {}
        }

        Ok((Poll::Pending, self.into()))
    }
}

impl Producer {
    pub fn create(
        mut ctx: ValidatorContext,
        block: SimpleBlockData,
        validators: NonEmpty<Address>,
    ) -> Result<ValidatorState> {
        assert!(
            validators.contains(&ctx.core.pub_key.to_address()),
            "Producer is not in the list of validators"
        );

        let mut timer = Timer::new("collect codes", ctx.core.slot_duration / 6);
        timer.start(());

        ctx.pending_events.clear();

        Ok(Self {
            ctx,
            block,
            validators,
            state: State::Preparing {
                codes_timer: Some(timer),
                block_prepared: false,
            },
        }
        .into())
    }

    fn create_announce(&mut self) -> Result<()> {
        if !self.ctx.core.db.block_meta(self.block.hash).prepared {
            return Err(anyhow!(
                "Impossible, block must be prepared before creating announce"
            ));
        }

        let parent_announce = self
            .ctx
            .core
            .db
            .block_meta(self.block.header.parent_hash)
            .announces
            .into_iter()
            .flat_map(|meta| meta.into_iter())
            .next()
            .ok_or_else(|| anyhow!("No announces found for prepared block"))?;

        let announce = Announce {
            block_hash: self.block.hash,
            parent: parent_announce,
            gas_allowance: Some(self.ctx.core.block_gas_limit),
            // TODO #4639: append off-chain transactions
            off_chain_transactions: Vec::new(),
        };

        let signed = self
            .ctx
            .core
            .signer
            .signed_data(self.ctx.core.pub_key, announce.clone())?;

        self.state = State::WaitingAnnounceComputed;
        self.output(ConsensusEvent::PublishAnnounce(signed));
        self.output(ConsensusEvent::ComputeAnnounce(announce));

        Ok(())
    }
}

#[cfg(test)]
mod tests {
    use super::*;
<<<<<<< HEAD
    use crate::{
        mock::*,
        validator::{PendingEvent, mock::*},
    };
    use ethexe_common::{AnnounceHash, Digest, ToDigest, db::*, mock::*};
    use nonempty::{NonEmpty, nonempty};

    #[tokio::test]
    async fn create() {
        let (mut ctx, keys) = mock_validator_context();
        let validators = nonempty![ctx.pub_key.to_address(), keys[0].to_address()];
        let block = SimpleBlockData::mock(());

        ctx.pending(PendingEvent::ValidationRequest(
            ctx.signer.mock_signed_data(keys[0], ()),
        ));
=======
    use crate::{SignedValidationRequest, mock::*, validator::mock::*};
    use async_trait::async_trait;
    use ethexe_common::{AnnounceHash, Digest, ToDigest, db::*, gear::CodeCommitment};
    use nonempty::nonempty;

    #[tokio::test]
    async fn create() {
        let (mut ctx, keys, _) = mock_validator_context();
        let validators = nonempty![ctx.core.pub_key.to_address(), keys[0].to_address()];
        let block = SimpleBlockData::mock(H256::random());

        ctx.pending(SignedValidationRequest::mock((
            ctx.core.signer.clone(),
            keys[0],
            (),
        )));
>>>>>>> 0a53da02

        let producer = Producer::create(ctx, block, validators.clone()).unwrap();

        let ctx = producer.context();
        assert_eq!(
            ctx.pending_events.len(),
            0,
            "Producer must ignore external events"
        );
    }

    #[tokio::test]
    async fn simple() {
        let (ctx, keys, eth) = mock_validator_context();
        let validators = nonempty![ctx.core.pub_key.to_address(), keys[0].to_address()];
        let parent = H256::random();
<<<<<<< HEAD
        let block = BlockChain::mock(1).setup(&ctx.db).blocks[1].to_simple();
        let announce_hash = ctx.db.top_announce_hash(block.hash);
=======
        let block = SimpleBlockData::mock(parent).prepare(&ctx.core.db, AnnounceHash::random());
        let announce_hash = ctx.core.db.announce_hash(block.hash);
>>>>>>> 0a53da02

        // Set parent announce
        ctx.core.db.mutate_block_meta(parent, |meta| {
            meta.prepared = true;
            meta.announces = Some([AnnounceHash::random()].into());
        });

        let state = Producer::create(ctx, block.clone(), validators)
            .unwrap()
            .to_prepared_block_state()
            .await
            .unwrap()
            .process_computed_announce(announce_hash)
            .unwrap()
            .wait_for_initial()
            .await
            .unwrap();

        // No commitments - no batch and goes to initial state
        assert!(state.is_initial());
        assert_eq!(state.context().output.len(), 0);
        assert!(eth.committed_batch.lock().await.is_none());
    }

    #[tokio::test]
    async fn complex() {
<<<<<<< HEAD
        let (ctx, keys) = mock_validator_context();
        let validators = nonempty![ctx.pub_key.to_address(), keys[0].to_address()];
        let batch = prepare_chain_for_batch_commitment(&ctx.db);
        let block = ctx.db.simple_block_data(batch.block_hash);
        let announce_hash = ctx.db.top_announce_hash(block.hash);

        // If threshold is 1, we should not emit any events and goes to submitter (thru coordinator)
        let submitter = create_producer_skip_timer(ctx, block.clone(), validators.clone())
=======
        let (ctx, keys, eth) = mock_validator_context();
        let validators = nonempty![ctx.core.pub_key.to_address(), keys[0].to_address()];
        let batch = prepared_mock_batch_commitment(&ctx.core.db);
        let block = ctx.core.db.simple_block_data(batch.block_hash);
        let announce_hash = ctx.core.db.announce_hash(block.hash);

        // If threshold is 1, we should not emit any events and goes thru states coordinator -> submitter -> initial
        // until batch is committed
        let (state, event) = Producer::create(ctx, block.clone(), validators.clone())
            .unwrap()
            .to_prepared_block_state()
>>>>>>> 0a53da02
            .await
            .unwrap()
            .process_computed_announce(announce_hash)
            .unwrap()
            .wait_for_event()
            .await
            .unwrap();
        assert!(state.is_initial());
        assert!(event.is_commitment_submitted());

        let mut ctx = state.into_context();

        // Check that we have a batch with commitments after submitting
        let (committed_batch, signatures) = eth
            .committed_batch
            .lock()
            .await
            .clone()
            .expect("Expected that batch is committed")
            .into_parts();
        assert_eq!(committed_batch, batch);
        assert_eq!(signatures.len(), 1);
        let (address, signature) = signatures.into_iter().next().unwrap();
        assert_eq!(
            signature
                .validate(ctx.core.router_address, batch.to_digest())
                .unwrap()
                .to_address(),
            address
        );

        // If threshold is 2, producer must goes to coordinator state and emit validation request
        ctx.core.signatures_threshold = 2;
        let (state, event) = Producer::create(ctx, block.clone(), validators.clone())
            .unwrap()
            .to_prepared_block_state()
            .await
            .unwrap()
            .process_computed_announce(announce_hash)
            .unwrap()
            .wait_for_event()
            .await
            .unwrap();
        assert!(state.is_coordinator());
        assert!(event.is_publish_validation_request());
    }

    #[tokio::test]
    async fn code_commitments_only() {
        let (ctx, keys, eth) = mock_validator_context();
        let validators = nonempty![ctx.core.pub_key.to_address(), keys[0].to_address()];
        let parent = H256::random();
<<<<<<< HEAD
        let block = BlockChain::mock(1).setup(&ctx.db).blocks[1].to_simple();
        let announce_hash = ctx.db.top_announce_hash(block.hash);
=======
        let block = SimpleBlockData::mock(parent).prepare(&ctx.core.db, AnnounceHash::random());
        let announce_hash = ctx.core.db.announce_hash(block.hash);
>>>>>>> 0a53da02

        ctx.core.db.mutate_block_meta(parent, |meta| {
            meta.prepared = true;
            meta.announces = Some([AnnounceHash::random()].into());
        });

<<<<<<< HEAD
        let code1 = CodeCommitment::mock(());
        let code2 = CodeCommitment::mock(());
        ctx.db.set_code_valid(code1.id, code1.valid);
        ctx.db.set_code_valid(code2.id, code2.valid);
        ctx.db.mutate_block_meta(block.hash, |meta| {
=======
        let code1 = CodeCommitment::mock(()).prepare(&ctx.core.db, ());
        let code2 = CodeCommitment::mock(()).prepare(&ctx.core.db, ());
        ctx.core.db.mutate_block_meta(block.hash, |meta| {
>>>>>>> 0a53da02
            meta.codes_queue = Some([code1.id, code2.id].into_iter().collect())
        });
        ctx.core.db.mutate_block_meta(block.hash, |meta| {
            meta.last_committed_batch = Some(Digest::random());
            meta.last_committed_announce = Some(AnnounceHash::random());
        });

        let (state, event) = Producer::create(ctx, block.clone(), validators.clone())
            .unwrap()
            .to_prepared_block_state()
            .await
            .unwrap()
            .process_computed_announce(announce_hash)
            .unwrap()
            .wait_for_event()
            .await
            .unwrap();
        assert!(
            state.is_initial(),
            "State must go to initial, actual: {state}"
        );
        assert!(
            event.is_commitment_submitted(),
            "Event must be commitment submitted, actual: {event:?}"
        );

        let batch = eth
            .committed_batch
            .lock()
            .await
            .clone()
            .expect("Expected that batch is committed");
        assert_eq!(batch.signatures().len(), 1);
        assert!(batch.batch().chain_commitment.is_none());
        assert_eq!(batch.batch().code_commitments.len(), 2);
    }

    #[async_trait]
    trait ProducerExt: Sized {
        async fn to_prepared_block_state(self) -> Result<Self>;
    }

    #[async_trait]
    impl ProducerExt for ValidatorState {
        async fn to_prepared_block_state(self) -> Result<Self> {
            assert!(self.is_producer(), "Works only for producer state");

            let producer = self.unwrap_producer();
            assert!(
                producer.state.is_preparing(),
                "Works only for preparing state"
            );

            let block_hash = producer.block.hash;
            let state = producer.process_prepared_block(block_hash)?;

            let (state, event) = state.wait_for_event().await?;
            assert!(state.is_producer());
            assert!(event.is_publish_announce());

            let (state, event) = state.wait_for_event().await?;
            assert!(state.is_producer());
            assert!(event.is_compute_announce());

            Ok(state)
        }
    }
}<|MERGE_RESOLUTION|>--- conflicted
+++ resolved
@@ -241,41 +241,23 @@
 #[cfg(test)]
 mod tests {
     use super::*;
-<<<<<<< HEAD
     use crate::{
         mock::*,
         validator::{PendingEvent, mock::*},
     };
-    use ethexe_common::{AnnounceHash, Digest, ToDigest, db::*, mock::*};
-    use nonempty::{NonEmpty, nonempty};
-
-    #[tokio::test]
-    async fn create() {
-        let (mut ctx, keys) = mock_validator_context();
-        let validators = nonempty![ctx.pub_key.to_address(), keys[0].to_address()];
-        let block = SimpleBlockData::mock(());
-
-        ctx.pending(PendingEvent::ValidationRequest(
-            ctx.signer.mock_signed_data(keys[0], ()),
-        ));
-=======
-    use crate::{SignedValidationRequest, mock::*, validator::mock::*};
     use async_trait::async_trait;
-    use ethexe_common::{AnnounceHash, Digest, ToDigest, db::*, gear::CodeCommitment};
+    use ethexe_common::{AnnounceHash, Digest, ToDigest, db::*, gear::CodeCommitment, mock::*};
     use nonempty::nonempty;
 
     #[tokio::test]
     async fn create() {
         let (mut ctx, keys, _) = mock_validator_context();
         let validators = nonempty![ctx.core.pub_key.to_address(), keys[0].to_address()];
-        let block = SimpleBlockData::mock(H256::random());
-
-        ctx.pending(SignedValidationRequest::mock((
-            ctx.core.signer.clone(),
-            keys[0],
-            (),
-        )));
->>>>>>> 0a53da02
+        let block = SimpleBlockData::mock(());
+
+        ctx.pending(PendingEvent::ValidationRequest(
+            ctx.core.signer.mock_signed_data(keys[0], ()),
+        ));
 
         let producer = Producer::create(ctx, block, validators.clone()).unwrap();
 
@@ -292,13 +274,8 @@
         let (ctx, keys, eth) = mock_validator_context();
         let validators = nonempty![ctx.core.pub_key.to_address(), keys[0].to_address()];
         let parent = H256::random();
-<<<<<<< HEAD
-        let block = BlockChain::mock(1).setup(&ctx.db).blocks[1].to_simple();
-        let announce_hash = ctx.db.top_announce_hash(block.hash);
-=======
-        let block = SimpleBlockData::mock(parent).prepare(&ctx.core.db, AnnounceHash::random());
-        let announce_hash = ctx.core.db.announce_hash(block.hash);
->>>>>>> 0a53da02
+        let block = BlockChain::mock(1).setup(&ctx.core.db).blocks[1].to_simple();
+        let announce_hash = ctx.core.db.top_announce_hash(block.hash);
 
         // Set parent announce
         ctx.core.db.mutate_block_meta(parent, |meta| {
@@ -325,28 +302,17 @@
 
     #[tokio::test]
     async fn complex() {
-<<<<<<< HEAD
-        let (ctx, keys) = mock_validator_context();
-        let validators = nonempty![ctx.pub_key.to_address(), keys[0].to_address()];
-        let batch = prepare_chain_for_batch_commitment(&ctx.db);
-        let block = ctx.db.simple_block_data(batch.block_hash);
-        let announce_hash = ctx.db.top_announce_hash(block.hash);
-
-        // If threshold is 1, we should not emit any events and goes to submitter (thru coordinator)
-        let submitter = create_producer_skip_timer(ctx, block.clone(), validators.clone())
-=======
         let (ctx, keys, eth) = mock_validator_context();
         let validators = nonempty![ctx.core.pub_key.to_address(), keys[0].to_address()];
-        let batch = prepared_mock_batch_commitment(&ctx.core.db);
+        let batch = prepare_chain_for_batch_commitment(&ctx.core.db);
         let block = ctx.core.db.simple_block_data(batch.block_hash);
-        let announce_hash = ctx.core.db.announce_hash(block.hash);
+        let announce_hash = ctx.core.db.top_announce_hash(block.hash);
 
         // If threshold is 1, we should not emit any events and goes thru states coordinator -> submitter -> initial
         // until batch is committed
         let (state, event) = Producer::create(ctx, block.clone(), validators.clone())
             .unwrap()
             .to_prepared_block_state()
->>>>>>> 0a53da02
             .await
             .unwrap()
             .process_computed_announce(announce_hash)
@@ -399,30 +365,19 @@
         let (ctx, keys, eth) = mock_validator_context();
         let validators = nonempty![ctx.core.pub_key.to_address(), keys[0].to_address()];
         let parent = H256::random();
-<<<<<<< HEAD
-        let block = BlockChain::mock(1).setup(&ctx.db).blocks[1].to_simple();
-        let announce_hash = ctx.db.top_announce_hash(block.hash);
-=======
-        let block = SimpleBlockData::mock(parent).prepare(&ctx.core.db, AnnounceHash::random());
-        let announce_hash = ctx.core.db.announce_hash(block.hash);
->>>>>>> 0a53da02
+        let block = BlockChain::mock(1).setup(&ctx.core.db).blocks[1].to_simple();
+        let announce_hash = ctx.core.db.top_announce_hash(block.hash);
 
         ctx.core.db.mutate_block_meta(parent, |meta| {
             meta.prepared = true;
             meta.announces = Some([AnnounceHash::random()].into());
         });
 
-<<<<<<< HEAD
         let code1 = CodeCommitment::mock(());
         let code2 = CodeCommitment::mock(());
-        ctx.db.set_code_valid(code1.id, code1.valid);
-        ctx.db.set_code_valid(code2.id, code2.valid);
-        ctx.db.mutate_block_meta(block.hash, |meta| {
-=======
-        let code1 = CodeCommitment::mock(()).prepare(&ctx.core.db, ());
-        let code2 = CodeCommitment::mock(()).prepare(&ctx.core.db, ());
+        ctx.core.db.set_code_valid(code1.id, code1.valid);
+        ctx.core.db.set_code_valid(code2.id, code2.valid);
         ctx.core.db.mutate_block_meta(block.hash, |meta| {
->>>>>>> 0a53da02
             meta.codes_queue = Some([code1.id, code2.id].into_iter().collect())
         });
         ctx.core.db.mutate_block_meta(block.hash, |meta| {
