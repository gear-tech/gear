--- conflicted
+++ resolved
@@ -29,11 +29,7 @@
         InjectedStorageRO,
     },
     gear::BatchCommitment,
-<<<<<<< HEAD
-    network::{SignedValidatorMessage, ValidatorInjectedPromise, ValidatorMessage},
-=======
     network::{SignedValidatorMessage, ValidatorMessage, ValidatorPromise},
->>>>>>> 36291b2a
 };
 use ethexe_service_utils::Timer;
 use futures::{FutureExt, future::BoxFuture};
@@ -130,24 +126,14 @@
                     .ok_or_else(|| anyhow!("computed announce must exists in database"))?;
 
                 for tx in announce.injected_transactions.iter() {
-<<<<<<< HEAD
-                    let tx_hash = tx.data().hash();
-
-                    let Some(promise) = self.ctx.core.db.injected_promise(tx_hash) else {
-=======
                     let tx_hash = tx.data().to_hash();
 
                     let Some(promise) = self.ctx.core.db.promise(tx_hash) else {
->>>>>>> 36291b2a
                         tracing::warn!(tx_hash = ?tx_hash, "Not found promise for injected transaction");
                         continue;
                     };
 
-<<<<<<< HEAD
-                    let validator_promise = ValidatorInjectedPromise {
-=======
                     let validator_promise = ValidatorPromise {
->>>>>>> 36291b2a
                         block: announce.block_hash,
                         payload: promise,
                     };
@@ -158,11 +144,7 @@
                         .signed_data(self.ctx.core.pub_key, validator_promise)?;
 
                     self.output(ConsensusEvent::PublishMessage(
-<<<<<<< HEAD
-                        SignedValidatorMessage::InjectedPromise(signed_promise),
-=======
                         SignedValidatorMessage::Promise(signed_promise),
->>>>>>> 36291b2a
                     ));
                 }
 
