// This file is part of Gear.
//
// Copyright (C) 2025 Gear Technologies Inc.
// SPDX-License-Identifier: GPL-3.0-or-later WITH Classpath-exception-2.0
//
// This program is free software: you can redistribute it and/or modify
// it under the terms of the GNU General Public License as published by
// the Free Software Foundation, either version 3 of the License, or
// (at your option) any later version.
//
// This program is distributed in the hope that it will be useful,
// but WITHOUT ANY WARRANTY; without even the implied warranty of
// MERCHANTABILITY or FITNESS FOR A PARTICULAR PURPOSE. See the
// GNU General Public License for more details.
//
// You should have received a copy of the GNU General Public License
// along with this program. If not, see <https://www.gnu.org/licenses/>.

use super::{
    StateHandler, ValidatorContext, ValidatorState, coordinator::Coordinator, initial::Initial,
};
<<<<<<< HEAD
use crate::{
    rewards::{RewardsManager, RewardsManagerConfig},
    utils, ConsensusEvent,
};
use anyhow::{anyhow, Result};
=======
use crate::{ConsensusEvent, utils};
use anyhow::{Result, anyhow};
>>>>>>> 00bbc140
use derive_more::{Debug, Display};
use ethexe_common::{
    Address, ProducerBlock, SimpleBlockData,
    db::BlockMetaStorageRead,
    gear::{
        BatchCommitment, ChainCommitment, CodeCommitment, OperatorRewardsCommitment,
        RewardsCommitment, StakerRewardsCommitment, ValidatorsCommitment,
    },
};
use ethexe_service_utils::Timer;
use futures::FutureExt;
use gprimitives::{H256, U256};
use std::task::Context;

/// [`Producer`] is the state of the validator, which creates a new block
/// and publish it to the network. It waits for the block to be computed
/// and then switches to [`Coordinator`] state.
#[derive(Debug, Display)]
#[display("PRODUCER in {:?}", self.state)]
pub struct Producer {
    ctx: ValidatorContext,
    block: SimpleBlockData,
    validators: Vec<Address>,
    state: State,
}

#[derive(Debug)]
enum State {
    CollectCodes {
        #[debug(skip)]
        timer: Timer,
    },
    WaitingBlockComputed,
}

impl StateHandler for Producer {
    fn context(&self) -> &ValidatorContext {
        &self.ctx
    }

    fn context_mut(&mut self) -> &mut ValidatorContext {
        &mut self.ctx
    }

    fn into_context(self) -> ValidatorContext {
        self.ctx
    }

    fn process_computed_block(mut self, computed_block: H256) -> Result<ValidatorState> {
        if !matches!(&self.state, State::WaitingBlockComputed if self.block.hash == computed_block)
        {
            self.warning(format!("unexpected computed block {computed_block}"));

            return Ok(self.into());
        }

        let batch = match Self::aggregate_batch_commitment(&self.ctx, &self.block)? {
            Some(batch) => batch,
            None => return Initial::create(self.ctx),
        };

        Coordinator::create(self.ctx, self.validators, batch)
    }

    fn poll_next_state(mut self, cx: &mut Context<'_>) -> Result<ValidatorState> {
        match &mut self.state {
            State::CollectCodes { timer } => {
                if timer.poll_unpin(cx).is_ready() {
                    self.create_producer_block()?
                }
            }
            State::WaitingBlockComputed => {}
        }

        Ok(self.into())
    }
}

impl Producer {
    pub fn create(
        mut ctx: ValidatorContext,
        block: SimpleBlockData,
        validators: Vec<Address>,
    ) -> Result<ValidatorState> {
        assert!(
            validators.contains(&ctx.pub_key.to_address()),
            "Producer is not in the list of validators"
        );

        let mut timer = Timer::new("collect codes", ctx.slot_duration / 6);
        timer.start(());

        ctx.pending_events.clear();

        Ok(Self {
            ctx,
            block,
            validators,
            state: State::CollectCodes { timer },
        }
        .into())
    }

    fn aggregate_batch_commitment(
        ctx: &ValidatorContext,
        block: &SimpleBlockData,
    ) -> Result<Option<BatchCommitment>> {
        let chain_commitment = Self::aggregate_chain_commitment(ctx, block.hash)?;
        let code_commitments = Self::aggregate_code_commitments(ctx, block.hash)?;
        let validators_commitment = Self::aggregate_validators_commitment(ctx, block.hash)?;
        let rewards_commitment = Self::aggregate_rewards_commitment(ctx, block.hash)?;

        if chain_commitment.is_none()
            && code_commitments.is_empty()
            && validators_commitment.is_none()
            && rewards_commitment.is_none()
        {
            log::debug!(
                "No commitments for block {} - skip batch commitment",
                block.hash
            );
            return Ok(None);
        }

        assert!(
            validators_commitment.is_none(),
            "TODO #4741: validators commitment is not supported yet"
        );
        assert!(
            rewards_commitment.is_none(),
            "TODO #4742: rewards commitment is not supported yet"
        );

        utils::create_batch_commitment(&ctx.db, block, chain_commitment, code_commitments)
    }

    fn aggregate_chain_commitment(
        ctx: &ValidatorContext,
        block_hash: H256,
    ) -> Result<Option<ChainCommitment>> {
        let waiting_blocks_queue = ctx
            .db
            .block_commitment_queue(block_hash)
            .ok_or_else(|| anyhow!("Block {block_hash} commitment queue is not in storage"))?;

        utils::aggregate_chain_commitment(&ctx.db, waiting_blocks_queue, false)
    }

    fn aggregate_code_commitments(
        ctx: &ValidatorContext,
        block_hash: H256,
    ) -> Result<Vec<CodeCommitment>> {
        let queue = ctx
            .db
            .block_codes_queue(block_hash)
            .ok_or_else(|| anyhow!("Computed block {block_hash} codes queue is not in storage"))?;

        utils::aggregate_code_commitments(&ctx.db, queue, false)
    }

    // TODO #4741
    fn aggregate_validators_commitment(
        _ctx: &ValidatorContext,
        _block_hash: H256,
    ) -> Result<Option<ValidatorsCommitment>> {
        Ok(None)
    }

    // TODO #4742
    fn aggregate_rewards_commitment(
        ctx: &ValidatorContext,
        block_hash: H256,
    ) -> Result<Option<RewardsCommitment>> {
        // Replace with actual implementation
        let config = RewardsManagerConfig {
            genesis_timestamp: 0,
            era_duration: 10,
            wvara_digets: U256::from(10),
        };
        let manager = RewardsManager::new(ctx.db.clone(), config);
        Ok(manager.create_commitment(block_hash)?)
    }

    fn create_producer_block(&mut self) -> Result<()> {
        let pb = ProducerBlock {
            block_hash: self.block.hash,
            // TODO #4638: set gas allowance here
            gas_allowance: None,
            // TODO #4639: append off-chain transactions
            off_chain_transactions: Vec::new(),
        };

        let signed_pb = self.ctx.signer.signed_data(self.ctx.pub_key, pb.clone())?;

        self.state = State::WaitingBlockComputed;
        self.output(ConsensusEvent::PublishProducerBlock(signed_pb));
        self.output(ConsensusEvent::ComputeProducerBlock(pb));

        Ok(())
    }
}

#[cfg(test)]
mod tests {
    use super::*;
    use crate::{SignedValidationRequest, mock::*, validator::mock::*};
    use ethexe_common::{Digest, ToDigest, db::BlockMetaStorageWrite};
    use std::vec;

    #[tokio::test]
    async fn create() {
        let (mut ctx, keys) = mock_validator_context();
        let validators = vec![ctx.pub_key.to_address(), keys[0].to_address()];
        let block = SimpleBlockData::mock(());

        ctx.pending(SignedValidationRequest::mock((
            ctx.signer.clone(),
            keys[0],
            (),
        )));

        let producer = Producer::create(ctx, block, validators.clone()).unwrap();

        let ctx = producer.context();
        assert_eq!(
            ctx.pending_events.len(),
            0,
            "Producer must ignore external events"
        );
    }

    #[tokio::test]
    async fn simple() {
        let (ctx, keys) = mock_validator_context();
        let validators = vec![ctx.pub_key.to_address(), keys[0].to_address()];
        let block = SimpleBlockData::mock(()).prepare(&ctx.db, ());

        let producer = create_producer_skip_timer(ctx, block.clone(), validators)
            .await
            .unwrap()
            .0;

        // No commitments - no batch and goes to initial state
        let initial = producer.process_computed_block(block.hash).unwrap();
        assert!(initial.is_initial());
        assert_eq!(initial.context().output.len(), 0);
        with_batch(|batch| assert!(batch.is_none()));
    }

    #[tokio::test]
    async fn complex() {
        let (ctx, keys) = mock_validator_context();
        let validators = vec![ctx.pub_key.to_address(), keys[0].to_address()];
        let block = SimpleBlockData::mock(()).prepare(&ctx.db, ());
        let batch = prepared_mock_batch_commitment(&ctx.db, &block);

        // If threshold is 1, we should not emit any events and goes to submitter (thru coordinator)
        let submitter = create_producer_skip_timer(ctx, block.clone(), validators.clone())
            .await
            .unwrap()
            .0
            .process_computed_block(block.hash)
            .unwrap();
        assert!(submitter.is_submitter());
        assert_eq!(submitter.context().output.len(), 0);

        let initial = submitter.wait_for_event().await.unwrap().0;
        assert!(initial.is_initial());

        // Check that we have a batch with commitments after submitting
        let mut ctx = initial.into_context();
        with_batch(|multisigned_batch| {
            let (committed_batch, signatures) = multisigned_batch
                .cloned()
                .expect("Expected that batch is committed")
                .into_parts();

            assert_eq!(committed_batch, batch);
            assert_eq!(signatures.len(), 1);

            let (address, signature) = signatures.into_iter().next().unwrap();
            assert_eq!(
                signature
                    .validate(ctx.router_address, batch.to_digest())
                    .unwrap()
                    .to_address(),
                address
            );
        });

        // If threshold is 2, producer must goes to coordinator state and emit validation request
        ctx.signatures_threshold = 2;
        let (coordinator, request) = create_producer_skip_timer(ctx, block.clone(), validators)
            .await
            .unwrap()
            .0
            .process_computed_block(block.hash)
            .unwrap()
            .wait_for_event()
            .await
            .unwrap();
        assert!(coordinator.is_coordinator());
        assert!(matches!(
            request,
            ConsensusEvent::PublishValidationRequest(_)
        ));
    }

    #[tokio::test]
    async fn code_commitments_only() {
        let (ctx, keys) = mock_validator_context();
        let validators = vec![ctx.pub_key.to_address(), keys[0].to_address()];
        let block = SimpleBlockData::mock(()).prepare(&ctx.db, ());

        let code1 = CodeCommitment::mock(()).prepare(&ctx.db, ());
        let code2 = CodeCommitment::mock(()).prepare(&ctx.db, ());
        ctx.db
            .set_block_codes_queue(block.hash, [code1.id, code2.id].into_iter().collect());
        ctx.db
            .set_last_committed_batch(block.hash, Digest::random());

        let submitter = create_producer_skip_timer(ctx, block.clone(), validators.clone())
            .await
            .unwrap()
            .0
            .process_computed_block(block.hash)
            .unwrap();

        let initial = submitter.wait_for_event().await.unwrap().0;
        assert!(initial.is_initial());
        with_batch(|batch| {
            let batch = batch.expect("Expected that batch is committed");
            assert_eq!(batch.signatures().len(), 1);
            assert!(batch.batch().chain_commitment.is_none());
            assert_eq!(batch.batch().code_commitments.len(), 2);
        });
    }

    async fn create_producer_skip_timer(
        ctx: ValidatorContext,
        block: SimpleBlockData,
        validators: Vec<Address>,
    ) -> Result<(ValidatorState, ConsensusEvent, ConsensusEvent)> {
        let producer = Producer::create(ctx, block.clone(), validators)?;
        assert!(producer.is_producer());

        let (producer, publish_event) = producer.wait_for_event().await?;
        assert!(producer.is_producer());
        assert!(matches!(
            publish_event,
            ConsensusEvent::PublishProducerBlock(_)
        ));

        let (producer, compute_event) = producer.wait_for_event().await?;
        assert!(producer.is_producer());
        assert!(matches!(
            compute_event,
            ConsensusEvent::ComputeProducerBlock(_)
        ));

        Ok((producer, publish_event, compute_event))
    }
}<|MERGE_RESOLUTION|>--- conflicted
+++ resolved
@@ -19,23 +19,14 @@
 use super::{
     StateHandler, ValidatorContext, ValidatorState, coordinator::Coordinator, initial::Initial,
 };
-<<<<<<< HEAD
-use crate::{
-    rewards::{RewardsManager, RewardsManagerConfig},
-    utils, ConsensusEvent,
-};
-use anyhow::{anyhow, Result};
-=======
 use crate::{ConsensusEvent, utils};
 use anyhow::{Result, anyhow};
->>>>>>> 00bbc140
 use derive_more::{Debug, Display};
 use ethexe_common::{
     Address, ProducerBlock, SimpleBlockData,
     db::BlockMetaStorageRead,
     gear::{
-        BatchCommitment, ChainCommitment, CodeCommitment, OperatorRewardsCommitment,
-        RewardsCommitment, StakerRewardsCommitment, ValidatorsCommitment,
+        BatchCommitment, ChainCommitment, CodeCommitment, RewardsCommitment, ValidatorsCommitment,
     },
 };
 use ethexe_service_utils::Timer;
@@ -203,13 +194,14 @@
         block_hash: H256,
     ) -> Result<Option<RewardsCommitment>> {
         // Replace with actual implementation
-        let config = RewardsManagerConfig {
+        let config = crate::rewards::RewardsConfig {
             genesis_timestamp: 0,
             era_duration: 10,
             wvara_digets: U256::from(10),
+            wvara_address: Address::default(),
         };
-        let manager = RewardsManager::new(ctx.db.clone(), config);
-        Ok(manager.create_commitment(block_hash)?)
+        // let _commitment = crate::rewards::rewards_commitment(&ctx.db, &config, block_hash)?;
+        Ok(None)
     }
 
     fn create_producer_block(&mut self) -> Result<()> {
