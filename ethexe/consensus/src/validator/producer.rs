// This file is part of Gear.
//
// Copyright (C) 2025 Gear Technologies Inc.
// SPDX-License-Identifier: GPL-3.0-or-later WITH Classpath-exception-2.0
//
// This program is free software: you can redistribute it and/or modify
// it under the terms of the GNU General Public License as published by
// the Free Software Foundation, either version 3 of the License, or
// (at your option) any later version.
//
// This program is distributed in the hope that it will be useful,
// but WITHOUT ANY WARRANTY; without even the implied warranty of
// MERCHANTABILITY or FITNESS FOR A PARTICULAR PURPOSE. See the
// GNU General Public License for more details.
//
// You should have received a copy of the GNU General Public License
// along with this program. If not, see <https://www.gnu.org/licenses/>.

use super::{
    StateHandler, ValidatorContext, ValidatorState, coordinator::Coordinator, initial::Initial,
};
use crate::{ConsensusEvent, utils, validator::DefaultProcessing};
use anyhow::{Result, anyhow};
use derive_more::{Debug, Display};
use ethexe_common::{
    Announce, HashOf, NetworkAnnounce, SimpleBlockData, ValidatorsVec,
    db::{
        AnnounceStorageRO, AnnounceStorageRW, BlockMetaStorageRO, BlockMetaStorageRW,
        InjectedStorageRO,
    },
    gear::BatchCommitment,
    network::{SignedValidatorMessage, ValidatorMessage, ValidatorPromise},
};
use ethexe_service_utils::Timer;
use futures::{FutureExt, future::BoxFuture};
use gprimitives::H256;
use std::task::{Context, Poll};

/// [`Producer`] is the state of the validator, which creates a new block
/// and publish it to the network. It waits for the block to be computed
/// and then switches to [`Coordinator`] state.
#[derive(Debug, Display)]
#[display("PRODUCER in {:?}", self.state)]
pub struct Producer {
    ctx: ValidatorContext,
    block: SimpleBlockData,
    validators: ValidatorsVec,
    state: State,
}

#[derive(Debug, derive_more::IsVariant)]
enum State {
    Preparing {
        #[debug(skip)]
        codes_timer: Option<Timer>,
        block_prepared: bool,
    },
    WaitingAnnounceComputed(HashOf<Announce>),
    AggregateBatchCommitment {
        #[debug(skip)]
        future: BoxFuture<'static, Result<Option<BatchCommitment>>>,
    },
}

impl StateHandler for Producer {
    fn context(&self) -> &ValidatorContext {
        &self.ctx
    }

    fn context_mut(&mut self) -> &mut ValidatorContext {
        &mut self.ctx
    }

    fn into_context(self) -> ValidatorContext {
        self.ctx
    }

    fn process_prepared_block(mut self, block_hash: H256) -> Result<ValidatorState> {
        if self.block.hash != block_hash {
            return DefaultProcessing::prepared_block(self, block_hash);
        }

        match &mut self.state {
            State::Preparing {
                codes_timer,
                block_prepared,
            } if !*block_prepared => {
                utils::propagate_announces_for_skipped_blocks(
                    &self.ctx.core.db,
                    self.block.header.parent_hash,
                )?;

                if codes_timer.is_none() {
                    // Timer is already expired, we can create announce immediately
                    self.create_announce()?;
                } else {
                    // Timer is still running, we will create announce later
                    *block_prepared = true;
                }

                Ok(self.into())
            }
            State::Preparing { codes_timer, .. } if codes_timer.is_some() => {
                self.warning(format!("Receiving {block_hash} prepared twice or more"));

                Ok(self.into())
            }
            State::Preparing { .. } => {
                unreachable!("Impossible, announce must be already created inside polling");
            }
            _ => DefaultProcessing::prepared_block(self, block_hash),
        }
    }

    fn process_computed_announce(
        mut self,
        announce_hash: HashOf<Announce>,
    ) -> Result<ValidatorState> {
        match &self.state {
            State::WaitingAnnounceComputed(expected) if *expected == announce_hash => {
                let announce = self
                    .ctx
                    .core
                    .db
                    .announce(announce_hash)
                    .ok_or_else(|| anyhow!("computed announce must exists in database"))?;

                for tx_hash in announce.injected_transactions.iter() {
                    let Some(tx) = self.ctx.core.db.injected_transaction(*tx_hash) else {
                        tracing::warn!(?tx_hash, "Not found injected transaction body");
                        continue;
                    };
                    let payload_hash = tx.data().to_hash();

<<<<<<< HEAD
                    let Some(promise) = self.ctx.core.db.injected_promise(payload_hash) else {
                        tracing::warn!(payload_hash = ?payload_hash, "Not found promise for injected transaction");
=======
                    let Some(promise) = self.ctx.core.db.promise(tx_hash) else {
                        tracing::warn!(tx_hash = ?tx_hash, "Not found promise for injected transaction");
>>>>>>> d00ebd8a
                        continue;
                    };

                    let validator_promise = ValidatorPromise {
                        block: announce.block_hash,
                        payload: promise,
                    };
                    let signed_promise = self
                        .ctx
                        .core
                        .signer
                        .signed_data(self.ctx.core.pub_key, validator_promise)?;

                    self.output(ConsensusEvent::PublishMessage(
                        SignedValidatorMessage::Promise(signed_promise),
                    ));
                }

                self.state = State::AggregateBatchCommitment {
                    future: self
                        .ctx
                        .core
                        .clone()
                        .aggregate_batch_commitment(self.block.clone(), announce_hash)
                        .boxed(),
                };

                Ok(self.into())
            }
            State::WaitingAnnounceComputed(expected) => {
                self.warning(format!(
                    "Computed announce {announce_hash} is not expected, expected {expected}"
                ));

                Ok(self.into())
            }
            _ => DefaultProcessing::computed_announce(self, announce_hash),
        }
    }

    fn poll_next_state(mut self, cx: &mut Context<'_>) -> Result<(Poll<()>, ValidatorState)> {
        match &mut self.state {
            State::Preparing {
                codes_timer: Some(timer),
                block_prepared,
            } => {
                if timer.poll_unpin(cx).is_ready() {
                    tracing::debug!(block = %self.block.hash, "Codes collection timer is expired, create producer block");

                    if *block_prepared {
                        // Timer is ready and block is prepared - we can create announce
                        self.create_announce()?;
                    } else {
                        self.state = State::Preparing {
                            codes_timer: None,
                            block_prepared: false,
                        }
                    }
                }
            }
            State::AggregateBatchCommitment { future } => match future.poll_unpin(cx) {
                Poll::Ready(Ok(Some(batch))) => {
                    tracing::debug!(batch.block_hash = %batch.block_hash, "Batch commitment aggregated, switch to Coordinator");
                    return Coordinator::create(self.ctx, self.validators, batch)
                        .map(|s| (Poll::Ready(()), s));
                }
                Poll::Ready(Ok(None)) => {
                    tracing::info!("No commitments - skip batch commitment");
                    return Initial::create(self.ctx).map(|s| (Poll::Ready(()), s));
                }
                Poll::Ready(Err(err)) => {
                    return Err(err);
                }
                Poll::Pending => {}
            },
            _ => {}
        }

        Ok((Poll::Pending, self.into()))
    }
}

impl Producer {
    pub fn create(
        mut ctx: ValidatorContext,
        block: SimpleBlockData,
        validators: ValidatorsVec,
    ) -> Result<ValidatorState> {
        assert!(
            validators.contains(&ctx.core.pub_key.to_address()),
            "Producer is not in the list of validators"
        );

        let mut timer = Timer::new("collect codes", ctx.core.slot_duration / 6);
        timer.start(());

        ctx.pending_events.clear();

        Ok(Self {
            ctx,
            block: block.clone(),
            validators,
            state: State::Preparing {
                codes_timer: Some(timer),
                block_prepared: false,
            },
        }
        .into())
    }

    fn create_announce(&mut self) -> Result<()> {
        if !self.ctx.core.db.block_meta(self.block.hash).prepared {
            return Err(anyhow!(
                "Impossible, block must be prepared before creating announce"
            ));
        }

        let parent =
            utils::parent_main_line_announce(&self.ctx.core.db, self.block.header.parent_hash)?;

        let injected_transactions = self
            .ctx
            .core
            .injected_pool
            .select_for_announce(self.block.hash, parent)?;

        let network_announce = NetworkAnnounce {
            block_hash: self.block.hash,
            parent,
            gas_allowance: Some(self.ctx.core.block_gas_limit),
            injected_transactions,
        };

        let announce: Announce = Announce::from(&network_announce);

        let announce_hash = self.ctx.core.db.set_announce(announce.clone());

        self.ctx
            .core
            .db
            .mutate_block_meta(announce.block_hash, |meta| {
                meta.announces.get_or_insert_default().insert(announce_hash);
            });

        let message = ValidatorMessage {
            block: self.block.hash,
            payload: network_announce,
        };
        let message = self
            .ctx
            .core
            .signer
            .signed_data(self.ctx.core.pub_key, message)?;

        self.state = State::WaitingAnnounceComputed(announce_hash);
        self.output(ConsensusEvent::PublishMessage(message.into()));
        self.output(ConsensusEvent::ComputeAnnounce(announce));

        Ok(())
    }
}

#[cfg(test)]
mod tests {
    use super::*;
    use crate::{
        mock::*,
        validator::{PendingEvent, mock::*},
    };
    use async_trait::async_trait;
    use ethexe_common::{Digest, HashOf, ToDigest, db::*, gear::CodeCommitment, mock::*};
    use nonempty::nonempty;

    #[tokio::test]
    #[ntest::timeout(3000)]
    async fn create() {
        let (mut ctx, keys, _) = mock_validator_context();
        let validators = nonempty![ctx.core.pub_key.to_address(), keys[0].to_address()];
        let block = SimpleBlockData::mock(());

        ctx.pending(PendingEvent::ValidationRequest(
            ctx.core.signer.mock_verified_data(keys[0], ()),
        ));

        let producer = Producer::create(ctx, block, validators.into()).unwrap();

        let ctx = producer.context();
        assert_eq!(
            ctx.pending_events.len(),
            0,
            "Producer must ignore external events"
        );
    }

    #[tokio::test]
    #[ntest::timeout(3000)]
    async fn simple() {
        let (ctx, keys, eth) = mock_validator_context();
        let validators: ValidatorsVec =
            nonempty![ctx.core.pub_key.to_address(), keys[0].to_address()].into();
        let parent = H256::random();
        let block = BlockChain::mock(1).setup(&ctx.core.db).blocks[1].to_simple();

        // Set parent announce
        ctx.core.db.mutate_block_meta(parent, |meta| {
            meta.prepared = true;
            meta.announces = Some([HashOf::random()].into());
        });

        let (state, announce_hash) = Producer::create(ctx, block, validators)
            .unwrap()
            .to_prepared_block_state()
            .await
            .unwrap();

        let state = state
            .process_computed_announce(announce_hash)
            .unwrap()
            .wait_for_state(|state| state.is_initial())
            .await
            .unwrap();

        // No commitments - no batch and goes to initial state
        assert!(state.is_initial());
        assert_eq!(state.context().output.len(), 0);
        assert!(eth.committed_batch.read().await.is_none());
    }

    #[tokio::test]
    #[ntest::timeout(3000)]
    async fn complex() {
        gear_utils::init_default_logger();

        let (ctx, keys, eth) = mock_validator_context();
        let validators: ValidatorsVec =
            nonempty![ctx.core.pub_key.to_address(), keys[0].to_address()].into();
        let mut batch = prepare_chain_for_batch_commitment(&ctx.core.db);
        let block = ctx.core.db.simple_block_data(batch.block_hash);

        // If threshold is 1, we should not emit any events and goes thru states coordinator -> submitter -> initial
        // until batch is committed
        let (state, announce_hash) = Producer::create(ctx, block.clone(), validators.clone())
            .unwrap()
            .to_prepared_block_state()
            .await
            .unwrap();

        // Waiting for announce to be computed
        assert!(state.is_producer());

        // change head announce in the batch
        if let Some(c) = batch.chain_commitment.as_mut() {
            c.head_announce = announce_hash
        }

        // compute announce
        AnnounceData {
            announce: state.context().core.db.announce(announce_hash).unwrap(),
            computed: Some(ComputedAnnounceData::default()),
        }
        .setup(&state.context().core.db);

        let (state, event) = state
            .process_computed_announce(announce_hash)
            .unwrap()
            .wait_for_event()
            .await
            .unwrap();

        dbg!(&event);
        assert!(state.is_initial());
        assert!(event.is_commitment_submitted());

        let mut ctx = state.into_context();

        // Check that we have a batch with commitments after submitting
        let (committed_batch, signatures) = eth
            .committed_batch
            .read()
            .await
            .clone()
            .expect("Expected that batch is committed")
            .into_parts();
        assert_eq!(committed_batch, batch);
        assert_eq!(signatures.len(), 1);
        let (address, signature) = signatures.into_iter().next().unwrap();
        assert_eq!(
            signature
                .validate(ctx.core.router_address, batch.to_digest())
                .unwrap()
                .to_address(),
            address
        );

        // If threshold is 2, producer must goes to coordinator state and emit validation request
        ctx.core.signatures_threshold = 2;
        let (state, event) = Producer::create(ctx, block.clone(), validators.clone())
            .unwrap()
            .to_prepared_block_state()
            .await
            .unwrap()
            .0
            .process_computed_announce(announce_hash)
            .unwrap()
            .wait_for_event()
            .await
            .unwrap();
        assert!(state.is_coordinator());
        event
            .unwrap_publish_message()
            .unwrap_request_batch_validation();
    }

    #[tokio::test]
    #[ntest::timeout(3000)]
    async fn code_commitments_only() {
        let (ctx, keys, eth) = mock_validator_context();
        let validators: ValidatorsVec =
            nonempty![ctx.core.pub_key.to_address(), keys[0].to_address()].into();
        let parent = H256::random();
        let block = BlockChain::mock(1).setup(&ctx.core.db).blocks[1].to_simple();

        ctx.core.db.mutate_block_meta(parent, |meta| {
            meta.prepared = true;
            meta.announces = Some([HashOf::random()].into());
        });

        let code1 = CodeCommitment::mock(());
        let code2 = CodeCommitment::mock(());
        ctx.core.db.set_code_valid(code1.id, code1.valid);
        ctx.core.db.set_code_valid(code2.id, code2.valid);
        ctx.core.db.mutate_block_meta(block.hash, |meta| {
            meta.codes_queue = Some([code1.id, code2.id].into_iter().collect())
        });
        ctx.core.db.mutate_block_meta(block.hash, |meta| {
            meta.last_committed_batch = Some(Digest::random());
            meta.last_committed_announce = Some(HashOf::random());
        });

        let (state, announce_hash) = Producer::create(ctx, block, validators.clone())
            .unwrap()
            .to_prepared_block_state()
            .await
            .unwrap();

        let (state, event) = state
            .process_computed_announce(announce_hash)
            .unwrap()
            .wait_for_event()
            .await
            .unwrap();
        assert!(
            state.is_initial(),
            "State must go to initial, actual: {state}"
        );
        assert!(
            event.is_commitment_submitted(),
            "Event must be commitment submitted, actual: {event:?}"
        );

        let batch = eth
            .committed_batch
            .read()
            .await
            .clone()
            .expect("Expected that batch is committed");
        assert_eq!(batch.signatures().len(), 1);
        assert!(batch.batch().chain_commitment.is_none());
        assert_eq!(batch.batch().code_commitments.len(), 2);
    }

    #[async_trait]
    trait ProducerExt: Sized {
        async fn to_prepared_block_state(self) -> Result<(Self, HashOf<Announce>)>;
    }

    #[async_trait]
    impl ProducerExt for ValidatorState {
        async fn to_prepared_block_state(self) -> Result<(Self, HashOf<Announce>)> {
            assert!(self.is_producer(), "Works only for producer state");

            let producer = self.unwrap_producer();
            assert!(
                producer.state.is_preparing(),
                "Works only for preparing state"
            );

            let block_hash = producer.block.hash;
            let state = producer.process_prepared_block(block_hash)?;

            let (state, event) = state.wait_for_event().await?;
            assert!(state.is_producer());
            event.unwrap_publish_message().unwrap_producer_block();

            let (state, event) = state.wait_for_event().await?;
            assert!(state.is_producer());
            assert!(event.is_compute_announce());

            Ok((state, event.unwrap_compute_announce().to_hash()))
        }
    }
}<|MERGE_RESOLUTION|>--- conflicted
+++ resolved
@@ -132,13 +132,8 @@
                     };
                     let payload_hash = tx.data().to_hash();
 
-<<<<<<< HEAD
-                    let Some(promise) = self.ctx.core.db.injected_promise(payload_hash) else {
+                    let Some(promise) = self.ctx.core.db.promise(payload_hash) else {
                         tracing::warn!(payload_hash = ?payload_hash, "Not found promise for injected transaction");
-=======
-                    let Some(promise) = self.ctx.core.db.promise(tx_hash) else {
-                        tracing::warn!(tx_hash = ?tx_hash, "Not found promise for injected transaction");
->>>>>>> d00ebd8a
                         continue;
                     };
 
