// This file is part of Gear.
//
// Copyright (C) 2025 Gear Technologies Inc.
// SPDX-License-Identifier: GPL-3.0-or-later WITH Classpath-exception-2.0
//
// This program is free software: you can redistribute it and/or modify
// it under the terms of the GNU General Public License as published by
// the Free Software Foundation, either version 3 of the License, or
// (at your option) any later version.
//
// This program is distributed in the hope that it will be useful,
// but WITHOUT ANY WARRANTY; without even the implied warranty of
// MERCHANTABILITY or FITNESS FOR A PARTICULAR PURPOSE. See the
// GNU General Public License for more details.
//
// You should have received a copy of the GNU General Public License
// along with this program. If not, see <https://www.gnu.org/licenses/>.

use super::{
    StateHandler, ValidatorContext, ValidatorState, coordinator::Coordinator, initial::Initial,
};
use crate::{
    ConsensusEvent,
    announces::{self, DBAnnouncesExt},
    validator::DefaultProcessing,
};
use anyhow::{Result, anyhow};
use derive_more::{Debug, Display};
use ethexe_common::{
    Announce, HashOf, SimpleBlockData, ValidatorsVec,
    db::{AnnounceStorageRO, BlockMetaStorageRO, InjectedStorageRO},
    gear::BatchCommitment,
    network::ValidatorMessage,
};
use ethexe_service_utils::Timer;
use futures::{FutureExt, future::BoxFuture};
<<<<<<< HEAD
use gprimitives::H256;
use gsigner::secp256k1::Secp256k1SignerExt;
=======
>>>>>>> ad4fee34
use std::task::{Context, Poll};

/// [`Producer`] is the state of the validator, which creates a new block
/// and publish it to the network. It waits for the block to be computed
/// and then switches to [`Coordinator`] state.
#[derive(Debug, Display)]
#[display("PRODUCER in {:?}", self.state)]
pub struct Producer {
    ctx: ValidatorContext,
    block: SimpleBlockData,
    validators: ValidatorsVec,
    state: State,
}

#[derive(Debug, derive_more::IsVariant)]
enum State {
    Delay {
        #[debug(skip)]
        timer: Option<Timer>,
    },
    WaitingAnnounceComputed(HashOf<Announce>),
    AggregateBatchCommitment {
        #[debug(skip)]
        future: BoxFuture<'static, Result<Option<BatchCommitment>>>,
    },
}

impl StateHandler for Producer {
    fn context(&self) -> &ValidatorContext {
        &self.ctx
    }

    fn context_mut(&mut self) -> &mut ValidatorContext {
        &mut self.ctx
    }

    fn into_context(self) -> ValidatorContext {
        self.ctx
    }

    fn process_computed_announce(
        mut self,
        announce_hash: HashOf<Announce>,
    ) -> Result<ValidatorState> {
        match &self.state {
            State::WaitingAnnounceComputed(expected) if *expected == announce_hash => {
                let announce = self
                    .ctx
                    .core
                    .db
                    .announce(announce_hash)
                    .ok_or_else(|| anyhow!("computed announce must exists in database"))?;

                for tx in announce.injected_transactions.iter() {
                    let tx_hash = tx.data().to_hash();

                    let Some(promise) = self.ctx.core.db.promise(tx_hash) else {
                        tracing::warn!(tx_hash = ?tx_hash, "Not found promise for injected transaction");
                        continue;
                    };

                    let signed_promise = self
                        .ctx
                        .core
                        .signer
                        .signed_data(self.ctx.core.pub_key, promise)?;

                    self.ctx.output(ConsensusEvent::Promise(signed_promise));
                }

                self.state = State::AggregateBatchCommitment {
                    future: self
                        .ctx
                        .core
                        .clone()
                        .aggregate_batch_commitment(self.block.clone(), announce_hash)
                        .boxed(),
                };

                Ok(self.into())
            }
            State::WaitingAnnounceComputed(expected) => {
                self.warning(format!(
                    "Computed announce {announce_hash} is not expected, expected {expected}"
                ));

                Ok(self.into())
            }
            _ => DefaultProcessing::computed_announce(self, announce_hash),
        }
    }

    fn poll_next_state(mut self, cx: &mut Context<'_>) -> Result<(Poll<()>, ValidatorState)> {
        match &mut self.state {
            State::Delay { timer: Some(timer) } => {
                if timer.poll_unpin(cx).is_ready() {
                    let state = self.produce_announce()?;
                    return Ok((Poll::Ready(()), state));
                }
            }
            State::AggregateBatchCommitment { future } => match future.poll_unpin(cx) {
                Poll::Ready(Ok(Some(batch))) => {
                    tracing::debug!(batch.block_hash = %batch.block_hash, "Batch commitment aggregated, switch to Coordinator");
                    return Coordinator::create(self.ctx, self.validators, batch)
                        .map(|s| (Poll::Ready(()), s));
                }
                Poll::Ready(Ok(None)) => {
                    tracing::info!("No commitments - skip batch commitment");
                    return Initial::create(self.ctx).map(|s| (Poll::Ready(()), s));
                }
                Poll::Ready(Err(err)) => {
                    return Err(err);
                }
                Poll::Pending => {}
            },
            _ => {}
        }

        Ok((Poll::Pending, self.into()))
    }
}

impl Producer {
    pub fn create(
        mut ctx: ValidatorContext,
        block: SimpleBlockData,
        validators: ValidatorsVec,
    ) -> Result<ValidatorState> {
        let my_address = ctx.core.pub_key.to_address();
        assert!(
            validators.contains(&my_address),
            "Producer is not in the list of validators"
        );

        let mut timer = Timer::new("producer delay", ctx.core.producer_delay);
        timer.start(());

        ctx.pending_events.clear();

        Ok(Self {
            ctx,
            block: block.clone(),
            validators,
            state: State::Delay { timer: Some(timer) },
        }
        .into())
    }

    fn produce_announce(mut self) -> Result<ValidatorState> {
        if !self.ctx.core.db.block_meta(self.block.hash).prepared {
            return Err(anyhow!(
                "Impossible, block must be prepared before creating announce"
            ));
        }

        let parent = announces::best_parent_announce(
            &self.ctx.core.db,
            self.block.hash,
            self.ctx.core.commitment_delay_limit,
        )?;

        let injected_transactions = self
            .ctx
            .core
            .injected_pool
            .select_for_announce(self.block.hash, parent)?;

        let announce = Announce {
            block_hash: self.block.hash,
            parent,
            gas_allowance: Some(self.ctx.core.block_gas_limit),
            injected_transactions,
        };

        let (announce_hash, newly_included) =
            self.ctx.core.db.include_announce(announce.clone())?;
        if !newly_included {
            // This can happen in case of abuse from rpc - the same eth block is announced multiple times,
            // then the same announce is created multiple times, and include_announce would return already included.
            // In this case we just go to initial state, without publishing anything and computing announce again.
            self.warning(format!(
                "Announce created {announce:?} is already included at {}",
                self.block.hash
            ));

            return Initial::create(self.ctx);
        }

        let message = ValidatorMessage {
            block: self.block.hash,
            payload: announce.clone(),
        };
        let message = self
            .ctx
            .core
            .signer
            .signed_data(self.ctx.core.pub_key, message)?;

        self.state = State::WaitingAnnounceComputed(announce_hash);
        self.ctx
            .output(ConsensusEvent::PublishMessage(message.into()));
        self.ctx.output(ConsensusEvent::ComputeAnnounce(announce));

        Ok(self.into())
    }
}

#[cfg(test)]
mod tests {
    use super::*;
    use crate::{
        mock::*,
        validator::{PendingEvent, mock::*},
    };
    use async_trait::async_trait;
    use ethexe_common::{Digest, HashOf, ToDigest, db::*, gear::CodeCommitment, mock::*};
    use nonempty::nonempty;

    #[tokio::test]
    #[ntest::timeout(3000)]
    async fn create() {
        let (mut ctx, keys, _) = mock_validator_context();
        let validators = nonempty![ctx.core.pub_key.to_address(), keys[0].to_address(),];
        let block = SimpleBlockData::mock(());

        ctx.pending(PendingEvent::ValidationRequest(
            ctx.core.signer.mock_verified_data(keys[0], ()),
        ));

        let producer = Producer::create(ctx, block, validators.into()).unwrap();

        let ctx = producer.context();
        assert_eq!(
            ctx.pending_events.len(),
            0,
            "Producer must ignore external events"
        );
    }

    #[tokio::test]
    #[ntest::timeout(3000)]
    async fn simple() {
        let (ctx, keys, eth) = mock_validator_context();
        let validators = nonempty![ctx.core.pub_key.to_address(), keys[0].to_address()].into();
        let block = BlockChain::mock(1).setup(&ctx.core.db).blocks[1].to_simple();

        let (state, announce_hash) = Producer::create(ctx, block, validators)
            .unwrap()
            .skip_timer()
            .await
            .unwrap();

        let state = state
            .process_computed_announce(announce_hash)
            .unwrap()
            .wait_for_state(|state| state.is_initial())
            .await
            .unwrap();

        // No commitments - no batch and goes to initial state
        assert!(state.is_initial());
        assert_eq!(state.context().output.len(), 0);
        assert!(eth.committed_batch.read().await.is_none());
    }

    #[tokio::test]
    #[ntest::timeout(3000)]
    async fn threshold_one() {
        gear_utils::init_default_logger();

        let (ctx, keys, eth) = mock_validator_context();
        let validators: ValidatorsVec =
            nonempty![ctx.core.pub_key.to_address(), keys[0].to_address()].into();
        let mut batch = prepare_chain_for_batch_commitment(&ctx.core.db);
        let block = ctx.core.db.simple_block_data(batch.block_hash);

        // If threshold is 1, we should not emit any events and goes thru states coordinator -> submitter -> initial
        // until batch is committed
        let (state, announce_hash) = Producer::create(ctx, block.clone(), validators.clone())
            .unwrap()
            .skip_timer()
            .await
            .unwrap();

        // Waiting for announce to be computed
        assert!(state.is_producer());

        // change head announce in the batch
        if let Some(c) = batch.chain_commitment.as_mut() {
            c.head_announce = announce_hash
        }

        // compute announce
        AnnounceData {
            announce: state.context().core.db.announce(announce_hash).unwrap(),
            computed: Some(ComputedAnnounceData::default()),
        }
        .setup(&state.context().core.db);

        let (state, event) = state
            .process_computed_announce(announce_hash)
            .unwrap()
            .wait_for_event()
            .await
            .unwrap();

        dbg!(&event);
        assert!(state.is_initial());
        assert!(event.is_commitment_submitted());

        // Check that we have a batch with commitments after submitting
        let (committed_batch, signatures) = eth
            .committed_batch
            .read()
            .await
            .clone()
            .expect("Expected that batch is committed")
            .into_parts();
        assert_eq!(committed_batch, batch);
        assert_eq!(signatures.len(), 1);
        let (address, signature) = signatures.into_iter().next().unwrap();
        assert_eq!(
            signature
                .validate(state.context().core.router_address, batch.to_digest())
                .unwrap()
                .to_address(),
            address
        );
    }

    #[tokio::test]
    #[ntest::timeout(3000)]
    async fn threshold_two() {
        let (mut ctx, keys, _) = mock_validator_context();
        ctx.core.signatures_threshold = 2;
        let validators = nonempty![ctx.core.pub_key.to_address(), keys[0].to_address()].into();
        let batch = prepare_chain_for_batch_commitment(&ctx.core.db);
        let block = ctx.core.db.simple_block_data(batch.block_hash);

        let (state, announce_hash) = Producer::create(ctx, block.clone(), validators)
            .unwrap()
            .skip_timer()
            .await
            .unwrap();

        assert!(state.is_producer(), "got {state:?}");

        // compute announce
        AnnounceData {
            announce: state.context().core.db.announce(announce_hash).unwrap(),
            computed: Some(ComputedAnnounceData::default()),
        }
        .setup(&state.context().core.db);

        let (state, event) = state
            .process_computed_announce(announce_hash)
            .unwrap()
            .wait_for_event()
            .await
            .unwrap();

        // If threshold is 2, producer must goes to coordinator state and emit validation request
        assert!(state.is_coordinator());
        event
            .unwrap_publish_message()
            .unwrap_request_batch_validation();
    }

    #[tokio::test]
    #[ntest::timeout(3000)]
    async fn code_commitments_only() {
        let (ctx, keys, eth) = mock_validator_context();
        let validators = nonempty![ctx.core.pub_key.to_address(), keys[0].to_address()].into();
        let block = BlockChain::mock(1).setup(&ctx.core.db).blocks[1].to_simple();

        let code1 = CodeCommitment::mock(());
        let code2 = CodeCommitment::mock(());
        ctx.core.db.set_code_valid(code1.id, code1.valid);
        ctx.core.db.set_code_valid(code2.id, code2.valid);
        ctx.core.db.mutate_block_meta(block.hash, |meta| {
            meta.codes_queue = Some([code1.id, code2.id].into_iter().collect())
        });
        ctx.core.db.mutate_block_meta(block.hash, |meta| {
            meta.last_committed_batch = Some(Digest::random());
            meta.last_committed_announce = Some(HashOf::random());
        });

        let (state, announce_hash) = Producer::create(ctx, block, validators)
            .unwrap()
            .skip_timer()
            .await
            .unwrap();

        let (state, event) = state
            .process_computed_announce(announce_hash)
            .unwrap()
            .wait_for_event()
            .await
            .unwrap();
        assert!(
            state.is_initial(),
            "State must go to initial, actual: {state}"
        );
        assert!(
            event.is_commitment_submitted(),
            "Event must be commitment submitted, actual: {event:?}"
        );

        let batch = eth
            .committed_batch
            .read()
            .await
            .clone()
            .expect("Expected that batch is committed");
        assert_eq!(batch.signatures().len(), 1);
        assert!(batch.batch().chain_commitment.is_none());
        assert_eq!(batch.batch().code_commitments.len(), 2);
    }

    // TODO: test that zero timer works as expected

    #[async_trait]
    trait ProducerExt: Sized {
        async fn skip_timer(self) -> Result<(Self, HashOf<Announce>)>;
    }

    #[async_trait]
    impl ProducerExt for ValidatorState {
        async fn skip_timer(self) -> Result<(Self, HashOf<Announce>)> {
            assert!(
                self.is_producer(),
                "Works only for producer state, got {}",
                self
            );

            let producer = self.unwrap_producer();
            assert!(
                producer.state.is_delay(),
                "Works only for waiting for codes state, got {:?}",
                producer.state
            );

            let state = ValidatorState::from(producer);

            let (state, event) = state.wait_for_event().await?;
            assert!(state.is_producer(), "Expected producer state, got {state}");
            assert!(event.is_publish_message());

            let (state, event) = state.wait_for_event().await?;
            assert!(state.is_producer(), "Expected producer state, got {state}");
            assert!(event.is_compute_announce());

            Ok((state, event.unwrap_compute_announce().to_hash()))
        }
    }
}<|MERGE_RESOLUTION|>--- conflicted
+++ resolved
@@ -34,11 +34,7 @@
 };
 use ethexe_service_utils::Timer;
 use futures::{FutureExt, future::BoxFuture};
-<<<<<<< HEAD
-use gprimitives::H256;
 use gsigner::secp256k1::Secp256k1SignerExt;
-=======
->>>>>>> ad4fee34
 use std::task::{Context, Poll};
 
 /// [`Producer`] is the state of the validator, which creates a new block
