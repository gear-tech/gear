// This file is part of Gear.
//
// Copyright (C) 2025 Gear Technologies Inc.
// SPDX-License-Identifier: GPL-3.0-or-later WITH Classpath-exception-2.0
//
// This program is free software: you can redistribute it and/or modify
// it under the terms of the GNU General Public License as published by
// the Free Software Foundation, either version 3 of the License, or
// (at your option) any later version.
//
// This program is distributed in the hope that it will be useful,
// but WITHOUT ANY WARRANTY; without even the implied warranty of
// MERCHANTABILITY or FITNESS FOR A PARTICULAR PURPOSE. See the
// GNU General Public License for more details.
//
// You should have received a copy of the GNU General Public License
// along with this program. If not, see <https://www.gnu.org/licenses/>.

use super::{
    StateHandler, ValidatorContext, ValidatorState, coordinator::Coordinator, initial::Initial,
};
use crate::{ConsensusEvent, validator::DefaultProcessing};
use anyhow::{Result, anyhow};
use derive_more::{Debug, Display};
use ethexe_common::{
    Address, Announce, AnnounceHash, SimpleBlockData,
    db::{AnnounceStorageRead, BlockMetaStorageRead},
    gear::BatchCommitment,
};
use ethexe_service_utils::Timer;
use futures::{FutureExt, future::BoxFuture};
use gprimitives::H256;
use nonempty::NonEmpty;
use std::task::{Context, Poll};

/// [`Producer`] is the state of the validator, which creates a new block
/// and publish it to the network. It waits for the block to be computed
/// and then switches to [`Coordinator`] state.
#[derive(Debug, Display)]
#[display("PRODUCER in {:?}", self.state)]
pub struct Producer {
    ctx: ValidatorContext,
    block: SimpleBlockData,
    validators: NonEmpty<Address>,
    state: State,
}

#[derive(Debug, derive_more::IsVariant)]
enum State {
    Preparing {
        #[debug(skip)]
        codes_timer: Option<Timer>,
        block_prepared: bool,
    },
    WaitingAnnounceComputed,
    AggregateBatchCommitment {
        #[debug(skip)]
        future: BoxFuture<'static, Result<Option<BatchCommitment>>>,
    },
}

impl StateHandler for Producer {
    fn context(&self) -> &ValidatorContext {
        &self.ctx
    }

    fn context_mut(&mut self) -> &mut ValidatorContext {
        &mut self.ctx
    }

    fn into_context(self) -> ValidatorContext {
        self.ctx
    }

    fn process_prepared_block(mut self, block: H256) -> Result<ValidatorState> {
        if self.block.hash != block {
            return DefaultProcessing::prepared_block(self, block);
        }

        match &mut self.state {
            State::Preparing {
                codes_timer,
                block_prepared,
            } if !*block_prepared => {
                if codes_timer.is_none() {
                    // Timer is already expired, we can create announce immediately
                    self.create_announce()?;
                } else {
                    // Timer is still running, we will create announce later
                    *block_prepared = true;
                }

                Ok(self.into())
            }
            State::Preparing { codes_timer, .. } if codes_timer.is_some() => {
                self.warning(format!("Receiving {block} prepared twice or more"));

                Ok(self.into())
            }
            State::Preparing { .. } => {
                unreachable!("Impossible, announce must be already created inside polling");
            }
            _ => DefaultProcessing::prepared_block(self, block),
        }
    }

    fn process_computed_announce(mut self, announce_hash: AnnounceHash) -> Result<ValidatorState> {
        let announce = self.ctx.core.db.announce(announce_hash).ok_or(anyhow!(
            "Computed announce {announce_hash} is not found in storage"
        ))?;
        if !matches!(&self.state, State::WaitingAnnounceComputed if self.block.hash == announce.block_hash)
        {
            self.warning(format!(
                "announce block hash {} is not expected, expected {}",
                announce.block_hash, self.block.hash
            ));

            return Ok(self.into());
        }

        self.state = State::AggregateBatchCommitment {
            future: self
                .ctx
                .core
                .clone()
                .aggregate_batch_commitment(self.block.clone())
                .boxed(),
        };

        Ok(self.into())
    }

    fn poll_next_state(mut self, cx: &mut Context<'_>) -> Result<(Poll<()>, ValidatorState)> {
        match &mut self.state {
            State::Preparing {
                codes_timer: Some(timer),
                block_prepared,
            } => {
                if timer.poll_unpin(cx).is_ready() {
                    if *block_prepared {
                        // Timer is ready and block is prepared - we can create announce
                        self.create_announce()?;
                    } else {
                        self.state = State::Preparing {
                            codes_timer: None,
                            block_prepared: false,
                        }
                    }
                }
            }
            State::WaitingAnnounceComputed => {}
            State::AggregateBatchCommitment { future } => match future.poll_unpin(cx) {
                Poll::Ready(Ok(Some(batch))) => {
                    return Coordinator::create(self.ctx, self.validators, batch)
                        .map(|s| (Poll::Ready(()), s));
                }
                Poll::Ready(Ok(None)) => {
                    log::info!("No commitments - skip batch commitment");
                    return Initial::create(self.ctx).map(|s| (Poll::Ready(()), s));
                }
                Poll::Ready(Err(err)) => {
                    return Err(err);
                }
                Poll::Pending => {}
            },
            _ => {}
        }

        Ok((Poll::Pending, self.into()))
    }
}

impl Producer {
    pub fn create(
        mut ctx: ValidatorContext,
        block: SimpleBlockData,
        validators: NonEmpty<Address>,
    ) -> Result<ValidatorState> {
        assert!(
            validators.contains(&ctx.core.pub_key.to_address()),
            "Producer is not in the list of validators"
        );

        let mut timer = Timer::new("collect codes", ctx.core.slot_duration / 6);
        timer.start(());

        ctx.pending_events.clear();

        Ok(Self {
            ctx,
            block,
            validators,
            state: State::Preparing {
                codes_timer: Some(timer),
                block_prepared: false,
            },
        }
        .into())
    }

    fn create_announce(&mut self) -> Result<()> {
        if !self.ctx.core.db.block_meta(self.block.hash).prepared {
            return Err(anyhow!(
                "Impossible, block must be prepared before creating announce"
            ));
        }

<<<<<<< HEAD
        assert!(
            validators_commitment.is_none(),
            "TODO #4741: validators commitment is not supported yet"
        );
        assert!(
            rewards_commitment.is_none(),
            "TODO #4742: rewards commitment is not supported yet"
        );

        utils::create_batch_commitment(
            &ctx.db,
            block,
            chain_commitment,
            code_commitments,
            rewards_commitment,
        )
    }

    fn aggregate_chain_commitment(
        ctx: &ValidatorContext,
        block_hash: H256,
    ) -> Result<Option<ChainCommitment>> {
        let Some((commitment, deepness)) = utils::aggregate_chain_commitment(
            &ctx.db,
            block_hash,
            false,
            Some(MAX_CHAIN_DEEPNESS),
        )?
        else {
            return Ok(None);
        };

        if commitment.transitions.is_empty() && deepness <= CHAIN_DEEPNESS_THRESHOLD {
            // No transitions and chain is not deep enough, skip chain commitment
            Ok(None)
        } else {
            Ok(Some(commitment))
        }
    }

    fn aggregate_code_commitments(
        ctx: &ValidatorContext,
        block_hash: H256,
    ) -> Result<Vec<CodeCommitment>> {
        let queue = ctx
            .db
            .block_codes_queue(block_hash)
            .ok_or_else(|| anyhow!("Computed block {block_hash} codes queue is not in storage"))?;

        utils::aggregate_code_commitments(&ctx.db, queue, false)
    }

    // TODO #4741
    fn aggregate_validators_commitment(
        _ctx: &ValidatorContext,
        _block_hash: H256,
    ) -> Result<Option<ValidatorsCommitment>> {
        Ok(None)
    }

    // TODO #4742
    fn aggregate_rewards_commitment(
        ctx: &ValidatorContext,
        block_hash: H256,
    ) -> Result<Option<RewardsCommitment>> {
        #[cfg(feature = "staking-rewards")]
        return Ok(ctx.rewards_manager.create_commitment(block_hash)?);

        #[cfg(not(feature = "staking-rewards"))]
        return Ok(None);
    }

    fn create_producer_block(&mut self) -> Result<()> {
        let pb = ProducerBlock {
=======
        let parent_announce = self
            .ctx
            .core
            .db
            .block_meta(self.block.header.parent_hash)
            .announces
            .into_iter()
            .flat_map(|meta| meta.into_iter())
            .next()
            .ok_or_else(|| anyhow!("No announces found for prepared block"))?;

        let announce = Announce {
>>>>>>> ce8aae2f
            block_hash: self.block.hash,
            parent: parent_announce,
            gas_allowance: Some(self.ctx.core.block_gas_limit),
            // TODO #4639: append off-chain transactions
            off_chain_transactions: Vec::new(),
        };

        let signed = self
            .ctx
            .core
            .signer
            .signed_data(self.ctx.core.pub_key, announce.clone())?;

        self.state = State::WaitingAnnounceComputed;
        self.output(ConsensusEvent::PublishAnnounce(signed));
        self.output(ConsensusEvent::ComputeAnnounce(announce));

        Ok(())
    }
}

#[cfg(test)]
mod tests {
    use super::*;
    use crate::{
        mock::*,
        validator::{PendingEvent, mock::*},
    };
    use async_trait::async_trait;
    use ethexe_common::{AnnounceHash, Digest, ToDigest, db::*, gear::CodeCommitment, mock::*};
    use nonempty::nonempty;

    #[tokio::test]
    async fn create() {
        let (mut ctx, keys, _) = mock_validator_context();
        let validators = nonempty![ctx.core.pub_key.to_address(), keys[0].to_address()];
        let block = SimpleBlockData::mock(());

        ctx.pending(PendingEvent::ValidationRequest(
            ctx.core.signer.mock_signed_data(keys[0], ()),
        ));

        let producer = Producer::create(ctx, block, validators.clone()).unwrap();

        let ctx = producer.context();
        assert_eq!(
            ctx.pending_events.len(),
            0,
            "Producer must ignore external events"
        );
    }

    #[tokio::test]
    async fn simple() {
        let (ctx, keys, eth) = mock_validator_context();
        let validators = nonempty![ctx.core.pub_key.to_address(), keys[0].to_address()];
        let parent = H256::random();
        let block = BlockChain::mock(1).setup(&ctx.core.db).blocks[1].to_simple();
        let announce_hash = ctx.core.db.top_announce_hash(block.hash);

        // Set parent announce
        ctx.core.db.mutate_block_meta(parent, |meta| {
            meta.prepared = true;
            meta.announces = Some([AnnounceHash::random()].into());
        });

        let state = Producer::create(ctx, block.clone(), validators)
            .unwrap()
            .to_prepared_block_state()
            .await
            .unwrap()
            .process_computed_announce(announce_hash)
            .unwrap()
            .wait_for_initial()
            .await
            .unwrap();

        // No commitments - no batch and goes to initial state
        assert!(state.is_initial());
        assert_eq!(state.context().output.len(), 0);
        assert!(eth.committed_batch.lock().await.is_none());
    }

    #[tokio::test]
    async fn complex() {
        let (ctx, keys, eth) = mock_validator_context();
        let validators = nonempty![ctx.core.pub_key.to_address(), keys[0].to_address()];
        let batch = prepare_chain_for_batch_commitment(&ctx.core.db);
        let block = ctx.core.db.simple_block_data(batch.block_hash);
        let announce_hash = ctx.core.db.top_announce_hash(block.hash);

        // If threshold is 1, we should not emit any events and goes thru states coordinator -> submitter -> initial
        // until batch is committed
        let (state, event) = Producer::create(ctx, block.clone(), validators.clone())
            .unwrap()
            .to_prepared_block_state()
            .await
            .unwrap()
            .process_computed_announce(announce_hash)
            .unwrap()
            .wait_for_event()
            .await
            .unwrap();
        assert!(state.is_initial());
        assert!(event.is_commitment_submitted());

        let mut ctx = state.into_context();

        // Check that we have a batch with commitments after submitting
        let (committed_batch, signatures) = eth
            .committed_batch
            .lock()
            .await
            .clone()
            .expect("Expected that batch is committed")
            .into_parts();
        assert_eq!(committed_batch, batch);
        assert_eq!(signatures.len(), 1);
        let (address, signature) = signatures.into_iter().next().unwrap();
        assert_eq!(
            signature
                .validate(ctx.core.router_address, batch.to_digest())
                .unwrap()
                .to_address(),
            address
        );

        // If threshold is 2, producer must goes to coordinator state and emit validation request
        ctx.core.signatures_threshold = 2;
        let (state, event) = Producer::create(ctx, block.clone(), validators.clone())
            .unwrap()
            .to_prepared_block_state()
            .await
            .unwrap()
            .process_computed_announce(announce_hash)
            .unwrap()
            .wait_for_event()
            .await
            .unwrap();
        assert!(state.is_coordinator());
        assert!(event.is_publish_validation_request());
    }

    #[tokio::test]
    async fn code_commitments_only() {
        let (ctx, keys, eth) = mock_validator_context();
        let validators = nonempty![ctx.core.pub_key.to_address(), keys[0].to_address()];
        let parent = H256::random();
        let block = BlockChain::mock(1).setup(&ctx.core.db).blocks[1].to_simple();
        let announce_hash = ctx.core.db.top_announce_hash(block.hash);

        ctx.core.db.mutate_block_meta(parent, |meta| {
            meta.prepared = true;
            meta.announces = Some([AnnounceHash::random()].into());
        });

        let code1 = CodeCommitment::mock(());
        let code2 = CodeCommitment::mock(());
        ctx.core.db.set_code_valid(code1.id, code1.valid);
        ctx.core.db.set_code_valid(code2.id, code2.valid);
        ctx.core.db.mutate_block_meta(block.hash, |meta| {
            meta.codes_queue = Some([code1.id, code2.id].into_iter().collect())
        });
        ctx.core.db.mutate_block_meta(block.hash, |meta| {
            meta.last_committed_batch = Some(Digest::random());
            meta.last_committed_announce = Some(AnnounceHash::random());
        });

        let (state, event) = Producer::create(ctx, block.clone(), validators.clone())
            .unwrap()
            .to_prepared_block_state()
            .await
            .unwrap()
            .process_computed_announce(announce_hash)
            .unwrap()
            .wait_for_event()
            .await
            .unwrap();
        assert!(
            state.is_initial(),
            "State must go to initial, actual: {state}"
        );
        assert!(
            event.is_commitment_submitted(),
            "Event must be commitment submitted, actual: {event:?}"
        );

<<<<<<< HEAD
        let initial = submitter.wait_for_event().await.unwrap().0;
        assert!(initial.is_initial());
        with_batch(|batch| {
            let batch = batch.expect("Expected that batch is committed");
            assert_eq!(batch.signatures().len(), 1);
            assert!(batch.inner().chain_commitment.is_none());
            assert_eq!(batch.inner().code_commitments.len(), 2);
        });
=======
        let batch = eth
            .committed_batch
            .lock()
            .await
            .clone()
            .expect("Expected that batch is committed");
        assert_eq!(batch.signatures().len(), 1);
        assert!(batch.batch().chain_commitment.is_none());
        assert_eq!(batch.batch().code_commitments.len(), 2);
>>>>>>> ce8aae2f
    }

    #[async_trait]
    trait ProducerExt: Sized {
        async fn to_prepared_block_state(self) -> Result<Self>;
    }

    #[async_trait]
    impl ProducerExt for ValidatorState {
        async fn to_prepared_block_state(self) -> Result<Self> {
            assert!(self.is_producer(), "Works only for producer state");

            let producer = self.unwrap_producer();
            assert!(
                producer.state.is_preparing(),
                "Works only for preparing state"
            );

            let block_hash = producer.block.hash;
            let state = producer.process_prepared_block(block_hash)?;

            let (state, event) = state.wait_for_event().await?;
            assert!(state.is_producer());
            assert!(event.is_publish_announce());

            let (state, event) = state.wait_for_event().await?;
            assert!(state.is_producer());
            assert!(event.is_compute_announce());

            Ok(state)
        }
    }
}<|MERGE_RESOLUTION|>--- conflicted
+++ resolved
@@ -205,82 +205,6 @@
             ));
         }
 
-<<<<<<< HEAD
-        assert!(
-            validators_commitment.is_none(),
-            "TODO #4741: validators commitment is not supported yet"
-        );
-        assert!(
-            rewards_commitment.is_none(),
-            "TODO #4742: rewards commitment is not supported yet"
-        );
-
-        utils::create_batch_commitment(
-            &ctx.db,
-            block,
-            chain_commitment,
-            code_commitments,
-            rewards_commitment,
-        )
-    }
-
-    fn aggregate_chain_commitment(
-        ctx: &ValidatorContext,
-        block_hash: H256,
-    ) -> Result<Option<ChainCommitment>> {
-        let Some((commitment, deepness)) = utils::aggregate_chain_commitment(
-            &ctx.db,
-            block_hash,
-            false,
-            Some(MAX_CHAIN_DEEPNESS),
-        )?
-        else {
-            return Ok(None);
-        };
-
-        if commitment.transitions.is_empty() && deepness <= CHAIN_DEEPNESS_THRESHOLD {
-            // No transitions and chain is not deep enough, skip chain commitment
-            Ok(None)
-        } else {
-            Ok(Some(commitment))
-        }
-    }
-
-    fn aggregate_code_commitments(
-        ctx: &ValidatorContext,
-        block_hash: H256,
-    ) -> Result<Vec<CodeCommitment>> {
-        let queue = ctx
-            .db
-            .block_codes_queue(block_hash)
-            .ok_or_else(|| anyhow!("Computed block {block_hash} codes queue is not in storage"))?;
-
-        utils::aggregate_code_commitments(&ctx.db, queue, false)
-    }
-
-    // TODO #4741
-    fn aggregate_validators_commitment(
-        _ctx: &ValidatorContext,
-        _block_hash: H256,
-    ) -> Result<Option<ValidatorsCommitment>> {
-        Ok(None)
-    }
-
-    // TODO #4742
-    fn aggregate_rewards_commitment(
-        ctx: &ValidatorContext,
-        block_hash: H256,
-    ) -> Result<Option<RewardsCommitment>> {
-        #[cfg(feature = "staking-rewards")]
-        return Ok(ctx.rewards_manager.create_commitment(block_hash)?);
-
-        #[cfg(not(feature = "staking-rewards"))]
-        return Ok(None);
-    }
-
-    fn create_producer_block(&mut self) -> Result<()> {
-        let pb = ProducerBlock {
-=======
         let parent_announce = self
             .ctx
             .core
@@ -293,7 +217,6 @@
             .ok_or_else(|| anyhow!("No announces found for prepared block"))?;
 
         let announce = Announce {
->>>>>>> ce8aae2f
             block_hash: self.block.hash,
             parent: parent_announce,
             gas_allowance: Some(self.ctx.core.block_gas_limit),
@@ -481,16 +404,6 @@
             "Event must be commitment submitted, actual: {event:?}"
         );
 
-<<<<<<< HEAD
-        let initial = submitter.wait_for_event().await.unwrap().0;
-        assert!(initial.is_initial());
-        with_batch(|batch| {
-            let batch = batch.expect("Expected that batch is committed");
-            assert_eq!(batch.signatures().len(), 1);
-            assert!(batch.inner().chain_commitment.is_none());
-            assert_eq!(batch.inner().code_commitments.len(), 2);
-        });
-=======
         let batch = eth
             .committed_batch
             .lock()
@@ -500,7 +413,6 @@
         assert_eq!(batch.signatures().len(), 1);
         assert!(batch.batch().chain_commitment.is_none());
         assert_eq!(batch.batch().code_commitments.len(), 2);
->>>>>>> ce8aae2f
     }
 
     #[async_trait]
