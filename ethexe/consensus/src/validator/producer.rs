// This file is part of Gear.
//
// Copyright (C) 2025 Gear Technologies Inc.
// SPDX-License-Identifier: GPL-3.0-or-later WITH Classpath-exception-2.0
//
// This program is free software: you can redistribute it and/or modify
// it under the terms of the GNU General Public License as published by
// the Free Software Foundation, either version 3 of the License, or
// (at your option) any later version.
//
// This program is distributed in the hope that it will be useful,
// but WITHOUT ANY WARRANTY; without even the implied warranty of
// MERCHANTABILITY or FITNESS FOR A PARTICULAR PURPOSE. See the
// GNU General Public License for more details.
//
// You should have received a copy of the GNU General Public License
// along with this program. If not, see <https://www.gnu.org/licenses/>.

use super::{
    StateHandler, ValidatorContext, ValidatorState, coordinator::Coordinator, initial::Initial,
};
use crate::ConsensusEvent;
use anyhow::Result;
use derive_more::{Debug, Display};
<<<<<<< HEAD
use ethexe_common::{
    ProducerBlock, SimpleBlockData, ValidatorsVec,
    db::{BlockMetaStorageRead, OnChainStorageRead},
    end_of_era_timestamp, era_from_ts,
    gear::{
        BatchCommitment, ChainCommitment, CodeCommitment, RewardsCommitment, ValidatorsCommitment,
    },
};
use ethexe_service_utils::Timer;
use futures::{FutureExt, future::BoxFuture};
use gprimitives::H256;
use std::task::Context;
=======
use ethexe_common::{Address, ProducerBlock, SimpleBlockData, gear::BatchCommitment};
use ethexe_service_utils::Timer;
use futures::{FutureExt, future::BoxFuture};
use gprimitives::H256;
use nonempty::NonEmpty;
use std::task::{Context, Poll};
>>>>>>> 9d0c4a3a

/// [`Producer`] is the state of the validator, which creates a new block
/// and publish it to the network. It waits for the block to be computed
/// and then switches to [`Coordinator`] state.
#[derive(Debug, Display)]
#[display("PRODUCER in {:?}", self.state)]
pub struct Producer {
    ctx: ValidatorContext,
    block: SimpleBlockData,
    validators: ValidatorsVec,
    state: State,
}

#[derive(Debug)]
enum State {
    CollectCodes {
        #[debug(skip)]
        timer: Timer,
    },
    WaitingBlockComputed,
<<<<<<< HEAD
    BatchAggregation {
        #[debug(skip)]
        election_future: Option<BoxFuture<'static, Result<(u64, ValidatorsVec)>>>,
=======
    AggregateBatchCommitment {
        #[debug(skip)]
        future: BoxFuture<'static, Result<Option<BatchCommitment>>>,
>>>>>>> 9d0c4a3a
    },
}

impl StateHandler for Producer {
    fn context(&self) -> &ValidatorContext {
        &self.ctx
    }

    fn context_mut(&mut self) -> &mut ValidatorContext {
        &mut self.ctx
    }

    fn into_context(self) -> ValidatorContext {
        self.ctx
    }

    fn process_computed_block(mut self, computed_block: H256) -> Result<ValidatorState> {
        if !matches!(&self.state, State::WaitingBlockComputed if self.block.hash == computed_block)
        {
            self.warning(format!("unexpected computed block {computed_block}"));

            return Ok(self.into());
        }

<<<<<<< HEAD
        let timelines = self
            .ctx
            .db
            .gear_exe_timelines()
            .ok_or(anyhow!("GearExe timlines not exists in database"))?;
        let block_timestamp = self.block.header.timestamp;
        let block_era = era_from_ts(block_timestamp, timelines.genesis_ts, timelines.era);
        let election_ts = end_of_era_timestamp(block_era, timelines.genesis_ts, timelines.era)
            - timelines.election;

        let election_future = (block_timestamp >= election_ts).then(|| {
            let middleware = self.ctx.middleware.clone();
            let max_validators = self.validators.len() as u128;
            async move {
                middleware
                    .make_election_at(election_ts, max_validators)
                    .await
                    .map(|validators| (block_era, validators))
            }
            .boxed()
        });
        self.state = State::BatchAggregation { election_future };
=======
        self.state = State::AggregateBatchCommitment {
            future: self
                .ctx
                .core
                .clone()
                .aggregate_batch_commitment(self.block.clone())
                .boxed(),
        };

>>>>>>> 9d0c4a3a
        Ok(self.into())
    }

    fn poll_next_state(mut self, cx: &mut Context<'_>) -> Result<(Poll<()>, ValidatorState)> {
        match &mut self.state {
            State::CollectCodes { timer } => {
                if timer.poll_unpin(cx).is_ready() {
                    tracing::debug!(block = %self.block.hash, "Codes collection timer is expired, create producer block");
                    self.create_producer_block()?
                }
            }
<<<<<<< HEAD
            State::WaitingBlockComputed => {
                cx.waker().wake_by_ref();
            }

            // Now we waiting for the block to be computed and then start election.
            // In future it can be done in parallel.
            State::BatchAggregation { election_future } => {
                if let Some(future) = election_future {
                    match future.poll_unpin(cx) {
                        std::task::Poll::Ready(result) => {
                            let (_era, validators) = result?;
                            tracing::debug!(block = %self.block.hash, "election is done, save in context");
                            // self.ctx.elected_validators = Some(validators);
                        }

                        // Go back to waiting if election is not ready yet
                        std::task::Poll::Pending => return Ok(self.into()),
                    }
                }

                match Self::aggregate_batch_commitment(&self.ctx, &self.block)? {
                    Some(batch) => {
                        tracing::info!(block = %self.block.hash, "successfully aggregated batch commitment, switch to coordinator state");
                        cx.waker().wake_by_ref();
                        return Coordinator::create(self.ctx, self.validators, batch);
                    }
                    None => {
                        tracing::warn!(block = %self.block.hash,  "batch commitment is empty, skip submission");
                        return Initial::create(self.ctx);
                    }
                }
            }
        }
        Ok(self.into())
=======
            State::WaitingBlockComputed => {}
            State::AggregateBatchCommitment { future } => match future.poll_unpin(cx) {
                Poll::Ready(Ok(Some(batch))) => {
                    return Coordinator::create(self.ctx, self.validators, batch)
                        .map(|s| (Poll::Ready(()), s));
                }
                Poll::Ready(Ok(None)) => {
                    log::info!("No commitments - skip batch commitment");
                    return Initial::create(self.ctx).map(|s| (Poll::Ready(()), s));
                }
                Poll::Ready(Err(err)) => {
                    return Err(err);
                }
                Poll::Pending => {}
            },
        }

        Ok((Poll::Pending, self.into()))
>>>>>>> 9d0c4a3a
    }
}

impl Producer {
    pub fn create(
        mut ctx: ValidatorContext,
        block: SimpleBlockData,
        validators: ValidatorsVec,
    ) -> Result<ValidatorState> {
        assert!(
            validators.contains(&ctx.core.pub_key.to_address()),
            "Producer is not in the list of validators"
        );

        let mut timer = Timer::new("collect codes", ctx.core.slot_duration / 6);
        timer.start(());

        ctx.pending_events.clear();

        Ok(Self {
            ctx,
            block,
            validators,
            state: State::CollectCodes { timer },
        }
        .into())
    }

<<<<<<< HEAD
    fn aggregate_batch_commitment(
        ctx: &ValidatorContext,
        block: &SimpleBlockData,
    ) -> Result<Option<BatchCommitment>> {
        let chain_commitment = Self::aggregate_chain_commitment(ctx, block.hash)?;
        let code_commitments = Self::aggregate_code_commitments(ctx, block.hash)?;
        let validators_commitment = Self::aggregate_validators_commitment(ctx, block.hash)?;
        let rewards_commitment = Self::aggregate_rewards_commitment(ctx, block.hash)?;

        if chain_commitment.is_none()
            && code_commitments.is_empty()
            && validators_commitment.is_none()
            && rewards_commitment.is_none()
        {
            tracing::debug!(
                block = %block.hash,
                "No commitments for block - skip batch commitment",
            );
            return Ok(None);
        }

        assert!(
            validators_commitment.is_none(),
            "TODO #4741: validators commitment is not supported yet"
        );
        assert!(
            rewards_commitment.is_none(),
            "TODO #4742: rewards commitment is not supported yet"
        );

        utils::create_batch_commitment(&ctx.db, block, chain_commitment, code_commitments)
    }

    fn aggregate_chain_commitment(
        ctx: &ValidatorContext,
        block_hash: H256,
    ) -> Result<Option<ChainCommitment>> {
        let Some((commitment, deepness)) = utils::aggregate_chain_commitment(
            &ctx.db,
            block_hash,
            false,
            Some(MAX_CHAIN_DEEPNESS),
        )?
        else {
            return Ok(None);
        };

        if commitment.transitions.is_empty() && deepness <= CHAIN_DEEPNESS_THRESHOLD {
            // No transitions and chain is not deep enough, skip chain commitment
            Ok(None)
        } else {
            Ok(Some(commitment))
        }
    }

    fn aggregate_code_commitments(
        ctx: &ValidatorContext,
        block_hash: H256,
    ) -> Result<Vec<CodeCommitment>> {
        let queue = ctx
            .db
            .block_codes_queue(block_hash)
            .ok_or_else(|| anyhow!("Computed block {block_hash} codes queue is not in storage"))?;

        utils::aggregate_code_commitments(&ctx.db, queue, false)
    }

    // TODO #4741
    fn aggregate_validators_commitment(
        ctx: &ValidatorContext,
        block_hash: H256,
    ) -> Result<Option<ValidatorsCommitment>> {
        // match ctx.elected_validators.clone() {
        //     Some(validators) => utils::validators_commitment(&ctx.db, block_hash, validators),
        //     None => return Ok(None),
        // }

        Ok(None)
    }

    // TODO #4742
    fn aggregate_rewards_commitment(
        _ctx: &ValidatorContext,
        _block_hash: H256,
    ) -> Result<Option<RewardsCommitment>> {
        Ok(None)
    }

=======
>>>>>>> 9d0c4a3a
    fn create_producer_block(&mut self) -> Result<()> {
        let pb = ProducerBlock {
            block_hash: self.block.hash,
            // TODO #4638: set gas allowance here
            gas_allowance: None,
            // TODO #4639: append off-chain transactions
            off_chain_transactions: Vec::new(),
        };

        let signed_pb = self
            .ctx
            .core
            .signer
            .signed_data(self.ctx.core.pub_key, pb.clone())?;

        self.state = State::WaitingBlockComputed;
        self.output(ConsensusEvent::PublishProducerBlock(signed_pb));
        self.output(ConsensusEvent::ComputeProducerBlock(pb));

        Ok(())
    }
}

#[cfg(test)]
mod tests {
    use super::*;
    use crate::{SignedValidationRequest, mock::*, validator::mock::*};
<<<<<<< HEAD
    use ethexe_common::{
        Digest, ToDigest,
        db::{BlockMetaStorageWrite, OnChainStorageWrite},
    };
    use nonempty::nonempty;
=======
    use async_trait::async_trait;
    use ethexe_common::{Digest, ToDigest, db::BlockMetaStorageWrite, gear::CodeCommitment};
    use nonempty::{NonEmpty, nonempty};
>>>>>>> 9d0c4a3a

    #[tokio::test]
    async fn create() {
        let (mut ctx, keys) = mock_validator_context();
        let validators = nonempty![ctx.core.pub_key.to_address(), keys[0].to_address()];
        let block = SimpleBlockData::mock(H256::random());

        ctx.pending(SignedValidationRequest::mock((
            ctx.core.signer.clone(),
            keys[0],
            (),
        )));

        let producer = Producer::create(ctx, block, validators.into()).unwrap();

        let ctx = producer.context();
        assert_eq!(
            ctx.pending_events.len(),
            0,
            "Producer must ignore external events"
        );
    }

    #[tokio::test]
    async fn simple() {
        let (ctx, keys) = mock_validator_context();
<<<<<<< HEAD
        let validators: ValidatorsVec =
            nonempty![ctx.pub_key.to_address(), keys[0].to_address()].into();
        let block = SimpleBlockData::mock(H256::random()).prepare(&ctx.db, H256::random());
        ctx.db.set_validators(block.hash, validators.clone());
=======
        let validators = nonempty![ctx.core.pub_key.to_address(), keys[0].to_address()];
        let block = SimpleBlockData::mock(H256::random()).prepare(&ctx.core.db, H256::random());
>>>>>>> 9d0c4a3a

        let state = Producer::create(ctx, block.clone(), validators)
            .unwrap()
            .skip_timer()
            .await
            .unwrap()
            .process_computed_block(block.hash)
            .unwrap()
            .wait_for_initial()
            .await
            .unwrap();

        // No commitments - no batch and goes to initial state
<<<<<<< HEAD
        let initial = producer
            .process_computed_block(block.hash)
            .unwrap()
            .poll_next_state(&mut Context::from_waker(&std::task::Waker::noop()))
            .unwrap();
        assert!(initial.is_initial());
        assert_eq!(initial.context().output.len(), 0);
=======
        assert!(state.is_initial());
        assert_eq!(state.context().output.len(), 0);
>>>>>>> 9d0c4a3a
        with_batch(|batch| assert!(batch.is_none()));
    }

    #[tokio::test]
    async fn complex() {
        let (ctx, keys) = mock_validator_context();
<<<<<<< HEAD
        let validators: ValidatorsVec =
            nonempty![ctx.pub_key.to_address(), keys[0].to_address()].into();
        let batch = prepared_mock_batch_commitment(&ctx.db);
        let block = simple_block_data(&ctx.db, batch.block_hash);
        ctx.db.set_validators(block.hash, validators.clone());

        let producer = create_producer_skip_timer(ctx, block.clone(), validators.clone())
=======
        let validators = nonempty![ctx.core.pub_key.to_address(), keys[0].to_address()];
        let batch = prepared_mock_batch_commitment(&ctx.core.db);
        let block = simple_block_data(&ctx.core.db, batch.block_hash);

        // If threshold is 1, we should not emit any events and goes thru states coordinator -> submitter -> initial
        // until batch is committed
        let (state, event) = Producer::create(ctx, block.clone(), validators.clone())
            .unwrap()
            .skip_timer()
>>>>>>> 9d0c4a3a
            .await
            .unwrap()
            .process_computed_block(block.hash)
            .unwrap()
            .wait_for_event()
            .await
            .unwrap();
<<<<<<< HEAD
        let submitter = producer
            .poll_next_state(&mut Context::from_waker(std::task::Waker::noop()))
            .unwrap();

        assert!(submitter.is_submitter());
        assert_eq!(submitter.context().output.len(), 0);

        let initial = submitter.wait_for_event().await.unwrap().0;
        assert!(initial.is_initial());
=======
        assert!(state.is_initial());
        assert!(event.is_commitment_submitted());
>>>>>>> 9d0c4a3a

        // Check that we have a batch with commitments after submitting
        let mut ctx = state.into_context();
        with_batch(|multisigned_batch| {
            let (committed_batch, signatures) = multisigned_batch
                .cloned()
                .expect("Expected that batch is committed")
                .into_parts();

            assert_eq!(committed_batch, batch);
            assert_eq!(signatures.len(), 1);

            let (address, signature) = signatures.into_iter().next().unwrap();
            assert_eq!(
                signature
                    .validate(ctx.core.router_address, batch.to_digest())
                    .unwrap()
                    .to_address(),
                address
            );
        });

        // If threshold is 2, producer must goes to coordinator state and emit validation request
        ctx.core.signatures_threshold = 2;
        let (state, event) = Producer::create(ctx, block.clone(), validators.clone())
            .unwrap()
            .skip_timer()
            .await
            .unwrap()
            .process_computed_block(block.hash)
            .unwrap()
            .wait_for_event()
            .await
            .unwrap();
        assert!(state.is_coordinator());
        assert!(event.is_publish_validation_request());
    }

    #[tokio::test]
    async fn code_commitments_only() {
        let (ctx, keys) = mock_validator_context();
<<<<<<< HEAD
        let validators: ValidatorsVec =
            nonempty![ctx.pub_key.to_address(), keys[0].to_address()].into();
        let block = SimpleBlockData::mock(H256::random()).prepare(&ctx.db, H256::random());
        ctx.db.set_validators(block.hash, validators.clone());
=======
        let validators = nonempty![ctx.core.pub_key.to_address(), keys[0].to_address()];
        let block = SimpleBlockData::mock(H256::random()).prepare(&ctx.core.db, H256::random());
>>>>>>> 9d0c4a3a

        let code1 = CodeCommitment::mock(()).prepare(&ctx.core.db, ());
        let code2 = CodeCommitment::mock(()).prepare(&ctx.core.db, ());
        ctx.core
            .db
            .set_block_codes_queue(block.hash, [code1.id, code2.id].into_iter().collect());
        ctx.core.db.mutate_block_meta(block.hash, |meta| {
            meta.last_committed_batch = Some(Digest::random());
            meta.last_committed_head = Some(H256::random());
        });

        let producer = create_producer_skip_timer(ctx, block.clone(), validators.clone())
            .await
            .unwrap()
            .0
            .process_computed_block(block.hash)
            .unwrap();

        // Create a waker and context to poll the next state
        let submitter = producer
            .poll_next_state(&mut std::task::Context::from_waker(
                &std::task::Waker::noop(),
            ))
            .unwrap();

        assert!(submitter.is_submitter(), "Expected submitter state");

        let initial = submitter.wait_for_event().await.unwrap().0;
        assert!(initial.is_initial());
        with_batch(|batch| {
            let batch = batch.expect("Expected that batch is committed");
            assert_eq!(batch.signatures().len(), 1);
            assert!(batch.batch().chain_commitment.is_none());
            assert_eq!(batch.batch().code_commitments.len(), 2);
        });
    }

    #[async_trait]
    trait SkipTimer: Sized {
        async fn skip_timer(self) -> Result<Self>;
    }

    #[async_trait]
    impl SkipTimer for ValidatorState {
        async fn skip_timer(self) -> Result<Self> {
            assert!(self.is_producer(), "Works only for producer state");

            let (state, event) = self.wait_for_event().await?;
            assert!(state.is_producer());
            assert!(event.is_publish_producer_block());

            let (state, event) = state.wait_for_event().await?;
            assert!(state.is_producer());
            assert!(event.is_compute_producer_block());

            Ok(state)
        }
    }

    async fn create_producer_skip_timer(
        ctx: ValidatorContext,
        block: SimpleBlockData,
        validators: ValidatorsVec,
    ) -> Result<(ValidatorState, ConsensusEvent, ConsensusEvent)> {
        let producer = Producer::create(ctx, block.clone(), validators)?;
        assert!(producer.is_producer());

        let (producer, publish_event) = producer.wait_for_event().await?;
        assert!(producer.is_producer());
        assert!(matches!(
            publish_event,
            ConsensusEvent::PublishProducerBlock(_)
        ));

        let (producer, compute_event) = producer.wait_for_event().await?;
        assert!(producer.is_producer());
        assert!(matches!(
            compute_event,
            ConsensusEvent::ComputeProducerBlock(_)
        ));

        Ok((producer, publish_event, compute_event))
    }
}<|MERGE_RESOLUTION|>--- conflicted
+++ resolved
@@ -22,7 +22,6 @@
 use crate::ConsensusEvent;
 use anyhow::Result;
 use derive_more::{Debug, Display};
-<<<<<<< HEAD
 use ethexe_common::{
     ProducerBlock, SimpleBlockData, ValidatorsVec,
     db::{BlockMetaStorageRead, OnChainStorageRead},
@@ -34,15 +33,7 @@
 use ethexe_service_utils::Timer;
 use futures::{FutureExt, future::BoxFuture};
 use gprimitives::H256;
-use std::task::Context;
-=======
-use ethexe_common::{Address, ProducerBlock, SimpleBlockData, gear::BatchCommitment};
-use ethexe_service_utils::Timer;
-use futures::{FutureExt, future::BoxFuture};
-use gprimitives::H256;
-use nonempty::NonEmpty;
 use std::task::{Context, Poll};
->>>>>>> 9d0c4a3a
 
 /// [`Producer`] is the state of the validator, which creates a new block
 /// and publish it to the network. It waits for the block to be computed
@@ -63,15 +54,9 @@
         timer: Timer,
     },
     WaitingBlockComputed,
-<<<<<<< HEAD
-    BatchAggregation {
-        #[debug(skip)]
-        election_future: Option<BoxFuture<'static, Result<(u64, ValidatorsVec)>>>,
-=======
     AggregateBatchCommitment {
         #[debug(skip)]
         future: BoxFuture<'static, Result<Option<BatchCommitment>>>,
->>>>>>> 9d0c4a3a
     },
 }
 
@@ -96,30 +81,6 @@
             return Ok(self.into());
         }
 
-<<<<<<< HEAD
-        let timelines = self
-            .ctx
-            .db
-            .gear_exe_timelines()
-            .ok_or(anyhow!("GearExe timlines not exists in database"))?;
-        let block_timestamp = self.block.header.timestamp;
-        let block_era = era_from_ts(block_timestamp, timelines.genesis_ts, timelines.era);
-        let election_ts = end_of_era_timestamp(block_era, timelines.genesis_ts, timelines.era)
-            - timelines.election;
-
-        let election_future = (block_timestamp >= election_ts).then(|| {
-            let middleware = self.ctx.middleware.clone();
-            let max_validators = self.validators.len() as u128;
-            async move {
-                middleware
-                    .make_election_at(election_ts, max_validators)
-                    .await
-                    .map(|validators| (block_era, validators))
-            }
-            .boxed()
-        });
-        self.state = State::BatchAggregation { election_future };
-=======
         self.state = State::AggregateBatchCommitment {
             future: self
                 .ctx
@@ -129,7 +90,6 @@
                 .boxed(),
         };
 
->>>>>>> 9d0c4a3a
         Ok(self.into())
     }
 
@@ -141,42 +101,6 @@
                     self.create_producer_block()?
                 }
             }
-<<<<<<< HEAD
-            State::WaitingBlockComputed => {
-                cx.waker().wake_by_ref();
-            }
-
-            // Now we waiting for the block to be computed and then start election.
-            // In future it can be done in parallel.
-            State::BatchAggregation { election_future } => {
-                if let Some(future) = election_future {
-                    match future.poll_unpin(cx) {
-                        std::task::Poll::Ready(result) => {
-                            let (_era, validators) = result?;
-                            tracing::debug!(block = %self.block.hash, "election is done, save in context");
-                            // self.ctx.elected_validators = Some(validators);
-                        }
-
-                        // Go back to waiting if election is not ready yet
-                        std::task::Poll::Pending => return Ok(self.into()),
-                    }
-                }
-
-                match Self::aggregate_batch_commitment(&self.ctx, &self.block)? {
-                    Some(batch) => {
-                        tracing::info!(block = %self.block.hash, "successfully aggregated batch commitment, switch to coordinator state");
-                        cx.waker().wake_by_ref();
-                        return Coordinator::create(self.ctx, self.validators, batch);
-                    }
-                    None => {
-                        tracing::warn!(block = %self.block.hash,  "batch commitment is empty, skip submission");
-                        return Initial::create(self.ctx);
-                    }
-                }
-            }
-        }
-        Ok(self.into())
-=======
             State::WaitingBlockComputed => {}
             State::AggregateBatchCommitment { future } => match future.poll_unpin(cx) {
                 Poll::Ready(Ok(Some(batch))) => {
@@ -184,7 +108,7 @@
                         .map(|s| (Poll::Ready(()), s));
                 }
                 Poll::Ready(Ok(None)) => {
-                    log::info!("No commitments - skip batch commitment");
+                    tracing::info!("No commitments - skip batch commitment");
                     return Initial::create(self.ctx).map(|s| (Poll::Ready(()), s));
                 }
                 Poll::Ready(Err(err)) => {
@@ -195,7 +119,6 @@
         }
 
         Ok((Poll::Pending, self.into()))
->>>>>>> 9d0c4a3a
     }
 }
 
@@ -224,97 +147,6 @@
         .into())
     }
 
-<<<<<<< HEAD
-    fn aggregate_batch_commitment(
-        ctx: &ValidatorContext,
-        block: &SimpleBlockData,
-    ) -> Result<Option<BatchCommitment>> {
-        let chain_commitment = Self::aggregate_chain_commitment(ctx, block.hash)?;
-        let code_commitments = Self::aggregate_code_commitments(ctx, block.hash)?;
-        let validators_commitment = Self::aggregate_validators_commitment(ctx, block.hash)?;
-        let rewards_commitment = Self::aggregate_rewards_commitment(ctx, block.hash)?;
-
-        if chain_commitment.is_none()
-            && code_commitments.is_empty()
-            && validators_commitment.is_none()
-            && rewards_commitment.is_none()
-        {
-            tracing::debug!(
-                block = %block.hash,
-                "No commitments for block - skip batch commitment",
-            );
-            return Ok(None);
-        }
-
-        assert!(
-            validators_commitment.is_none(),
-            "TODO #4741: validators commitment is not supported yet"
-        );
-        assert!(
-            rewards_commitment.is_none(),
-            "TODO #4742: rewards commitment is not supported yet"
-        );
-
-        utils::create_batch_commitment(&ctx.db, block, chain_commitment, code_commitments)
-    }
-
-    fn aggregate_chain_commitment(
-        ctx: &ValidatorContext,
-        block_hash: H256,
-    ) -> Result<Option<ChainCommitment>> {
-        let Some((commitment, deepness)) = utils::aggregate_chain_commitment(
-            &ctx.db,
-            block_hash,
-            false,
-            Some(MAX_CHAIN_DEEPNESS),
-        )?
-        else {
-            return Ok(None);
-        };
-
-        if commitment.transitions.is_empty() && deepness <= CHAIN_DEEPNESS_THRESHOLD {
-            // No transitions and chain is not deep enough, skip chain commitment
-            Ok(None)
-        } else {
-            Ok(Some(commitment))
-        }
-    }
-
-    fn aggregate_code_commitments(
-        ctx: &ValidatorContext,
-        block_hash: H256,
-    ) -> Result<Vec<CodeCommitment>> {
-        let queue = ctx
-            .db
-            .block_codes_queue(block_hash)
-            .ok_or_else(|| anyhow!("Computed block {block_hash} codes queue is not in storage"))?;
-
-        utils::aggregate_code_commitments(&ctx.db, queue, false)
-    }
-
-    // TODO #4741
-    fn aggregate_validators_commitment(
-        ctx: &ValidatorContext,
-        block_hash: H256,
-    ) -> Result<Option<ValidatorsCommitment>> {
-        // match ctx.elected_validators.clone() {
-        //     Some(validators) => utils::validators_commitment(&ctx.db, block_hash, validators),
-        //     None => return Ok(None),
-        // }
-
-        Ok(None)
-    }
-
-    // TODO #4742
-    fn aggregate_rewards_commitment(
-        _ctx: &ValidatorContext,
-        _block_hash: H256,
-    ) -> Result<Option<RewardsCommitment>> {
-        Ok(None)
-    }
-
-=======
->>>>>>> 9d0c4a3a
     fn create_producer_block(&mut self) -> Result<()> {
         let pb = ProducerBlock {
             block_hash: self.block.hash,
@@ -342,17 +174,13 @@
 mod tests {
     use super::*;
     use crate::{SignedValidationRequest, mock::*, validator::mock::*};
-<<<<<<< HEAD
+    use async_trait::async_trait;
     use ethexe_common::{
         Digest, ToDigest,
         db::{BlockMetaStorageWrite, OnChainStorageWrite},
+        gear::CodeCommitment,
     };
-    use nonempty::nonempty;
-=======
-    use async_trait::async_trait;
-    use ethexe_common::{Digest, ToDigest, db::BlockMetaStorageWrite, gear::CodeCommitment};
     use nonempty::{NonEmpty, nonempty};
->>>>>>> 9d0c4a3a
 
     #[tokio::test]
     async fn create() {
@@ -379,15 +207,9 @@
     #[tokio::test]
     async fn simple() {
         let (ctx, keys) = mock_validator_context();
-<<<<<<< HEAD
         let validators: ValidatorsVec =
-            nonempty![ctx.pub_key.to_address(), keys[0].to_address()].into();
-        let block = SimpleBlockData::mock(H256::random()).prepare(&ctx.db, H256::random());
-        ctx.db.set_validators(block.hash, validators.clone());
-=======
-        let validators = nonempty![ctx.core.pub_key.to_address(), keys[0].to_address()];
+            nonempty![ctx.core.pub_key.to_address(), keys[0].to_address()].into();
         let block = SimpleBlockData::mock(H256::random()).prepare(&ctx.core.db, H256::random());
->>>>>>> 9d0c4a3a
 
         let state = Producer::create(ctx, block.clone(), validators)
             .unwrap()
@@ -401,34 +223,16 @@
             .unwrap();
 
         // No commitments - no batch and goes to initial state
-<<<<<<< HEAD
-        let initial = producer
-            .process_computed_block(block.hash)
-            .unwrap()
-            .poll_next_state(&mut Context::from_waker(&std::task::Waker::noop()))
-            .unwrap();
-        assert!(initial.is_initial());
-        assert_eq!(initial.context().output.len(), 0);
-=======
         assert!(state.is_initial());
         assert_eq!(state.context().output.len(), 0);
->>>>>>> 9d0c4a3a
         with_batch(|batch| assert!(batch.is_none()));
     }
 
     #[tokio::test]
     async fn complex() {
         let (ctx, keys) = mock_validator_context();
-<<<<<<< HEAD
         let validators: ValidatorsVec =
-            nonempty![ctx.pub_key.to_address(), keys[0].to_address()].into();
-        let batch = prepared_mock_batch_commitment(&ctx.db);
-        let block = simple_block_data(&ctx.db, batch.block_hash);
-        ctx.db.set_validators(block.hash, validators.clone());
-
-        let producer = create_producer_skip_timer(ctx, block.clone(), validators.clone())
-=======
-        let validators = nonempty![ctx.core.pub_key.to_address(), keys[0].to_address()];
+            nonempty![ctx.core.pub_key.to_address(), keys[0].to_address()].into();
         let batch = prepared_mock_batch_commitment(&ctx.core.db);
         let block = simple_block_data(&ctx.core.db, batch.block_hash);
 
@@ -437,7 +241,6 @@
         let (state, event) = Producer::create(ctx, block.clone(), validators.clone())
             .unwrap()
             .skip_timer()
->>>>>>> 9d0c4a3a
             .await
             .unwrap()
             .process_computed_block(block.hash)
@@ -445,20 +248,8 @@
             .wait_for_event()
             .await
             .unwrap();
-<<<<<<< HEAD
-        let submitter = producer
-            .poll_next_state(&mut Context::from_waker(std::task::Waker::noop()))
-            .unwrap();
-
-        assert!(submitter.is_submitter());
-        assert_eq!(submitter.context().output.len(), 0);
-
-        let initial = submitter.wait_for_event().await.unwrap().0;
-        assert!(initial.is_initial());
-=======
         assert!(state.is_initial());
         assert!(event.is_commitment_submitted());
->>>>>>> 9d0c4a3a
 
         // Check that we have a batch with commitments after submitting
         let mut ctx = state.into_context();
@@ -500,15 +291,10 @@
     #[tokio::test]
     async fn code_commitments_only() {
         let (ctx, keys) = mock_validator_context();
-<<<<<<< HEAD
         let validators: ValidatorsVec =
-            nonempty![ctx.pub_key.to_address(), keys[0].to_address()].into();
-        let block = SimpleBlockData::mock(H256::random()).prepare(&ctx.db, H256::random());
-        ctx.db.set_validators(block.hash, validators.clone());
-=======
-        let validators = nonempty![ctx.core.pub_key.to_address(), keys[0].to_address()];
+            nonempty![ctx.core.pub_key.to_address(), keys[0].to_address()].into();
         let block = SimpleBlockData::mock(H256::random()).prepare(&ctx.core.db, H256::random());
->>>>>>> 9d0c4a3a
+        ctx.core.db.set_validators(block.hash, validators.clone());
 
         let code1 = CodeCommitment::mock(()).prepare(&ctx.core.db, ());
         let code2 = CodeCommitment::mock(()).prepare(&ctx.core.db, ());
@@ -520,23 +306,13 @@
             meta.last_committed_head = Some(H256::random());
         });
 
-        let producer = create_producer_skip_timer(ctx, block.clone(), validators.clone())
+        let initial = create_producer_skip_timer(ctx, block.clone(), validators.clone())
             .await
             .unwrap()
             .0
             .process_computed_block(block.hash)
             .unwrap();
 
-        // Create a waker and context to poll the next state
-        let submitter = producer
-            .poll_next_state(&mut std::task::Context::from_waker(
-                &std::task::Waker::noop(),
-            ))
-            .unwrap();
-
-        assert!(submitter.is_submitter(), "Expected submitter state");
-
-        let initial = submitter.wait_for_event().await.unwrap().0;
         assert!(initial.is_initial());
         with_batch(|batch| {
             let batch = batch.expect("Expected that batch is committed");
