--- conflicted
+++ resolved
@@ -235,13 +235,8 @@
             .timelines
             .era_from_ts(self.block.header.timestamp);
         let message = ValidatorMessage {
-<<<<<<< HEAD
-            block: self.block.hash,
-            payload: network_announce,
-=======
             era_index,
-            payload: announce.clone(),
->>>>>>> 44dec28a
+            payload: network_announce.clone(),
         };
         let message = self
             .ctx
