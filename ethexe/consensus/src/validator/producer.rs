--- conflicted
+++ resolved
@@ -31,12 +31,8 @@
 };
 use ethexe_service_utils::Timer;
 use futures::FutureExt;
-<<<<<<< HEAD
 use gprimitives::{H256, U256};
-=======
-use gprimitives::H256;
 use nonempty::NonEmpty;
->>>>>>> 819fe929
 use std::task::Context;
 
 /// [`Producer`] is the state of the validator, which creates a new block
