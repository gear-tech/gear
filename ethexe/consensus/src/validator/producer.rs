--- conflicted
+++ resolved
@@ -23,13 +23,8 @@
 use anyhow::{Result, anyhow};
 use derive_more::{Debug, Display};
 use ethexe_common::{
-<<<<<<< HEAD
-    Announce, AnnounceHash, SimpleBlockData, ValidatorsVec,
+    Announce, HashOf, SimpleBlockData, ValidatorsVec,
     db::{AnnounceStorageRO, BlockMetaStorageRO},
-=======
-    Address, Announce, HashOf, SimpleBlockData,
-    db::{AnnounceStorageRead, BlockMetaStorageRead},
->>>>>>> e421755e
     gear::BatchCommitment,
     network::ValidatorMessage,
 };
