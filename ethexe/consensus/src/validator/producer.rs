--- conflicted
+++ resolved
@@ -19,26 +19,14 @@
 use super::{
     StateHandler, ValidatorContext, ValidatorState, coordinator::Coordinator, initial::Initial,
 };
-<<<<<<< HEAD
-use crate::{
-    ConsensusEvent, utils,
-    validator::{CHAIN_DEEPNESS_THRESHOLD, DefaultProcessing, MAX_CHAIN_DEEPNESS},
-};
+use crate::{ConsensusEvent, validator::DefaultProcessing};
 use anyhow::{Result, anyhow};
 use derive_more::{Debug, Display};
 use ethexe_common::{
     Address, Announce, AnnounceHash, SimpleBlockData,
     db::{AnnounceStorageRead, BlockMetaStorageRead},
-    gear::{
-        BatchCommitment, ChainCommitment, CodeCommitment, RewardsCommitment, ValidatorsCommitment,
-    },
+    gear::BatchCommitment,
 };
-=======
-use crate::ConsensusEvent;
-use anyhow::Result;
-use derive_more::{Debug, Display};
-use ethexe_common::{Address, ProducerBlock, SimpleBlockData, gear::BatchCommitment};
->>>>>>> 73f5eefa
 use ethexe_service_utils::Timer;
 use futures::{FutureExt, future::BoxFuture};
 use gprimitives::H256;
@@ -64,15 +52,11 @@
         timer: Option<Timer>,
         block_prepared: bool,
     },
-<<<<<<< HEAD
     WaitingAnnounceComputed,
-=======
-    WaitingBlockComputed,
     AggregateBatchCommitment {
         #[debug(skip)]
         future: BoxFuture<'static, Result<Option<BatchCommitment>>>,
     },
->>>>>>> 73f5eefa
 }
 
 impl StateHandler for Producer {
@@ -113,7 +97,7 @@
 
                 Ok(self.into())
             }
-            State::WaitingAnnounceComputed => {
+            _ => {
                 self.warning(format!("Receiving {block} prepared twice or more"));
 
                 Ok(self.into())
@@ -122,7 +106,7 @@
     }
 
     fn process_computed_announce(mut self, announce_hash: AnnounceHash) -> Result<ValidatorState> {
-        let announce = self.ctx.db.announce(announce_hash).ok_or(anyhow!(
+        let announce = self.ctx.core.db.announce(announce_hash).ok_or(anyhow!(
             "Computed announce {announce_hash} is not found in storage"
         ))?;
         if !matches!(&self.state, State::WaitingAnnounceComputed if self.block.hash == announce.block_hash)
@@ -147,29 +131,25 @@
         Ok(self.into())
     }
 
-<<<<<<< HEAD
-    fn poll_next_state(mut self, cx: &mut Context<'_>) -> Result<ValidatorState> {
-        if let State::WaitingBlockPreparedAndCollectCodes {
-            timer: maybe_timer,
-            block_prepared,
-        } = &mut self.state
-            && let Some(timer) = maybe_timer
-            && timer.poll_unpin(cx).is_ready()
-        {
-            *maybe_timer = None;
-            if *block_prepared {
-                // Timer is ready and block is prepared - we can create announce
-                self.create_announce()?;
-            }
-=======
     fn poll_next_state(mut self, cx: &mut Context<'_>) -> Result<(Poll<()>, ValidatorState)> {
         match &mut self.state {
-            State::CollectCodes { timer } => {
+            State::WaitingBlockPreparedAndCollectCodes {
+                timer: Some(timer),
+                block_prepared,
+            } => {
                 if timer.poll_unpin(cx).is_ready() {
-                    self.create_producer_block()?
+                    if *block_prepared {
+                        // Timer is ready and block is prepared - we can create announce
+                        self.create_announce()?;
+                    } else {
+                        self.state = State::WaitingBlockPreparedAndCollectCodes {
+                            timer: None,
+                            block_prepared: false,
+                        }
+                    }
                 }
             }
-            State::WaitingBlockComputed => {}
+            State::WaitingAnnounceComputed => {}
             State::AggregateBatchCommitment { future } => match future.poll_unpin(cx) {
                 Poll::Ready(Ok(Some(batch))) => {
                     return Coordinator::create(self.ctx, self.validators, batch)
@@ -184,7 +164,7 @@
                 }
                 Poll::Pending => {}
             },
->>>>>>> 73f5eefa
+            _ => {}
         }
 
         Ok((Poll::Pending, self.into()))
@@ -219,106 +199,14 @@
         .into())
     }
 
-<<<<<<< HEAD
-    fn aggregate_batch_commitment(
-        ctx: &ValidatorContext,
-        block: &SimpleBlockData,
-    ) -> Result<Option<BatchCommitment>> {
-        let chain_commitment = Self::aggregate_chain_commitment(ctx, block.hash)?;
-        let code_commitments = Self::aggregate_code_commitments(ctx, block.hash)?;
-        let validators_commitment = Self::aggregate_validators_commitment(ctx, block.hash)?;
-        let rewards_commitment = Self::aggregate_rewards_commitment(ctx, block.hash)?;
-
-        if chain_commitment.is_none()
-            && code_commitments.is_empty()
-            && validators_commitment.is_none()
-            && rewards_commitment.is_none()
-        {
-            log::debug!(
-                "No commitments for block {} - skip batch commitment",
-                block.hash
-            );
-            return Ok(None);
-        }
-
-        assert!(
-            validators_commitment.is_none(),
-            "TODO #4741: validators commitment is not supported yet"
-        );
-        assert!(
-            rewards_commitment.is_none(),
-            "TODO #4742: rewards commitment is not supported yet"
-        );
-
-        utils::create_batch_commitment(&ctx.db, block, chain_commitment, code_commitments)
-    }
-
-    fn aggregate_chain_commitment(
-        ctx: &ValidatorContext,
-        block_hash: H256,
-    ) -> Result<Option<ChainCommitment>> {
-        let head_announce = ctx
-            .db
-            .block_meta(block_hash)
-            .announces
-            .into_iter()
-            .flat_map(|a| a.into_iter())
-            .next()
-            .ok_or_else(|| anyhow!("No announces found for {block_hash} in block meta storage"))?;
-
-        let Some((commitment, deepness)) = utils::aggregate_chain_commitment(
-            &ctx.db,
-            head_announce,
-            false,
-            Some(MAX_CHAIN_DEEPNESS),
-        )?
-        else {
-            return Ok(None);
-        };
-
-        if commitment.transitions.is_empty() && deepness <= CHAIN_DEEPNESS_THRESHOLD {
-            // No transitions and chain is not deep enough, skip chain commitment
-            Ok(None)
-        } else {
-            Ok(Some(commitment))
-        }
-    }
-
-    fn aggregate_code_commitments(
-        ctx: &ValidatorContext,
-        block_hash: H256,
-    ) -> Result<Vec<CodeCommitment>> {
-        let queue =
-            ctx.db.block_meta(block_hash).codes_queue.ok_or_else(|| {
-                anyhow!("Computed block {block_hash} codes queue is not in storage")
-            })?;
-
-        utils::aggregate_code_commitments(&ctx.db, queue, false)
-    }
-
-    // TODO #4741
-    fn aggregate_validators_commitment(
-        _ctx: &ValidatorContext,
-        _block_hash: H256,
-    ) -> Result<Option<ValidatorsCommitment>> {
-        Ok(None)
-    }
-
-    // TODO #4742
-    fn aggregate_rewards_commitment(
-        _ctx: &ValidatorContext,
-        _block_hash: H256,
-    ) -> Result<Option<RewardsCommitment>> {
-        Ok(None)
-    }
-
     fn create_announce(&mut self) -> Result<()> {
-        if !self.ctx.db.block_meta(self.block.hash).prepared {
+        if !self.ctx.core.db.block_meta(self.block.hash).prepared {
             unreachable!("Impossible, block must be prepared before creating announce");
         }
 
         let parent_announce = self
             .ctx
+            .core
             .db
             .block_meta(self.block.header.parent_hash)
             .announces
@@ -327,27 +215,23 @@
             .next()
             .ok_or_else(|| anyhow!("No announces found for prepared block"))?;
 
-        let pb = Announce {
-=======
-    fn create_producer_block(&mut self) -> Result<()> {
-        let pb = ProducerBlock {
->>>>>>> 73f5eefa
+        let announce = Announce {
             block_hash: self.block.hash,
             parent: parent_announce,
-            gas_allowance: Some(self.ctx.block_gas_limit),
+            gas_allowance: Some(self.ctx.core.block_gas_limit),
             // TODO #4639: append off-chain transactions
             off_chain_transactions: Vec::new(),
         };
 
-        let signed_pb = self
+        let signed = self
             .ctx
             .core
             .signer
-            .signed_data(self.ctx.core.pub_key, pb.clone())?;
+            .signed_data(self.ctx.core.pub_key, announce.clone())?;
 
         self.state = State::WaitingAnnounceComputed;
-        self.output(ConsensusEvent::PublishAnnounce(signed_pb));
-        self.output(ConsensusEvent::ComputeAnnounce(pb));
+        self.output(ConsensusEvent::PublishAnnounce(signed));
+        self.output(ConsensusEvent::ComputeAnnounce(announce));
 
         Ok(())
     }
@@ -357,12 +241,8 @@
 mod tests {
     use super::*;
     use crate::{SignedValidationRequest, mock::*, validator::mock::*};
-<<<<<<< HEAD
-    use ethexe_common::{AnnounceHash, Digest, ToDigest, db::*};
-=======
     use async_trait::async_trait;
-    use ethexe_common::{Digest, ToDigest, db::BlockMetaStorageWrite, gear::CodeCommitment};
->>>>>>> 73f5eefa
+    use ethexe_common::{AnnounceHash, Digest, ToDigest, db::*, gear::CodeCommitment};
     use nonempty::{NonEmpty, nonempty};
 
     #[tokio::test]
@@ -389,68 +269,42 @@
 
     #[tokio::test]
     async fn simple() {
-<<<<<<< HEAD
-        let (ctx, keys) = mock_validator_context();
-        let validators = nonempty![ctx.pub_key.to_address(), keys[0].to_address()];
+        let (ctx, keys, eth) = mock_validator_context();
+        let validators = nonempty![ctx.core.pub_key.to_address(), keys[0].to_address()];
         let parent = H256::random();
-        let block = SimpleBlockData::mock(parent).prepare(&ctx.db, AnnounceHash::random());
-        let announce_hash = ctx.db.announce_hash(block.hash);
+        let block = SimpleBlockData::mock(parent).prepare(&ctx.core.db, AnnounceHash::random());
+        let announce_hash = ctx.core.db.announce_hash(block.hash);
 
         // Set parent announce
-        ctx.db.mutate_block_meta(parent, |meta| {
+        ctx.core.db.mutate_block_meta(parent, |meta| {
             meta.prepared = true;
             meta.announces = Some(vec![AnnounceHash::random()]);
         });
-=======
-        let (ctx, keys, eth) = mock_validator_context();
-        let validators = nonempty![ctx.core.pub_key.to_address(), keys[0].to_address()];
-        let block = SimpleBlockData::mock(H256::random()).prepare(&ctx.core.db, H256::random());
->>>>>>> 73f5eefa
 
         let state = Producer::create(ctx, block.clone(), validators)
             .unwrap()
             .skip_timer()
             .await
             .unwrap()
-            .process_computed_block(block.hash)
+            .process_computed_announce(announce_hash)
             .unwrap()
             .wait_for_initial()
             .await
             .unwrap();
 
         // No commitments - no batch and goes to initial state
-<<<<<<< HEAD
-        let initial = producer.process_computed_announce(announce_hash).unwrap();
-        assert!(initial.is_initial());
-        assert_eq!(initial.context().output.len(), 0);
-        with_batch(|batch| assert!(batch.is_none()));
-=======
         assert!(state.is_initial());
         assert_eq!(state.context().output.len(), 0);
         assert!(eth.committed_batch.lock().await.is_none());
->>>>>>> 73f5eefa
     }
 
     #[tokio::test]
     async fn complex() {
-<<<<<<< HEAD
-        let (ctx, keys) = mock_validator_context();
-        let validators = nonempty![ctx.pub_key.to_address(), keys[0].to_address()];
-        let batch = prepared_mock_batch_commitment(&ctx.db);
-        let block = ctx.db.simple_block_data(batch.block_hash);
-        let announce_hash = ctx.db.announce_hash(block.hash);
-
-        // If threshold is 1, we should not emit any events and goes to submitter (thru coordinator)
-        let submitter = create_producer_skip_timer(ctx, block.clone(), validators.clone())
-            .await
-            .unwrap()
-            .0
-            .process_computed_announce(announce_hash)
-=======
         let (ctx, keys, eth) = mock_validator_context();
         let validators = nonempty![ctx.core.pub_key.to_address(), keys[0].to_address()];
         let batch = prepared_mock_batch_commitment(&ctx.core.db);
-        let block = simple_block_data(&ctx.core.db, batch.block_hash);
+        let block = ctx.core.db.simple_block_data(batch.block_hash);
+        let announce_hash = ctx.core.db.announce_hash(block.hash);
 
         // If threshold is 1, we should not emit any events and goes thru states coordinator -> submitter -> initial
         // until batch is committed
@@ -459,11 +313,10 @@
             .skip_timer()
             .await
             .unwrap()
-            .process_computed_block(block.hash)
+            .process_computed_announce(announce_hash)
             .unwrap()
             .wait_for_event()
             .await
->>>>>>> 73f5eefa
             .unwrap();
         assert!(state.is_initial());
         assert!(event.is_commitment_submitted());
@@ -496,12 +349,7 @@
             .skip_timer()
             .await
             .unwrap()
-<<<<<<< HEAD
-            .0
             .process_computed_announce(announce_hash)
-=======
-            .process_computed_block(block.hash)
->>>>>>> 73f5eefa
             .unwrap()
             .wait_for_event()
             .await
@@ -512,36 +360,23 @@
 
     #[tokio::test]
     async fn code_commitments_only() {
-<<<<<<< HEAD
-        let (ctx, keys) = mock_validator_context();
-        let validators = nonempty![ctx.pub_key.to_address(), keys[0].to_address()];
+        let (ctx, keys, eth) = mock_validator_context();
+        let validators = nonempty![ctx.core.pub_key.to_address(), keys[0].to_address()];
         let parent = H256::random();
-        let block = SimpleBlockData::mock(parent).prepare(&ctx.db, AnnounceHash::random());
-        let announce_hash = ctx.db.announce_hash(block.hash);
-
-        ctx.db.mutate_block_meta(parent, |meta| {
+        let block = SimpleBlockData::mock(parent).prepare(&ctx.core.db, AnnounceHash::random());
+        let announce_hash = ctx.core.db.announce_hash(block.hash);
+
+        ctx.core.db.mutate_block_meta(parent, |meta| {
             meta.prepared = true;
             meta.announces = Some(vec![AnnounceHash::random()]);
         });
 
-        let code1 = CodeCommitment::mock(()).prepare(&ctx.db, ());
-        let code2 = CodeCommitment::mock(()).prepare(&ctx.db, ());
-        ctx.db.mutate_block_meta(block.hash, |meta| {
+        let code1 = CodeCommitment::mock(()).prepare(&ctx.core.db, ());
+        let code2 = CodeCommitment::mock(()).prepare(&ctx.core.db, ());
+        ctx.core.db.mutate_block_meta(block.hash, |meta| {
             meta.codes_queue = Some([code1.id, code2.id].into_iter().collect())
         });
-        ctx.db.mutate_block_meta(block.hash, |meta| {
-=======
-        let (ctx, keys, eth) = mock_validator_context();
-        let validators = nonempty![ctx.core.pub_key.to_address(), keys[0].to_address()];
-        let block = SimpleBlockData::mock(H256::random()).prepare(&ctx.core.db, H256::random());
-
-        let code1 = CodeCommitment::mock(()).prepare(&ctx.core.db, ());
-        let code2 = CodeCommitment::mock(()).prepare(&ctx.core.db, ());
-        ctx.core
-            .db
-            .set_block_codes_queue(block.hash, [code1.id, code2.id].into_iter().collect());
         ctx.core.db.mutate_block_meta(block.hash, |meta| {
->>>>>>> 73f5eefa
             meta.last_committed_batch = Some(Digest::random());
             meta.last_committed_announce = Some(AnnounceHash::random());
         });
@@ -579,11 +414,11 @@
 
             let (state, event) = self.wait_for_event().await?;
             assert!(state.is_producer());
-            assert!(event.is_publish_producer_block());
+            assert!(event.is_publish_announce());
 
             let (state, event) = state.wait_for_event().await?;
             assert!(state.is_producer());
-            assert!(event.is_compute_producer_block());
+            assert!(event.is_compute_announce());
 
             Ok(state)
         }
