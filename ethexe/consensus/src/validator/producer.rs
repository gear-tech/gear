--- conflicted
+++ resolved
@@ -239,13 +239,8 @@
     #[tokio::test]
     async fn create() {
         let (mut ctx, keys) = mock_validator_context();
-<<<<<<< HEAD
-        let validators = vec![ctx.pub_key.to_address(), keys[0].to_address()];
+        let validators = nonempty![ctx.pub_key.to_address(), keys[0].to_address()];
         let block = SimpleBlockData::mock(H256::random());
-=======
-        let validators = nonempty![ctx.pub_key.to_address(), keys[0].to_address()];
-        let block = SimpleBlockData::mock(());
->>>>>>> 41a35aef
 
         ctx.pending(SignedValidationRequest::mock((
             ctx.signer.clone(),
@@ -266,13 +261,8 @@
     #[tokio::test]
     async fn simple() {
         let (ctx, keys) = mock_validator_context();
-<<<<<<< HEAD
-        let validators = vec![ctx.pub_key.to_address(), keys[0].to_address()];
+        let validators = nonempty![ctx.pub_key.to_address(), keys[0].to_address()];
         let block = SimpleBlockData::mock(H256::random()).prepare(&ctx.db, H256::random());
-=======
-        let validators = nonempty![ctx.pub_key.to_address(), keys[0].to_address()];
-        let block = SimpleBlockData::mock(()).prepare(&ctx.db, ());
->>>>>>> 41a35aef
 
         let producer = create_producer_skip_timer(ctx, block.clone(), validators)
             .await
@@ -289,15 +279,9 @@
     #[tokio::test]
     async fn complex() {
         let (ctx, keys) = mock_validator_context();
-<<<<<<< HEAD
-        let validators = vec![ctx.pub_key.to_address(), keys[0].to_address()];
+        let validators = nonempty![ctx.pub_key.to_address(), keys[0].to_address()];
         let batch = prepared_mock_batch_commitment(&ctx.db);
         let block = simple_block_data(&ctx.db, batch.block_hash);
-=======
-        let validators = nonempty![ctx.pub_key.to_address(), keys[0].to_address()];
-        let block = SimpleBlockData::mock(()).prepare(&ctx.db, ());
-        let batch = prepared_mock_batch_commitment(&ctx.db, &block);
->>>>>>> 41a35aef
 
         // If threshold is 1, we should not emit any events and goes to submitter (thru coordinator)
         let submitter = create_producer_skip_timer(ctx, block.clone(), validators.clone())
@@ -354,13 +338,8 @@
     #[tokio::test]
     async fn code_commitments_only() {
         let (ctx, keys) = mock_validator_context();
-<<<<<<< HEAD
-        let validators = vec![ctx.pub_key.to_address(), keys[0].to_address()];
+        let validators = nonempty![ctx.pub_key.to_address(), keys[0].to_address()];
         let block = SimpleBlockData::mock(H256::random()).prepare(&ctx.db, H256::random());
-=======
-        let validators = nonempty![ctx.pub_key.to_address(), keys[0].to_address()];
-        let block = SimpleBlockData::mock(()).prepare(&ctx.db, ());
->>>>>>> 41a35aef
 
         let code1 = CodeCommitment::mock(()).prepare(&ctx.db, ());
         let code2 = CodeCommitment::mock(()).prepare(&ctx.db, ());
