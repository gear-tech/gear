--- conflicted
+++ resolved
@@ -278,13 +278,8 @@
 mod tests {
     use super::*;
     use crate::{mock::*, validator::mock::*};
-<<<<<<< HEAD
-    use ethexe_db::{BlockHeader, Database, OnChainStorage};
-=======
     use ethexe_common::{db::OnChainStorage, BlockHeader};
     use ethexe_db::Database;
-    use std::any::TypeId;
->>>>>>> 1c7ec86f
 
     #[test]
     fn create() {
