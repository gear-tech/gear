// This file is part of Gear.
//
// Copyright (C) 2025 Gear Technologies Inc.
// SPDX-License-Identifier: GPL-3.0-or-later WITH Classpath-exception-2.0
//
// This program is free software: you can redistribute it and/or modify
// it under the terms of the GNU General Public License as published by
// the Free Software Foundation, either version 3 of the License, or
// (at your option) any later version.
//
// This program is distributed in the hope that it will be useful,
// but WITHOUT ANY WARRANTY; without even the implied warranty of
// MERCHANTABILITY or FITNESS FOR A PARTICULAR PURPOSE. See the
// GNU General Public License for more details.
//
// You should have received a copy of the GNU General Public License
// along with this program. If not, see <https://www.gnu.org/licenses/>.

use super::{
    DefaultProcessing, PendingEvent, StateHandler, ValidatorContext, ValidatorState,
    initial::Initial,
};
use crate::{
    BatchCommitmentValidationReply, BatchCommitmentValidationRequest, ConsensusEvent,
    SignedValidationRequest,
};
use anyhow::Result;
use derive_more::{Debug, Display};
use ethexe_common::{Address, Digest, SimpleBlockData};
use futures::{FutureExt, future::BoxFuture};
use std::task::Poll;

/// [`Participant`] is a state of the validator that processes validation requests,
/// which are sent by the current block producer (from the coordinator state).
/// After replying to the request, it switches back to the [`Initial`] state
/// and waits for the next block.
#[derive(Debug, Display)]
#[display("PARTICIPANT in state {state:?}")]
pub struct Participant {
    ctx: ValidatorContext,
    block: SimpleBlockData,
    producer: Address,
    state: State,
}

#[derive(Debug)]
enum State {
    WaitingForValidationRequest,
    ProcessingValidationRequest {
        #[debug(skip)]
        future: BoxFuture<'static, Result<Digest>>,
    },
}

impl StateHandler for Participant {
    fn context(&self) -> &ValidatorContext {
        &self.ctx
    }

    fn context_mut(&mut self) -> &mut ValidatorContext {
        &mut self.ctx
    }

    fn into_context(self) -> ValidatorContext {
        self.ctx
    }

    fn process_validation_request(
        self,
        request: SignedValidationRequest,
    ) -> Result<ValidatorState> {
        if request.address() == self.producer {
            self.process_validation_request(request.into_parts().0)
        } else {
            DefaultProcessing::validation_request(self, request)
        }
    }

    fn poll_next_state(
        mut self,
        cx: &mut std::task::Context<'_>,
    ) -> Result<(Poll<()>, ValidatorState)> {
        if let State::ProcessingValidationRequest { future } = &mut self.state
            && let Poll::Ready(res) = future.poll_unpin(cx)
        {
            match res {
                Ok(digest) => {
                    let reply = self
                        .ctx
                        .core
                        .signer
                        .sign_for_contract(
                            self.ctx.core.router_address,
                            self.ctx.core.pub_key,
                            digest,
                        )
                        .map(|signature| BatchCommitmentValidationReply { digest, signature })?;

                    self.output(ConsensusEvent::PublishValidationReply(reply));
                }
                Err(err) => self.warning(format!("reject validation request: {err}")),
            }

            // NOTE: In both cases it returns to the initial state,
            // means - even if producer publish incorrect validation request,
            // then participant does not wait for the next validation request from producer.
            Initial::create(self.ctx).map(|s| (Poll::Ready(()), s))
        } else {
            Ok((Poll::Pending, self.into()))
        }
    }
}

impl Participant {
    pub fn create(
        mut ctx: ValidatorContext,
        block: SimpleBlockData,
        producer: Address,
    ) -> Result<ValidatorState> {
        let mut earlier_validation_request = None;
        ctx.pending_events.retain(|event| match event {
            PendingEvent::ValidationRequest(signed_data)
                if earlier_validation_request.is_none() && signed_data.address() == producer =>
            {
                earlier_validation_request = Some(signed_data.data().clone());

                false
            }
            _ => {
                // NOTE: keep all other events in queue.
                true
            }
        });

        let participant = Self {
            ctx,
            block,
            producer,
            state: State::WaitingForValidationRequest,
        };

        let Some(validation_request) = earlier_validation_request else {
            return Ok(participant.into());
        };

        participant.process_validation_request(validation_request)
    }

    fn process_validation_request(
        mut self,
        request: BatchCommitmentValidationRequest,
    ) -> Result<ValidatorState> {
<<<<<<< HEAD
        match self.process_validation_request_inner(request) {
            Ok(reply) => self.output(ConsensusEvent::PublishValidationReply(reply)),
            Err(err) => self.warning(format!("reject validation request: {err}")),
        }

        // NOTE: In both cases it returns to the initial state,
        // means - even if producer publish incorrect validation request,
        // then participant does not wait for the next validation request from producer.
        Initial::create(self.ctx)
    }

    fn process_validation_request_inner(
        &self,
        request: BatchCommitmentValidationRequest,
    ) -> Result<BatchCommitmentValidationReply> {
        let BatchCommitmentValidationRequest {
            digest,
            head,
            codes,
        } = request;

        ensure!(
            !(head.is_none() && codes.is_empty()),
            "Empty batch (change when other commitments are supported)"
        );

        ensure!(
            !utils::has_duplicates(codes.as_slice()),
            "Duplicate codes in validation request"
        );

        // Check requested codes wait for commitment
        let waiting_codes = self
            .ctx
            .db
            .block_meta(self.block.hash)
            .codes_queue
            .ok_or_else(|| {
                anyhow!(
                    "Cannot get from db block codes queue for block {}",
                    self.block.hash
                )
            })?
            .into_iter()
            .collect::<HashSet<_>>();
        ensure!(
            codes.iter().all(|code| waiting_codes.contains(code)),
            "Not all requested codes are waiting for commitment"
        );

        let chain_commitment = if let Some(head) = head {
            let local_announces = self
                .ctx
                .db
                .block_meta(self.block.hash)
                .announces
                .ok_or_else(|| {
                    anyhow!(
                        "Cannot get from db block announces for block {}",
                        self.block.hash
                    )
                })?;
            assert_eq!(
                local_announces.len(),
                1,
                "There should be only one announce in the current block"
            );
            let local_announce = local_announces[0];

            // TODO #4791: support head != current block hash, have to check head is predecessor of current block
            ensure!(
                head == local_announce,
                "Head cannot be different from current block hash"
            );

            utils::aggregate_chain_commitment(&self.ctx.db, head, true, Some(MAX_CHAIN_DEEPNESS))?
                .map(|(commitment, _)| commitment)
        } else {
            None
=======
        let State::WaitingForValidationRequest = self.state else {
            self.warning("unexpected validation request".to_string());
            return Ok(self.into());
>>>>>>> 73f5eefa
        };

        self.state = State::ProcessingValidationRequest {
            future: self
                .ctx
                .core
                .clone()
                .validate_batch_commitment_request(self.block.clone(), request)
                .boxed(),
        };

        Ok(self.into())
    }
}

#[cfg(test)]
mod tests {
    use super::*;
    use crate::{
        mock::*,
        utils::{SignedAnnounce, SignedValidationRequest},
        validator::mock::*,
    };
<<<<<<< HEAD
    use ethexe_common::{AnnounceHash, Digest, gear::CodeCommitment};
=======
    use ethexe_common::{Digest, ToDigest, gear::CodeCommitment};
>>>>>>> 73f5eefa
    use gprimitives::H256;

    #[test]
    fn create() {
        let (ctx, pub_keys, _) = mock_validator_context();
        let producer = pub_keys[0];
        let block = SimpleBlockData::mock(H256::random());

        let participant = Participant::create(ctx, block, producer.to_address()).unwrap();

        assert!(participant.is_participant());
        assert_eq!(participant.context().pending_events.len(), 0);
    }

    #[tokio::test]
    async fn create_with_pending_events() {
        let (mut ctx, keys, _) = mock_validator_context();
        let producer = keys[0];
        let alice = keys[1];
        let block = SimpleBlockData::mock(H256::random());

        // Validation request from alice - must be kept
        ctx.pending(SignedValidationRequest::mock((
            ctx.core.signer.clone(),
            alice,
            (),
        )));

        // Reply from producer - must be removed and processed
        ctx.pending(SignedValidationRequest::mock((
            ctx.core.signer.clone(),
            producer,
            (),
        )));

        // Block from producer - must be kept
<<<<<<< HEAD
        ctx.pending(SignedAnnounce::mock((
            ctx.signer.clone(),
=======
        ctx.pending(SignedProducerBlock::mock((
            ctx.core.signer.clone(),
>>>>>>> 73f5eefa
            producer,
            (H256::random(), AnnounceHash::random()),
        )));

        // Block from alice - must be kept
<<<<<<< HEAD
        ctx.pending(SignedAnnounce::mock((
            ctx.signer.clone(),
=======
        ctx.pending(SignedProducerBlock::mock((
            ctx.core.signer.clone(),
>>>>>>> 73f5eefa
            alice,
            (H256::random(), AnnounceHash::random()),
        )));

<<<<<<< HEAD
        let initial = Participant::create(ctx, block, producer.to_address()).unwrap();
        assert!(initial.is_initial());

        let ctx = initial.into_context();
        assert_eq!(ctx.pending_events.len(), 3);
        assert!(matches!(ctx.pending_events[0], PendingEvent::Announce(_)));
        assert!(matches!(ctx.pending_events[1], PendingEvent::Announce(_)));
        assert!(matches!(
            ctx.pending_events[2],
            PendingEvent::ValidationRequest(_)
        ));
=======
        let (state, event) = Participant::create(ctx, block, producer.to_address())
            .unwrap()
            .wait_for_event()
            .await
            .unwrap();
        assert!(state.is_initial());
>>>>>>> 73f5eefa

        // Pending validation request from producer was found and rejected
        assert!(event.is_warning());

        let ctx = state.into_context();
        assert_eq!(ctx.pending_events.len(), 3);
        assert!(ctx.pending_events[0].is_producer_block());
        assert!(ctx.pending_events[1].is_producer_block());
        assert!(ctx.pending_events[2].is_validation_request());
    }

    #[tokio::test]
    async fn process_validation_request_success() {
        let (ctx, pub_keys, _) = mock_validator_context();
        let producer = pub_keys[0];
<<<<<<< HEAD
        let batch = prepared_mock_batch_commitment(&ctx.db);
        let block = ctx.db.simple_block_data(batch.block_hash);
=======
        let batch = prepared_mock_batch_commitment(&ctx.core.db);
        let block = simple_block_data(&ctx.core.db, batch.block_hash);
>>>>>>> 73f5eefa

        let signed_request = ctx
            .core
            .signer
            .signed_data(producer, BatchCommitmentValidationRequest::new(&batch))
            .unwrap();

        let state = Participant::create(ctx, block, producer.to_address()).unwrap();
        assert!(state.is_participant());

        let (state, event) = state
            .process_validation_request(signed_request)
            .unwrap()
            .wait_for_event()
            .await
            .unwrap();
        assert!(state.is_initial());

        let ConsensusEvent::PublishValidationReply(reply) = event else {
            panic!("Expected PublishValidationReply event, got {event:?}");
        };
        assert_eq!(reply.digest, batch.to_digest());
        reply
            .signature
            .validate(state.context().core.router_address, reply.digest)
            .unwrap();
    }

    #[tokio::test]
    async fn process_validation_request_failure() {
        let (ctx, pub_keys, _) = mock_validator_context();
        let producer = pub_keys[0];
        let block = SimpleBlockData::mock(H256::random());
        let signed_request = SignedValidationRequest::mock((ctx.core.signer.clone(), producer, ()));

        let state = Participant::create(ctx, block, producer.to_address()).unwrap();
        assert!(state.is_participant());

        let (state, event) = state
            .process_validation_request(signed_request)
            .unwrap()
            .wait_for_event()
            .await
            .unwrap();
        assert!(state.is_initial());
        assert!(matches!(event, ConsensusEvent::Warning(_)));
    }

    #[tokio::test]
    async fn codes_not_waiting_for_commitment_error() {
        let (ctx, pub_keys, _) = mock_validator_context();
        let producer = pub_keys[0];
<<<<<<< HEAD
        let mut batch = prepared_mock_batch_commitment(&ctx.db);
        let block = ctx.db.simple_block_data(batch.block_hash);
=======
        let mut batch = prepared_mock_batch_commitment(&ctx.core.db);
        let block = simple_block_data(&ctx.core.db, batch.block_hash);
>>>>>>> 73f5eefa

        // Add a code that's not in the waiting queue
        let extra_code = CodeCommitment::mock(());
        batch.code_commitments.push(extra_code);

        let request = BatchCommitmentValidationRequest::new(&batch);
        let signed_request = ctx.core.signer.signed_data(producer, request).unwrap();

        let state = Participant::create(ctx, block, producer.to_address()).unwrap();
        assert!(state.is_participant());

        let (state, event) = state
            .process_validation_request(signed_request)
            .unwrap()
            .wait_for_event()
            .await
            .unwrap();
        assert!(state.is_initial());
        assert!(event.is_warning());
    }

    #[tokio::test]
    async fn empty_batch_error() {
        let (ctx, pub_keys, _) = mock_validator_context();
        let producer = pub_keys[0];
<<<<<<< HEAD
        let block = SimpleBlockData::mock(H256::random()).prepare(&ctx.db, AnnounceHash::random());
=======
        let block = SimpleBlockData::mock(H256::random()).prepare(&ctx.core.db, H256::random());
>>>>>>> 73f5eefa

        // Create a request with empty blocks and codes
        let request = BatchCommitmentValidationRequest {
            digest: Digest::random(),
            head: None,
            codes: vec![],
            rewards: false,
            validators: false,
        };

        let signed_request = ctx.core.signer.signed_data(producer, request).unwrap();

        let state = Participant::create(ctx, block, producer.to_address()).unwrap();
        assert!(state.is_participant());

        let (state, event) = state
            .process_validation_request(signed_request)
            .unwrap()
            .wait_for_event()
            .await
            .unwrap();
        assert!(state.is_initial());
        assert!(event.is_warning());
    }

    #[tokio::test]
    async fn duplicate_codes_warning() {
        let (ctx, pub_keys, _) = mock_validator_context();
        let producer = pub_keys[0];
<<<<<<< HEAD
        let batch = prepared_mock_batch_commitment(&ctx.db);
        let block = ctx.db.simple_block_data(batch.block_hash);
=======
        let batch = prepared_mock_batch_commitment(&ctx.core.db);
        let block = simple_block_data(&ctx.core.db, batch.block_hash);
>>>>>>> 73f5eefa

        // Create a request with duplicate codes
        let mut request = BatchCommitmentValidationRequest::new(&batch);
        if !request.codes.is_empty() {
            let duplicate_code = request.codes[0];
            request.codes.push(duplicate_code);
        }

        let signed_request = ctx.core.signer.signed_data(producer, request).unwrap();

        let state = Participant::create(ctx, block.clone(), producer.to_address()).unwrap();
        assert!(state.is_participant());

        let (state, event) = state
            .process_validation_request(signed_request)
            .unwrap()
            .wait_for_event()
            .await
            .unwrap();
        assert!(state.is_initial());
        assert!(event.is_warning());
    }

    #[tokio::test]
    async fn digest_mismatch_warning() {
        let (ctx, pub_keys, _) = mock_validator_context();
        let producer = pub_keys[0];
<<<<<<< HEAD
        let batch = prepared_mock_batch_commitment(&ctx.db);
        let block = ctx.db.simple_block_data(batch.block_hash);
=======
        let batch = prepared_mock_batch_commitment(&ctx.core.db);
        let block = simple_block_data(&ctx.core.db, batch.block_hash);
>>>>>>> 73f5eefa

        // Create request with incorrect digest
        let mut request = BatchCommitmentValidationRequest::new(&batch);
        request.digest = Digest::random();

        let signed_request = ctx.core.signer.signed_data(producer, request).unwrap();

        let state = Participant::create(ctx, block, producer.to_address()).unwrap();
        assert!(state.is_participant());

        let (state, event) = state
            .process_validation_request(signed_request)
            .unwrap()
            .wait_for_event()
            .await
            .unwrap();
        assert!(state.is_initial());
        assert!(event.is_warning());
    }
}<|MERGE_RESOLUTION|>--- conflicted
+++ resolved
@@ -150,91 +150,9 @@
         mut self,
         request: BatchCommitmentValidationRequest,
     ) -> Result<ValidatorState> {
-<<<<<<< HEAD
-        match self.process_validation_request_inner(request) {
-            Ok(reply) => self.output(ConsensusEvent::PublishValidationReply(reply)),
-            Err(err) => self.warning(format!("reject validation request: {err}")),
-        }
-
-        // NOTE: In both cases it returns to the initial state,
-        // means - even if producer publish incorrect validation request,
-        // then participant does not wait for the next validation request from producer.
-        Initial::create(self.ctx)
-    }
-
-    fn process_validation_request_inner(
-        &self,
-        request: BatchCommitmentValidationRequest,
-    ) -> Result<BatchCommitmentValidationReply> {
-        let BatchCommitmentValidationRequest {
-            digest,
-            head,
-            codes,
-        } = request;
-
-        ensure!(
-            !(head.is_none() && codes.is_empty()),
-            "Empty batch (change when other commitments are supported)"
-        );
-
-        ensure!(
-            !utils::has_duplicates(codes.as_slice()),
-            "Duplicate codes in validation request"
-        );
-
-        // Check requested codes wait for commitment
-        let waiting_codes = self
-            .ctx
-            .db
-            .block_meta(self.block.hash)
-            .codes_queue
-            .ok_or_else(|| {
-                anyhow!(
-                    "Cannot get from db block codes queue for block {}",
-                    self.block.hash
-                )
-            })?
-            .into_iter()
-            .collect::<HashSet<_>>();
-        ensure!(
-            codes.iter().all(|code| waiting_codes.contains(code)),
-            "Not all requested codes are waiting for commitment"
-        );
-
-        let chain_commitment = if let Some(head) = head {
-            let local_announces = self
-                .ctx
-                .db
-                .block_meta(self.block.hash)
-                .announces
-                .ok_or_else(|| {
-                    anyhow!(
-                        "Cannot get from db block announces for block {}",
-                        self.block.hash
-                    )
-                })?;
-            assert_eq!(
-                local_announces.len(),
-                1,
-                "There should be only one announce in the current block"
-            );
-            let local_announce = local_announces[0];
-
-            // TODO #4791: support head != current block hash, have to check head is predecessor of current block
-            ensure!(
-                head == local_announce,
-                "Head cannot be different from current block hash"
-            );
-
-            utils::aggregate_chain_commitment(&self.ctx.db, head, true, Some(MAX_CHAIN_DEEPNESS))?
-                .map(|(commitment, _)| commitment)
-        } else {
-            None
-=======
         let State::WaitingForValidationRequest = self.state else {
             self.warning("unexpected validation request".to_string());
             return Ok(self.into());
->>>>>>> 73f5eefa
         };
 
         self.state = State::ProcessingValidationRequest {
@@ -258,11 +176,7 @@
         utils::{SignedAnnounce, SignedValidationRequest},
         validator::mock::*,
     };
-<<<<<<< HEAD
-    use ethexe_common::{AnnounceHash, Digest, gear::CodeCommitment};
-=======
-    use ethexe_common::{Digest, ToDigest, gear::CodeCommitment};
->>>>>>> 73f5eefa
+    use ethexe_common::{AnnounceHash, Digest, ToDigest, gear::CodeCommitment};
     use gprimitives::H256;
 
     #[test]
@@ -299,57 +213,33 @@
         )));
 
         // Block from producer - must be kept
-<<<<<<< HEAD
         ctx.pending(SignedAnnounce::mock((
-            ctx.signer.clone(),
-=======
-        ctx.pending(SignedProducerBlock::mock((
             ctx.core.signer.clone(),
->>>>>>> 73f5eefa
             producer,
             (H256::random(), AnnounceHash::random()),
         )));
 
         // Block from alice - must be kept
-<<<<<<< HEAD
         ctx.pending(SignedAnnounce::mock((
-            ctx.signer.clone(),
-=======
-        ctx.pending(SignedProducerBlock::mock((
             ctx.core.signer.clone(),
->>>>>>> 73f5eefa
             alice,
             (H256::random(), AnnounceHash::random()),
         )));
 
-<<<<<<< HEAD
-        let initial = Participant::create(ctx, block, producer.to_address()).unwrap();
-        assert!(initial.is_initial());
-
-        let ctx = initial.into_context();
-        assert_eq!(ctx.pending_events.len(), 3);
-        assert!(matches!(ctx.pending_events[0], PendingEvent::Announce(_)));
-        assert!(matches!(ctx.pending_events[1], PendingEvent::Announce(_)));
-        assert!(matches!(
-            ctx.pending_events[2],
-            PendingEvent::ValidationRequest(_)
-        ));
-=======
         let (state, event) = Participant::create(ctx, block, producer.to_address())
             .unwrap()
             .wait_for_event()
             .await
             .unwrap();
         assert!(state.is_initial());
->>>>>>> 73f5eefa
 
         // Pending validation request from producer was found and rejected
         assert!(event.is_warning());
 
         let ctx = state.into_context();
         assert_eq!(ctx.pending_events.len(), 3);
-        assert!(ctx.pending_events[0].is_producer_block());
-        assert!(ctx.pending_events[1].is_producer_block());
+        assert!(ctx.pending_events[0].is_announce());
+        assert!(ctx.pending_events[1].is_announce());
         assert!(ctx.pending_events[2].is_validation_request());
     }
 
@@ -357,13 +247,8 @@
     async fn process_validation_request_success() {
         let (ctx, pub_keys, _) = mock_validator_context();
         let producer = pub_keys[0];
-<<<<<<< HEAD
-        let batch = prepared_mock_batch_commitment(&ctx.db);
-        let block = ctx.db.simple_block_data(batch.block_hash);
-=======
         let batch = prepared_mock_batch_commitment(&ctx.core.db);
-        let block = simple_block_data(&ctx.core.db, batch.block_hash);
->>>>>>> 73f5eefa
+        let block = ctx.core.db.simple_block_data(batch.block_hash);
 
         let signed_request = ctx
             .core
@@ -416,13 +301,8 @@
     async fn codes_not_waiting_for_commitment_error() {
         let (ctx, pub_keys, _) = mock_validator_context();
         let producer = pub_keys[0];
-<<<<<<< HEAD
-        let mut batch = prepared_mock_batch_commitment(&ctx.db);
-        let block = ctx.db.simple_block_data(batch.block_hash);
-=======
         let mut batch = prepared_mock_batch_commitment(&ctx.core.db);
-        let block = simple_block_data(&ctx.core.db, batch.block_hash);
->>>>>>> 73f5eefa
+        let block = ctx.core.db.simple_block_data(batch.block_hash);
 
         // Add a code that's not in the waiting queue
         let extra_code = CodeCommitment::mock(());
@@ -448,11 +328,8 @@
     async fn empty_batch_error() {
         let (ctx, pub_keys, _) = mock_validator_context();
         let producer = pub_keys[0];
-<<<<<<< HEAD
-        let block = SimpleBlockData::mock(H256::random()).prepare(&ctx.db, AnnounceHash::random());
-=======
-        let block = SimpleBlockData::mock(H256::random()).prepare(&ctx.core.db, H256::random());
->>>>>>> 73f5eefa
+        let block =
+            SimpleBlockData::mock(H256::random()).prepare(&ctx.core.db, AnnounceHash::random());
 
         // Create a request with empty blocks and codes
         let request = BatchCommitmentValidationRequest {
@@ -482,13 +359,8 @@
     async fn duplicate_codes_warning() {
         let (ctx, pub_keys, _) = mock_validator_context();
         let producer = pub_keys[0];
-<<<<<<< HEAD
-        let batch = prepared_mock_batch_commitment(&ctx.db);
-        let block = ctx.db.simple_block_data(batch.block_hash);
-=======
         let batch = prepared_mock_batch_commitment(&ctx.core.db);
-        let block = simple_block_data(&ctx.core.db, batch.block_hash);
->>>>>>> 73f5eefa
+        let block = ctx.core.db.simple_block_data(batch.block_hash);
 
         // Create a request with duplicate codes
         let mut request = BatchCommitmentValidationRequest::new(&batch);
@@ -516,13 +388,8 @@
     async fn digest_mismatch_warning() {
         let (ctx, pub_keys, _) = mock_validator_context();
         let producer = pub_keys[0];
-<<<<<<< HEAD
-        let batch = prepared_mock_batch_commitment(&ctx.db);
-        let block = ctx.db.simple_block_data(batch.block_hash);
-=======
         let batch = prepared_mock_batch_commitment(&ctx.core.db);
-        let block = simple_block_data(&ctx.core.db, batch.block_hash);
->>>>>>> 73f5eefa
+        let block = ctx.core.db.simple_block_data(batch.block_hash);
 
         // Create request with incorrect digest
         let mut request = BatchCommitmentValidationRequest::new(&batch);
