// This file is part of Gear.
//
// Copyright (C) 2025 Gear Technologies Inc.
// SPDX-License-Identifier: GPL-3.0-or-later WITH Classpath-exception-2.0
//
// This program is free software: you can redistribute it and/or modify
// it under the terms of the GNU General Public License as published by
// the Free Software Foundation, either version 3 of the License, or
// (at your option) any later version.
//
// This program is distributed in the hope that it will be useful,
// but WITHOUT ANY WARRANTY; without even the implied warranty of
// MERCHANTABILITY or FITNESS FOR A PARTICULAR PURPOSE. See the
// GNU General Public License for more details.
//
// You should have received a copy of the GNU General Public License
// along with this program. If not, see <https://www.gnu.org/licenses/>.

use super::{
    initial::Initial, DefaultProcessing, PendingEvent, StateHandler, ValidatorContext,
    ValidatorState,
};
use crate::{
    utils, BatchCommitmentValidationReply, BatchCommitmentValidationRequest, ConsensusEvent,
    SignedValidationRequest,
};
use anyhow::{anyhow, ensure, Result};
use derive_more::{Debug, Display};
<<<<<<< HEAD
use ethexe_common::{db::BlockMetaStorage, Address, SimpleBlockData, ToDigest};
use std::collections::HashSet;
=======
use ethexe_common::{
    db::{BlockMetaStorageRead, CodesStorageRead, OnChainStorageRead},
    ecdsa::SignedData,
    gear::CodeCommitment,
    Address, Digest, SimpleBlockData, ToDigest,
};
use gprimitives::H256;
>>>>>>> 410d5c7f

/// [`Participant`] is a state of the validator that processes validation requests,
/// which are sent by the current block producer (from the coordinator state).
/// After replying to the request, it switches back to the [`Initial`] state
/// and waits for the next block.
#[derive(Debug, Display)]
#[display("PARTICIPANT")]
pub struct Participant {
    ctx: ValidatorContext,
    block: SimpleBlockData,
    producer: Address,
}

impl StateHandler for Participant {
    fn context(&self) -> &ValidatorContext {
        &self.ctx
    }

    fn context_mut(&mut self) -> &mut ValidatorContext {
        &mut self.ctx
    }

    fn into_context(self) -> ValidatorContext {
        self.ctx
    }

    fn process_validation_request(
        self,
        request: SignedValidationRequest,
    ) -> Result<ValidatorState> {
        if request.address() == self.producer {
            self.process_validation_request(request.into_parts().0)
        } else {
            DefaultProcessing::validation_request(self, request)
        }
    }
}

impl Participant {
    pub fn create(
        mut ctx: ValidatorContext,
        block: SimpleBlockData,
        producer: Address,
    ) -> Result<ValidatorState> {
        let mut earlier_validation_request = None;
        ctx.pending_events.retain(|event| match event {
            PendingEvent::ValidationRequest(signed_data)
                if earlier_validation_request.is_none() && signed_data.address() == producer =>
            {
                earlier_validation_request = Some(signed_data.data().clone());

                false
            }
            _ => {
                // NOTE: keep all other events in queue.
                true
            }
        });

        let participant = Self {
            ctx,
            block,
            producer,
        };

        let Some(validation_request) = earlier_validation_request else {
            return Ok(participant.into());
        };

        participant.process_validation_request(validation_request)
    }

    fn process_validation_request(
        mut self,
        request: BatchCommitmentValidationRequest,
    ) -> Result<ValidatorState> {
        match self.process_validation_request_inner(request) {
            Ok(reply) => self.output(ConsensusEvent::PublishValidationReply(reply)),
            Err(err) => self.warning(format!("reject validation request: {err}")),
        }

        // NOTE: In both cases it returns to the initial state,
        // means - even if producer publish incorrect validation request,
        // then participant does not wait for the next validation request from producer.
        Initial::create(self.ctx)
    }

    fn process_validation_request_inner(
        &self,
        request: BatchCommitmentValidationRequest,
    ) -> Result<BatchCommitmentValidationReply> {
<<<<<<< HEAD
        let BatchCommitmentValidationRequest {
            digest,
            blocks,
            codes,
=======
        let digest = request.to_digest();
        let BatchCommitmentValidationRequest { blocks, codes } = request;

        for code_request in codes {
            log::debug!("Receive code commitment for validation: {code_request:?}");
            Self::validate_code_commitment(&self.ctx.db, code_request)?;
        }

        for block_request in blocks {
            log::debug!("Receive block commitment for validation: {block_request:?}");
            Self::validate_block_commitment(&self.ctx.db, block_request)?;
        }

        self.ctx
            .signer
            .sign_for_contract(self.ctx.router_address, self.ctx.pub_key, digest)
            .map(|signature| BatchCommitmentValidationReply { digest, signature })
    }

    fn validate_code_commitment<DB: OnChainStorageRead + CodesStorageRead>(
        db: &DB,
        request: CodeCommitment,
    ) -> Result<()> {
        let CodeCommitment {
            id,
            timestamp,
            valid,
>>>>>>> 410d5c7f
        } = request;

        // TODO +_+_+: change this check.
        // Presently we do not support batch with no blocks and codes,
        // but it is possible when rewarding and election is implemented.
        ensure!(!(blocks.is_empty() && codes.is_empty()), "Empty batch");

        ensure!(
            !utils::has_duplicates(blocks.as_slice()),
            "Duplicate blocks in validation request"
        );
<<<<<<< HEAD
=======

        Ok(())
    }

    fn validate_block_commitment<DB: BlockMetaStorageRead + OnChainStorageRead>(
        db: &DB,
        request: BlockCommitmentValidationRequest,
    ) -> Result<()> {
        let BlockCommitmentValidationRequest {
            block_hash,
            block_timestamp,
            previous_non_empty_block,
            predecessor_block,
            transitions_digest,
        } = request;

>>>>>>> 410d5c7f
        ensure!(
            !utils::has_duplicates(codes.as_slice()),
            "Duplicate codes in validation request"
        );

        // Check requested codes wait for commitment
        let waiting_codes = self
            .ctx
            .db
            .block_codes_queue(self.block.hash)
            .ok_or_else(|| {
                anyhow!(
                    "Cannot get from db block codes queue for block {}",
                    self.block.hash
                )
            })?
            .into_iter()
            .collect::<HashSet<_>>();
        ensure!(
            codes.iter().all(|code| waiting_codes.contains(code)),
            "Not all requested codes are waiting for commitment"
        );

        // Check requested blocks wait for commitment and provided in correct order
        let waiting_blocks = self
            .ctx
            .db
            .block_commitment_queue(self.block.hash)
            .ok_or_else(|| {
                anyhow!(
                    "Cannot get from db block commitment queue for block {}",
                    self.block.hash
                )
            })?;
<<<<<<< HEAD
        for (requested_block, waiting_block) in blocks.iter().zip(waiting_blocks.iter()) {
            ensure!(
                requested_block == waiting_block,
                "Requested blocks order or hashes mismatch",
            );
=======
        ensure!(
            local_previous_not_empty_block == previous_non_empty_block,
            "Requested and local previous commitment block hash mismatch"
        );

        // TODO: #4579 rename max_distance and make it configurable
        ensure!(
            Self::verify_is_predecessor(db, predecessor_block, block_hash, None)?,
            "{block_hash} is not a predecessor of {predecessor_block}"
        );

        Ok(())
    }

    /// Verify whether `pred_hash` is a predecessor of `block_hash` in the chain.
    fn verify_is_predecessor(
        db: &impl OnChainStorageRead,
        block_hash: H256,
        pred_hash: H256,
        max_distance: Option<u32>,
    ) -> Result<bool> {
        if block_hash == pred_hash {
            return Ok(true);
>>>>>>> 410d5c7f
        }

        let chain_commitment = utils::aggregate_chain_commitment(&self.ctx.db, blocks, true)?;
        let code_commitments = utils::aggregate_code_commitments(&self.ctx.db, codes, true)?;
        let batch = utils::create_batch_commitment(
            &self.ctx.db,
            &self.block,
            chain_commitment,
            code_commitments,
        )?
        .ok_or_else(|| anyhow!("Batch commitment is empty for current block"))?;

        if batch.to_digest() != digest {
            return Err(anyhow!(
                "Requested and local batch commitment digests mismatch"
            ));
        }

        self.ctx
            .signer
            .sign_for_contract(self.ctx.router_address, self.ctx.pub_key, digest)
            .map(|signature| BatchCommitmentValidationReply { digest, signature })
    }
}

#[cfg(test)]
mod tests {
    use super::*;
<<<<<<< HEAD
    use crate::{
        mock::*,
        utils::{SignedProducerBlock, SignedValidationRequest},
        validator::mock::*,
    };
    use ethexe_common::{
        gear::{CodeCommitment, GearBlock},
        Digest,
    };
    use gprimitives::H256;
=======
    use crate::{mock::*, validator::mock::*};
    use ethexe_common::{db::OnChainStorageWrite, BlockHeader};
    use ethexe_db::Database;
>>>>>>> 410d5c7f

    #[test]
    fn create() {
        let (ctx, pub_keys) = mock_validator_context();
        let producer = pub_keys[0];
        let block = SimpleBlockData::mock(());

        let participant = Participant::create(ctx, block, producer.to_address()).unwrap();

        assert!(participant.is_participant());
        assert_eq!(participant.context().pending_events.len(), 0);
    }

    #[test]
    fn create_with_pending_events() {
        let (mut ctx, keys) = mock_validator_context();
        let producer = keys[0];
        let alice = keys[1];
        let block = SimpleBlockData::mock(());

        // Validation request from alice - must be kept
        ctx.pending(SignedValidationRequest::mock((
            ctx.signer.clone(),
            alice,
            (),
        )));

        // Reply from producer - must be removed and processed
        ctx.pending(SignedValidationRequest::mock((
            ctx.signer.clone(),
            producer,
            (),
        )));

        // Block from producer - must be kept
        ctx.pending(SignedProducerBlock::mock((
            ctx.signer.clone(),
            producer,
            H256::random(),
        )));

        // Block from alice - must be kept
        ctx.pending(SignedProducerBlock::mock((
            ctx.signer.clone(),
            alice,
            H256::random(),
        )));

        let initial = Participant::create(ctx, block, producer.to_address()).unwrap();
        assert!(initial.is_initial());

        let ctx = initial.into_context();
        assert_eq!(ctx.pending_events.len(), 3);
        assert!(matches!(
            ctx.pending_events[0],
            PendingEvent::ProducerBlock(_)
        ));
        assert!(matches!(
            ctx.pending_events[1],
            PendingEvent::ProducerBlock(_)
        ));
        assert!(matches!(
            ctx.pending_events[2],
            PendingEvent::ValidationRequest(_)
        ));

        // Pending validation request from producer was found and rejected
        assert_eq!(ctx.output.len(), 1);
        assert!(matches!(ctx.output[0], ConsensusEvent::Warning(_)));
    }

    #[test]
    fn process_validation_request_success() {
        let (ctx, pub_keys) = mock_validator_context();
        let producer = pub_keys[0];
        let block = SimpleBlockData::mock(()).prepare(&ctx.db, ());
        let batch = prepared_mock_batch_commitment(&ctx.db, &block);

        let signed_request = ctx
            .signer
            .signed_data(producer, BatchCommitmentValidationRequest::new(&batch))
            .unwrap();

        let participant = Participant::create(ctx, block, producer.to_address()).unwrap();
        let initial = participant
            .process_validation_request(signed_request)
            .unwrap();

        assert!(initial.is_initial());

        let ctx = initial.into_context();
        assert_eq!(ctx.output.len(), 1);

        let ConsensusEvent::PublishValidationReply(reply) = &ctx.output[0] else {
            panic!("Expected PublishValidationReply event");
        };
        assert_eq!(reply.digest, batch.to_digest());
        reply
            .signature
            .validate(ctx.router_address, reply.digest)
            .unwrap();
    }

    #[test]
    fn process_validation_request_failure() {
        let (ctx, pub_keys) = mock_validator_context();
        let producer = pub_keys[0];
        let block = SimpleBlockData::mock(());
        let signed_request = SignedValidationRequest::mock((ctx.signer.clone(), producer, ()));

        let participant = Participant::create(ctx, block, producer.to_address()).unwrap();
        let initial = participant
            .process_validation_request(signed_request)
            .unwrap();

        assert!(initial.is_initial());
        assert_eq!(initial.context().output.len(), 1);
        assert!(matches!(
            initial.context().output[0],
            ConsensusEvent::Warning(_)
        ));
    }

    #[test]
    fn test_codes_not_waiting_for_commitment() {
        let (ctx, pub_keys) = mock_validator_context();
        let producer = pub_keys[0];
        let block = SimpleBlockData::mock(()).prepare(&ctx.db, ());

        // Create a batch with codes not in the waiting queue
        let mut batch = prepared_mock_batch_commitment(&ctx.db, &block);
        // Add a code that's not in the waiting queue
        let extra_code = CodeCommitment::mock(());
        batch.code_commitments.push(extra_code);

        let request = BatchCommitmentValidationRequest::new(&batch);
        let signed_request = ctx.signer.signed_data(producer, request).unwrap();

        let participant = Participant::create(ctx, block, producer.to_address()).unwrap();
        let initial = participant
            .process_validation_request(signed_request)
            .unwrap();

        assert!(initial.is_initial());
        assert_eq!(initial.context().output.len(), 1);
        assert!(matches!(
            initial.context().output[0],
            ConsensusEvent::Warning(_)
        ));
    }

    #[test]
    fn test_blocks_not_waiting_for_commitment() {
        let (ctx, pub_keys) = mock_validator_context();
        let producer = pub_keys[0];
        let block = SimpleBlockData::mock(()).prepare(&ctx.db, ());

        // Create a batch with blocks not in the waiting queue
        let mut batch = prepared_mock_batch_commitment(&ctx.db, &block);
        // Add an extra block that's not in the waiting queue
        let extra_block = H256::random();
        if let Some(chain_commitment) = &mut batch.chain_commitment {
            chain_commitment.gear_blocks.push(GearBlock {
                hash: extra_block,
                off_chain_transactions_hash: H256::zero(),
                gas_allowance: 0,
            });
        }

        let request = BatchCommitmentValidationRequest::new(&batch);
        let signed_request = ctx.signer.signed_data(producer, request).unwrap();

        let participant = Participant::create(ctx, block, producer.to_address()).unwrap();
        let initial = participant
            .process_validation_request(signed_request)
            .unwrap();

        assert!(initial.is_initial());
        assert_eq!(initial.context().output.len(), 1);
        assert!(matches!(
            initial.context().output[0],
            ConsensusEvent::Warning(_)
        ));
    }

    #[test]
    fn test_blocks_incorrect_order() {
        let (ctx, pub_keys) = mock_validator_context();
        let producer = pub_keys[0];
        let block = SimpleBlockData::mock(()).prepare(&ctx.db, ());

        // Create a batch but swap the order of blocks in the request
        let batch = prepared_mock_batch_commitment(&ctx.db, &block);
        let mut request = BatchCommitmentValidationRequest::new(&batch);
        if request.blocks.len() >= 2 {
            request.blocks.swap(0, 1);
        }

        let signed_request = ctx.signer.signed_data(producer, request).unwrap();

        let participant = Participant::create(ctx, block, producer.to_address()).unwrap();
        let initial = participant
            .process_validation_request(signed_request)
            .unwrap();

        assert!(initial.is_initial());
        assert_eq!(initial.context().output.len(), 1);
        assert!(matches!(
            initial.context().output[0],
            ConsensusEvent::Warning(_)
        ));
    }

    #[test]
    fn test_empty_codes_and_blocks() {
        let (ctx, pub_keys) = mock_validator_context();
        let producer = pub_keys[0];
        let block = SimpleBlockData::mock(()).prepare(&ctx.db, ());

<<<<<<< HEAD
        // Create a request with empty blocks and codes
        let request = BatchCommitmentValidationRequest {
            digest: Digest::random(),
            blocks: vec![],
            codes: vec![],
        };

        let signed_request = ctx.signer.signed_data(producer, request).unwrap();

        let participant = Participant::create(ctx, block, producer.to_address()).unwrap();
        let initial = participant
            .process_validation_request(signed_request)
            .unwrap();
=======
        // Incorrect transitions digest
        let mut incorrect_request = request.clone();
        incorrect_request.transitions_digest = Digest([2; 32]);
        Participant::validate_block_commitment(&db, incorrect_request).unwrap_err();
>>>>>>> 410d5c7f

        assert!(initial.is_initial());
        assert_eq!(initial.context().output.len(), 1);
        assert!(matches!(
            initial.context().output[0],
            ConsensusEvent::Warning(_)
        ));
    }

    #[test]
    fn test_duplicate_codes_and_blocks() {
        let (ctx, pub_keys) = mock_validator_context();
        let producer = pub_keys[0];
        let block = SimpleBlockData::mock(()).prepare(&ctx.db, ());

        // Create a batch with duplicate codes
        let batch = prepared_mock_batch_commitment(&ctx.db, &block);
        let mut request = BatchCommitmentValidationRequest::new(&batch);

        // Add duplicate code
        if !request.codes.is_empty() {
            let duplicate_code = request.codes[0];
            request.codes.push(duplicate_code);
        }

        let signed_request = ctx.signer.signed_data(producer, request).unwrap();

        let participant = Participant::create(ctx, block.clone(), producer.to_address()).unwrap();
        let initial = participant
            .process_validation_request(signed_request)
            .unwrap();

        assert!(initial.is_initial());

        let ctx = initial.into_context();
        assert_eq!(ctx.output.len(), 1);
        assert!(matches!(ctx.output[0], ConsensusEvent::Warning(_)));

        // Test with duplicate blocks
        let batch = prepared_mock_batch_commitment(&ctx.db, &block);
        let mut request = BatchCommitmentValidationRequest::new(&batch);

        // Add duplicate block
        if !request.blocks.is_empty() {
            let duplicate_block = request.blocks[0];
            request.blocks.push(duplicate_block);
        }

        let signed_request = ctx.signer.signed_data(producer, request).unwrap();

        let participant = Participant::create(ctx, block, producer.to_address()).unwrap();
        let initial = participant
            .process_validation_request(signed_request)
            .unwrap();

        assert!(initial.is_initial());
        assert_eq!(initial.context().output.len(), 2);
        assert!(matches!(
            initial.context().output[1],
            ConsensusEvent::Warning(_)
        ));
    }

    #[test]
    fn test_digest_mismatch() {
        let (ctx, pub_keys) = mock_validator_context();
        let producer = pub_keys[0];
        let block = SimpleBlockData::mock(()).prepare(&ctx.db, ());
        let batch = prepared_mock_batch_commitment(&ctx.db, &block);

        // Create request with incorrect digest
        let mut request = BatchCommitmentValidationRequest::new(&batch);
        request.digest = Digest::random(); // Set a different random digest

        let signed_request = ctx.signer.signed_data(producer, request).unwrap();

        let participant = Participant::create(ctx, block, producer.to_address()).unwrap();
        let initial = participant
            .process_validation_request(signed_request)
            .unwrap();

        assert!(initial.is_initial());
        assert_eq!(initial.context().output.len(), 1);
        assert!(matches!(
            initial.context().output[0],
            ConsensusEvent::Warning(_)
        ));
    }
}<|MERGE_RESOLUTION|>--- conflicted
+++ resolved
@@ -26,18 +26,12 @@
 };
 use anyhow::{anyhow, ensure, Result};
 use derive_more::{Debug, Display};
-<<<<<<< HEAD
-use ethexe_common::{db::BlockMetaStorage, Address, SimpleBlockData, ToDigest};
-use std::collections::HashSet;
-=======
 use ethexe_common::{
     db::{BlockMetaStorageRead, CodesStorageRead, OnChainStorageRead},
     ecdsa::SignedData,
     gear::CodeCommitment,
     Address, Digest, SimpleBlockData, ToDigest,
 };
-use gprimitives::H256;
->>>>>>> 410d5c7f
 
 /// [`Participant`] is a state of the validator that processes validation requests,
 /// which are sent by the current block producer (from the coordinator state).
@@ -129,40 +123,10 @@
         &self,
         request: BatchCommitmentValidationRequest,
     ) -> Result<BatchCommitmentValidationReply> {
-<<<<<<< HEAD
         let BatchCommitmentValidationRequest {
             digest,
             blocks,
             codes,
-=======
-        let digest = request.to_digest();
-        let BatchCommitmentValidationRequest { blocks, codes } = request;
-
-        for code_request in codes {
-            log::debug!("Receive code commitment for validation: {code_request:?}");
-            Self::validate_code_commitment(&self.ctx.db, code_request)?;
-        }
-
-        for block_request in blocks {
-            log::debug!("Receive block commitment for validation: {block_request:?}");
-            Self::validate_block_commitment(&self.ctx.db, block_request)?;
-        }
-
-        self.ctx
-            .signer
-            .sign_for_contract(self.ctx.router_address, self.ctx.pub_key, digest)
-            .map(|signature| BatchCommitmentValidationReply { digest, signature })
-    }
-
-    fn validate_code_commitment<DB: OnChainStorageRead + CodesStorageRead>(
-        db: &DB,
-        request: CodeCommitment,
-    ) -> Result<()> {
-        let CodeCommitment {
-            id,
-            timestamp,
-            valid,
->>>>>>> 410d5c7f
         } = request;
 
         // TODO +_+_+: change this check.
@@ -174,25 +138,6 @@
             !utils::has_duplicates(blocks.as_slice()),
             "Duplicate blocks in validation request"
         );
-<<<<<<< HEAD
-=======
-
-        Ok(())
-    }
-
-    fn validate_block_commitment<DB: BlockMetaStorageRead + OnChainStorageRead>(
-        db: &DB,
-        request: BlockCommitmentValidationRequest,
-    ) -> Result<()> {
-        let BlockCommitmentValidationRequest {
-            block_hash,
-            block_timestamp,
-            previous_non_empty_block,
-            predecessor_block,
-            transitions_digest,
-        } = request;
-
->>>>>>> 410d5c7f
         ensure!(
             !utils::has_duplicates(codes.as_slice()),
             "Duplicate codes in validation request"
@@ -227,37 +172,11 @@
                     self.block.hash
                 )
             })?;
-<<<<<<< HEAD
         for (requested_block, waiting_block) in blocks.iter().zip(waiting_blocks.iter()) {
             ensure!(
                 requested_block == waiting_block,
                 "Requested blocks order or hashes mismatch",
             );
-=======
-        ensure!(
-            local_previous_not_empty_block == previous_non_empty_block,
-            "Requested and local previous commitment block hash mismatch"
-        );
-
-        // TODO: #4579 rename max_distance and make it configurable
-        ensure!(
-            Self::verify_is_predecessor(db, predecessor_block, block_hash, None)?,
-            "{block_hash} is not a predecessor of {predecessor_block}"
-        );
-
-        Ok(())
-    }
-
-    /// Verify whether `pred_hash` is a predecessor of `block_hash` in the chain.
-    fn verify_is_predecessor(
-        db: &impl OnChainStorageRead,
-        block_hash: H256,
-        pred_hash: H256,
-        max_distance: Option<u32>,
-    ) -> Result<bool> {
-        if block_hash == pred_hash {
-            return Ok(true);
->>>>>>> 410d5c7f
         }
 
         let chain_commitment = utils::aggregate_chain_commitment(&self.ctx.db, blocks, true)?;
@@ -286,22 +205,17 @@
 #[cfg(test)]
 mod tests {
     use super::*;
-<<<<<<< HEAD
     use crate::{
         mock::*,
         utils::{SignedProducerBlock, SignedValidationRequest},
         validator::mock::*,
     };
     use ethexe_common::{
+        db::OnChainStorageWrite,
         gear::{CodeCommitment, GearBlock},
         Digest,
     };
     use gprimitives::H256;
-=======
-    use crate::{mock::*, validator::mock::*};
-    use ethexe_common::{db::OnChainStorageWrite, BlockHeader};
-    use ethexe_db::Database;
->>>>>>> 410d5c7f
 
     #[test]
     fn create() {
@@ -521,7 +435,6 @@
         let producer = pub_keys[0];
         let block = SimpleBlockData::mock(()).prepare(&ctx.db, ());
 
-<<<<<<< HEAD
         // Create a request with empty blocks and codes
         let request = BatchCommitmentValidationRequest {
             digest: Digest::random(),
@@ -535,12 +448,6 @@
         let initial = participant
             .process_validation_request(signed_request)
             .unwrap();
-=======
-        // Incorrect transitions digest
-        let mut incorrect_request = request.clone();
-        incorrect_request.transitions_digest = Digest([2; 32]);
-        Participant::validate_block_commitment(&db, incorrect_request).unwrap_err();
->>>>>>> 410d5c7f
 
         assert!(initial.is_initial());
         assert_eq!(initial.context().output.len(), 1);
