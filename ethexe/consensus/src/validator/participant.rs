// This file is part of Gear.
//
// Copyright (C) 2025 Gear Technologies Inc.
// SPDX-License-Identifier: GPL-3.0-or-later WITH Classpath-exception-2.0
//
// This program is free software: you can redistribute it and/or modify
// it under the terms of the GNU General Public License as published by
// the Free Software Foundation, either version 3 of the License, or
// (at your option) any later version.
//
// This program is distributed in the hope that it will be useful,
// but WITHOUT ANY WARRANTY; without even the implied warranty of
// MERCHANTABILITY or FITNESS FOR A PARTICULAR PURPOSE. See the
// GNU General Public License for more details.
//
// You should have received a copy of the GNU General Public License
// along with this program. If not, see <https://www.gnu.org/licenses/>.

use super::{
    DefaultProcessing, PendingEvent, StateHandler, ValidatorContext, ValidatorState,
    initial::Initial,
};
use crate::{BatchCommitmentValidationReply, ConsensusEvent, validator::core::ValidationStatus};
use anyhow::Result;
use derive_more::{Debug, Display};
use ethexe_common::{
    Address, SimpleBlockData,
    consensus::{BatchCommitmentValidationRequest, VerifiedValidationRequest},
    network::ValidatorMessage,
};
use futures::{FutureExt, future::BoxFuture};
use gsigner::secp256k1::Secp256k1SignerExt;
use std::task::Poll;

/// [`Participant`] is a state of the validator that processes validation requests,
/// which are sent by the current block producer (from the coordinator state).
/// After replying to the request, it switches back to the [`Initial`] state
/// and waits for the next block.
#[derive(Debug, Display)]
#[display("PARTICIPANT in state {state:?}")]
pub struct Participant {
    ctx: ValidatorContext,
    block: SimpleBlockData,
    producer: Address,
    state: State,
}

#[derive(Debug)]
enum State {
    WaitingForValidationRequest,
    ProcessingValidationRequest {
        #[debug(skip)]
        future: BoxFuture<'static, Result<ValidationStatus>>,
    },
}

impl StateHandler for Participant {
    fn context(&self) -> &ValidatorContext {
        &self.ctx
    }

    fn context_mut(&mut self) -> &mut ValidatorContext {
        &mut self.ctx
    }

    fn into_context(self) -> ValidatorContext {
        self.ctx
    }

    fn process_validation_request(
        self,
        request: VerifiedValidationRequest,
    ) -> Result<ValidatorState> {
        if request.address() == self.producer {
            self.process_validation_request(request.into_parts().0)
        } else {
            DefaultProcessing::validation_request(self, request)
        }
    }

    fn poll_next_state(
        mut self,
        cx: &mut std::task::Context<'_>,
    ) -> Result<(Poll<()>, ValidatorState)> {
        if let State::ProcessingValidationRequest { future } = &mut self.state
            && let Poll::Ready(res) = future.poll_unpin(cx)
        {
            match res {
<<<<<<< HEAD
                Ok(digest) => {
                    let gsigner_pubkey = self.ctx.core.pub_key;
                    let signature = self.ctx.core.signer.sign_for_contract_digest(
                        self.ctx.core.router_address,
                        gsigner_pubkey,
                        &digest,
                    )?;
                    let reply = BatchCommitmentValidationReply { digest, signature };
=======
                Ok(ValidationStatus::Accepted(digest)) => {
                    let reply = self
                        .ctx
                        .core
                        .signer
                        .sign_for_contract(
                            self.ctx.core.router_address,
                            self.ctx.core.pub_key,
                            digest,
                        )
                        .map(|signature| BatchCommitmentValidationReply { digest, signature })?;
>>>>>>> ad4fee34

                    let reply = ValidatorMessage {
                        block: self.block.hash,
                        payload: reply,
                    };

                    let reply = self
                        .ctx
                        .core
                        .signer
                        .signed_data(self.ctx.core.pub_key, reply)?;

                    self.ctx
                        .output(ConsensusEvent::PublishMessage(reply.into()));
                }
                Ok(ValidationStatus::Rejected { request, reason }) => {
                    self.warning(format!("reject validation request {request:?} : {reason}"));
                }
                Err(err) => return Err(err),
            }

            // NOTE: In both cases it returns to the initial state,
            // means - even if producer publish incorrect validation request,
            // then participant does not wait for the next validation request from producer.
            Initial::create(self.ctx).map(|s| (Poll::Ready(()), s))
        } else {
            Ok((Poll::Pending, self.into()))
        }
    }
}

impl Participant {
    pub fn create(
        mut ctx: ValidatorContext,
        block: SimpleBlockData,
        producer: Address,
    ) -> Result<ValidatorState> {
        let mut earlier_validation_request = None;
        ctx.pending_events.retain(|event| match event {
            PendingEvent::ValidationRequest(signed_data)
                if earlier_validation_request.is_none() && signed_data.address() == producer =>
            {
                earlier_validation_request = Some(signed_data.data().clone());

                false
            }
            _ => {
                // NOTE: keep all other events in queue.
                true
            }
        });

        let participant = Self {
            ctx,
            block,
            producer,
            state: State::WaitingForValidationRequest,
        };

        let Some(validation_request) = earlier_validation_request else {
            return Ok(participant.into());
        };

        participant.process_validation_request(validation_request)
    }

    fn process_validation_request(
        mut self,
        request: BatchCommitmentValidationRequest,
    ) -> Result<ValidatorState> {
        let State::WaitingForValidationRequest = self.state else {
            self.warning("unexpected validation request".to_string());
            return Ok(self.into());
        };

        self.state = State::ProcessingValidationRequest {
            future: self
                .ctx
                .core
                .clone()
                .validate_batch_commitment_request(self.block.clone(), request)
                .boxed(),
        };

        Ok(self.into())
    }
}

#[cfg(test)]
mod tests {
    use super::*;
    use crate::{mock::*, validator::mock::*};
    use ethexe_common::{Digest, ToDigest, gear::CodeCommitment, mock::*};

    #[test]
    fn create() {
        let (ctx, pub_keys, _) = mock_validator_context();
        let producer = pub_keys[0];
        let block = SimpleBlockData::mock(());

        let participant = Participant::create(ctx, block, producer.to_address()).unwrap();

        assert!(participant.is_participant());
        assert_eq!(participant.context().pending_events.len(), 0);
    }

    #[tokio::test]
    async fn create_with_pending_events() {
        let (mut ctx, keys, _) = mock_validator_context();
        let producer = keys[0];
        let alice = keys[1];
        let block = BlockChain::mock(2).setup(&ctx.core.db).blocks[2].to_simple();

        // Validation request from alice - must be kept
        ctx.pending(PendingEvent::ValidationRequest(
            ctx.core.signer.mock_verified_data(alice, ()),
        ));

        // Validation request from producer - must be removed and processed
        ctx.pending(PendingEvent::ValidationRequest(
            ctx.core.signer.mock_verified_data(producer, ()),
        ));

        // Block from producer - must be kept
        ctx.pending(PendingEvent::Announce(
            ctx.core.signer.mock_verified_data(producer, ()),
        ));

        // Block from alice - must be kept
        ctx.pending(PendingEvent::Announce(
            ctx.core.signer.mock_verified_data(alice, ()),
        ));

        let (state, event) = Participant::create(ctx, block, producer.to_address())
            .unwrap()
            .wait_for_event()
            .await
            .unwrap();
        assert!(state.is_initial());

        // Pending validation request from producer was found and rejected
        assert!(event.is_warning());

        let ctx = state.into_context();
        assert_eq!(ctx.pending_events.len(), 3);
        assert!(ctx.pending_events[0].is_announce());
        assert!(ctx.pending_events[1].is_announce());
        assert!(ctx.pending_events[2].is_validation_request());
    }

    #[tokio::test]
    async fn process_validation_request_success() {
        let (ctx, pub_keys, _) = mock_validator_context();
        let producer = pub_keys[0];
        let batch = prepare_chain_for_batch_commitment(&ctx.core.db);
        let block = ctx.core.db.simple_block_data(batch.block_hash);

        let verified_request = ctx
            .core
            .signer
            .signed_data(producer, BatchCommitmentValidationRequest::new(&batch))
            .unwrap()
            .into_verified();

        let state = Participant::create(ctx, block, producer.to_address()).unwrap();
        assert!(state.is_participant());

        let (state, event) = state
            .process_validation_request(verified_request)
            .unwrap()
            .wait_for_event()
            .await
            .unwrap();
        assert!(state.is_initial());

        let reply = event
            .unwrap_publish_message()
            .unwrap_approve_batch()
            .into_data()
            .payload;
        assert_eq!(reply.digest, batch.to_digest());
        reply
            .signature
            .validate(state.context().core.router_address, reply.digest)
            .unwrap();
    }

    #[tokio::test]
    async fn process_validation_request_failure() {
        let (ctx, pub_keys, _) = mock_validator_context();
        let producer = pub_keys[0];
        let block = SimpleBlockData::mock(());
        let verified_request = ctx.core.signer.mock_verified_data(producer, ());

        let state = Participant::create(ctx, block, producer.to_address()).unwrap();
        assert!(state.is_participant());

        state
            .process_validation_request(verified_request)
            .unwrap()
            .wait_for_event()
            .await
            .expect_err("database is empty - must fail");
    }

    #[tokio::test]
    async fn codes_not_waiting_for_commitment_error() {
        let (ctx, pub_keys, _) = mock_validator_context();
        let producer = pub_keys[0];
        let mut batch = prepare_chain_for_batch_commitment(&ctx.core.db);
        let block = ctx.core.db.simple_block_data(batch.block_hash);

        // Add a code that's not in the waiting queue
        let extra_code = CodeCommitment::mock(());
        batch.code_commitments.push(extra_code);

        let request = BatchCommitmentValidationRequest::new(&batch);
        let verified_request = ctx
            .core
            .signer
            .signed_data(producer, request)
            .unwrap()
            .into_verified();

        let state = Participant::create(ctx, block, producer.to_address()).unwrap();
        assert!(state.is_participant());

        let (state, event) = state
            .process_validation_request(verified_request)
            .unwrap()
            .wait_for_event()
            .await
            .unwrap();
        assert!(state.is_initial());
        assert!(event.is_warning());
    }

    #[tokio::test]
    async fn empty_batch_error() {
        let (ctx, pub_keys, _) = mock_validator_context();
        let producer = pub_keys[0];
        let block = SimpleBlockData::mock(());

        // Create a request with empty blocks and codes
        let request = BatchCommitmentValidationRequest {
            digest: Digest::random(),
            head: None,
            codes: vec![],
            rewards: false,
            validators: false,
        };

        let verified_request = ctx
            .core
            .signer
            .signed_data(producer, request)
            .unwrap()
            .into_verified();

        let state = Participant::create(ctx, block, producer.to_address()).unwrap();
        assert!(state.is_participant());

        let (state, event) = state
            .process_validation_request(verified_request)
            .unwrap()
            .wait_for_event()
            .await
            .unwrap();
        assert!(state.is_initial());
        assert!(event.is_warning());
    }

    #[tokio::test]
    async fn duplicate_codes_warning() {
        let (ctx, pub_keys, _) = mock_validator_context();
        let producer = pub_keys[0];
        let batch = prepare_chain_for_batch_commitment(&ctx.core.db);
        let block = ctx.core.db.simple_block_data(batch.block_hash);

        // Create a request with duplicate codes
        let mut request = BatchCommitmentValidationRequest::new(&batch);
        if !request.codes.is_empty() {
            let duplicate_code = request.codes[0];
            request.codes.push(duplicate_code);
        }

        let verified_request = ctx
            .core
            .signer
            .signed_data(producer, request)
            .unwrap()
            .into_verified();

        let state = Participant::create(ctx, block, producer.to_address()).unwrap();
        assert!(state.is_participant());

        let (state, event) = state
            .process_validation_request(verified_request)
            .unwrap()
            .wait_for_event()
            .await
            .unwrap();
        assert!(state.is_initial());
        assert!(event.is_warning());
    }

    #[tokio::test]
    async fn digest_mismatch_warning() {
        let (ctx, pub_keys, _) = mock_validator_context();
        let producer = pub_keys[0];
        let batch = prepare_chain_for_batch_commitment(&ctx.core.db);
        let block = ctx.core.db.simple_block_data(batch.block_hash);

        // Create request with incorrect digest
        let mut request = BatchCommitmentValidationRequest::new(&batch);
        request.digest = Digest::random();

        let verified_request = ctx
            .core
            .signer
            .signed_data(producer, request)
            .unwrap()
            .into_verified();

        let state = Participant::create(ctx, block, producer.to_address()).unwrap();
        assert!(state.is_participant());

        let (state, event) = state
            .process_validation_request(verified_request)
            .unwrap()
            .wait_for_event()
            .await
            .unwrap();
        assert!(state.is_initial());
        assert!(event.is_warning());
    }
}<|MERGE_RESOLUTION|>--- conflicted
+++ resolved
@@ -86,8 +86,7 @@
             && let Poll::Ready(res) = future.poll_unpin(cx)
         {
             match res {
-<<<<<<< HEAD
-                Ok(digest) => {
+                Ok(ValidationStatus::Accepted(digest)) => {
                     let gsigner_pubkey = self.ctx.core.pub_key;
                     let signature = self.ctx.core.signer.sign_for_contract_digest(
                         self.ctx.core.router_address,
@@ -95,19 +94,6 @@
                         &digest,
                     )?;
                     let reply = BatchCommitmentValidationReply { digest, signature };
-=======
-                Ok(ValidationStatus::Accepted(digest)) => {
-                    let reply = self
-                        .ctx
-                        .core
-                        .signer
-                        .sign_for_contract(
-                            self.ctx.core.router_address,
-                            self.ctx.core.pub_key,
-                            digest,
-                        )
-                        .map(|signature| BatchCommitmentValidationReply { digest, signature })?;
->>>>>>> ad4fee34
 
                     let reply = ValidatorMessage {
                         block: self.block.hash,
