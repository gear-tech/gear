// This file is part of Gear.
//
// Copyright (C) 2025 Gear Technologies Inc.
// SPDX-License-Identifier: GPL-3.0-or-later WITH Classpath-exception-2.0
//
// This program is free software: you can redistribute it and/or modify
// it under the terms of the GNU General Public License as published by
// the Free Software Foundation, either version 3 of the License, or
// (at your option) any later version.
//
// This program is distributed in the hope that it will be useful,
// but WITHOUT ANY WARRANTY; without even the implied warranty of
// MERCHANTABILITY or FITNESS FOR A PARTICULAR PURPOSE. See the
// GNU General Public License for more details.
//
// You should have received a copy of the GNU General Public License
// along with this program. If not, see <https://www.gnu.org/licenses/>.

use super::{
    DefaultProcessing, PendingEvent, StateHandler, ValidatorContext, ValidatorState,
    initial::Initial,
};
use crate::{
    BatchCommitmentValidationReply, BatchCommitmentValidationRequest, ConsensusEvent,
    SignedValidationRequest,
};
use anyhow::Result;
use derive_more::{Debug, Display};
use ethexe_common::{Address, Digest, SimpleBlockData};
use futures::{FutureExt, future::BoxFuture};
use std::task::Poll;

/// [`Participant`] is a state of the validator that processes validation requests,
/// which are sent by the current block producer (from the coordinator state).
/// After replying to the request, it switches back to the [`Initial`] state
/// and waits for the next block.
#[derive(Debug, Display)]
#[display("PARTICIPANT in state {state:?}")]
pub struct Participant {
    ctx: ValidatorContext,
    block: SimpleBlockData,
    producer: Address,
    state: State,
}

#[derive(Debug)]
enum State {
    WaitingForValidationRequest,
    ProcessingValidationRequest {
        #[debug(skip)]
        future: BoxFuture<'static, Result<Digest>>,
    },
}

impl StateHandler for Participant {
    fn context(&self) -> &ValidatorContext {
        &self.ctx
    }

    fn context_mut(&mut self) -> &mut ValidatorContext {
        &mut self.ctx
    }

    fn into_context(self) -> ValidatorContext {
        self.ctx
    }

    fn process_validation_request(
        self,
        request: SignedValidationRequest,
    ) -> Result<ValidatorState> {
        if request.address() == self.producer {
            self.process_validation_request(request.into_parts().0)
        } else {
            DefaultProcessing::validation_request(self, request)
        }
    }

    fn poll_next_state(
        mut self,
        cx: &mut std::task::Context<'_>,
    ) -> Result<(Poll<()>, ValidatorState)> {
        if let State::ProcessingValidationRequest { future } = &mut self.state
            && let Poll::Ready(res) = future.poll_unpin(cx)
        {
            match res {
                Ok(digest) => {
                    let reply = self
                        .ctx
                        .core
                        .signer
                        .sign_for_contract(
                            self.ctx.core.router_address,
                            self.ctx.core.pub_key,
                            digest,
                        )
                        .map(|signature| BatchCommitmentValidationReply { digest, signature })?;

                    self.output(ConsensusEvent::PublishValidationReply(reply));
                }
                Err(err) => self.warning(format!("reject validation request: {err}")),
            }

            // NOTE: In both cases it returns to the initial state,
            // means - even if producer publish incorrect validation request,
            // then participant does not wait for the next validation request from producer.
            Initial::create(self.ctx).map(|s| (Poll::Ready(()), s))
        } else {
            Ok((Poll::Pending, self.into()))
        }
    }
}

impl Participant {
    pub fn create(
        mut ctx: ValidatorContext,
        block: SimpleBlockData,
        producer: Address,
    ) -> Result<ValidatorState> {
        let mut earlier_validation_request = None;
        ctx.pending_events.retain(|event| match event {
            PendingEvent::ValidationRequest(signed_data)
                if earlier_validation_request.is_none() && signed_data.address() == producer =>
            {
                earlier_validation_request = Some(signed_data.data().clone());

                false
            }
            _ => {
                // NOTE: keep all other events in queue.
                true
            }
        });

        let participant = Self {
            ctx,
            block,
            producer,
            state: State::WaitingForValidationRequest,
        };

        let Some(validation_request) = earlier_validation_request else {
            return Ok(participant.into());
        };

        participant.process_validation_request(validation_request)
    }

    fn process_validation_request(
        mut self,
        request: BatchCommitmentValidationRequest,
    ) -> Result<ValidatorState> {
        let State::WaitingForValidationRequest = self.state else {
            self.warning("unexpected validation request".to_string());
            return Ok(self.into());
        };

        self.state = State::ProcessingValidationRequest {
            future: self
                .ctx
                .core
                .clone()
                .validate_batch_commitment_request(self.block.clone(), request)
                .boxed(),
        };

        Ok(self.into())
    }
}

#[cfg(test)]
mod tests {
    use super::*;
    use crate::{
        mock::*,
        utils::{SignedProducerBlock, SignedValidationRequest},
        validator::mock::*,
    };
    use ethexe_common::{Digest, ToDigest, gear::CodeCommitment};
    use gprimitives::H256;

    #[test]
    fn create() {
        let (ctx, pub_keys, _) = mock_validator_context();
        let producer = pub_keys[0];
        let block = SimpleBlockData::mock(H256::random());

        let participant = Participant::create(ctx, block, producer.to_address()).unwrap();

        assert!(participant.is_participant());
        assert_eq!(participant.context().pending_events.len(), 0);
    }

    #[tokio::test]
    async fn create_with_pending_events() {
<<<<<<< HEAD
        let (mut ctx, keys) = mock_validator_context();
=======
        let (mut ctx, keys, _) = mock_validator_context();
>>>>>>> 73f5eefa
        let producer = keys[0];
        let alice = keys[1];
        let block = SimpleBlockData::mock(H256::random());

        // Validation request from alice - must be kept
        ctx.pending(SignedValidationRequest::mock((
            ctx.core.signer.clone(),
            alice,
            (),
        )));

        // Reply from producer - must be removed and processed
        ctx.pending(SignedValidationRequest::mock((
            ctx.core.signer.clone(),
            producer,
            (),
        )));

        // Block from producer - must be kept
        ctx.pending(SignedProducerBlock::mock((
            ctx.core.signer.clone(),
            producer,
            H256::random(),
        )));

        // Block from alice - must be kept
        ctx.pending(SignedProducerBlock::mock((
            ctx.core.signer.clone(),
            alice,
            H256::random(),
        )));

        let (state, event) = Participant::create(ctx, block, producer.to_address())
            .unwrap()
            .wait_for_event()
            .await
            .unwrap();
        assert!(state.is_initial());

        // Pending validation request from producer was found and rejected
        assert!(event.is_warning());

        let ctx = state.into_context();
        assert_eq!(ctx.pending_events.len(), 3);
        assert!(ctx.pending_events[0].is_producer_block());
        assert!(ctx.pending_events[1].is_producer_block());
        assert!(ctx.pending_events[2].is_validation_request());
    }

    #[tokio::test]
    async fn process_validation_request_success() {
<<<<<<< HEAD
        let (ctx, pub_keys) = mock_validator_context();
=======
        let (ctx, pub_keys, _) = mock_validator_context();
>>>>>>> 73f5eefa
        let producer = pub_keys[0];
        let batch = prepared_mock_batch_commitment(&ctx.core.db);
        let block = simple_block_data(&ctx.core.db, batch.block_hash);

        let signed_request = ctx
            .core
            .signer
            .signed_data(producer, BatchCommitmentValidationRequest::new(&batch))
            .unwrap();

        let state = Participant::create(ctx, block, producer.to_address()).unwrap();
        assert!(state.is_participant());

        let (state, event) = state
            .process_validation_request(signed_request)
            .unwrap()
            .wait_for_event()
            .await
            .unwrap();
        assert!(state.is_initial());

        let ConsensusEvent::PublishValidationReply(reply) = event else {
            panic!("Expected PublishValidationReply event, got {event:?}");
        };
        assert_eq!(reply.digest, batch.to_digest());
        reply
            .signature
            .validate(state.context().core.router_address, reply.digest)
            .unwrap();
    }

    #[tokio::test]
    async fn process_validation_request_failure() {
<<<<<<< HEAD
        let (ctx, pub_keys) = mock_validator_context();
=======
        let (ctx, pub_keys, _) = mock_validator_context();
>>>>>>> 73f5eefa
        let producer = pub_keys[0];
        let block = SimpleBlockData::mock(H256::random());
        let signed_request = SignedValidationRequest::mock((ctx.core.signer.clone(), producer, ()));

        let state = Participant::create(ctx, block, producer.to_address()).unwrap();
        assert!(state.is_participant());

        let (state, event) = state
            .process_validation_request(signed_request)
            .unwrap()
            .wait_for_event()
            .await
            .unwrap();
        assert!(state.is_initial());
        assert!(matches!(event, ConsensusEvent::Warning(_)));
    }

    #[tokio::test]
    async fn codes_not_waiting_for_commitment_error() {
<<<<<<< HEAD
        let (ctx, pub_keys) = mock_validator_context();
=======
        let (ctx, pub_keys, _) = mock_validator_context();
>>>>>>> 73f5eefa
        let producer = pub_keys[0];
        let mut batch = prepared_mock_batch_commitment(&ctx.core.db);
        let block = simple_block_data(&ctx.core.db, batch.block_hash);

        // Add a code that's not in the waiting queue
        let extra_code = CodeCommitment::mock(());
        batch.code_commitments.push(extra_code);

        let request = BatchCommitmentValidationRequest::new(&batch);
        let signed_request = ctx.core.signer.signed_data(producer, request).unwrap();

        let state = Participant::create(ctx, block, producer.to_address()).unwrap();
        assert!(state.is_participant());

        let (state, event) = state
            .process_validation_request(signed_request)
            .unwrap()
            .wait_for_event()
            .await
            .unwrap();
        assert!(state.is_initial());
        assert!(event.is_warning());
    }

    #[tokio::test]
    async fn empty_batch_error() {
<<<<<<< HEAD
        let (ctx, pub_keys) = mock_validator_context();
=======
        let (ctx, pub_keys, _) = mock_validator_context();
>>>>>>> 73f5eefa
        let producer = pub_keys[0];
        let block = SimpleBlockData::mock(H256::random()).prepare(&ctx.core.db, H256::random());

        // Create a request with empty blocks and codes
        let request = BatchCommitmentValidationRequest {
            digest: Digest::random(),
            head: None,
            codes: vec![],
            rewards: false,
            validators: false,
        };

        let signed_request = ctx.core.signer.signed_data(producer, request).unwrap();

        let state = Participant::create(ctx, block, producer.to_address()).unwrap();
        assert!(state.is_participant());

        let (state, event) = state
            .process_validation_request(signed_request)
            .unwrap()
            .wait_for_event()
            .await
            .unwrap();
        assert!(state.is_initial());
        assert!(event.is_warning());
    }

    #[tokio::test]
    async fn duplicate_codes_warning() {
<<<<<<< HEAD
        let (ctx, pub_keys) = mock_validator_context();
=======
        let (ctx, pub_keys, _) = mock_validator_context();
>>>>>>> 73f5eefa
        let producer = pub_keys[0];
        let batch = prepared_mock_batch_commitment(&ctx.core.db);
        let block = simple_block_data(&ctx.core.db, batch.block_hash);

        // Create a request with duplicate codes
        let mut request = BatchCommitmentValidationRequest::new(&batch);
        if !request.codes.is_empty() {
            let duplicate_code = request.codes[0];
            request.codes.push(duplicate_code);
        }

        let signed_request = ctx.core.signer.signed_data(producer, request).unwrap();

        let state = Participant::create(ctx, block.clone(), producer.to_address()).unwrap();
        assert!(state.is_participant());

        let (state, event) = state
            .process_validation_request(signed_request)
            .unwrap()
            .wait_for_event()
            .await
            .unwrap();
        assert!(state.is_initial());
        assert!(event.is_warning());
    }

    #[tokio::test]
    async fn digest_mismatch_warning() {
<<<<<<< HEAD
        let (ctx, pub_keys) = mock_validator_context();
=======
        let (ctx, pub_keys, _) = mock_validator_context();
>>>>>>> 73f5eefa
        let producer = pub_keys[0];
        let batch = prepared_mock_batch_commitment(&ctx.core.db);
        let block = simple_block_data(&ctx.core.db, batch.block_hash);

        // Create request with incorrect digest
        let mut request = BatchCommitmentValidationRequest::new(&batch);
        request.digest = Digest::random();

        let signed_request = ctx.core.signer.signed_data(producer, request).unwrap();

        let state = Participant::create(ctx, block, producer.to_address()).unwrap();
        assert!(state.is_participant());

        let (state, event) = state
            .process_validation_request(signed_request)
            .unwrap()
            .wait_for_event()
            .await
            .unwrap();
        assert!(state.is_initial());
        assert!(event.is_warning());
    }
}<|MERGE_RESOLUTION|>--- conflicted
+++ resolved
@@ -193,11 +193,7 @@
 
     #[tokio::test]
     async fn create_with_pending_events() {
-<<<<<<< HEAD
-        let (mut ctx, keys) = mock_validator_context();
-=======
         let (mut ctx, keys, _) = mock_validator_context();
->>>>>>> 73f5eefa
         let producer = keys[0];
         let alice = keys[1];
         let block = SimpleBlockData::mock(H256::random());
@@ -249,11 +245,7 @@
 
     #[tokio::test]
     async fn process_validation_request_success() {
-<<<<<<< HEAD
-        let (ctx, pub_keys) = mock_validator_context();
-=======
-        let (ctx, pub_keys, _) = mock_validator_context();
->>>>>>> 73f5eefa
+        let (ctx, pub_keys, _) = mock_validator_context();
         let producer = pub_keys[0];
         let batch = prepared_mock_batch_commitment(&ctx.core.db);
         let block = simple_block_data(&ctx.core.db, batch.block_hash);
@@ -287,11 +279,7 @@
 
     #[tokio::test]
     async fn process_validation_request_failure() {
-<<<<<<< HEAD
-        let (ctx, pub_keys) = mock_validator_context();
-=======
-        let (ctx, pub_keys, _) = mock_validator_context();
->>>>>>> 73f5eefa
+        let (ctx, pub_keys, _) = mock_validator_context();
         let producer = pub_keys[0];
         let block = SimpleBlockData::mock(H256::random());
         let signed_request = SignedValidationRequest::mock((ctx.core.signer.clone(), producer, ()));
@@ -311,11 +299,7 @@
 
     #[tokio::test]
     async fn codes_not_waiting_for_commitment_error() {
-<<<<<<< HEAD
-        let (ctx, pub_keys) = mock_validator_context();
-=======
-        let (ctx, pub_keys, _) = mock_validator_context();
->>>>>>> 73f5eefa
+        let (ctx, pub_keys, _) = mock_validator_context();
         let producer = pub_keys[0];
         let mut batch = prepared_mock_batch_commitment(&ctx.core.db);
         let block = simple_block_data(&ctx.core.db, batch.block_hash);
@@ -342,11 +326,7 @@
 
     #[tokio::test]
     async fn empty_batch_error() {
-<<<<<<< HEAD
-        let (ctx, pub_keys) = mock_validator_context();
-=======
-        let (ctx, pub_keys, _) = mock_validator_context();
->>>>>>> 73f5eefa
+        let (ctx, pub_keys, _) = mock_validator_context();
         let producer = pub_keys[0];
         let block = SimpleBlockData::mock(H256::random()).prepare(&ctx.core.db, H256::random());
 
@@ -376,11 +356,7 @@
 
     #[tokio::test]
     async fn duplicate_codes_warning() {
-<<<<<<< HEAD
-        let (ctx, pub_keys) = mock_validator_context();
-=======
-        let (ctx, pub_keys, _) = mock_validator_context();
->>>>>>> 73f5eefa
+        let (ctx, pub_keys, _) = mock_validator_context();
         let producer = pub_keys[0];
         let batch = prepared_mock_batch_commitment(&ctx.core.db);
         let block = simple_block_data(&ctx.core.db, batch.block_hash);
@@ -409,11 +385,7 @@
 
     #[tokio::test]
     async fn digest_mismatch_warning() {
-<<<<<<< HEAD
-        let (ctx, pub_keys) = mock_validator_context();
-=======
-        let (ctx, pub_keys, _) = mock_validator_context();
->>>>>>> 73f5eefa
+        let (ctx, pub_keys, _) = mock_validator_context();
         let producer = pub_keys[0];
         let batch = prepared_mock_batch_commitment(&ctx.core.db);
         let block = simple_block_data(&ctx.core.db, batch.block_hash);
