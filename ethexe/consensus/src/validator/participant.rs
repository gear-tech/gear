// This file is part of Gear.
//
// Copyright (C) 2025 Gear Technologies Inc.
// SPDX-License-Identifier: GPL-3.0-or-later WITH Classpath-exception-2.0
//
// This program is free software: you can redistribute it and/or modify
// it under the terms of the GNU General Public License as published by
// the Free Software Foundation, either version 3 of the License, or
// (at your option) any later version.
//
// This program is distributed in the hope that it will be useful,
// but WITHOUT ANY WARRANTY; without even the implied warranty of
// MERCHANTABILITY or FITNESS FOR A PARTICULAR PURPOSE. See the
// GNU General Public License for more details.
//
// You should have received a copy of the GNU General Public License
// along with this program. If not, see <https://www.gnu.org/licenses/>.

use super::{
    DefaultProcessing, PendingEvent, StateHandler, ValidatorContext, ValidatorState,
    initial::Initial,
};
<<<<<<< HEAD
use crate::{BatchCommitmentValidationReply, SignedValidationRequest};
=======
use crate::{BatchCommitmentValidationReply, ConsensusEvent};
>>>>>>> 8c4e323a
use anyhow::Result;
use derive_more::{Debug, Display};
use ethexe_common::{
    Address, Digest, SimpleBlockData,
    consensus::{BatchCommitmentValidationRequest, VerifiedValidationRequest},
    network::ValidatorMessage,
};
use futures::{FutureExt, future::BoxFuture};
use std::task::Poll;

/// [`Participant`] is a state of the validator that processes validation requests,
/// which are sent by the current block producer (from the coordinator state).
/// After replying to the request, it switches back to the [`Initial`] state
/// and waits for the next block.
#[derive(Debug, Display)]
#[display("PARTICIPANT in state {state:?}")]
pub struct Participant {
    ctx: ValidatorContext,
    block: SimpleBlockData,
    producer: Address,
    state: State,
}

#[derive(Debug)]
enum State {
    WaitingForValidationRequest,
    ProcessingValidationRequest {
        #[debug(skip)]
        future: BoxFuture<'static, Result<Digest>>,
    },
}

impl StateHandler for Participant {
    fn context(&self) -> &ValidatorContext {
        &self.ctx
    }

    fn context_mut(&mut self) -> &mut ValidatorContext {
        &mut self.ctx
    }

    fn into_context(self) -> ValidatorContext {
        self.ctx
    }

    fn process_validation_request(
        self,
        request: VerifiedValidationRequest,
    ) -> Result<ValidatorState> {
        if request.address() == self.producer {
            self.process_validation_request(request.into_parts().0)
        } else {
            DefaultProcessing::validation_request(self, request)
        }
    }

    fn poll_next_state(
        mut self,
        cx: &mut std::task::Context<'_>,
    ) -> Result<(Poll<()>, ValidatorState)> {
        if let State::ProcessingValidationRequest { future } = &mut self.state
            && let Poll::Ready(res) = future.poll_unpin(cx)
        {
            match res {
                Ok(digest) => {
                    let reply = self
                        .ctx
                        .core
                        .signer
                        .sign_for_contract(
                            self.ctx.core.router_address,
                            self.ctx.core.pub_key,
                            digest,
                        )
                        .map(|signature| BatchCommitmentValidationReply { digest, signature })?;

<<<<<<< HEAD
                    self.ctx.output(reply);
=======
                    let reply = ValidatorMessage {
                        block: self.block.hash,
                        payload: reply,
                    };

                    let reply = self
                        .ctx
                        .core
                        .signer
                        .signed_data(self.ctx.core.pub_key, reply)?;

                    self.output(ConsensusEvent::PublishMessage(reply.into()));
>>>>>>> 8c4e323a
                }
                Err(err) => self.warning(format!("reject validation request: {err}")),
            }

            // NOTE: In both cases it returns to the initial state,
            // means - even if producer publish incorrect validation request,
            // then participant does not wait for the next validation request from producer.
            Initial::create(self.ctx).map(|s| (Poll::Ready(()), s))
        } else {
            Ok((Poll::Pending, self.into()))
        }
    }
}

impl Participant {
    pub fn create(
        mut ctx: ValidatorContext,
        block: SimpleBlockData,
        producer: Address,
    ) -> Result<ValidatorState> {
        let mut earlier_validation_request = None;
        ctx.pending_events.retain(|event| match event {
            PendingEvent::ValidationRequest(signed_data)
                if earlier_validation_request.is_none() && signed_data.address() == producer =>
            {
                earlier_validation_request = Some(signed_data.data().clone());

                false
            }
            _ => {
                // NOTE: keep all other events in queue.
                true
            }
        });

        let participant = Self {
            ctx,
            block,
            producer,
            state: State::WaitingForValidationRequest,
        };

        let Some(validation_request) = earlier_validation_request else {
            return Ok(participant.into());
        };

        participant.process_validation_request(validation_request)
    }

    fn process_validation_request(
        mut self,
        request: BatchCommitmentValidationRequest,
    ) -> Result<ValidatorState> {
        let State::WaitingForValidationRequest = self.state else {
            self.warning("unexpected validation request".to_string());
            return Ok(self.into());
        };

        self.state = State::ProcessingValidationRequest {
            future: self
                .ctx
                .core
                .clone()
                .validate_batch_commitment_request(self.block.clone(), request)
                .boxed(),
        };

        Ok(self.into())
    }
}

#[cfg(test)]
mod tests {
    use super::*;
    use crate::{ConsensusEvent, mock::*, validator::mock::*};
    use ethexe_common::{Digest, ToDigest, gear::CodeCommitment, mock::*};

    #[test]
    fn create() {
        let (ctx, pub_keys, _) = mock_validator_context();
        let producer = pub_keys[0];
        let block = SimpleBlockData::mock(());

        let participant = Participant::create(ctx, block, producer.to_address()).unwrap();

        assert!(participant.is_participant());
        assert_eq!(participant.context().pending_events.len(), 0);
    }

    #[tokio::test]
    async fn create_with_pending_events() {
        let (mut ctx, keys, _) = mock_validator_context();
        let producer = keys[0];
        let alice = keys[1];
        let block = SimpleBlockData::mock(());

        // Validation request from alice - must be kept
        ctx.pending(PendingEvent::ValidationRequest(
            ctx.core.signer.mock_verified_data(alice, ()),
        ));

        // Validation request from producer - must be removed and processed
        ctx.pending(PendingEvent::ValidationRequest(
            ctx.core.signer.mock_verified_data(producer, ()),
        ));

        // Block from producer - must be kept
        ctx.pending(PendingEvent::Announce(
            ctx.core.signer.mock_verified_data(producer, ()),
        ));

        // Block from alice - must be kept
        ctx.pending(PendingEvent::Announce(
            ctx.core.signer.mock_verified_data(alice, ()),
        ));

        let (state, event) = Participant::create(ctx, block, producer.to_address())
            .unwrap()
            .wait_for_event()
            .await
            .unwrap();
        assert!(state.is_initial());

        // Pending validation request from producer was found and rejected
        assert!(event.is_warning());

        let ctx = state.into_context();
        assert_eq!(ctx.pending_events.len(), 3);
        assert!(ctx.pending_events[0].is_announce());
        assert!(ctx.pending_events[1].is_announce());
        assert!(ctx.pending_events[2].is_validation_request());
    }

    #[tokio::test]
    async fn process_validation_request_success() {
        let (ctx, pub_keys, _) = mock_validator_context();
        let producer = pub_keys[0];
        let batch = prepare_chain_for_batch_commitment(&ctx.core.db);
        let block = ctx.core.db.simple_block_data(batch.block_hash);

        let verified_request = ctx
            .core
            .signer
            .signed_data(producer, BatchCommitmentValidationRequest::new(&batch))
            .unwrap()
            .into_verified();

        let state = Participant::create(ctx, block, producer.to_address()).unwrap();
        assert!(state.is_participant());

        let (state, event) = state
            .process_validation_request(verified_request)
            .unwrap()
            .wait_for_event()
            .await
            .unwrap();
        assert!(state.is_initial());

        let reply = event
            .unwrap_publish_message()
            .unwrap_approve_batch()
            .into_data()
            .payload;
        assert_eq!(reply.digest, batch.to_digest());
        reply
            .signature
            .validate(state.context().core.router_address, reply.digest)
            .unwrap();
    }

    #[tokio::test]
    async fn process_validation_request_failure() {
        let (ctx, pub_keys, _) = mock_validator_context();
        let producer = pub_keys[0];
        let block = SimpleBlockData::mock(());
        let verified_request = ctx.core.signer.mock_verified_data(producer, ());

        let state = Participant::create(ctx, block, producer.to_address()).unwrap();
        assert!(state.is_participant());

        let (state, event) = state
            .process_validation_request(verified_request)
            .unwrap()
            .wait_for_event()
            .await
            .unwrap();
        assert!(state.is_initial());
        assert!(matches!(event, ConsensusEvent::Warning(_)));
    }

    #[tokio::test]
    async fn codes_not_waiting_for_commitment_error() {
        let (ctx, pub_keys, _) = mock_validator_context();
        let producer = pub_keys[0];
        let mut batch = prepare_chain_for_batch_commitment(&ctx.core.db);
        let block = ctx.core.db.simple_block_data(batch.block_hash);

        // Add a code that's not in the waiting queue
        let extra_code = CodeCommitment::mock(());
        batch.code_commitments.push(extra_code);

        let request = BatchCommitmentValidationRequest::new(&batch);
        let verified_request = ctx
            .core
            .signer
            .signed_data(producer, request)
            .unwrap()
            .into_verified();

        let state = Participant::create(ctx, block, producer.to_address()).unwrap();
        assert!(state.is_participant());

        let (state, event) = state
            .process_validation_request(verified_request)
            .unwrap()
            .wait_for_event()
            .await
            .unwrap();
        assert!(state.is_initial());
        assert!(event.is_warning());
    }

    #[tokio::test]
    async fn empty_batch_error() {
        let (ctx, pub_keys, _) = mock_validator_context();
        let producer = pub_keys[0];
        let block = SimpleBlockData::mock(());

        // Create a request with empty blocks and codes
        let request = BatchCommitmentValidationRequest {
            digest: Digest::random(),
            head: None,
            codes: vec![],
            rewards: false,
            validators: false,
        };

        let verified_request = ctx
            .core
            .signer
            .signed_data(producer, request)
            .unwrap()
            .into_verified();

        let state = Participant::create(ctx, block, producer.to_address()).unwrap();
        assert!(state.is_participant());

        let (state, event) = state
            .process_validation_request(verified_request)
            .unwrap()
            .wait_for_event()
            .await
            .unwrap();
        assert!(state.is_initial());
        assert!(event.is_warning());
    }

    #[tokio::test]
    async fn duplicate_codes_warning() {
        let (ctx, pub_keys, _) = mock_validator_context();
        let producer = pub_keys[0];
        let batch = prepare_chain_for_batch_commitment(&ctx.core.db);
        let block = ctx.core.db.simple_block_data(batch.block_hash);

        // Create a request with duplicate codes
        let mut request = BatchCommitmentValidationRequest::new(&batch);
        if !request.codes.is_empty() {
            let duplicate_code = request.codes[0];
            request.codes.push(duplicate_code);
        }

        let verified_request = ctx
            .core
            .signer
            .signed_data(producer, request)
            .unwrap()
            .into_verified();

        let state = Participant::create(ctx, block, producer.to_address()).unwrap();
        assert!(state.is_participant());

        let (state, event) = state
            .process_validation_request(verified_request)
            .unwrap()
            .wait_for_event()
            .await
            .unwrap();
        assert!(state.is_initial());
        assert!(event.is_warning());
    }

    #[tokio::test]
    async fn digest_mismatch_warning() {
        let (ctx, pub_keys, _) = mock_validator_context();
        let producer = pub_keys[0];
        let batch = prepare_chain_for_batch_commitment(&ctx.core.db);
        let block = ctx.core.db.simple_block_data(batch.block_hash);

        // Create request with incorrect digest
        let mut request = BatchCommitmentValidationRequest::new(&batch);
        request.digest = Digest::random();

        let verified_request = ctx
            .core
            .signer
            .signed_data(producer, request)
            .unwrap()
            .into_verified();

        let state = Participant::create(ctx, block, producer.to_address()).unwrap();
        assert!(state.is_participant());

        let (state, event) = state
            .process_validation_request(verified_request)
            .unwrap()
            .wait_for_event()
            .await
            .unwrap();
        assert!(state.is_initial());
        assert!(event.is_warning());
    }
}<|MERGE_RESOLUTION|>--- conflicted
+++ resolved
@@ -20,11 +20,7 @@
     DefaultProcessing, PendingEvent, StateHandler, ValidatorContext, ValidatorState,
     initial::Initial,
 };
-<<<<<<< HEAD
-use crate::{BatchCommitmentValidationReply, SignedValidationRequest};
-=======
 use crate::{BatchCommitmentValidationReply, ConsensusEvent};
->>>>>>> 8c4e323a
 use anyhow::Result;
 use derive_more::{Debug, Display};
 use ethexe_common::{
@@ -101,9 +97,6 @@
                         )
                         .map(|signature| BatchCommitmentValidationReply { digest, signature })?;
 
-<<<<<<< HEAD
-                    self.ctx.output(reply);
-=======
                     let reply = ValidatorMessage {
                         block: self.block.hash,
                         payload: reply,
@@ -115,8 +108,8 @@
                         .signer
                         .signed_data(self.ctx.core.pub_key, reply)?;
 
-                    self.output(ConsensusEvent::PublishMessage(reply.into()));
->>>>>>> 8c4e323a
+                    self.ctx
+                        .output(ConsensusEvent::PublishMessage(reply.into()));
                 }
                 Err(err) => self.warning(format!("reject validation request: {err}")),
             }
