--- conflicted
+++ resolved
@@ -53,16 +53,12 @@
 };
 use anyhow::{Result, anyhow};
 use derive_more::{Debug, From};
-<<<<<<< HEAD
-use ethexe_common::{AnnounceHash, SimpleBlockData, ecdsa::PublicKey};
-=======
 use ethexe_common::{
     Announce, HashOf, SimpleBlockData,
     consensus::{VerifiedAnnounce, VerifiedValidationRequest},
     db::OnChainStorageRO,
     ecdsa::PublicKey,
 };
->>>>>>> 7e4b00fb
 use ethexe_db::Database;
 use ethexe_ethereum::{middleware::ElectionProvider, router::Router};
 use ethexe_signer::Signer;
@@ -135,12 +131,9 @@
         db: Database,
         config: ValidatorConfig,
     ) -> Result<Self> {
-<<<<<<< HEAD
-=======
         let timelines = db
             .protocol_timelines()
             .ok_or_else(|| anyhow!("Protocol timelines not found in database"))?;
->>>>>>> 7e4b00fb
         let ctx = ValidatorContext {
             core: ValidatorCore {
                 slot_duration: config.slot_duration,
