// This file is part of Gear.
//
// Copyright (C) 2025 Gear Technologies Inc.
// SPDX-License-Identifier: GPL-3.0-or-later WITH Classpath-exception-2.0
//
// This program is free software: you can redistribute it and/or modify
// it under the terms of the GNU General Public License as published by
// the Free Software Foundation, either version 3 of the License, or
// (at your option) any later version.
//
// This program is distributed in the hope that it will be useful,
// but WITHOUT ANY WARRANTY; without even the implied warranty of
// MERCHANTABILITY or FITNESS FOR A PARTICULAR PURPOSE. See the
// GNU General Public License for more details.
//
// You should have received a copy of the GNU General Public License
// along with this program. If not, see <https://www.gnu.org/licenses/>.

//! # Validator Consensus Service
//!
//! This module provides the core validation functionality for the Ethexe system.
//! It implements a state machine-based validator service that processes blocks,
//! handles validation requests, and manages the validation workflow.
//!
//! State transformations schema:
//! ```text
//! Initial
//!    |
//!    ├────> Producer
//!    |         └───> Coordinator
//!    |                    └───> Submitter
//!    └───> Subordinate
//!              └───> Participant
//! ```
//! * [`Initial`] switches to a [`Producer`] if it's producer for an incoming block, else becomes a [`Subordinate`].
//! * [`Producer`] switches to [`Coordinator`] after producing a block and sending it to other validators.
//! * [`Subordinate`] switches to [`Participant`] after receiving a block from the producer and waiting for its local computation.
//! * [`Coordinator`] switches to [`Submitter`] after receiving enough validation replies from other validators.
//! * [`Participant`] switches to [`Initial`] after receiving request from [`Coordinator`] and sending validation reply (or rejecting request).
//! * [`Submitter`] switches to [`Initial`] after submitting the batch commitment to the blockchain.
//! * Each state can be interrupted by a new chain head -> switches to [`Initial`] immediately.

use crate::{
    BatchCommitmentValidationReply, ConsensusEvent, ConsensusService, SignedAnnounce,
    SignedValidationRequest,
    validator::{
        coordinator::Coordinator,
        core::{MiddlewareExt, MiddlewareWrapper, ValidatorCore},
        participant::Participant,
        producer::Producer,
        submitter::Submitter,
        subordinate::Subordinate,
    },
};

#[cfg(feature = "staking-rewards")]
use crate::rewards::RewardsManager;
use anyhow::Result;
use derive_more::{Debug, From};
use ethexe_common::{Address, AnnounceHash, SimpleBlockData, ecdsa::PublicKey};
use ethexe_db::Database;
use ethexe_ethereum::Ethereum;
use ethexe_signer::Signer;
use futures::{Stream, stream::FusedStream};
use gprimitives::H256;
use initial::Initial;
use std::{
    collections::VecDeque,
    fmt,
    pin::Pin,
    task::{Context, Poll},
    time::Duration,
};
use submitter::EthereumCommitter;

mod coordinator;
mod core;
mod initial;
mod participant;
mod producer;
mod submitter;
mod subordinate;

#[cfg(test)]
mod mock;

// TODO #4790: should be configurable
/// Event if chain commitment does not contain any transitions
/// and chain is not deep enough, producer still emits it to the network.
const CHAIN_DEEPNESS_THRESHOLD: u32 = 500;

// TODO #4790: should be configurable
/// Maximum chain deepness for the chain commitment aggregation.
const MAX_CHAIN_DEEPNESS: u32 = 10000;

/// The main validator service that implements the `ConsensusService` trait.
/// This service manages the validation workflow.
pub struct ValidatorService {
    inner: Option<ValidatorState>,
}

/// Configuration parameters for the validator service.
pub struct ValidatorConfig {
    /// Ethereum RPC endpoint URL
    pub ethereum_rpc: String,
    /// ECDSA public key of this validator
    pub pub_key: PublicKey,
    /// Address of the router contract
    pub router_address: Address,
    /// ECDSA multi-signature threshold
    // TODO #4637: threshold should be a ratio (and maybe also a block dependent value)
    pub signatures_threshold: u64,
    /// Duration of ethexe slot (only to identify producer for the incoming blocks)
    pub slot_duration: Duration,
    /// Block gas limit for producer to create announces
    pub block_gas_limit: u64,
}

impl ValidatorService {
    /// Creates a new validator service instance.
    ///
    /// # Arguments
    /// * `signer` - The signer used for cryptographic operations
    /// * `db` - The database instance
    /// * `config` - Configuration parameters for the validator
    ///
    /// # Returns
    /// A new `ValidatorService` instance
    pub async fn new(signer: Signer, db: Database, config: ValidatorConfig) -> Result<Self> {
        let ethereum = Ethereum::new(
            &config.ethereum_rpc,
            config.router_address.into(),
            signer.clone(),
            config.pub_key.to_address(),
        )
        .await?;

        let router = ethereum.router();

        let ctx = ValidatorContext {
<<<<<<< HEAD
            slot_duration: config.slot_duration,
            signatures_threshold: config.signatures_threshold,
            router_address: config.router_address,

            // TODO: use router.query().timelines() after merge PR
            #[cfg(feature = "staking-rewards")]
            rewards_manager: RewardsManager::new(db.clone(), ethereum.router().query()).await?,
            pub_key: config.pub_key,
            signer,
            db,
            committer: Box::new(EthereumCommitter { router }),
=======
            core: ValidatorCore {
                slot_duration: config.slot_duration,
                signatures_threshold: config.signatures_threshold,
                router_address: config.router_address,
                pub_key: config.pub_key,
                signer,
                db: db.clone(),
                committer: Box::new(EthereumCommitter { router }),
                middleware: MiddlewareWrapper::new(
                    ethereum
                        .middleware()
                        .map(|m| Box::new(m) as Box<dyn MiddlewareExt>)
                        .unwrap_or_else(|| Box::new(())),
                    db,
                ),
                validate_chain_deepness_limit: MAX_CHAIN_DEEPNESS,
                chain_deepness_threshold: CHAIN_DEEPNESS_THRESHOLD,
                block_gas_limit: config.block_gas_limit,
            },
>>>>>>> ce8aae2f
            pending_events: VecDeque::new(),
            output: VecDeque::new(),
        };

        Ok(Self {
            inner: Some(Initial::create(ctx)?),
        })
    }

    fn context(&self) -> &ValidatorContext {
        self.inner
            .as_ref()
            .unwrap_or_else(|| unreachable!("inner must be Some"))
            .context()
    }

    fn update_inner(
        &mut self,
        update: impl FnOnce(ValidatorState) -> Result<ValidatorState>,
    ) -> Result<()> {
        let inner = self
            .inner
            .take()
            .unwrap_or_else(|| unreachable!("inner must be Some"));

        update(inner).map(|inner| {
            self.inner = Some(inner);
        })
    }
}

impl ConsensusService for ValidatorService {
    fn role(&self) -> String {
        format!("Validator ({:?})", self.context().core.pub_key.to_address())
    }

    fn receive_new_chain_head(&mut self, block: SimpleBlockData) -> Result<()> {
        self.update_inner(|inner| inner.process_new_head(block))
    }

    fn receive_synced_block(&mut self, block: H256) -> Result<()> {
        self.update_inner(|inner| inner.process_synced_block(block))
    }

    fn receive_prepared_block(&mut self, block: H256) -> Result<()> {
        self.update_inner(|inner| inner.process_prepared_block(block))
    }

    fn receive_computed_announce(&mut self, announce: AnnounceHash) -> Result<()> {
        self.update_inner(|inner| inner.process_computed_announce(announce))
    }

    fn receive_announce(&mut self, signed: SignedAnnounce) -> Result<()> {
        self.update_inner(|inner| inner.process_announce(signed))
    }

    fn receive_validation_request(&mut self, signed: SignedValidationRequest) -> Result<()> {
        self.update_inner(|inner| inner.process_validation_request(signed))
    }

    fn receive_validation_reply(&mut self, reply: BatchCommitmentValidationReply) -> Result<()> {
        self.update_inner(|inner| inner.process_validation_reply(reply))
    }
}

impl Stream for ValidatorService {
    type Item = Result<ConsensusEvent>;

    fn poll_next(mut self: Pin<&mut Self>, cx: &mut Context<'_>) -> Poll<Option<Self::Item>> {
        let mut event = None;
        self.update_inner(|mut inner| {
            // Waits until some event is available or inner futures are not ready.
            loop {
                let (poll, state) = inner.poll_next_state(cx)?;
                inner = state;
                event = inner.context_mut().output.pop_front();

                if poll.is_pending() || event.is_some() {
                    break;
                }
            }

            Ok(inner)
        })?;

        event
            .map(|event| Poll::Ready(Some(Ok(event))))
            .unwrap_or(Poll::Pending)
    }
}

impl FusedStream for ValidatorService {
    fn is_terminated(&self) -> bool {
        false
    }
}

/// An event that can be saved for later processing.
#[derive(Clone, Debug, From, PartialEq, Eq, derive_more::IsVariant)]
enum PendingEvent {
    /// A block from the producer
    Announce(SignedAnnounce),
    /// A validation request
    ValidationRequest(SignedValidationRequest),
}

/// Trait defining the interface for validator inner state and events handler.
trait StateHandler
where
    Self: Sized + Into<ValidatorState> + fmt::Display,
{
    fn context(&self) -> &ValidatorContext;

    fn context_mut(&mut self) -> &mut ValidatorContext;

    fn into_context(self) -> ValidatorContext;

    fn warning(&mut self, warning: String) {
        let warning = format!("{self} - {warning}");
        self.context_mut().warning(warning);
    }

    fn output(&mut self, event: ConsensusEvent) {
        self.context_mut().output(event);
    }

    fn process_new_head(self, block: SimpleBlockData) -> Result<ValidatorState> {
        DefaultProcessing::new_head(self.into(), block)
    }

    fn process_synced_block(self, block: H256) -> Result<ValidatorState> {
        DefaultProcessing::synced_block(self.into(), block)
    }

    fn process_prepared_block(self, block: H256) -> Result<ValidatorState> {
        DefaultProcessing::prepared_block(self.into(), block)
    }

    fn process_computed_announce(self, announce: AnnounceHash) -> Result<ValidatorState> {
        DefaultProcessing::computed_announce(self.into(), announce)
    }

    fn process_announce(self, block: SignedAnnounce) -> Result<ValidatorState> {
        DefaultProcessing::block_from_producer(self, block)
    }

    fn process_validation_request(
        self,
        request: SignedValidationRequest,
    ) -> Result<ValidatorState> {
        DefaultProcessing::validation_request(self, request)
    }

    fn process_validation_reply(
        self,
        reply: BatchCommitmentValidationReply,
    ) -> Result<ValidatorState> {
        DefaultProcessing::validation_reply(self, reply)
    }

    fn poll_next_state(self, _cx: &mut Context<'_>) -> Result<(Poll<()>, ValidatorState)> {
        Ok((Poll::Pending, self.into()))
    }
}

#[allow(clippy::large_enum_variant)]
#[derive(
    Debug, derive_more::Display, derive_more::From, derive_more::IsVariant, derive_more::Unwrap,
)]
enum ValidatorState {
    Initial(Initial),
    Producer(Producer),
    Coordinator(Coordinator),
    Submitter(Submitter),
    Subordinate(Subordinate),
    Participant(Participant),
}

macro_rules! delegate_call {
    ($this:ident => $func:ident( $( $arg:ident ),* )) => {
        match $this {
            ValidatorState::Initial(initial) => initial.$func($( $arg ),*),
            ValidatorState::Producer(producer) => producer.$func($( $arg ),*),
            ValidatorState::Coordinator(coordinator) => coordinator.$func($( $arg ),*),
            ValidatorState::Submitter(submitter) => submitter.$func($( $arg ),*),
            ValidatorState::Subordinate(subordinate) => subordinate.$func($( $arg ),*),
            ValidatorState::Participant(participant) => participant.$func($( $arg ),*),
        }
    };
}

impl StateHandler for ValidatorState {
    fn context(&self) -> &ValidatorContext {
        delegate_call!(self => context())
    }

    fn context_mut(&mut self) -> &mut ValidatorContext {
        delegate_call!(self => context_mut())
    }

    fn into_context(self) -> ValidatorContext {
        delegate_call!(self => into_context())
    }

    fn warning(&mut self, warning: String) {
        delegate_call!(self => warning(warning))
    }

    fn output(&mut self, event: ConsensusEvent) {
        delegate_call!(self => output(event))
    }

    fn process_new_head(self, block: SimpleBlockData) -> Result<ValidatorState> {
        delegate_call!(self => process_new_head(block))
    }

    fn process_synced_block(self, block: H256) -> Result<ValidatorState> {
        delegate_call!(self => process_synced_block(block))
    }

    fn process_prepared_block(self, block: H256) -> Result<ValidatorState> {
        delegate_call!(self => process_prepared_block(block))
    }

    fn process_computed_announce(self, announce: AnnounceHash) -> Result<ValidatorState> {
        delegate_call!(self => process_computed_announce(announce))
    }

    fn process_announce(self, announce: SignedAnnounce) -> Result<ValidatorState> {
        delegate_call!(self => process_announce(announce))
    }

    fn process_validation_request(
        self,
        request: SignedValidationRequest,
    ) -> Result<ValidatorState> {
        delegate_call!(self => process_validation_request(request))
    }

    fn process_validation_reply(
        self,
        reply: BatchCommitmentValidationReply,
    ) -> Result<ValidatorState> {
        delegate_call!(self => process_validation_reply(reply))
    }

    fn poll_next_state(self, cx: &mut Context<'_>) -> Result<(Poll<()>, ValidatorState)> {
        delegate_call!(self => poll_next_state(cx))
    }
}

struct DefaultProcessing;

impl DefaultProcessing {
    fn new_head(s: impl Into<ValidatorState>, block: SimpleBlockData) -> Result<ValidatorState> {
        Initial::create_with_chain_head(s.into().into_context(), block)
    }

    fn synced_block(s: impl Into<ValidatorState>, block: H256) -> Result<ValidatorState> {
        let mut s = s.into();
        s.warning(format!("unexpected synced block: {block}"));
        Ok(s)
    }

    fn prepared_block(s: impl Into<ValidatorState>, block: H256) -> Result<ValidatorState> {
        let mut s = s.into();
        s.warning(format!("unexpected processed block: {block}"));
        Ok(s)
    }

    fn computed_announce(
        s: impl Into<ValidatorState>,
        announce_hash: AnnounceHash,
    ) -> Result<ValidatorState> {
        let mut s = s.into();
        s.warning(format!("unexpected computed block: {announce_hash}"));
        Ok(s)
    }

    fn block_from_producer(
        s: impl Into<ValidatorState>,
        signed_announce: SignedAnnounce,
    ) -> Result<ValidatorState> {
        let mut s = s.into();
        s.warning(format!(
            "unexpected block from producer: {signed_announce:?}, saved for later."
        ));
        s.context_mut().pending(signed_announce);
        Ok(s)
    }

    fn validation_request(
        s: impl Into<ValidatorState>,
        request: SignedValidationRequest,
    ) -> Result<ValidatorState> {
        let mut s = s.into();
        s.warning(format!(
            "unexpected validation request: {request:?}, saved for later."
        ));
        s.context_mut().pending(request);
        Ok(s)
    }

    fn validation_reply(
        s: impl Into<ValidatorState>,
        reply: BatchCommitmentValidationReply,
    ) -> Result<ValidatorState> {
        log::trace!("Skip validation reply: {reply:?}");
        Ok(s.into())
    }
}

#[derive(Debug)]
struct ValidatorContext {
<<<<<<< HEAD
    slot_duration: Duration,
    signatures_threshold: u64,
    router_address: Address,
    #[cfg(feature = "staking-rewards")]
    rewards_manager: RewardsManager<Database>,
    pub_key: PublicKey,

    #[debug(skip)]
    signer: Signer,
    #[debug(skip)]
    db: Database,
    #[debug(skip)]
    committer: Box<dyn BatchCommitter>,

    /// Pending events that are saved for later processing.
    ///
=======
    /// Core validator parameters and utilities.
    core: ValidatorCore,

>>>>>>> ce8aae2f
    /// ## Important
    /// New events are pushed-front, in order to process the most recent event first.
    /// So, actually it is a stack.
    pending_events: VecDeque<PendingEvent>,
    /// Output events for outer services. Populates during the poll.
    output: VecDeque<ConsensusEvent>,
}

impl ValidatorContext {
    pub fn warning(&mut self, warning: String) {
        self.output.push_back(ConsensusEvent::Warning(warning));
    }

    pub fn output(&mut self, event: ConsensusEvent) {
        self.output.push_back(event);
    }

    pub fn pending(&mut self, event: impl Into<PendingEvent>) {
        self.pending_events.push_front(event.into());
    }
}<|MERGE_RESOLUTION|>--- conflicted
+++ resolved
@@ -138,19 +138,6 @@
         let router = ethereum.router();
 
         let ctx = ValidatorContext {
-<<<<<<< HEAD
-            slot_duration: config.slot_duration,
-            signatures_threshold: config.signatures_threshold,
-            router_address: config.router_address,
-
-            // TODO: use router.query().timelines() after merge PR
-            #[cfg(feature = "staking-rewards")]
-            rewards_manager: RewardsManager::new(db.clone(), ethereum.router().query()).await?,
-            pub_key: config.pub_key,
-            signer,
-            db,
-            committer: Box::new(EthereumCommitter { router }),
-=======
             core: ValidatorCore {
                 slot_duration: config.slot_duration,
                 signatures_threshold: config.signatures_threshold,
@@ -170,7 +157,6 @@
                 chain_deepness_threshold: CHAIN_DEEPNESS_THRESHOLD,
                 block_gas_limit: config.block_gas_limit,
             },
->>>>>>> ce8aae2f
             pending_events: VecDeque::new(),
             output: VecDeque::new(),
         };
@@ -485,28 +471,9 @@
 
 #[derive(Debug)]
 struct ValidatorContext {
-<<<<<<< HEAD
-    slot_duration: Duration,
-    signatures_threshold: u64,
-    router_address: Address,
-    #[cfg(feature = "staking-rewards")]
-    rewards_manager: RewardsManager<Database>,
-    pub_key: PublicKey,
-
-    #[debug(skip)]
-    signer: Signer,
-    #[debug(skip)]
-    db: Database,
-    #[debug(skip)]
-    committer: Box<dyn BatchCommitter>,
-
-    /// Pending events that are saved for later processing.
-    ///
-=======
     /// Core validator parameters and utilities.
     core: ValidatorCore,
 
->>>>>>> ce8aae2f
     /// ## Important
     /// New events are pushed-front, in order to process the most recent event first.
     /// So, actually it is a stack.
