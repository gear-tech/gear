--- conflicted
+++ resolved
@@ -54,14 +54,10 @@
 use anyhow::{Result, anyhow};
 use derive_more::{Debug, From};
 use ethexe_common::{
-<<<<<<< HEAD
-    Address, AnnounceHash, CheckedAnnouncesResponse, SimpleBlockData, ecdsa::PublicKey,
-=======
-    Announce, HashOf, SimpleBlockData,
+    Announce, CheckedAnnouncesResponse, HashOf, SimpleBlockData,
     consensus::{VerifiedAnnounce, VerifiedValidationRequest},
     db::OnChainStorageRO,
     ecdsa::PublicKey,
->>>>>>> 8c4e323a
 };
 use ethexe_db::Database;
 use ethexe_ethereum::{middleware::ElectionProvider, router::Router};
