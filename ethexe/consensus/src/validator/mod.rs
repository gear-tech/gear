// This file is part of Gear.
//
// Copyright (C) 2025 Gear Technologies Inc.
// SPDX-License-Identifier: GPL-3.0-or-later WITH Classpath-exception-2.0
//
// This program is free software: you can redistribute it and/or modify
// it under the terms of the GNU General Public License as published by
// the Free Software Foundation, either version 3 of the License, or
// (at your option) any later version.
//
// This program is distributed in the hope that it will be useful,
// but WITHOUT ANY WARRANTY; without even the implied warranty of
// MERCHANTABILITY or FITNESS FOR A PARTICULAR PURPOSE. See the
// GNU General Public License for more details.
//
// You should have received a copy of the GNU General Public License
// along with this program. If not, see <https://www.gnu.org/licenses/>.

//! # Validator Consensus Service
//!
//! This module provides the core validation functionality for the Ethexe system.
//! It implements a state machine-based validator service that processes blocks,
//! handles validation requests, and manages the validation workflow.
//!
//! State transformations schema:
//! ```text
//! Initial
//!    |
//!    ├────> Producer
//!    |         └───> Coordinator
//!    |                    └───> Submitter
//!    └───> Subordinate
//!              └───> Participant
//! ```
//! * [`Initial`] switches to a [`Producer`] if it's producer for an incoming block, else becomes a [`Subordinate`].
//! * [`Producer`] switches to [`Coordinator`] after producing a block and sending it to other validators.
//! * [`Subordinate`] switches to [`Participant`] after receiving a block from the producer and waiting for its local computation.
//! * [`Coordinator`] switches to [`Submitter`] after receiving enough validation replies from other validators.
//! * [`Participant`] switches to [`Initial`] after receiving request from [`Coordinator`] and sending validation reply (or rejecting request).
//! * [`Submitter`] switches to [`Initial`] after submitting the batch commitment to the blockchain.
//! * Each state can be interrupted by a new chain head -> switches to [`Initial`] immediately.

use crate::{
    BatchCommitmentValidationReply, ConsensusEvent, ConsensusService, SignedProducerBlock,
    SignedValidationRequest,
    validator::{
        coordinator::Coordinator,
        core::{MiddlewareExt, MiddlewareWrapper, ValidatorCore},
        participant::Participant,
        producer::Producer,
        submitter::Submitter,
        subordinate::Subordinate,
    },
};
use anyhow::Result;
use derive_more::{Debug, From};
use ethexe_common::{Address, SimpleBlockData, ValidatorsVec, ecdsa::PublicKey};
use ethexe_db::Database;
use ethexe_ethereum::{Ethereum, middleware::MiddlewareQuery};
use ethexe_signer::Signer;
use futures::{Stream, stream::FusedStream};
use gprimitives::H256;
use initial::Initial;
use std::{
    collections::{HashMap, VecDeque},
    fmt,
    pin::Pin,
    sync::Arc,
    task::{Context, Poll},
    time::Duration,
};
use submitter::EthereumCommitter;
use tokio::sync::RwLock;

mod coordinator;
mod core;
mod initial;
mod participant;
mod producer;
mod submitter;
mod subordinate;

#[cfg(test)]
mod mock;

// TODO #4790: should be configurable
/// Event if chain commitment does not contain any transitions
/// and chain is not deep enough, producer still emits it to the network.
const CHAIN_DEEPNESS_THRESHOLD: u32 = 500;

// TODO #4790: should be configurable
/// Maximum chain deepness for the chain commitment aggregation.
const MAX_CHAIN_DEEPNESS: u32 = 10000;

/// The main validator service that implements the `ConsensusService` trait.
/// This service manages the validation workflow.
pub struct ValidatorService {
    inner: Option<ValidatorState>,
}

/// Configuration parameters for the validator service.
pub struct ValidatorConfig {
    /// Ethereum RPC endpoint URL
    pub ethereum_rpc: String,
    /// ECDSA public key of this validator
    pub pub_key: PublicKey,
    /// Address of the router contract
    pub router_address: Address,
    /// ECDSA multi-signature threshold
    // TODO #4637: threshold should be a ratio (and maybe also a block dependent value)
    pub signatures_threshold: u64,
    /// Duration of ethexe slot (only to identify producer for the incoming blocks)
    pub slot_duration: Duration,
}

impl ValidatorService {
    /// Creates a new validator service instance.
    ///
    /// # Arguments
    /// * `signer` - The signer used for cryptographic operations
    /// * `db` - The database instance
    /// * `config` - Configuration parameters for the validator
    ///
    /// # Returns
    /// A new `ValidatorService` instance
    pub async fn new(signer: Signer, db: Database, config: ValidatorConfig) -> Result<Self> {
        let ethereum = Ethereum::new(
            &config.ethereum_rpc,
            config.router_address.into(),
            signer.clone(),
            config.pub_key.to_address(),
        )
        .await?;

        let router = ethereum.router();

        let ctx = ValidatorContext {
<<<<<<< HEAD
            slot_duration: config.slot_duration,
            signatures_threshold: config.signatures_threshold,
            router_address: config.router_address,
            pub_key: config.pub_key,
            signer,
            db,
            middleware: MiddlewareWrapper::from_inner(ethereum.middleware().query()),
            committer: Box::new(EthereumCommitter { router }),
=======
            core: ValidatorCore {
                slot_duration: config.slot_duration,
                signatures_threshold: config.signatures_threshold,
                router_address: config.router_address,
                pub_key: config.pub_key,
                signer,
                db: db.clone(),
                committer: Box::new(EthereumCommitter { router }),
                middleware: ethereum.middleware().map(|inner| {
                    Box::new(MiddlewareWrapper::new(inner, db)) as Box<dyn MiddlewareExt>
                }),
                validate_chain_deepness_limit: MAX_CHAIN_DEEPNESS,
                chain_deepness_threshold: CHAIN_DEEPNESS_THRESHOLD,
            },
>>>>>>> 9d0c4a3a
            pending_events: VecDeque::new(),
            output: VecDeque::new(),
        };

        Ok(Self {
            inner: Some(Initial::create(ctx)?),
        })
    }

    fn context(&self) -> &ValidatorContext {
        self.inner
            .as_ref()
            .unwrap_or_else(|| unreachable!("inner must be Some"))
            .context()
    }

    fn update_inner(
        &mut self,
        update: impl FnOnce(ValidatorState) -> Result<ValidatorState>,
    ) -> Result<()> {
        let inner = self
            .inner
            .take()
            .unwrap_or_else(|| unreachable!("inner must be Some"));

        update(inner).map(|inner| {
            self.inner = Some(inner);
        })
    }
}

impl ConsensusService for ValidatorService {
    fn role(&self) -> String {
        format!("Validator ({:?})", self.context().core.pub_key.to_address())
    }

    fn receive_new_chain_head(&mut self, block: SimpleBlockData) -> Result<()> {
        self.update_inner(|inner| inner.process_new_head(block))
    }

    fn receive_synced_block(&mut self, block: H256) -> Result<()> {
        self.update_inner(|inner| inner.process_synced_block(block))
    }

    fn receive_computed_block(&mut self, computed_block: H256) -> Result<()> {
        self.update_inner(|inner| inner.process_computed_block(computed_block))
    }

    fn receive_block_from_producer(&mut self, signed: SignedProducerBlock) -> Result<()> {
        self.update_inner(|inner| inner.process_block_from_producer(signed))
    }

    fn receive_validation_request(&mut self, signed: SignedValidationRequest) -> Result<()> {
        self.update_inner(|inner| inner.process_validation_request(signed))
    }

    fn receive_validation_reply(&mut self, reply: BatchCommitmentValidationReply) -> Result<()> {
        self.update_inner(|inner| inner.process_validation_reply(reply))
    }
}

impl Stream for ValidatorService {
    type Item = Result<ConsensusEvent>;

    fn poll_next(mut self: Pin<&mut Self>, cx: &mut Context<'_>) -> Poll<Option<Self::Item>> {
        let mut event = None;
        self.update_inner(|mut inner| {
            // Waits until some event is available or inner futures are not ready.
            loop {
                let (poll, state) = inner.poll_next_state(cx)?;
                inner = state;
                event = inner.context_mut().output.pop_front();

                if poll.is_pending() || event.is_some() {
                    break;
                }
            }

            Ok(inner)
        })?;

        event
            .map(|event| Poll::Ready(Some(Ok(event))))
            .unwrap_or(Poll::Pending)
    }
}

impl FusedStream for ValidatorService {
    fn is_terminated(&self) -> bool {
        false
    }
}

/// An event that can be saved for later processing.
#[derive(Clone, Debug, From, PartialEq, Eq, derive_more::IsVariant)]
enum PendingEvent {
    /// A block from the producer
    ProducerBlock(SignedProducerBlock),
    /// A validation request
    ValidationRequest(SignedValidationRequest),
}

/// Trait defining the interface for validator inner state and events handler.
trait StateHandler
where
    Self: Sized + Into<ValidatorState> + fmt::Display,
{
    fn context(&self) -> &ValidatorContext;

    fn context_mut(&mut self) -> &mut ValidatorContext;

    fn into_context(self) -> ValidatorContext;

    fn warning(&mut self, warning: String) {
        let warning = format!("{self} - {warning}");
        self.context_mut().warning(warning);
    }

    fn output(&mut self, event: ConsensusEvent) {
        self.context_mut().output(event);
    }

    fn process_new_head(self, block: SimpleBlockData) -> Result<ValidatorState> {
        DefaultProcessing::new_head(self.into(), block)
    }

    fn process_synced_block(self, data: H256) -> Result<ValidatorState> {
        DefaultProcessing::synced_block(self.into(), data)
    }

    fn process_computed_block(self, computed_block: H256) -> Result<ValidatorState> {
        DefaultProcessing::computed_block(self.into(), computed_block)
    }

    fn process_block_from_producer(self, block: SignedProducerBlock) -> Result<ValidatorState> {
        DefaultProcessing::block_from_producer(self, block)
    }

    fn process_validation_request(
        self,
        request: SignedValidationRequest,
    ) -> Result<ValidatorState> {
        DefaultProcessing::validation_request(self, request)
    }

    fn process_validation_reply(
        self,
        reply: BatchCommitmentValidationReply,
    ) -> Result<ValidatorState> {
        DefaultProcessing::validation_reply(self, reply)
    }

    fn poll_next_state(self, _cx: &mut Context<'_>) -> Result<(Poll<()>, ValidatorState)> {
        Ok((Poll::Pending, self.into()))
    }
}

#[allow(clippy::large_enum_variant)]
#[derive(Debug, derive_more::Display, derive_more::From, derive_more::IsVariant)]
enum ValidatorState {
    Initial(Initial),
    Producer(Producer),
    Coordinator(Coordinator),
    Submitter(Submitter),
    Subordinate(Subordinate),
    Participant(Participant),
}

macro_rules! delegate_call {
    ($this:ident => $func:ident( $( $arg:ident ),* )) => {
        match $this {
            ValidatorState::Initial(initial) => initial.$func($( $arg ),*),
            ValidatorState::Producer(producer) => producer.$func($( $arg ),*),
            ValidatorState::Coordinator(coordinator) => coordinator.$func($( $arg ),*),
            ValidatorState::Submitter(submitter) => submitter.$func($( $arg ),*),
            ValidatorState::Subordinate(subordinate) => subordinate.$func($( $arg ),*),
            ValidatorState::Participant(participant) => participant.$func($( $arg ),*),
        }
    };
}

impl StateHandler for ValidatorState {
    fn context(&self) -> &ValidatorContext {
        delegate_call!(self => context())
    }

    fn context_mut(&mut self) -> &mut ValidatorContext {
        delegate_call!(self => context_mut())
    }

    fn into_context(self) -> ValidatorContext {
        delegate_call!(self => into_context())
    }

    fn warning(&mut self, warning: String) {
        delegate_call!(self => warning(warning))
    }

    fn output(&mut self, event: ConsensusEvent) {
        delegate_call!(self => output(event))
    }

    fn process_new_head(self, block: SimpleBlockData) -> Result<ValidatorState> {
        delegate_call!(self => process_new_head(block))
    }

    fn process_synced_block(self, block: H256) -> Result<ValidatorState> {
        delegate_call!(self => process_synced_block(block))
    }

    fn process_computed_block(self, computed_block: H256) -> Result<ValidatorState> {
        delegate_call!(self => process_computed_block(computed_block))
    }

    fn process_block_from_producer(self, block: SignedProducerBlock) -> Result<ValidatorState> {
        delegate_call!(self => process_block_from_producer(block))
    }

    fn process_validation_request(
        self,
        request: SignedValidationRequest,
    ) -> Result<ValidatorState> {
        delegate_call!(self => process_validation_request(request))
    }

    fn process_validation_reply(
        self,
        reply: BatchCommitmentValidationReply,
    ) -> Result<ValidatorState> {
        delegate_call!(self => process_validation_reply(reply))
    }

    fn poll_next_state(self, cx: &mut Context<'_>) -> Result<(Poll<()>, ValidatorState)> {
        delegate_call!(self => poll_next_state(cx))
    }
}

struct DefaultProcessing;

impl DefaultProcessing {
    fn new_head(s: impl Into<ValidatorState>, block: SimpleBlockData) -> Result<ValidatorState> {
        Initial::create_with_chain_head(s.into().into_context(), block)
    }

    fn synced_block(s: impl Into<ValidatorState>, block: H256) -> Result<ValidatorState> {
        let mut s = s.into();
        s.warning(format!("unexpected synced block: {block}"));
        Ok(s)
    }

    fn computed_block(
        s: impl Into<ValidatorState>,
        computed_block: H256,
    ) -> Result<ValidatorState> {
        let mut s = s.into();
        s.warning(format!("unexpected computed block: {computed_block}"));
        Ok(s)
    }

    fn block_from_producer(
        s: impl Into<ValidatorState>,
        block: SignedProducerBlock,
    ) -> Result<ValidatorState> {
        let mut s = s.into();
        s.warning(format!(
            "unexpected block from producer: {block:?}, saved for later."
        ));
        s.context_mut().pending(block);
        Ok(s)
    }

    fn validation_request(
        s: impl Into<ValidatorState>,
        request: SignedValidationRequest,
    ) -> Result<ValidatorState> {
        let mut s = s.into();
        s.warning(format!(
            "unexpected validation request: {request:?}, saved for later."
        ));
        s.context_mut().pending(request);
        Ok(s)
    }

    fn validation_reply(
        s: impl Into<ValidatorState>,
        reply: BatchCommitmentValidationReply,
    ) -> Result<ValidatorState> {
        tracing::trace!("Skip validation reply: {reply:?}");
        Ok(s.into())
    }
}

/// The context shared across all validator states.
#[derive(Debug)]
struct ValidatorContext {
<<<<<<< HEAD
    slot_duration: Duration,
    signatures_threshold: u64,
    router_address: Address,
    pub_key: PublicKey,

    #[debug(skip)]
    signer: Signer,
    #[debug(skip)]
    db: Database,
    #[debug(skip)]
    committer: Box<dyn BatchCommitter>,
    #[debug(skip)]
    middleware: MiddlewareWrapper,

    /// Pending events that are saved for later processing.
    ///
=======
    /// Core validator parameters and utilities.
    core: ValidatorCore,

>>>>>>> 9d0c4a3a
    /// ## Important
    /// New events are pushed-front, in order to process the most recent event first.
    /// So, actually it is a stack.
    pending_events: VecDeque<PendingEvent>,
    /// Output events for outer services. Populates during the poll.
    output: VecDeque<ConsensusEvent>,
}

impl ValidatorContext {
    pub fn warning(&mut self, warning: String) {
        self.output.push_back(ConsensusEvent::Warning(warning));
    }

    pub fn output(&mut self, event: ConsensusEvent) {
        self.output.push_back(event);
    }

    pub fn pending(&mut self, event: impl Into<PendingEvent>) {
        self.pending_events.push_front(event.into());
    }
<<<<<<< HEAD
}
#[async_trait]
pub trait MiddlewareExt: Send + Sync {
    async fn make_election_at(&self, ts: u64, max_validators: u128) -> Result<ValidatorsVec>;
}

#[derive(Clone)]
struct MiddlewareWrapper {
    inner: Arc<dyn MiddlewareExt + 'static>,
    election_cache: Arc<RwLock<HashMap<u64, ValidatorsVec>>>,
}

impl MiddlewareWrapper {
    pub fn from_inner<M: MiddlewareExt + 'static>(middleware: M) -> Self {
        Self {
            inner: Arc::new(middleware),
            election_cache: Arc::new(RwLock::new(HashMap::new())),
        }
    }

    async fn make_election_at(&self, ts: u64, max_validators: u128) -> Result<ValidatorsVec> {
        match self.election_cache.read().await.get(&ts) {
            Some(elected) => Ok(elected.clone()),
            None => {
                let elected_validators = self.inner.make_election_at(ts, max_validators).await?;
                self.election_cache
                    .write()
                    .await
                    .insert(ts, elected_validators.clone());
                Ok(elected_validators)
            }
        }
    }
}

#[async_trait]
impl MiddlewareExt for MiddlewareQuery {
    async fn make_election_at(&self, ts: u64, max_validators: u128) -> Result<ValidatorsVec> {
        self.make_election_at(ts, max_validators).await
    }
}

/// Trait for committing batch commitments to the blockchain.
#[async_trait]
pub trait BatchCommitter: Send {
    /// Creates a boxed clone of the committer.
    fn clone_boxed(&self) -> Box<dyn BatchCommitter>;

    /// Commits a batch of signed commitments to the blockchain.
    ///
    /// # Arguments
    /// * `batch` - The batch of commitments to commit
    ///
    /// # Returns
    /// The hash of the transaction that was sent to the blockchain
    async fn commit_batch(self: Box<Self>, batch: MultisignedBatchCommitment) -> Result<H256>;
=======
>>>>>>> 9d0c4a3a
}<|MERGE_RESOLUTION|>--- conflicted
+++ resolved
@@ -135,16 +135,6 @@
         let router = ethereum.router();
 
         let ctx = ValidatorContext {
-<<<<<<< HEAD
-            slot_duration: config.slot_duration,
-            signatures_threshold: config.signatures_threshold,
-            router_address: config.router_address,
-            pub_key: config.pub_key,
-            signer,
-            db,
-            middleware: MiddlewareWrapper::from_inner(ethereum.middleware().query()),
-            committer: Box::new(EthereumCommitter { router }),
-=======
             core: ValidatorCore {
                 slot_duration: config.slot_duration,
                 signatures_threshold: config.signatures_threshold,
@@ -159,7 +149,6 @@
                 validate_chain_deepness_limit: MAX_CHAIN_DEEPNESS,
                 chain_deepness_threshold: CHAIN_DEEPNESS_THRESHOLD,
             },
->>>>>>> 9d0c4a3a
             pending_events: VecDeque::new(),
             output: VecDeque::new(),
         };
@@ -455,28 +444,9 @@
 /// The context shared across all validator states.
 #[derive(Debug)]
 struct ValidatorContext {
-<<<<<<< HEAD
-    slot_duration: Duration,
-    signatures_threshold: u64,
-    router_address: Address,
-    pub_key: PublicKey,
-
-    #[debug(skip)]
-    signer: Signer,
-    #[debug(skip)]
-    db: Database,
-    #[debug(skip)]
-    committer: Box<dyn BatchCommitter>,
-    #[debug(skip)]
-    middleware: MiddlewareWrapper,
-
-    /// Pending events that are saved for later processing.
-    ///
-=======
     /// Core validator parameters and utilities.
     core: ValidatorCore,
 
->>>>>>> 9d0c4a3a
     /// ## Important
     /// New events are pushed-front, in order to process the most recent event first.
     /// So, actually it is a stack.
@@ -497,63 +467,4 @@
     pub fn pending(&mut self, event: impl Into<PendingEvent>) {
         self.pending_events.push_front(event.into());
     }
-<<<<<<< HEAD
-}
-#[async_trait]
-pub trait MiddlewareExt: Send + Sync {
-    async fn make_election_at(&self, ts: u64, max_validators: u128) -> Result<ValidatorsVec>;
-}
-
-#[derive(Clone)]
-struct MiddlewareWrapper {
-    inner: Arc<dyn MiddlewareExt + 'static>,
-    election_cache: Arc<RwLock<HashMap<u64, ValidatorsVec>>>,
-}
-
-impl MiddlewareWrapper {
-    pub fn from_inner<M: MiddlewareExt + 'static>(middleware: M) -> Self {
-        Self {
-            inner: Arc::new(middleware),
-            election_cache: Arc::new(RwLock::new(HashMap::new())),
-        }
-    }
-
-    async fn make_election_at(&self, ts: u64, max_validators: u128) -> Result<ValidatorsVec> {
-        match self.election_cache.read().await.get(&ts) {
-            Some(elected) => Ok(elected.clone()),
-            None => {
-                let elected_validators = self.inner.make_election_at(ts, max_validators).await?;
-                self.election_cache
-                    .write()
-                    .await
-                    .insert(ts, elected_validators.clone());
-                Ok(elected_validators)
-            }
-        }
-    }
-}
-
-#[async_trait]
-impl MiddlewareExt for MiddlewareQuery {
-    async fn make_election_at(&self, ts: u64, max_validators: u128) -> Result<ValidatorsVec> {
-        self.make_election_at(ts, max_validators).await
-    }
-}
-
-/// Trait for committing batch commitments to the blockchain.
-#[async_trait]
-pub trait BatchCommitter: Send {
-    /// Creates a boxed clone of the committer.
-    fn clone_boxed(&self) -> Box<dyn BatchCommitter>;
-
-    /// Commits a batch of signed commitments to the blockchain.
-    ///
-    /// # Arguments
-    /// * `batch` - The batch of commitments to commit
-    ///
-    /// # Returns
-    /// The hash of the transaction that was sent to the blockchain
-    async fn commit_batch(self: Box<Self>, batch: MultisignedBatchCommitment) -> Result<H256>;
-=======
->>>>>>> 9d0c4a3a
 }