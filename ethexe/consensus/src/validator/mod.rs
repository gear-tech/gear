// This file is part of Gear.
//
// Copyright (C) 2025 Gear Technologies Inc.
// SPDX-License-Identifier: GPL-3.0-or-later WITH Classpath-exception-2.0
//
// This program is free software: you can redistribute it and/or modify
// it under the terms of the GNU General Public License as published by
// the Free Software Foundation, either version 3 of the License, or
// (at your option) any later version.
//
// This program is distributed in the hope that it will be useful,
// but WITHOUT ANY WARRANTY; without even the implied warranty of
// MERCHANTABILITY or FITNESS FOR A PARTICULAR PURPOSE. See the
// GNU General Public License for more details.
//
// You should have received a copy of the GNU General Public License
// along with this program. If not, see <https://www.gnu.org/licenses/>.

//! # Validator Consensus Service
//!
//! This module provides the core validation functionality for the Ethexe system.
//! It implements a state machine-based validator service that processes blocks,
//! handles validation requests, and manages the validation workflow.
//!
//! State transformations schema:
//! ```text
//! Initial
//!    |
//!    ├────> Producer
//!    |         └───> Coordinator
//!    |                    └───> Submitter
//!    └───> Subordinate
//!              └───> Participant
//! ```
//! * [`Initial`] switches to a [`Producer`] if it's producer for an incoming block, else becomes a [`Subordinate`].
//! * [`Producer`] switches to [`Coordinator`] after producing a block and sending it to other validators.
//! * [`Subordinate`] switches to [`Participant`] after receiving a block from the producer and waiting for its local computation.
//! * [`Coordinator`] switches to [`Submitter`] after receiving enough validation replies from other validators.
//! * [`Participant`] switches to [`Initial`] after receiving request from [`Coordinator`] and sending validation reply (or rejecting request).
//! * [`Submitter`] switches to [`Initial`] after submitting the batch commitment to the blockchain.
//! * Each state can be interrupted by a new chain head -> switches to [`Initial`] immediately.

use crate::{
    BatchCommitmentValidationReply, ConsensusEvent, ConsensusService, SignedAnnounce,
    SignedValidationRequest,
    validator::{
        coordinator::Coordinator,
        core::{MiddlewareExt, MiddlewareWrapper, ValidatorCore},
        participant::Participant,
        producer::Producer,
        submitter::Submitter,
        subordinate::Subordinate,
    },
};
use anyhow::Result;
use derive_more::{Debug, From};
use ethexe_common::{Address, AnnounceHash, SimpleBlockData, ecdsa::PublicKey};
use ethexe_db::Database;
use ethexe_ethereum::Ethereum;
use ethexe_signer::Signer;
use futures::{Stream, stream::FusedStream};
use gprimitives::H256;
use initial::Initial;
use std::{
    collections::VecDeque,
    fmt,
    pin::Pin,
    task::{Context, Poll},
    time::Duration,
};
use submitter::EthereumCommitter;

mod coordinator;
mod core;
mod initial;
mod participant;
mod producer;
mod submitter;
mod subordinate;

#[cfg(test)]
mod mock;

// TODO #4790: should be configurable
/// Event if chain commitment does not contain any transitions
/// and chain is not deep enough, producer still emits it to the network.
const CHAIN_DEEPNESS_THRESHOLD: u32 = 500;

// TODO #4790: should be configurable
/// Maximum chain deepness for the chain commitment aggregation.
const MAX_CHAIN_DEEPNESS: u32 = 10000;

/// The main validator service that implements the `ConsensusService` trait.
/// This service manages the validation workflow.
pub struct ValidatorService {
    inner: Option<ValidatorState>,
}

/// Configuration parameters for the validator service.
pub struct ValidatorConfig {
    /// Ethereum RPC endpoint URL
    pub ethereum_rpc: String,
    /// ECDSA public key of this validator
    pub pub_key: PublicKey,
    /// Address of the router contract
    pub router_address: Address,
    /// ECDSA multi-signature threshold
    // TODO #4637: threshold should be a ratio (and maybe also a block dependent value)
    pub signatures_threshold: u64,
    /// Duration of ethexe slot (only to identify producer for the incoming blocks)
    pub slot_duration: Duration,
    /// Block gas limit for producer to create announces
    pub block_gas_limit: u64,
}

impl ValidatorService {
    /// Creates a new validator service instance.
    ///
    /// # Arguments
    /// * `signer` - The signer used for cryptographic operations
    /// * `db` - The database instance
    /// * `config` - Configuration parameters for the validator
    ///
    /// # Returns
    /// A new `ValidatorService` instance
    pub async fn new(signer: Signer, db: Database, config: ValidatorConfig) -> Result<Self> {
        let ethereum = Ethereum::new(
            &config.ethereum_rpc,
            config.router_address.into(),
            signer.clone(),
            config.pub_key.to_address(),
        )
        .await?;

        let router = ethereum.router();

        let ctx = ValidatorContext {
<<<<<<< HEAD
            slot_duration: config.slot_duration,
            signatures_threshold: config.signatures_threshold,
            router_address: config.router_address,
            pub_key: config.pub_key,
            block_gas_limit: config.block_gas_limit,
            signer,
            db,
            committer: Box::new(EthereumCommitter { router }),
=======
            core: ValidatorCore {
                slot_duration: config.slot_duration,
                signatures_threshold: config.signatures_threshold,
                router_address: config.router_address,
                pub_key: config.pub_key,
                signer,
                db: db.clone(),
                committer: Box::new(EthereumCommitter { router }),
                middleware: MiddlewareWrapper::new(
                    ethereum
                        .middleware()
                        .map(|m| Box::new(m) as Box<dyn MiddlewareExt>)
                        .unwrap_or_else(|| Box::new(())),
                    db,
                ),
                validate_chain_deepness_limit: MAX_CHAIN_DEEPNESS,
                chain_deepness_threshold: CHAIN_DEEPNESS_THRESHOLD,
            },
>>>>>>> 73f5eefa
            pending_events: VecDeque::new(),
            output: VecDeque::new(),
        };

        Ok(Self {
            inner: Some(Initial::create(ctx)?),
        })
    }

    fn context(&self) -> &ValidatorContext {
        self.inner
            .as_ref()
            .unwrap_or_else(|| unreachable!("inner must be Some"))
            .context()
    }

    fn update_inner(
        &mut self,
        update: impl FnOnce(ValidatorState) -> Result<ValidatorState>,
    ) -> Result<()> {
        let inner = self
            .inner
            .take()
            .unwrap_or_else(|| unreachable!("inner must be Some"));

        update(inner).map(|inner| {
            self.inner = Some(inner);
        })
    }
}

impl ConsensusService for ValidatorService {
    fn role(&self) -> String {
        format!("Validator ({:?})", self.context().core.pub_key.to_address())
    }

    fn receive_new_chain_head(&mut self, block: SimpleBlockData) -> Result<()> {
        self.update_inner(|inner| inner.process_new_head(block))
    }

    fn receive_synced_block(&mut self, block: H256) -> Result<()> {
        self.update_inner(|inner| inner.process_synced_block(block))
    }

    fn receive_prepared_block(&mut self, block: H256) -> Result<()> {
        self.update_inner(|inner| inner.process_prepared_block(block))
    }

    fn receive_computed_announce(&mut self, announce: AnnounceHash) -> Result<()> {
        self.update_inner(|inner| inner.process_computed_announce(announce))
    }

    fn receive_announce(&mut self, signed: SignedAnnounce) -> Result<()> {
        self.update_inner(|inner| inner.process_announce(signed))
    }

    fn receive_validation_request(&mut self, signed: SignedValidationRequest) -> Result<()> {
        self.update_inner(|inner| inner.process_validation_request(signed))
    }

    fn receive_validation_reply(&mut self, reply: BatchCommitmentValidationReply) -> Result<()> {
        self.update_inner(|inner| inner.process_validation_reply(reply))
    }
}

impl Stream for ValidatorService {
    type Item = Result<ConsensusEvent>;

    fn poll_next(mut self: Pin<&mut Self>, cx: &mut Context<'_>) -> Poll<Option<Self::Item>> {
        let mut event = None;
        self.update_inner(|mut inner| {
            // Waits until some event is available or inner futures are not ready.
            loop {
                let (poll, state) = inner.poll_next_state(cx)?;
                inner = state;
                event = inner.context_mut().output.pop_front();

                if poll.is_pending() || event.is_some() {
                    break;
                }
            }

            Ok(inner)
        })?;

        event
            .map(|event| Poll::Ready(Some(Ok(event))))
            .unwrap_or(Poll::Pending)
    }
}

impl FusedStream for ValidatorService {
    fn is_terminated(&self) -> bool {
        false
    }
}

/// An event that can be saved for later processing.
#[derive(Clone, Debug, From, PartialEq, Eq, derive_more::IsVariant)]
enum PendingEvent {
    /// A block from the producer
    Announce(SignedAnnounce),
    /// A validation request
    ValidationRequest(SignedValidationRequest),
}

/// Trait defining the interface for validator inner state and events handler.
trait StateHandler
where
    Self: Sized + Into<ValidatorState> + fmt::Display,
{
    fn context(&self) -> &ValidatorContext;

    fn context_mut(&mut self) -> &mut ValidatorContext;

    fn into_context(self) -> ValidatorContext;

    fn warning(&mut self, warning: String) {
        let warning = format!("{self} - {warning}");
        self.context_mut().warning(warning);
    }

    fn output(&mut self, event: ConsensusEvent) {
        self.context_mut().output(event);
    }

    fn process_new_head(self, block: SimpleBlockData) -> Result<ValidatorState> {
        DefaultProcessing::new_head(self.into(), block)
    }

    fn process_synced_block(self, block: H256) -> Result<ValidatorState> {
        DefaultProcessing::synced_block(self.into(), block)
    }

    fn process_prepared_block(self, block: H256) -> Result<ValidatorState> {
        DefaultProcessing::prepared_block(self.into(), block)
    }

    fn process_computed_announce(self, announce: AnnounceHash) -> Result<ValidatorState> {
        DefaultProcessing::computed_announce(self.into(), announce)
    }

    fn process_announce(self, block: SignedAnnounce) -> Result<ValidatorState> {
        DefaultProcessing::block_from_producer(self, block)
    }

    fn process_validation_request(
        self,
        request: SignedValidationRequest,
    ) -> Result<ValidatorState> {
        DefaultProcessing::validation_request(self, request)
    }

    fn process_validation_reply(
        self,
        reply: BatchCommitmentValidationReply,
    ) -> Result<ValidatorState> {
        DefaultProcessing::validation_reply(self, reply)
    }

    fn poll_next_state(self, _cx: &mut Context<'_>) -> Result<(Poll<()>, ValidatorState)> {
        Ok((Poll::Pending, self.into()))
    }
}

#[allow(clippy::large_enum_variant)]
#[derive(Debug, derive_more::Display, derive_more::From, derive_more::IsVariant)]
enum ValidatorState {
    Initial(Initial),
    Producer(Producer),
    Coordinator(Coordinator),
    Submitter(Submitter),
    Subordinate(Subordinate),
    Participant(Participant),
}

macro_rules! delegate_call {
    ($this:ident => $func:ident( $( $arg:ident ),* )) => {
        match $this {
            ValidatorState::Initial(initial) => initial.$func($( $arg ),*),
            ValidatorState::Producer(producer) => producer.$func($( $arg ),*),
            ValidatorState::Coordinator(coordinator) => coordinator.$func($( $arg ),*),
            ValidatorState::Submitter(submitter) => submitter.$func($( $arg ),*),
            ValidatorState::Subordinate(subordinate) => subordinate.$func($( $arg ),*),
            ValidatorState::Participant(participant) => participant.$func($( $arg ),*),
        }
    };
}

impl StateHandler for ValidatorState {
    fn context(&self) -> &ValidatorContext {
        delegate_call!(self => context())
    }

    fn context_mut(&mut self) -> &mut ValidatorContext {
        delegate_call!(self => context_mut())
    }

    fn into_context(self) -> ValidatorContext {
        delegate_call!(self => into_context())
    }

    fn warning(&mut self, warning: String) {
        delegate_call!(self => warning(warning))
    }

    fn output(&mut self, event: ConsensusEvent) {
        delegate_call!(self => output(event))
    }

    fn process_new_head(self, block: SimpleBlockData) -> Result<ValidatorState> {
        delegate_call!(self => process_new_head(block))
    }

    fn process_synced_block(self, block: H256) -> Result<ValidatorState> {
        delegate_call!(self => process_synced_block(block))
    }

    fn process_prepared_block(self, block: H256) -> Result<ValidatorState> {
        delegate_call!(self => process_prepared_block(block))
    }

    fn process_computed_announce(self, announce: AnnounceHash) -> Result<ValidatorState> {
        delegate_call!(self => process_computed_announce(announce))
    }

    fn process_announce(self, block: SignedAnnounce) -> Result<ValidatorState> {
        delegate_call!(self => process_announce(block))
    }

    fn process_validation_request(
        self,
        request: SignedValidationRequest,
    ) -> Result<ValidatorState> {
        delegate_call!(self => process_validation_request(request))
    }

    fn process_validation_reply(
        self,
        reply: BatchCommitmentValidationReply,
    ) -> Result<ValidatorState> {
        delegate_call!(self => process_validation_reply(reply))
    }

    fn poll_next_state(self, cx: &mut Context<'_>) -> Result<(Poll<()>, ValidatorState)> {
        delegate_call!(self => poll_next_state(cx))
    }
}

struct DefaultProcessing;

impl DefaultProcessing {
    fn new_head(s: impl Into<ValidatorState>, block: SimpleBlockData) -> Result<ValidatorState> {
        Initial::create_with_chain_head(s.into().into_context(), block)
    }

    fn synced_block(s: impl Into<ValidatorState>, block: H256) -> Result<ValidatorState> {
        let mut s = s.into();
        s.warning(format!("unexpected synced block: {block}"));
        Ok(s)
    }

    fn prepared_block(s: impl Into<ValidatorState>, block: H256) -> Result<ValidatorState> {
        let mut s = s.into();
        s.warning(format!("unexpected processed block: {block}"));
        Ok(s)
    }

    fn computed_announce(
        s: impl Into<ValidatorState>,
        announce_hash: AnnounceHash,
    ) -> Result<ValidatorState> {
        let mut s = s.into();
        s.warning(format!("unexpected computed block: {announce_hash}"));
        Ok(s)
    }

    fn block_from_producer(
        s: impl Into<ValidatorState>,
        signed_announce: SignedAnnounce,
    ) -> Result<ValidatorState> {
        let mut s = s.into();
        s.warning(format!(
            "unexpected block from producer: {signed_announce:?}, saved for later."
        ));
        s.context_mut().pending(signed_announce);
        Ok(s)
    }

    fn validation_request(
        s: impl Into<ValidatorState>,
        request: SignedValidationRequest,
    ) -> Result<ValidatorState> {
        let mut s = s.into();
        s.warning(format!(
            "unexpected validation request: {request:?}, saved for later."
        ));
        s.context_mut().pending(request);
        Ok(s)
    }

    fn validation_reply(
        s: impl Into<ValidatorState>,
        reply: BatchCommitmentValidationReply,
    ) -> Result<ValidatorState> {
        log::trace!("Skip validation reply: {reply:?}");
        Ok(s.into())
    }
}

#[derive(Debug)]
struct ValidatorContext {
<<<<<<< HEAD
    slot_duration: Duration,
    signatures_threshold: u64,
    router_address: Address,
    pub_key: PublicKey,
    block_gas_limit: u64,

    #[debug(skip)]
    signer: Signer,
    #[debug(skip)]
    db: Database,
    #[debug(skip)]
    committer: Box<dyn BatchCommitter>,

    /// Pending events that are saved for later processing.
    ///
=======
    /// Core validator parameters and utilities.
    core: ValidatorCore,

>>>>>>> 73f5eefa
    /// ## Important
    /// New events are pushed-front, in order to process the most recent event first.
    /// So, actually it is a stack.
    pending_events: VecDeque<PendingEvent>,
    /// Output events for outer services. Populates during the poll.
    output: VecDeque<ConsensusEvent>,
}

impl ValidatorContext {
    pub fn warning(&mut self, warning: String) {
        self.output.push_back(ConsensusEvent::Warning(warning));
    }

    pub fn output(&mut self, event: ConsensusEvent) {
        self.output.push_back(event);
    }

    pub fn pending(&mut self, event: impl Into<PendingEvent>) {
        self.pending_events.push_front(event.into());
    }
}<|MERGE_RESOLUTION|>--- conflicted
+++ resolved
@@ -135,16 +135,6 @@
         let router = ethereum.router();
 
         let ctx = ValidatorContext {
-<<<<<<< HEAD
-            slot_duration: config.slot_duration,
-            signatures_threshold: config.signatures_threshold,
-            router_address: config.router_address,
-            pub_key: config.pub_key,
-            block_gas_limit: config.block_gas_limit,
-            signer,
-            db,
-            committer: Box::new(EthereumCommitter { router }),
-=======
             core: ValidatorCore {
                 slot_duration: config.slot_duration,
                 signatures_threshold: config.signatures_threshold,
@@ -162,8 +152,8 @@
                 ),
                 validate_chain_deepness_limit: MAX_CHAIN_DEEPNESS,
                 chain_deepness_threshold: CHAIN_DEEPNESS_THRESHOLD,
+                block_gas_limit: config.block_gas_limit,
             },
->>>>>>> 73f5eefa
             pending_events: VecDeque::new(),
             output: VecDeque::new(),
         };
@@ -476,27 +466,9 @@
 
 #[derive(Debug)]
 struct ValidatorContext {
-<<<<<<< HEAD
-    slot_duration: Duration,
-    signatures_threshold: u64,
-    router_address: Address,
-    pub_key: PublicKey,
-    block_gas_limit: u64,
-
-    #[debug(skip)]
-    signer: Signer,
-    #[debug(skip)]
-    db: Database,
-    #[debug(skip)]
-    committer: Box<dyn BatchCommitter>,
-
-    /// Pending events that are saved for later processing.
-    ///
-=======
     /// Core validator parameters and utilities.
     core: ValidatorCore,
 
->>>>>>> 73f5eefa
     /// ## Important
     /// New events are pushed-front, in order to process the most recent event first.
     /// So, actually it is a stack.
