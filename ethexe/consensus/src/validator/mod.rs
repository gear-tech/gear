// This file is part of Gear.
//
// Copyright (C) 2025 Gear Technologies Inc.
// SPDX-License-Identifier: GPL-3.0-or-later WITH Classpath-exception-2.0
//
// This program is free software: you can redistribute it and/or modify
// it under the terms of the GNU General Public License as published by
// the Free Software Foundation, either version 3 of the License, or
// (at your option) any later version.
//
// This program is distributed in the hope that it will be useful,
// but WITHOUT ANY WARRANTY; without even the implied warranty of
// MERCHANTABILITY or FITNESS FOR A PARTICULAR PURPOSE. See the
// GNU General Public License for more details.
//
// You should have received a copy of the GNU General Public License
// along with this program. If not, see <https://www.gnu.org/licenses/>.

//! # Validator Consensus Service
//!
//! This module provides the core validation functionality for the Ethexe system.
//! It implements a state machine-based validator service that processes blocks,
//! handles validation requests, and manages the validation workflow.
//!
//! State transformations schema:
//! ```text
//! Initial
//!    |
//!    ├────> Producer
//!    |         └───> Coordinator
//!    |                    └───> Submitter
//!    └───> Subordinate
//!              └───> Participant
//! ```
//! * [`Initial`] switches to a [`Producer`] if it's producer for an incoming block, else becomes a [`Subordinate`].
//! * [`Producer`] switches to [`Coordinator`] after producing a block and sending it to other validators.
//! * [`Subordinate`] switches to [`Participant`] after receiving a block from the producer and waiting for its local computation.
//! * [`Coordinator`] switches to [`Submitter`] after receiving enough validation replies from other validators.
//! * [`Participant`] switches to [`Initial`] after receiving request from [`Coordinator`] and sending validation reply (or rejecting request).
//! * [`Submitter`] switches to [`Initial`] after submitting the batch commitment to the blockchain.
//! * Each state can be interrupted by a new chain head -> switches to [`Initial`] immediately.

use crate::{
    BatchCommitmentValidationReply, ConsensusEvent, ConsensusService,
    validator::{
        coordinator::Coordinator,
        core::{MiddlewareExt, MiddlewareWrapper, ValidatorCore},
        participant::Participant,
        producer::Producer,
        submitter::Submitter,
        subordinate::Subordinate,
    },
};
use anyhow::Result;
use derive_more::{Debug, From};
<<<<<<< HEAD
use ethexe_common::{Address, Announce, HashOf, SimpleBlockData, ecdsa::PublicKey};
=======
use ethexe_common::{
    Address, AnnounceHash, SimpleBlockData,
    consensus::{VerifiedAnnounce, VerifiedValidationRequest},
    ecdsa::PublicKey,
};
>>>>>>> 5b59f5a8
use ethexe_db::Database;
use ethexe_ethereum::Ethereum;
use ethexe_signer::Signer;
use futures::{Stream, stream::FusedStream};
use gprimitives::H256;
use initial::Initial;
use std::{
    collections::VecDeque,
    fmt,
    pin::Pin,
    task::{Context, Poll},
    time::Duration,
};
use submitter::EthereumCommitter;

mod coordinator;
mod core;
mod initial;
mod participant;
mod producer;
mod submitter;
mod subordinate;

#[cfg(test)]
mod mock;

// TODO #4790: should be configurable
/// Event if chain commitment does not contain any transitions
/// and chain is not deep enough, producer still emits it to the network.
const CHAIN_DEEPNESS_THRESHOLD: u32 = 500;

// TODO #4790: should be configurable
/// Maximum chain deepness for the chain commitment aggregation.
const MAX_CHAIN_DEEPNESS: u32 = 10000;

/// The main validator service that implements the `ConsensusService` trait.
/// This service manages the validation workflow.
pub struct ValidatorService {
    inner: Option<ValidatorState>,
}

/// Configuration parameters for the validator service.
pub struct ValidatorConfig {
    /// Ethereum RPC endpoint URL
    pub ethereum_rpc: String,
    /// ECDSA public key of this validator
    pub pub_key: PublicKey,
    /// Address of the router contract
    pub router_address: Address,
    /// ECDSA multi-signature threshold
    // TODO #4637: threshold should be a ratio (and maybe also a block dependent value)
    pub signatures_threshold: u64,
    /// Duration of ethexe slot (only to identify producer for the incoming blocks)
    pub slot_duration: Duration,
    /// Block gas limit for producer to create announces
    pub block_gas_limit: u64,
}

impl ValidatorService {
    /// Creates a new validator service instance.
    ///
    /// # Arguments
    /// * `signer` - The signer used for cryptographic operations
    /// * `db` - The database instance
    /// * `config` - Configuration parameters for the validator
    ///
    /// # Returns
    /// A new `ValidatorService` instance
    pub async fn new(signer: Signer, db: Database, config: ValidatorConfig) -> Result<Self> {
        let ethereum = Ethereum::new(
            &config.ethereum_rpc,
            config.router_address.into(),
            signer.clone(),
            config.pub_key.to_address(),
        )
        .await?;

        let router = ethereum.router();

        let ctx = ValidatorContext {
            core: ValidatorCore {
                slot_duration: config.slot_duration,
                signatures_threshold: config.signatures_threshold,
                router_address: config.router_address,
                pub_key: config.pub_key,
                signer,
                db: db.clone(),
                committer: Box::new(EthereumCommitter { router }),
                middleware: MiddlewareWrapper::new(
                    ethereum
                        .middleware()
                        .map(|m| Box::new(m) as Box<dyn MiddlewareExt>)
                        .unwrap_or_else(|| Box::new(())),
                    db,
                ),
                validate_chain_deepness_limit: MAX_CHAIN_DEEPNESS,
                chain_deepness_threshold: CHAIN_DEEPNESS_THRESHOLD,
                block_gas_limit: config.block_gas_limit,
            },
            pending_events: VecDeque::new(),
            output: VecDeque::new(),
        };

        Ok(Self {
            inner: Some(Initial::create(ctx)?),
        })
    }

    fn context(&self) -> &ValidatorContext {
        self.inner
            .as_ref()
            .unwrap_or_else(|| unreachable!("inner must be Some"))
            .context()
    }

    fn update_inner(
        &mut self,
        update: impl FnOnce(ValidatorState) -> Result<ValidatorState>,
    ) -> Result<()> {
        let inner = self
            .inner
            .take()
            .unwrap_or_else(|| unreachable!("inner must be Some"));

        update(inner).map(|inner| {
            self.inner = Some(inner);
        })
    }
}

impl ConsensusService for ValidatorService {
    fn role(&self) -> String {
        format!("Validator ({:?})", self.context().core.pub_key.to_address())
    }

    fn receive_new_chain_head(&mut self, block: SimpleBlockData) -> Result<()> {
        self.update_inner(|inner| inner.process_new_head(block))
    }

    fn receive_synced_block(&mut self, block: H256) -> Result<()> {
        self.update_inner(|inner| inner.process_synced_block(block))
    }

    fn receive_prepared_block(&mut self, block: H256) -> Result<()> {
        self.update_inner(|inner| inner.process_prepared_block(block))
    }

    fn receive_computed_announce(&mut self, announce: HashOf<Announce>) -> Result<()> {
        self.update_inner(|inner| inner.process_computed_announce(announce))
    }

    fn receive_announce(&mut self, announce: VerifiedAnnounce) -> Result<()> {
        self.update_inner(|inner| inner.process_announce(announce))
    }

    fn receive_validation_request(&mut self, batch: VerifiedValidationRequest) -> Result<()> {
        self.update_inner(|inner| inner.process_validation_request(batch))
    }

    fn receive_validation_reply(&mut self, reply: BatchCommitmentValidationReply) -> Result<()> {
        self.update_inner(|inner| inner.process_validation_reply(reply))
    }
}

impl Stream for ValidatorService {
    type Item = Result<ConsensusEvent>;

    fn poll_next(mut self: Pin<&mut Self>, cx: &mut Context<'_>) -> Poll<Option<Self::Item>> {
        let mut event = None;
        self.update_inner(|mut inner| {
            // Waits until some event is available or inner futures are not ready.
            loop {
                let (poll, state) = inner.poll_next_state(cx)?;
                inner = state;
                event = inner.context_mut().output.pop_front();

                if poll.is_pending() || event.is_some() {
                    break;
                }
            }

            Ok(inner)
        })?;

        event
            .map(|event| Poll::Ready(Some(Ok(event))))
            .unwrap_or(Poll::Pending)
    }
}

impl FusedStream for ValidatorService {
    fn is_terminated(&self) -> bool {
        false
    }
}

/// An event that can be saved for later processing.
#[derive(Clone, Debug, From, PartialEq, Eq, derive_more::IsVariant)]
enum PendingEvent {
    /// A block from the producer
    Announce(VerifiedAnnounce),
    /// A validation request
    ValidationRequest(VerifiedValidationRequest),
}

/// Trait defining the interface for validator inner state and events handler.
trait StateHandler
where
    Self: Sized + Into<ValidatorState> + fmt::Display,
{
    fn context(&self) -> &ValidatorContext;

    fn context_mut(&mut self) -> &mut ValidatorContext;

    fn into_context(self) -> ValidatorContext;

    fn warning(&mut self, warning: String) {
        let warning = format!("{self} - {warning}");
        self.context_mut().warning(warning);
    }

    fn output(&mut self, event: ConsensusEvent) {
        self.context_mut().output(event);
    }

    fn process_new_head(self, block: SimpleBlockData) -> Result<ValidatorState> {
        DefaultProcessing::new_head(self.into(), block)
    }

    fn process_synced_block(self, block: H256) -> Result<ValidatorState> {
        DefaultProcessing::synced_block(self.into(), block)
    }

    fn process_prepared_block(self, block: H256) -> Result<ValidatorState> {
        DefaultProcessing::prepared_block(self.into(), block)
    }

    fn process_computed_announce(self, announce: HashOf<Announce>) -> Result<ValidatorState> {
        DefaultProcessing::computed_announce(self.into(), announce)
    }

    fn process_announce(self, block: VerifiedAnnounce) -> Result<ValidatorState> {
        DefaultProcessing::block_from_producer(self, block)
    }

    fn process_validation_request(
        self,
        request: VerifiedValidationRequest,
    ) -> Result<ValidatorState> {
        DefaultProcessing::validation_request(self, request)
    }

    fn process_validation_reply(
        self,
        reply: BatchCommitmentValidationReply,
    ) -> Result<ValidatorState> {
        DefaultProcessing::validation_reply(self, reply)
    }

    fn poll_next_state(self, _cx: &mut Context<'_>) -> Result<(Poll<()>, ValidatorState)> {
        Ok((Poll::Pending, self.into()))
    }
}

#[allow(clippy::large_enum_variant)]
#[derive(
    Debug, derive_more::Display, derive_more::From, derive_more::IsVariant, derive_more::Unwrap,
)]
enum ValidatorState {
    Initial(Initial),
    Producer(Producer),
    Coordinator(Coordinator),
    Submitter(Submitter),
    Subordinate(Subordinate),
    Participant(Participant),
}

macro_rules! delegate_call {
    ($this:ident => $func:ident( $( $arg:ident ),* )) => {
        match $this {
            ValidatorState::Initial(initial) => initial.$func($( $arg ),*),
            ValidatorState::Producer(producer) => producer.$func($( $arg ),*),
            ValidatorState::Coordinator(coordinator) => coordinator.$func($( $arg ),*),
            ValidatorState::Submitter(submitter) => submitter.$func($( $arg ),*),
            ValidatorState::Subordinate(subordinate) => subordinate.$func($( $arg ),*),
            ValidatorState::Participant(participant) => participant.$func($( $arg ),*),
        }
    };
}

impl StateHandler for ValidatorState {
    fn context(&self) -> &ValidatorContext {
        delegate_call!(self => context())
    }

    fn context_mut(&mut self) -> &mut ValidatorContext {
        delegate_call!(self => context_mut())
    }

    fn into_context(self) -> ValidatorContext {
        delegate_call!(self => into_context())
    }

    fn warning(&mut self, warning: String) {
        delegate_call!(self => warning(warning))
    }

    fn output(&mut self, event: ConsensusEvent) {
        delegate_call!(self => output(event))
    }

    fn process_new_head(self, block: SimpleBlockData) -> Result<ValidatorState> {
        delegate_call!(self => process_new_head(block))
    }

    fn process_synced_block(self, block: H256) -> Result<ValidatorState> {
        delegate_call!(self => process_synced_block(block))
    }

    fn process_prepared_block(self, block: H256) -> Result<ValidatorState> {
        delegate_call!(self => process_prepared_block(block))
    }

    fn process_computed_announce(self, announce: HashOf<Announce>) -> Result<ValidatorState> {
        delegate_call!(self => process_computed_announce(announce))
    }

    fn process_announce(self, announce: VerifiedAnnounce) -> Result<ValidatorState> {
        delegate_call!(self => process_announce(announce))
    }

    fn process_validation_request(
        self,
        request: VerifiedValidationRequest,
    ) -> Result<ValidatorState> {
        delegate_call!(self => process_validation_request(request))
    }

    fn process_validation_reply(
        self,
        reply: BatchCommitmentValidationReply,
    ) -> Result<ValidatorState> {
        delegate_call!(self => process_validation_reply(reply))
    }

    fn poll_next_state(self, cx: &mut Context<'_>) -> Result<(Poll<()>, ValidatorState)> {
        delegate_call!(self => poll_next_state(cx))
    }
}

struct DefaultProcessing;

impl DefaultProcessing {
    fn new_head(s: impl Into<ValidatorState>, block: SimpleBlockData) -> Result<ValidatorState> {
        Initial::create_with_chain_head(s.into().into_context(), block)
    }

    fn synced_block(s: impl Into<ValidatorState>, block: H256) -> Result<ValidatorState> {
        let mut s = s.into();
        s.warning(format!("unexpected synced block: {block}"));
        Ok(s)
    }

    fn prepared_block(s: impl Into<ValidatorState>, block: H256) -> Result<ValidatorState> {
        let mut s = s.into();
        s.warning(format!("unexpected processed block: {block}"));
        Ok(s)
    }

    fn computed_announce(
        s: impl Into<ValidatorState>,
        announce_hash: HashOf<Announce>,
    ) -> Result<ValidatorState> {
        let mut s = s.into();
        s.warning(format!("unexpected computed block: {announce_hash}"));
        Ok(s)
    }

    fn block_from_producer(
        s: impl Into<ValidatorState>,
        announce: VerifiedAnnounce,
    ) -> Result<ValidatorState> {
        let mut s = s.into();
        s.warning(format!(
            "unexpected block from producer: {announce:?}, saved for later."
        ));
        s.context_mut().pending(announce);
        Ok(s)
    }

    fn validation_request(
        s: impl Into<ValidatorState>,
        request: VerifiedValidationRequest,
    ) -> Result<ValidatorState> {
        let mut s = s.into();
        s.warning(format!(
            "unexpected validation request: {request:?}, saved for later."
        ));
        s.context_mut().pending(request);
        Ok(s)
    }

    fn validation_reply(
        s: impl Into<ValidatorState>,
        reply: BatchCommitmentValidationReply,
    ) -> Result<ValidatorState> {
        log::trace!("Skip validation reply: {reply:?}");
        Ok(s.into())
    }
}

#[derive(Debug)]
struct ValidatorContext {
    /// Core validator parameters and utilities.
    core: ValidatorCore,

    /// ## Important
    /// New events are pushed-front, in order to process the most recent event first.
    /// So, actually it is a stack.
    pending_events: VecDeque<PendingEvent>,
    /// Output events for outer services. Populates during the poll.
    output: VecDeque<ConsensusEvent>,
}

impl ValidatorContext {
    pub fn warning(&mut self, warning: String) {
        self.output.push_back(ConsensusEvent::Warning(warning));
    }

    pub fn output(&mut self, event: ConsensusEvent) {
        self.output.push_back(event);
    }

    pub fn pending(&mut self, event: impl Into<PendingEvent>) {
        self.pending_events.push_front(event.into());
    }
}<|MERGE_RESOLUTION|>--- conflicted
+++ resolved
@@ -53,15 +53,11 @@
 };
 use anyhow::Result;
 use derive_more::{Debug, From};
-<<<<<<< HEAD
-use ethexe_common::{Address, Announce, HashOf, SimpleBlockData, ecdsa::PublicKey};
-=======
 use ethexe_common::{
-    Address, AnnounceHash, SimpleBlockData,
+    Address, Announce, HashOf, SimpleBlockData,
     consensus::{VerifiedAnnounce, VerifiedValidationRequest},
     ecdsa::PublicKey,
 };
->>>>>>> 5b59f5a8
 use ethexe_db::Database;
 use ethexe_ethereum::Ethereum;
 use ethexe_signer::Signer;
