// This file is part of Gear.
//
// Copyright (C) 2025 Gear Technologies Inc.
// SPDX-License-Identifier: GPL-3.0-or-later WITH Classpath-exception-2.0
//
// This program is free software: you can redistribute it and/or modify
// it under the terms of the GNU General Public License as published by
// the Free Software Foundation, either version 3 of the License, or
// (at your option) any later version.
//
// This program is distributed in the hope that it will be useful,
// but WITHOUT ANY WARRANTY; without even the implied warranty of
// MERCHANTABILITY or FITNESS FOR A PARTICULAR PURPOSE. See the
// GNU General Public License for more details.
//
// You should have received a copy of the GNU General Public License
// along with this program. If not, see <https://www.gnu.org/licenses/>.

//! # Validator Consensus Service
//!
//! This module provides the core validation functionality for the Ethexe system.
//! It implements a state machine-based validator service that processes blocks,
//! handles validation requests, and manages the validation workflow.
//!
//! State transformations schema:
//! ```text
//! Initial
//!    |
//!    ├────> Producer
//!    |         └───> Coordinator
//!    |
//!    └───> Subordinate
//!              └───> Participant
//! ```
//! * [`Initial`] switches to a [`Producer`] if it's producer for an incoming block, else becomes a [`Subordinate`].
//! * [`Producer`] switches to [`Coordinator`] after producing a block and sending it to other validators.
//! * [`Subordinate`] switches to [`Participant`] after receiving a block from the producer and waiting for its local computation.
//! * [`Coordinator`] switches to [`Initial`] after receiving enough validation replies from other validators and creates submission task.
//! * [`Participant`] switches to [`Initial`] after receiving request from [`Coordinator`] and sending validation reply (or rejecting request).
//! * Each state can be interrupted by a new chain head -> switches to [`Initial`] immediately.

use crate::{
    BatchCommitmentValidationReply, ConsensusEvent, ConsensusService,
    validator::{
        coordinator::Coordinator,
        core::{MiddlewareWrapper, ValidatorCore},
        participant::Participant,
        producer::Producer,
        subordinate::Subordinate,
        tx_pool::InjectedTxPool,
    },
};
use anyhow::{Result, anyhow};
pub use core::BatchCommitter;
use derive_more::{Debug, From};
use ethexe_common::{
    Address, Announce, HashOf, SimpleBlockData,
    consensus::{VerifiedAnnounce, VerifiedValidationRequest},
    db::OnChainStorageRO,
    ecdsa::PublicKey,
<<<<<<< HEAD
=======
    injected::SignedInjectedTransaction,
>>>>>>> 17a14fc5
    network::CheckedAnnouncesResponse,
};
use ethexe_db::Database;
use ethexe_ethereum::middleware::ElectionProvider;
use ethexe_signer::Signer;
use futures::{FutureExt, Stream, future::BoxFuture, stream::FusedStream};
use gprimitives::H256;
use initial::Initial;
use std::{
    collections::VecDeque,
    fmt, mem,
    pin::Pin,
    task::{Context, Poll},
    time::Duration,
};

mod coordinator;
mod core;
mod initial;
mod participant;
mod producer;
mod subordinate;
mod tx_pool;

#[cfg(test)]
mod mock;

// TODO #4790: should be configurable
/// If chain commitment does not contain any transitions,
/// but announces chain depth is bigger than `CHAIN_DEEPNESS_THRESHOLD`,
/// producer would try to submit this commitment.
const CHAIN_DEEPNESS_THRESHOLD: u32 = 500;

// TODO #4790: should be configurable
/// Maximum chain deepness for the chain commitment aggregation.
const MAX_CHAIN_DEEPNESS: u32 = 10000;

/// The main validator service that implements the `ConsensusService` trait.
/// This service manages the validation workflow.
pub struct ValidatorService {
    inner: Option<ValidatorState>,
}

/// Configuration parameters for the validator service.
pub struct ValidatorConfig {
    /// ECDSA public key of this validator
    pub pub_key: PublicKey,
    /// ECDSA multi-signature threshold
    // TODO #4637: threshold should be a ratio (and maybe also a block dependent value)
    pub signatures_threshold: u64,
    /// Duration of ethexe slot (only to identify producer for the incoming blocks)
    pub slot_duration: Duration,
    /// Block gas limit for producer to create announces
    pub block_gas_limit: u64,
    /// Delay limit for commitment
    pub commitment_delay_limit: u32,
    /// Producer delay before creating new announce after block prepared
    pub producer_delay: Duration,
<<<<<<< HEAD
    /// Address of the router contract
    pub router_address: Address,
=======
>>>>>>> 17a14fc5
}

impl ValidatorService {
    /// Creates a new validator service instance.
    ///
    /// # Arguments
    /// * `signer` - The signer used for cryptographic operations
    /// * `db` - The database instance
    /// * `config` - Configuration parameters for the validator
    ///
    /// # Returns
    /// A new `ValidatorService` instance
    pub fn new(
        signer: Signer,
        election_provider: impl Into<Box<dyn ElectionProvider>>,
        committer: impl Into<Box<dyn BatchCommitter>>,
        db: Database,
        config: ValidatorConfig,
    ) -> Result<Self> {
        let timelines = db
            .protocol_timelines()
            .ok_or_else(|| anyhow!("Protocol timelines not found in database"))?;
        let ctx = ValidatorContext {
            core: ValidatorCore {
                slot_duration: config.slot_duration,
                signatures_threshold: config.signatures_threshold,
                router_address: config.router_address,
                pub_key: config.pub_key,
                timelines,
                signer,
                db: db.clone(),
<<<<<<< HEAD
                committer: committer.into(),
                middleware: MiddlewareWrapper::from_inner(election_provider),
=======
                committer: Box::new(EthereumCommitter { router }),
                middleware: MiddlewareWrapper::from_inner_arc(election_provider),
                injected_pool: InjectedTxPool::new(db),
>>>>>>> 17a14fc5
                validate_chain_deepness_limit: MAX_CHAIN_DEEPNESS,
                chain_deepness_threshold: CHAIN_DEEPNESS_THRESHOLD,
                block_gas_limit: config.block_gas_limit,
                commitment_delay_limit: config.commitment_delay_limit,
                producer_delay: config.producer_delay,
            },
            pending_events: VecDeque::new(),
            output: VecDeque::new(),
            tasks: VecDeque::new(),
        };

        Ok(Self {
            inner: Some(Initial::create(ctx)?),
        })
    }

    fn context(&self) -> &ValidatorContext {
        self.inner
            .as_ref()
            .unwrap_or_else(|| unreachable!("inner must be Some"))
            .context()
    }

    fn context_mut(&mut self) -> &mut ValidatorContext {
        self.inner
            .as_mut()
            .unwrap_or_else(|| unreachable!("inner must be Some"))
            .context_mut()
    }

    fn update_inner(
        &mut self,
        update: impl FnOnce(ValidatorState) -> Result<ValidatorState>,
    ) -> Result<()> {
        let inner = self
            .inner
            .take()
            .unwrap_or_else(|| unreachable!("inner must be Some"));

        update(inner).map(|inner| {
            self.inner = Some(inner);
        })
    }
}

impl ConsensusService for ValidatorService {
    fn role(&self) -> String {
        format!("Validator ({:?})", self.context().core.pub_key.to_address())
    }

    fn receive_new_chain_head(&mut self, block: SimpleBlockData) -> Result<()> {
        self.update_inner(|inner| inner.process_new_head(block))
    }

    fn receive_synced_block(&mut self, block: H256) -> Result<()> {
        self.update_inner(|inner| inner.process_synced_block(block))
    }

    fn receive_prepared_block(&mut self, block: H256) -> Result<()> {
        self.update_inner(|inner| inner.process_prepared_block(block))
    }

    fn receive_computed_announce(&mut self, announce: HashOf<Announce>) -> Result<()> {
        self.update_inner(|inner| inner.process_computed_announce(announce))
    }

    fn receive_announce(&mut self, announce: VerifiedAnnounce) -> Result<()> {
        self.update_inner(|inner| inner.process_announce(announce))
    }

    fn receive_validation_request(&mut self, batch: VerifiedValidationRequest) -> Result<()> {
        self.update_inner(|inner| inner.process_validation_request(batch))
    }

    fn receive_validation_reply(&mut self, reply: BatchCommitmentValidationReply) -> Result<()> {
        self.update_inner(|inner| inner.process_validation_reply(reply))
    }

    fn receive_announces_response(&mut self, response: CheckedAnnouncesResponse) -> Result<()> {
        self.update_inner(|inner| inner.process_announces_response(response))
    }
<<<<<<< HEAD
=======

    fn receive_injected_transaction(&mut self, tx: SignedInjectedTransaction) -> Result<()> {
        self.update_inner(|inner| inner.process_injected_transaction(tx))
    }
>>>>>>> 17a14fc5
}

impl Stream for ValidatorService {
    type Item = Result<ConsensusEvent>;

    fn poll_next(mut self: Pin<&mut Self>, cx: &mut Context<'_>) -> Poll<Option<Self::Item>> {
        self.update_inner(|mut inner| {
            // Waits until inner futures become pending.
            loop {
                let (poll, state) = inner.poll_next_state(cx)?;
                inner = state;
                if poll.is_pending() {
                    break;
                }
            }

            // Poll consensus tasks if any
            // Note: polling tasks after is important, because polling inner state can create consensus tasks.
            let ctx = inner.context_mut();
            for mut task in mem::take(&mut ctx.tasks) {
                if let Poll::Ready(result) = task.poll_unpin(cx) {
                    ctx.output(result?);
                } else {
                    // Put back unfinished tasks
                    ctx.tasks.push_back(task);
                }
            }

            Ok(inner)
        })?;

        self.context_mut()
            .output
            .pop_front()
            .map(|event| Poll::Ready(Some(Ok(event))))
            .unwrap_or(Poll::Pending)
    }
}

impl FusedStream for ValidatorService {
    fn is_terminated(&self) -> bool {
        false
    }
}

/// An event that can be saved for later processing.
#[derive(Clone, Debug, From, PartialEq, Eq, derive_more::IsVariant)]
enum PendingEvent {
    /// A block from the producer
    Announce(VerifiedAnnounce),
    /// A validation request
    ValidationRequest(VerifiedValidationRequest),
}

/// Trait defining the interface for validator inner state and events handler.
trait StateHandler
where
    Self: Sized + Into<ValidatorState> + fmt::Display,
{
    fn context(&self) -> &ValidatorContext;

    fn context_mut(&mut self) -> &mut ValidatorContext;

    fn into_context(self) -> ValidatorContext;

    fn warning(&mut self, warning: impl fmt::Display) {
        let warning = format!("{self} - {warning}");
        self.context_mut()
            .output
            .push_back(ConsensusEvent::Warning(warning));
    }

    fn process_new_head(self, block: SimpleBlockData) -> Result<ValidatorState> {
        DefaultProcessing::new_head(self.into(), block)
    }

    fn process_synced_block(self, block: H256) -> Result<ValidatorState> {
        DefaultProcessing::synced_block(self.into(), block)
    }

    fn process_prepared_block(self, block: H256) -> Result<ValidatorState> {
        DefaultProcessing::prepared_block(self.into(), block)
    }

    fn process_computed_announce(self, announce: HashOf<Announce>) -> Result<ValidatorState> {
        DefaultProcessing::computed_announce(self.into(), announce)
    }

    fn process_announce(self, block: VerifiedAnnounce) -> Result<ValidatorState> {
        DefaultProcessing::block_from_producer(self, block)
    }

    fn process_validation_request(
        self,
        request: VerifiedValidationRequest,
    ) -> Result<ValidatorState> {
        DefaultProcessing::validation_request(self, request)
    }

    fn process_validation_reply(
        self,
        reply: BatchCommitmentValidationReply,
    ) -> Result<ValidatorState> {
        DefaultProcessing::validation_reply(self, reply)
    }

    fn process_announces_response(
        self,
        _response: CheckedAnnouncesResponse,
    ) -> Result<ValidatorState> {
        DefaultProcessing::announces_response(self, _response)
    }

<<<<<<< HEAD
=======
    fn process_injected_transaction(self, tx: SignedInjectedTransaction) -> Result<ValidatorState> {
        DefaultProcessing::injected_transaction(self, tx)
    }

>>>>>>> 17a14fc5
    fn poll_next_state(self, _cx: &mut Context<'_>) -> Result<(Poll<()>, ValidatorState)> {
        Ok((Poll::Pending, self.into()))
    }
}

#[allow(clippy::large_enum_variant)]
#[derive(
    Debug, derive_more::Display, derive_more::From, derive_more::IsVariant, derive_more::Unwrap,
)]
enum ValidatorState {
    Initial(Initial),
    Producer(Producer),
    Coordinator(Coordinator),
    Subordinate(Subordinate),
    Participant(Participant),
}

macro_rules! delegate_call {
    ($this:ident => $func:ident( $( $arg:ident ),* )) => {
        match $this {
            ValidatorState::Initial(initial) => initial.$func($( $arg ),*),
            ValidatorState::Producer(producer) => producer.$func($( $arg ),*),
            ValidatorState::Coordinator(coordinator) => coordinator.$func($( $arg ),*),
            ValidatorState::Subordinate(subordinate) => subordinate.$func($( $arg ),*),
            ValidatorState::Participant(participant) => participant.$func($( $arg ),*),
        }
    };
}

impl StateHandler for ValidatorState {
    fn context(&self) -> &ValidatorContext {
        delegate_call!(self => context())
    }

    fn context_mut(&mut self) -> &mut ValidatorContext {
        delegate_call!(self => context_mut())
    }

    fn into_context(self) -> ValidatorContext {
        delegate_call!(self => into_context())
    }

    fn warning(&mut self, warning: impl fmt::Display) {
        delegate_call!(self => warning(warning))
    }

    fn process_new_head(self, block: SimpleBlockData) -> Result<ValidatorState> {
        delegate_call!(self => process_new_head(block))
    }

    fn process_synced_block(self, block: H256) -> Result<ValidatorState> {
        delegate_call!(self => process_synced_block(block))
    }

    fn process_prepared_block(self, block: H256) -> Result<ValidatorState> {
        delegate_call!(self => process_prepared_block(block))
    }

    fn process_computed_announce(self, announce: HashOf<Announce>) -> Result<ValidatorState> {
        delegate_call!(self => process_computed_announce(announce))
    }

    fn process_announce(self, announce: VerifiedAnnounce) -> Result<ValidatorState> {
        delegate_call!(self => process_announce(announce))
    }

    fn process_validation_request(
        self,
        request: VerifiedValidationRequest,
    ) -> Result<ValidatorState> {
        delegate_call!(self => process_validation_request(request))
    }

    fn process_validation_reply(
        self,
        reply: BatchCommitmentValidationReply,
    ) -> Result<ValidatorState> {
        delegate_call!(self => process_validation_reply(reply))
    }

    fn process_announces_response(
        self,
        response: CheckedAnnouncesResponse,
    ) -> Result<ValidatorState> {
        delegate_call!(self => process_announces_response(response))
    }

    fn poll_next_state(self, cx: &mut Context<'_>) -> Result<(Poll<()>, ValidatorState)> {
        delegate_call!(self => poll_next_state(cx))
    }

    fn process_injected_transaction(self, tx: SignedInjectedTransaction) -> Result<ValidatorState> {
        delegate_call!(self => process_injected_transaction(tx))
    }
}

struct DefaultProcessing;

impl DefaultProcessing {
    fn new_head(s: impl Into<ValidatorState>, block: SimpleBlockData) -> Result<ValidatorState> {
        Initial::create_with_chain_head(s.into().into_context(), block)
    }

    fn synced_block(s: impl Into<ValidatorState>, block: H256) -> Result<ValidatorState> {
        let mut s = s.into();
        s.warning(format!("unexpected synced block: {block}"));
        Ok(s)
    }

    fn prepared_block(s: impl Into<ValidatorState>, block: H256) -> Result<ValidatorState> {
        let mut s = s.into();
        s.warning(format!("unexpected processed block: {block}"));
        Ok(s)
    }

    fn computed_announce(
        s: impl Into<ValidatorState>,
        announce_hash: HashOf<Announce>,
    ) -> Result<ValidatorState> {
        let mut s = s.into();
        s.warning(format!("unexpected computed block: {announce_hash}"));
        Ok(s)
    }

    fn block_from_producer(
        s: impl Into<ValidatorState>,
        announce: VerifiedAnnounce,
    ) -> Result<ValidatorState> {
        let mut s = s.into();
        s.warning(format!(
            "unexpected block from producer: {announce:?}, saved for later."
        ));
        s.context_mut().pending(announce);
        Ok(s)
    }

    fn validation_request(
        s: impl Into<ValidatorState>,
        request: VerifiedValidationRequest,
    ) -> Result<ValidatorState> {
        let mut s = s.into();
        s.warning(format!(
            "unexpected validation request: {request:?}, saved for later."
        ));
        s.context_mut().pending(request);
        Ok(s)
    }

    fn validation_reply(
        s: impl Into<ValidatorState>,
        reply: BatchCommitmentValidationReply,
    ) -> Result<ValidatorState> {
        tracing::trace!("Skip validation reply: {reply:?}");
        Ok(s.into())
    }

    fn announces_response(
        s: impl Into<ValidatorState>,
        response: CheckedAnnouncesResponse,
    ) -> Result<ValidatorState> {
        let mut s = s.into();
        s.warning(format!(
            "unexpected announces response: {response:?}, ignored."
        ));
        Ok(s)
    }
<<<<<<< HEAD
=======

    fn injected_transaction(
        s: impl Into<ValidatorState>,
        tx: SignedInjectedTransaction,
    ) -> Result<ValidatorState> {
        let mut s = s.into();
        s.context_mut().core.process_injected_transaction(tx)?;
        Ok(s)
    }
>>>>>>> 17a14fc5
}

/// The context shared across all validator states.
#[derive(Debug)]
struct ValidatorContext {
    /// Core validator parameters and utilities.
    core: ValidatorCore,

    /// ## Important
    /// New events are pushed-front, in order to process the most recent event first.
    /// So, actually it is a stack.
    pending_events: VecDeque<PendingEvent>,
    /// Output events for outer services. Populates during the poll.
    output: VecDeque<ConsensusEvent>,

    /// Ongoing consensus tasks, if any.
    #[debug("{}", tasks.len())]
    tasks: VecDeque<BoxFuture<'static, Result<ConsensusEvent>>>,
}

impl ValidatorContext {
    pub fn output(&mut self, event: impl Into<ConsensusEvent>) {
        self.output.push_back(event.into());
    }

    pub fn pending(&mut self, event: impl Into<PendingEvent>) {
        self.pending_events.push_front(event.into());
    }
}<|MERGE_RESOLUTION|>--- conflicted
+++ resolved
@@ -58,10 +58,7 @@
     consensus::{VerifiedAnnounce, VerifiedValidationRequest},
     db::OnChainStorageRO,
     ecdsa::PublicKey,
-<<<<<<< HEAD
-=======
     injected::SignedInjectedTransaction,
->>>>>>> 17a14fc5
     network::CheckedAnnouncesResponse,
 };
 use ethexe_db::Database;
@@ -120,11 +117,8 @@
     pub commitment_delay_limit: u32,
     /// Producer delay before creating new announce after block prepared
     pub producer_delay: Duration,
-<<<<<<< HEAD
     /// Address of the router contract
     pub router_address: Address,
-=======
->>>>>>> 17a14fc5
 }
 
 impl ValidatorService {
@@ -156,14 +150,9 @@
                 timelines,
                 signer,
                 db: db.clone(),
-<<<<<<< HEAD
                 committer: committer.into(),
                 middleware: MiddlewareWrapper::from_inner(election_provider),
-=======
-                committer: Box::new(EthereumCommitter { router }),
-                middleware: MiddlewareWrapper::from_inner_arc(election_provider),
                 injected_pool: InjectedTxPool::new(db),
->>>>>>> 17a14fc5
                 validate_chain_deepness_limit: MAX_CHAIN_DEEPNESS,
                 chain_deepness_threshold: CHAIN_DEEPNESS_THRESHOLD,
                 block_gas_limit: config.block_gas_limit,
@@ -245,13 +234,10 @@
     fn receive_announces_response(&mut self, response: CheckedAnnouncesResponse) -> Result<()> {
         self.update_inner(|inner| inner.process_announces_response(response))
     }
-<<<<<<< HEAD
-=======
 
     fn receive_injected_transaction(&mut self, tx: SignedInjectedTransaction) -> Result<()> {
         self.update_inner(|inner| inner.process_injected_transaction(tx))
     }
->>>>>>> 17a14fc5
 }
 
 impl Stream for ValidatorService {
@@ -365,13 +351,10 @@
         DefaultProcessing::announces_response(self, _response)
     }
 
-<<<<<<< HEAD
-=======
     fn process_injected_transaction(self, tx: SignedInjectedTransaction) -> Result<ValidatorState> {
         DefaultProcessing::injected_transaction(self, tx)
     }
 
->>>>>>> 17a14fc5
     fn poll_next_state(self, _cx: &mut Context<'_>) -> Result<(Poll<()>, ValidatorState)> {
         Ok((Poll::Pending, self.into()))
     }
@@ -538,8 +521,6 @@
         ));
         Ok(s)
     }
-<<<<<<< HEAD
-=======
 
     fn injected_transaction(
         s: impl Into<ValidatorState>,
@@ -549,7 +530,6 @@
         s.context_mut().core.process_injected_transaction(tx)?;
         Ok(s)
     }
->>>>>>> 17a14fc5
 }
 
 /// The context shared across all validator states.
