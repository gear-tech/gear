[package]
name = "ethexe-consensus"
version.workspace = true
authors.workspace = true
edition.workspace = true
license.workspace = true
homepage.workspace = true
repository.workspace = true

[dependencies]
ethexe-db.workspace = true
ethexe-service-utils.workspace = true
ethexe-signer.workspace = true
ethexe-ethereum.workspace = true
ethexe-common.workspace = true
gprimitives = { workspace = true, features = ["codec", "std"] }

async-trait.workspace = true
parity-scale-codec = { workspace = true, features = ["std", "derive"] }
log.workspace = true
anyhow.workspace = true
futures.workspace = true
derive_more.workspace = true
<<<<<<< HEAD
thiserror.workspace = true
alloy.workspace = true
sha3.workspace = true
nonempty.workspace = true
rs_merkle.workspace= true
=======
nonempty.workspace = true
>>>>>>> 56b030ab

[dev-dependencies]
tokio.workspace = true<|MERGE_RESOLUTION|>--- conflicted
+++ resolved
@@ -21,15 +21,11 @@
 anyhow.workspace = true
 futures.workspace = true
 derive_more.workspace = true
-<<<<<<< HEAD
 thiserror.workspace = true
 alloy.workspace = true
 sha3.workspace = true
 nonempty.workspace = true
 rs_merkle.workspace= true
-=======
-nonempty.workspace = true
->>>>>>> 56b030ab
 
 [dev-dependencies]
 tokio.workspace = true