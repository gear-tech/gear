[package]
name = "ethexe-consensus"
version.workspace = true
authors.workspace = true
edition.workspace = true
license.workspace = true
homepage.workspace = true
repository.workspace = true

[dependencies]
ethexe-db.workspace = true
ethexe-service-utils.workspace = true
ethexe-signer.workspace = true
ethexe-ethereum.workspace = true
ethexe-common.workspace = true
ethexe-runtime-common.workspace = true
gprimitives = { workspace = true, features = ["codec", "std"] }

async-trait.workspace = true
tokio.workspace = true
parity-scale-codec = { workspace = true, features = ["std", "derive"] }
tracing.workspace = true
anyhow = { workspace = true, features = ["std"] }
futures.workspace = true
derive_more.workspace = true
nonempty.workspace = true
rand = "0.8"
rand_chacha = "0.3"
roast-secp256k1-evm.workspace = true
hashbrown.workspace = true
<<<<<<< HEAD
intentionally-empty.workspace = true
=======
lru.workspace = true
>>>>>>> 600576cc

[dev-dependencies]
tokio.workspace = true
ethexe-common = { workspace = true, features = ["mock"] }
gear-utils.workspace = true
gear-core.workspace = true
ntest.workspace = true
proptest.workspace = true<|MERGE_RESOLUTION|>--- conflicted
+++ resolved
@@ -28,11 +28,8 @@
 rand_chacha = "0.3"
 roast-secp256k1-evm.workspace = true
 hashbrown.workspace = true
-<<<<<<< HEAD
+lru.workspace = true
 intentionally-empty.workspace = true
-=======
-lru.workspace = true
->>>>>>> 600576cc
 
 [dev-dependencies]
 tokio.workspace = true
