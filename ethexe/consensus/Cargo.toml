--- conflicted
+++ resolved
@@ -31,8 +31,5 @@
 
 [dev-dependencies]
 tokio.workspace = true
-<<<<<<< HEAD
 alloy.workspace = true
-=======
-ethexe-common = { workspace = true, features = ["mock"] }
->>>>>>> b819e390
+ethexe-common = { workspace = true, features = ["mock"] }