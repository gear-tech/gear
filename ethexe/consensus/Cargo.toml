--- conflicted
+++ resolved
@@ -22,15 +22,12 @@
 anyhow.workspace = true
 futures.workspace = true
 derive_more.workspace = true
-<<<<<<< HEAD
 thiserror.workspace = true
 alloy.workspace = true
 sha3.workspace = true
+nonempty.workspace = true
 
 rs_merkle = { version = "1.5.0", features = ["keccak256"] }
-=======
-nonempty.workspace = true
->>>>>>> 819fe929
 
 [dev-dependencies]
 tokio.workspace = true