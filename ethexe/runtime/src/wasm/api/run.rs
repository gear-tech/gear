--- conflicted
+++ resolved
@@ -20,14 +20,8 @@
     interface::database_ri,
     storage::{NativeRuntimeInterface, RuntimeInterfaceStorage},
 };
-use alloc::vec::Vec;
-use core_processor::{common::JournalNote, configs::BlockInfo};
-<<<<<<< HEAD
-use ethexe_runtime_common::{process_queue, state::Storage, RuntimeInterface};
-=======
-use ethexe_common::gear::Origin;
-use ethexe_runtime_common::{process_next_message, state::Storage, RuntimeInterface};
->>>>>>> 1a7896bc
+use core_processor::configs::BlockInfo;
+use ethexe_runtime_common::{process_queue, state::Storage, ProgramJournals, RuntimeInterface};
 use gear_core::{code::InstrumentedCode, ids::ProgramId};
 use gprimitives::{CodeId, H256};
 
@@ -36,11 +30,7 @@
     original_code_id: CodeId,
     state_root: H256,
     maybe_instrumented_code: Option<InstrumentedCode>,
-<<<<<<< HEAD
-) -> Vec<Vec<JournalNote>> {
-=======
-) -> (Vec<JournalNote>, Option<Origin>) {
->>>>>>> 1a7896bc
+) -> ProgramJournals {
     log::debug!("You're calling 'run(..)'");
 
     let block_info = BlockInfo {
@@ -55,11 +45,7 @@
 
     let program_state = ri.storage().read_state(state_root).unwrap();
 
-<<<<<<< HEAD
     let journals = process_queue(
-=======
-    let (journal, origin) = process_next_message(
->>>>>>> 1a7896bc
         program_id,
         program_state,
         maybe_instrumented_code,
@@ -67,20 +53,7 @@
         &ri,
     );
 
-<<<<<<< HEAD
     log::debug!("Done creating journal: {} notes", journals.len());
 
     journals
-=======
-    log::debug!(
-        "Done creating journal: {} notes, origin {origin:?}",
-        journal.len()
-    );
-
-    for note in &journal {
-        log::debug!("{note:?}");
-    }
-
-    (journal, origin)
->>>>>>> 1a7896bc
 }