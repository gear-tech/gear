// This file is part of Gear.
//
// Copyright (C) 2024-2025 Gear Technologies Inc.
// SPDX-License-Identifier: GPL-3.0-or-later WITH Classpath-exception-2.0
//
// This program is free software: you can redistribute it and/or modify
// it under the terms of the GNU General Public License as published by
// the Free Software Foundation, either version 3 of the License, or
// (at your option) any later version.
//
// This program is distributed in the hope that it will be useful,
// but WITHOUT ANY WARRANTY; without even the implied warranty of
// MERCHANTABILITY or FITNESS FOR A PARTICULAR PURPOSE. See the
// GNU General Public License for more details.
//
// You should have received a copy of the GNU General Public License
// along with this program. If not, see <https://www.gnu.org/licenses/>.

use crate::wasm::{
    interface::database_ri,
    storage::{NativeRuntimeInterface, RuntimeInterfaceStorage},
};
use core_processor::configs::BlockInfo;
use ethexe_runtime_common::{process_queue, state::Storage, ProgramJournals, RuntimeInterface};
use gear_core::code::{CodeMetadata, InstrumentedCode};
use gprimitives::{ActorId, H256};

pub fn run(
    program_id: ActorId,
    state_root: H256,
    maybe_instrumented_code: Option<InstrumentedCode>,
<<<<<<< HEAD
    gas_allowance: u64,
) -> (ProgramJournals, u64) {
=======
    code_metadata: Option<CodeMetadata>,
) -> ProgramJournals {
>>>>>>> 50d91f95
    log::debug!("You're calling 'run(..)'");

    let block_info = BlockInfo {
        height: database_ri::get_block_height(),
        timestamp: database_ri::get_block_timestamp(),
    };

    let ri = NativeRuntimeInterface {
        block_info,
        storage: RuntimeInterfaceStorage,
    };

    let program_state = ri.storage().read_state(state_root).unwrap();

    let (journals, gas_spent) = process_queue(
        program_id,
        program_state,
        maybe_instrumented_code,
        code_metadata,
        &ri,
        gas_allowance,
    );

    for (journal, origin, call_reply) in &journals {
        for note in journal {
            log::debug!("{note:?}");
        }
        log::debug!("Origin: {origin:?}, call_reply {call_reply:?}");
    }

    (journals, gas_spent)
}<|MERGE_RESOLUTION|>--- conflicted
+++ resolved
@@ -29,13 +29,9 @@
     program_id: ActorId,
     state_root: H256,
     maybe_instrumented_code: Option<InstrumentedCode>,
-<<<<<<< HEAD
+    code_metadata: Option<CodeMetadata>,
     gas_allowance: u64,
 ) -> (ProgramJournals, u64) {
-=======
-    code_metadata: Option<CodeMetadata>,
-) -> ProgramJournals {
->>>>>>> 50d91f95
     log::debug!("You're calling 'run(..)'");
 
     let block_info = BlockInfo {
