// This file is part of Gear.
//
// Copyright (C) 2024-2025 Gear Technologies Inc.
// SPDX-License-Identifier: GPL-3.0-or-later WITH Classpath-exception-2.0
//
// This program is free software: you can redistribute it and/or modify
// it under the terms of the GNU General Public License as published by
// the Free Software Foundation, either version 3 of the License, or
// (at your option) any later version.
//
// This program is distributed in the hope that it will be useful,
// but WITHOUT ANY WARRANTY; without even the implied warranty of
// MERCHANTABILITY or FITNESS FOR A PARTICULAR PURPOSE. See the
// GNU General Public License for more details.
//
// You should have received a copy of the GNU General Public License
// along with this program. If not, see <https://www.gnu.org/licenses/>.

use crate::wasm::{
    interface::database_ri,
    storage::{NativeRuntimeInterface, RuntimeInterfaceStorage},
};
use alloc::vec::Vec;
use core_processor::{common::JournalNote, configs::BlockInfo};
use ethexe_common::gear::Origin;
use ethexe_runtime_common::{process_next_message, state::Storage, RuntimeInterface};
use gear_core::{
    code::{CodeMetadata, InstrumentedCode},
    ids::ProgramId,
};
use gprimitives::H256;

pub fn run(
    program_id: ProgramId,
    state_root: H256,
    maybe_instrumented_code: Option<InstrumentedCode>,
<<<<<<< HEAD
    code_metadata: Option<CodeMetadata>,
) -> Vec<JournalNote> {
=======
) -> (Vec<JournalNote>, Option<Origin>) {
>>>>>>> e482b4a2
    log::debug!("You're calling 'run(..)'");

    let block_info = BlockInfo {
        height: database_ri::get_block_height(),
        timestamp: database_ri::get_block_timestamp(),
    };

    let ri = NativeRuntimeInterface {
        block_info,
        storage: RuntimeInterfaceStorage,
    };

    let program_state = ri.storage().read_state(state_root).unwrap();

    let (journal, origin) = process_next_message(
        program_id,
        program_state,
        maybe_instrumented_code,
        code_metadata,
        &ri,
    );

    log::debug!(
        "Done creating journal: {} notes, origin {origin:?}",
        journal.len()
    );

    for note in &journal {
        log::debug!("{note:?}");
    }

    (journal, origin)
}<|MERGE_RESOLUTION|>--- conflicted
+++ resolved
@@ -34,12 +34,8 @@
     program_id: ProgramId,
     state_root: H256,
     maybe_instrumented_code: Option<InstrumentedCode>,
-<<<<<<< HEAD
     code_metadata: Option<CodeMetadata>,
-) -> Vec<JournalNote> {
-=======
 ) -> (Vec<JournalNote>, Option<Origin>) {
->>>>>>> e482b4a2
     log::debug!("You're calling 'run(..)'");
 
     let block_info = BlockInfo {
