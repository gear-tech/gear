--- conflicted
+++ resolved
@@ -20,36 +20,17 @@
     interface::database_ri,
     storage::{NativeRuntimeInterface, RuntimeInterfaceStorage},
 };
-<<<<<<< HEAD
-use alloc::vec::Vec;
-use core_processor::{common::JournalNote, configs::BlockInfo};
-use ethexe_common::gear::Origin;
-use ethexe_runtime_common::{process_next_message, state::Storage, RuntimeInterface};
-use gear_core::{
-    code::{CodeMetadata, InstrumentedCode},
-    ids::ProgramId,
-};
-use gprimitives::H256;
+use core_processor::configs::BlockInfo;
+use ethexe_runtime_common::{process_queue, state::Storage, ProgramJournals, RuntimeInterface};
+use gear_core::code::{CodeMetadata, InstrumentedCode};
+use gprimitives::{ActorId, H256};
 
 pub fn run(
-    program_id: ProgramId,
+    program_id: ActorId,
     state_root: H256,
     maybe_instrumented_code: Option<InstrumentedCode>,
     code_metadata: Option<CodeMetadata>,
-) -> (Vec<JournalNote>, Option<Origin>) {
-=======
-use core_processor::configs::BlockInfo;
-use ethexe_runtime_common::{process_queue, state::Storage, ProgramJournals, RuntimeInterface};
-use gear_core::code::InstrumentedCode;
-use gprimitives::{ActorId, CodeId, H256};
-
-pub fn run(
-    program_id: ActorId,
-    original_code_id: CodeId,
-    state_root: H256,
-    maybe_instrumented_code: Option<InstrumentedCode>,
 ) -> ProgramJournals {
->>>>>>> 663b11ab
     log::debug!("You're calling 'run(..)'");
 
     let block_info = BlockInfo {
