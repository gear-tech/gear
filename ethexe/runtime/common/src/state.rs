--- conflicted
+++ resolved
@@ -56,7 +56,6 @@
 /// 3h validity in mailbox for 12s blocks.
 pub const MAILBOX_VALIDITY: u32 = 54_000;
 
-<<<<<<< HEAD
 mod private {
     use super::*;
 
@@ -79,13 +78,6 @@
             .last()
             .expect("name is empty")
     }
-=======
-#[derive(Clone, Debug, Encode, Decode, PartialEq, Eq)]
-#[cfg_attr(feature = "std", derive(serde::Serialize, serde::Deserialize))]
-pub struct HashAndLen {
-    pub hash: H256,
-    pub len: NonZero<u32>,
->>>>>>> 08e0da75
 }
 
 /// Represents payload provider (lookup).
@@ -95,23 +87,16 @@
 /// Motivation for usage: it's more optimized to held small payloads in place.
 /// Zero payload should always be stored directly.
 #[derive(Debug, Clone, PartialEq, Eq, Encode, Decode)]
+#[cfg_attr(feature = "std", derive(serde::Serialize, serde::Deserialize))]
 pub enum PayloadLookup {
     Direct(Payload),
     Stored(HashOf<Payload>),
 }
 
-<<<<<<< HEAD
 impl Default for PayloadLookup {
     fn default() -> Self {
         Self::empty()
     }
-=======
-#[derive(Clone, Debug, Encode, Decode, PartialEq, Eq)]
-#[cfg_attr(feature = "std", derive(serde::Serialize, serde::Deserialize))]
-pub enum MaybeHash {
-    Hash(HashAndLen),
-    Empty,
->>>>>>> 08e0da75
 }
 
 impl From<HashOf<Payload>> for PayloadLookup {
@@ -163,12 +148,14 @@
 #[derive(
     Encode, Decode, PartialEq, Eq, derive_more::Into, derive_more::DebugCustom, derive_more::Display,
 )]
+#[cfg_attr(feature = "std", derive(serde::Serialize, serde::Deserialize))]
 #[debug(fmt = "HashOf<{}>({hash:?})", "private::shortname::<S>()")]
 #[display(fmt = "{hash}")]
 pub struct HashOf<S: Sealed + 'static> {
     hash: H256,
     #[into(ignore)]
     #[codec(skip)]
+    #[serde(skip)]
     _phantom: PhantomData<S>,
 }
 
@@ -205,6 +192,7 @@
     derive_more::DebugCustom,
     derive_more::Display,
 )]
+#[cfg_attr(feature = "std", derive(serde::Serialize, serde::Deserialize))]
 #[debug(
     fmt = "MaybeHashOf<{}>({})",
     "private::shortname::<S>()",
@@ -515,12 +503,8 @@
     }
 }
 
-<<<<<<< HEAD
 #[derive(Clone, Debug, Encode, Decode, PartialEq, Eq)]
-=======
-#[derive(Clone, Debug, Encode, Decode)]
 #[cfg_attr(feature = "std", derive(serde::Serialize, serde::Deserialize))]
->>>>>>> 08e0da75
 pub struct Dispatch {
     /// Message id.
     pub id: MessageId,
