--- conflicted
+++ resolved
@@ -761,14 +761,9 @@
     }
 }
 
-<<<<<<< HEAD
 /// Methods introduced due to solution to #4513.
 /// Remove when becomes unnecessary.
 impl MessageQueue {
-    pub fn len(&self) -> usize {
-        self.0.len()
-    }
-
     pub fn clear(&mut self) {
         self.0.clear()
     }
@@ -778,12 +773,7 @@
     }
 }
 
-#[derive(Clone, Default, Debug, Encode, Decode, PartialEq, Eq, derive_more::Into)]
-=======
-#[derive(
-    Clone, Default, Debug, Encode, Decode, PartialEq, Eq, derive_more::Into, derive_more::AsRef,
-)]
->>>>>>> 56b030ab
+#[derive(Clone, Default, Debug, Encode, Decode, PartialEq, Eq, derive_more::Into, derive_more::AsRef)]
 #[cfg_attr(feature = "std", derive(serde::Serialize, serde::Deserialize))]
 pub struct Waitlist {
     #[as_ref]
