// This file is part of Gear.
//
// Copyright (C) 2024-2025 Gear Technologies Inc.
// SPDX-License-Identifier: GPL-3.0-or-later WITH Classpath-exception-2.0
//
// This program is free software: you can redistribute it and/or modify
// it under the terms of the GNU General Public License as published by
// the Free Software Foundation, either version 3 of the License, or
// (at your option) any later version.
//
// This program is distributed in the hope that it will be useful,
// but WITHOUT ANY WARRANTY; without even the implied warranty of
// MERCHANTABILITY or FITNESS FOR A PARTICULAR PURPOSE. See the
// GNU General Public License for more details.
//
// You should have received a copy of the GNU General Public License
// along with this program. If not, see <https://www.gnu.org/licenses/>.

//! State-related data structures.

#[cfg(not(feature = "std"))]
use alloc::string::{String, ToString};
use alloc::{
    collections::{BTreeMap, VecDeque},
    vec::Vec,
};
use anyhow::{anyhow, Result};
use core::{
    any::Any,
    cmp::Ordering,
    marker::PhantomData,
    mem,
    ops::{Index, IndexMut},
};
use ethexe_common::gear::{Message, Origin};
pub use gear_core::program::ProgramState as InitStatus;
use gear_core::{
    ids::{prelude::MessageIdExt as _, ProgramId},
    memory::PageBuf,
    message::{
        ContextStore, DispatchKind, MessageDetails, Payload, ReplyDetails, StoredDispatch, Value,
    },
    pages::{numerated::tree::IntervalsTree, GearPage, WasmPage},
    program::MemoryInfix,
};
use gear_core_errors::{ReplyCode, SuccessReplyReason};
use gprimitives::{ActorId, MessageId, H256};
use parity_scale_codec::{Decode, Encode};
use private::Sealed;

/// 3h validity in mailbox for 12s blocks.
// TODO (breathx): WITHIN THE PR
pub const MAILBOX_VALIDITY: u32 = 54_000;

mod private {
    use super::*;

    pub trait Sealed {}

    impl Sealed for Allocations {}
    impl Sealed for DispatchStash {}
    impl Sealed for Mailbox {}
    impl Sealed for UserMailbox {}
    impl Sealed for MemoryPages {}
    impl Sealed for MemoryPagesRegion {}
    impl Sealed for MessageQueue {}
    impl Sealed for Payload {}
    impl Sealed for PageBuf {}
    // TODO (breathx): consider using HashOf<ProgramState> everywhere.
    // impl Sealed for ProgramState {}
    impl Sealed for Waitlist {}

    pub fn shortname<S: Any>() -> &'static str {
        core::any::type_name::<S>()
            .split("::")
            .last()
            .expect("name is empty")
    }
}

/// Represents payload provider (lookup).
///
/// Directly keeps payload inside of itself, or keeps hash of payload stored in database.
///
/// Motivation for usage: it's more optimized to held small payloads in place.
/// Zero payload should always be stored directly.
#[derive(Debug, Clone, PartialEq, Eq, Encode, Decode)]
#[cfg_attr(feature = "std", derive(serde::Serialize, serde::Deserialize))]
pub enum PayloadLookup {
    Direct(Payload),
    Stored(HashOf<Payload>),
}

impl Default for PayloadLookup {
    fn default() -> Self {
        Self::empty()
    }
}

impl From<HashOf<Payload>> for PayloadLookup {
    fn from(value: HashOf<Payload>) -> Self {
        Self::Stored(value)
    }
}

impl PayloadLookup {
    /// Lower len to be stored in storage instead of holding value itself; 1 KB.
    pub const STORING_THRESHOLD: usize = 1024;

    pub const fn empty() -> Self {
        Self::Direct(Payload::new())
    }

    pub fn is_empty(&self) -> bool {
        if let Self::Direct(payload) = self {
            payload.inner().is_empty()
        } else {
            false
        }
    }

    pub fn force_stored<S: Storage>(&mut self, storage: &S) -> HashOf<Payload> {
        let hash = match self {
            Self::Direct(payload) => {
                let payload = mem::replace(payload, Payload::new());
                storage.write_payload(payload)
            }
            Self::Stored(hash) => *hash,
        };

        *self = hash.into();

        hash
    }

    pub fn query<S: Storage>(self, storage: &S) -> Result<Payload> {
        match self {
            Self::Direct(payload) => Ok(payload),
            Self::Stored(hash) => storage
                .read_payload(hash)
                .ok_or_else(|| anyhow!("failed to read ['Payload'] from storage by hash")),
        }
    }
}

#[derive(Encode, Decode, derive_more::Into, derive_more::DebugCustom, derive_more::Display)]
#[cfg_attr(feature = "std", derive(serde::Serialize, serde::Deserialize))]
#[debug(fmt = "HashOf<{}>({hash:?})", "private::shortname::<S>()")]
#[display(fmt = "{hash}")]
pub struct HashOf<S: Sealed + 'static> {
    hash: H256,
    #[into(ignore)]
    #[codec(skip)]
    #[cfg_attr(feature = "std", serde(skip))]
    _phantom: PhantomData<S>,
}

impl<S: Sealed> PartialEq for HashOf<S> {
    fn eq(&self, other: &Self) -> bool {
        self.hash.eq(&other.hash)
    }
}

impl<S: Sealed> Eq for HashOf<S> {}

impl<S: Sealed> PartialOrd for HashOf<S> {
    fn partial_cmp(&self, other: &Self) -> Option<Ordering> {
        Some(self.cmp(other))
    }
}

impl<S: Sealed> Ord for HashOf<S> {
    fn cmp(&self, other: &Self) -> Ordering {
        self.hash.cmp(&other.hash)
    }
}

impl<S: Sealed> Clone for HashOf<S> {
    fn clone(&self) -> Self {
        *self
    }
}

impl<S: Sealed> Copy for HashOf<S> {}

impl<S: Sealed> HashOf<S> {
    /// # Safety
    /// Use it only for low-level storage implementations or tests.
    pub unsafe fn new(hash: H256) -> Self {
        Self {
            hash,
            _phantom: PhantomData,
        }
    }

    pub fn hash(self) -> H256 {
        self.hash
    }
}

#[derive(
    Encode,
    Decode,
    PartialEq,
    Eq,
    derive_more::Into,
    derive_more::From,
    derive_more::DebugCustom,
    derive_more::Display,
)]
#[cfg_attr(
    feature = "std",
    derive(serde::Serialize, serde::Deserialize),
    serde(bound = "")
)]
#[debug(
    fmt = "MaybeHashOf<{}>({})",
    "private::shortname::<S>()",
    "self.hash().map(|v| v.to_string()).unwrap_or_else(|| String::from(\"<none>\"))"
)]
#[display(
    fmt = "{}",
    "_0.map(|v| v.to_string()).unwrap_or_else(|| String::from(\"<none>\"))"
)]
pub struct MaybeHashOf<S: Sealed + 'static>(Option<HashOf<S>>);

impl<S: Sealed> Clone for MaybeHashOf<S> {
    fn clone(&self) -> Self {
        *self
    }
}

impl<S: Sealed> Copy for MaybeHashOf<S> {}

impl<S: Sealed> MaybeHashOf<S> {
    pub const fn empty() -> Self {
        Self(None)
    }

    pub const fn is_empty(&self) -> bool {
        self.0.is_none()
    }

    pub fn hash(self) -> Option<H256> {
        self.to_option().map(HashOf::hash)
    }

    pub fn to_option(self) -> Option<HashOf<S>> {
        self.0
    }

    pub fn map<T>(&self, f: impl FnOnce(HashOf<S>) -> T) -> Option<T> {
        self.to_option().map(f)
    }

    pub fn map_or_default<T: Default>(&self, f: impl FnOnce(HashOf<S>) -> T) -> T {
        self.map(f).unwrap_or_default()
    }

    pub fn try_map_or_default<T: Default>(
        &self,
        f: impl FnOnce(HashOf<S>) -> Result<T>,
    ) -> Result<T> {
        self.map(f).unwrap_or_else(|| Ok(Default::default()))
    }

    pub fn replace(&mut self, other: Option<Self>) {
        if let Some(other) = other {
            *self = other;
        }
    }
}

impl<S: Sealed + 'static> From<HashOf<S>> for MaybeHashOf<S> {
    fn from(value: HashOf<S>) -> Self {
        Self(Some(value))
    }
}

impl MaybeHashOf<Allocations> {
    pub fn query<S: Storage>(&self, storage: &S) -> Result<Allocations> {
        self.try_map_or_default(|hash| {
            storage.read_allocations(hash).ok_or(anyhow!(
                "failed to read ['Allocations'] from storage by hash"
            ))
        })
    }

    pub fn modify_allocations<S: Storage, T>(
        &mut self,
        storage: &S,
        f: impl FnOnce(&mut Allocations) -> T,
    ) -> T {
        let mut allocations = self.query(storage).expect("failed to modify allocations");

        let r = f(&mut allocations);

        self.replace(allocations.store(storage));

        r
    }
}

impl MaybeHashOf<DispatchStash> {
    pub fn query<S: Storage>(&self, storage: &S) -> Result<DispatchStash> {
        self.try_map_or_default(|hash| {
            storage.read_stash(hash).ok_or(anyhow!(
                "failed to read ['DispatchStash'] from storage by hash"
            ))
        })
    }

    pub fn modify_stash<S: Storage, T>(
        &mut self,
        storage: &S,
        f: impl FnOnce(&mut DispatchStash) -> T,
    ) -> T {
        let mut stash = self.query(storage).expect("failed to modify stash");

        let r = f(&mut stash);

        *self = stash.store(storage);

        r
    }
}

impl MaybeHashOf<Mailbox> {
    pub fn query<S: Storage>(&self, storage: &S) -> Result<Mailbox> {
        self.try_map_or_default(|hash| {
            storage
                .read_mailbox(hash)
                .ok_or(anyhow!("failed to read ['Mailbox'] from storage by hash"))
        })
    }

    pub fn modify_mailbox<S: Storage, T>(
        &mut self,
        storage: &S,
        f: impl FnOnce(&mut Mailbox) -> T,
    ) -> T {
        let mut mailbox = self.query(storage).expect("failed to modify mailbox");

        let r = f(&mut mailbox);

        self.replace(mailbox.store(storage));

        r
    }
}

impl MaybeHashOf<UserMailbox> {
    pub fn query<S: Storage>(&self, storage: &S) -> Result<UserMailbox> {
        self.with_hash_or_default_fallible(|hash| {
            storage.read_user_mailbox(hash).ok_or(anyhow!(
                "failed to read ['UserMailbox'] from storage by hash"
            ))
        })
    }
}

impl MaybeHashOf<MemoryPages> {
    pub fn query<S: Storage>(&self, storage: &S) -> Result<MemoryPages> {
        self.try_map_or_default(|hash| {
            storage.read_pages(hash).ok_or(anyhow!(
                "failed to read ['MemoryPages'] from storage by hash"
            ))
        })
    }

    pub fn modify_pages<S: Storage, T>(
        &mut self,
        storage: &S,
        f: impl FnOnce(&mut MemoryPages) -> T,
    ) -> T {
        let mut pages = self.query(storage).expect("failed to modify memory pages");

        let r = f(&mut pages);

        *self = pages.store(storage);

        r
    }
}

impl MaybeHashOf<MessageQueue> {
    pub fn query<S: Storage>(&self, storage: &S) -> Result<MessageQueue> {
        self.try_map_or_default(|hash| {
            storage.read_queue(hash).ok_or(anyhow!(
                "failed to read ['MessageQueue'] from storage by hash"
            ))
        })
    }

    pub fn modify_queue<S: Storage, T>(
        &mut self,
        storage: &S,
        f: impl FnOnce(&mut MessageQueue) -> T,
    ) -> T {
        let mut queue = self.query(storage).expect("failed to modify queue");

        let r = f(&mut queue);

        *self = queue.store(storage);

        r
    }
}

impl MaybeHashOf<Payload> {
    pub fn query<S: Storage>(&self, storage: &S) -> Result<Payload> {
        self.try_map_or_default(|hash| {
            storage
                .read_payload(hash)
                .ok_or_else(|| anyhow!("failed to read ['Payload'] from storage by hash"))
        })
    }

    // TODO (breathx): enum for caught value
}

impl MaybeHashOf<Waitlist> {
    pub fn query<S: Storage>(&self, storage: &S) -> Result<Waitlist> {
        self.try_map_or_default(|hash| {
            storage
                .read_waitlist(hash)
                .ok_or(anyhow!("failed to read ['Waitlist'] from storage by hash"))
        })
    }

    pub fn modify_waitlist<S: Storage, T>(
        &mut self,
        storage: &S,
        f: impl FnOnce(&mut Waitlist) -> T,
    ) -> T {
        let mut waitlist = self.query(storage).expect("failed to modify waitlist");

        let r = f(&mut waitlist);

        self.replace(waitlist.store(storage));

        r
    }
}

#[derive(Clone, Debug, Decode, Encode, PartialEq, Eq)]
#[cfg_attr(feature = "std", derive(serde::Serialize, serde::Deserialize))]
pub struct ActiveProgram {
    /// Hash of wasm memory pages allocations, see [`Allocations`].
    pub allocations_hash: MaybeHashOf<Allocations>,
    /// Hash of memory pages table, see [`MemoryPages`].
    pub pages_hash: MaybeHashOf<MemoryPages>,
    /// Program memory infix.
    pub memory_infix: MemoryInfix,
    /// Program initialization status.
    pub initialized: bool,
}

#[derive(Clone, Debug, Decode, Encode, PartialEq, Eq)]
#[cfg_attr(feature = "std", derive(serde::Serialize, serde::Deserialize))]
pub enum Program {
    Active(ActiveProgram),
    Exited(ActorId),
    Terminated(ActorId),
}

impl Program {
    pub fn is_active(&self) -> bool {
        matches!(self, Self::Active(_))
    }

    pub fn is_initialized(&self) -> bool {
        matches!(
            self,
            Self::Active(ActiveProgram {
                initialized: true,
                ..
            })
        )
    }
}

/// ethexe program state.
#[derive(Clone, Debug, Decode, Encode, PartialEq, Eq)]
#[cfg_attr(feature = "std", derive(serde::Serialize, serde::Deserialize))]
pub struct ProgramState {
    /// Active, exited or terminated program state.
    pub program: Program,
    /// Hash of incoming message queue, see [`MessageQueue`].
    pub queue_hash: MaybeHashOf<MessageQueue>,
    /// Hash of waiting messages list, see [`Waitlist`].
    pub waitlist_hash: MaybeHashOf<Waitlist>,
    /// Hash of dispatch stash, see [`DispatchStash`].
    pub stash_hash: MaybeHashOf<DispatchStash>,
    /// Hash of mailboxed messages, see [`Mailbox`].
    pub mailbox_hash: MaybeHashOf<Mailbox>,
    /// Reducible balance.
    pub balance: Value,
    /// Executable balance.
    pub executable_balance: Value,
}

impl ProgramState {
    pub const fn zero() -> Self {
        Self {
            program: Program::Active(ActiveProgram {
                allocations_hash: MaybeHashOf::empty(),
                pages_hash: MaybeHashOf::empty(),
                memory_infix: MemoryInfix::new(0),
                initialized: false,
            }),
            queue_hash: MaybeHashOf::empty(),
            waitlist_hash: MaybeHashOf::empty(),
            stash_hash: MaybeHashOf::empty(),
            mailbox_hash: MaybeHashOf::empty(),
            balance: 0,
            executable_balance: 0,
        }
    }

    pub fn is_zero(&self) -> bool {
        *self == Self::zero()
    }

    pub fn requires_init_message(&self) -> bool {
        if !matches!(
            self.program,
            Program::Active(ActiveProgram {
                initialized: false,
                ..
            })
        ) {
            return false;
        }

        self.queue_hash.is_empty() && self.waitlist_hash.is_empty()
    }
}

#[derive(Clone, Debug, Encode, Decode, PartialEq, Eq)]
#[cfg_attr(feature = "std", derive(serde::Serialize, serde::Deserialize))]
pub struct Dispatch {
    /// Message id.
    pub id: MessageId,
    /// Dispatch kind.
    pub kind: DispatchKind,
    /// Message source.
    pub source: ProgramId,
    /// Message payload.
    pub payload: PayloadLookup,
    /// Message value.
    pub value: Value,
    /// Message details like reply message ID, status code, etc.
    pub details: Option<MessageDetails>,
    /// Message previous executions context.
    pub context: Option<ContextStore>,
    /// Origin of the message.
    pub origin: Origin,
}

impl Dispatch {
    pub fn new<S: Storage>(
        storage: &S,
        id: MessageId,
        source: ActorId,
        payload: Vec<u8>,
        value: u128,
        is_init: bool,
        origin: Origin,
    ) -> Result<Self> {
        let payload = storage.write_payload_raw(payload)?;

        let kind = if is_init {
            DispatchKind::Init
        } else {
            DispatchKind::Handle
        };

        Ok(Self {
            id,
            kind,
            source,
            payload,
            value,
            details: None,
            context: None,
            origin,
        })
    }

    pub fn new_reply<S: Storage>(
        storage: &S,
        replied_to: MessageId,
        source: ActorId,
        payload: Vec<u8>,
        value: u128,
        origin: Origin,
    ) -> Result<Self> {
        let payload_hash = storage.write_payload_raw(payload)?;

        Ok(Self::reply(
            replied_to,
            source,
            payload_hash,
            value,
            SuccessReplyReason::Manual,
            origin,
        ))
    }

    pub fn reply(
        reply_to: MessageId,
        source: ActorId,
        payload: PayloadLookup,
        value: u128,
        reply_code: impl Into<ReplyCode>,
        origin: Origin,
    ) -> Self {
        Self {
            id: MessageId::generate_reply(reply_to),
            kind: DispatchKind::Reply,
            source,
            payload,
            value,
            details: Some(ReplyDetails::new(reply_to, reply_code.into()).into()),
            context: None,
            origin,
        }
    }

    pub fn from_core_stored<S: Storage>(
        storage: &S,
        value: StoredDispatch,
        origin: Origin,
    ) -> Self {
        let (kind, message, context) = value.into_parts();
        let (id, source, _destination, payload, value, details) = message.into_parts();

        let payload = storage
            .write_payload_raw(payload.into_vec())
            .expect("infallible due to recasts (only panics on len)");

        Self {
            id,
            kind,
            source,
            payload,
            value,
            details,
            context,
            origin,
        }
    }

    pub fn into_message<S: Storage>(self, storage: &S, destination: ActorId) -> Message {
        let Self {
            id,
            payload,
            value,
            details,
            ..
        } = self;

        let payload = payload.query(storage).expect("must be found").into_vec();

        Message {
            id,
            destination,
            payload,
            value,
            reply_details: details.and_then(|d| d.to_reply_details()),
        }
    }
}

#[derive(Clone, Default, Debug, Encode, Decode, PartialEq, Eq)]
#[cfg_attr(feature = "std", derive(serde::Serialize, serde::Deserialize))]
pub struct Expiring<T> {
    pub value: T,
    pub expiry: u32,
}

impl<T> From<(T, u32)> for Expiring<T> {
    fn from((value, expiry): (T, u32)) -> Self {
        Self { value, expiry }
    }
}

#[derive(Clone, Default, Debug, Encode, Decode, PartialEq, Eq, derive_more::Into)]
#[cfg_attr(feature = "std", derive(serde::Serialize, serde::Deserialize))]
pub struct MessageQueue(VecDeque<Dispatch>);

impl MessageQueue {
    pub fn is_empty(&self) -> bool {
        self.0.is_empty()
    }

    pub fn queue(&mut self, dispatch: Dispatch) {
        self.0.push_back(dispatch);
    }

    pub fn dequeue(&mut self) -> Option<Dispatch> {
        self.0.pop_front()
    }

    pub fn peek(&self) -> Option<&Dispatch> {
        self.0.front()
    }

    pub fn store<S: Storage>(self, storage: &S) -> MaybeHashOf<Self> {
        MaybeHashOf((!self.0.is_empty()).then(|| storage.write_queue(self)))
    }
}

#[derive(Clone, Default, Debug, Encode, Decode, PartialEq, Eq, derive_more::Into)]
#[cfg_attr(feature = "std", derive(serde::Serialize, serde::Deserialize))]
pub struct Waitlist {
    inner: BTreeMap<MessageId, Expiring<Dispatch>>,
    #[into(ignore)]
    #[codec(skip)]
    changed: bool,
}

impl Waitlist {
    pub fn wait(&mut self, message_id: MessageId, dispatch: Dispatch, expiry: u32) {
        self.changed = true;

        let r = self.inner.insert(
            message_id,
            Expiring {
                value: dispatch,
                expiry,
            },
        );
        debug_assert!(r.is_none())
    }

    pub fn wake(&mut self, message_id: &MessageId) -> Option<Expiring<Dispatch>> {
        self.inner
            .remove(message_id)
            .inspect(|_| self.changed = true)
    }

    pub fn store<S: Storage>(self, storage: &S) -> Option<MaybeHashOf<Self>> {
        self.changed
            .then(|| MaybeHashOf((!self.inner.is_empty()).then(|| storage.write_waitlist(self))))
    }

    pub fn into_inner(self) -> BTreeMap<MessageId, Expiring<Dispatch>> {
        self.into()
    }
}

impl AsRef<BTreeMap<MessageId, ValueWithExpiry<Dispatch>>> for Waitlist {
    fn as_ref(&self) -> &BTreeMap<MessageId, ValueWithExpiry<Dispatch>> {
        &self.inner
    }
}

#[derive(Clone, Default, Debug, Encode, Decode, PartialEq, Eq, derive_more::Into)]
#[cfg_attr(feature = "std", derive(serde::Serialize, serde::Deserialize))]
pub struct DispatchStash(BTreeMap<MessageId, Expiring<(Dispatch, Option<ActorId>)>>);

impl DispatchStash {
    pub fn add_to_program(&mut self, message_id: MessageId, dispatch: Dispatch, expiry: u32) {
        let r = self.0.insert(
            message_id,
            Expiring {
                value: (dispatch, None),
                expiry,
            },
        );
        debug_assert!(r.is_none());
    }

    pub fn add_to_user(
        &mut self,
        message_id: MessageId,
        dispatch: Dispatch,
        expiry: u32,
        user_id: ActorId,
    ) {
        let r = self.0.insert(
            message_id,
            Expiring {
                value: (dispatch, Some(user_id)),
                expiry,
            },
        );
        debug_assert!(r.is_none());
    }

    pub fn remove_to_program(&mut self, message_id: &MessageId) -> Dispatch {
        let Expiring {
            value: (dispatch, user_id),
            ..
        } = self
            .0
            .remove(message_id)
            .expect("unknown mid queried from stash");

        if user_id.is_some() {
            panic!("stashed message was intended to be sent to program, but keeps data for user");
        }

        dispatch
    }

    pub fn remove_to_user(&mut self, message_id: &MessageId) -> (Dispatch, ActorId) {
        let Expiring {
            value: (dispatch, user_id),
            ..
        } = self
            .0
            .remove(message_id)
            .expect("unknown mid queried from stash");

        let user_id = user_id
            .expect("stashed mid was intended to be sent to user, but keeps no data for user");

        (dispatch, user_id)
    }

    pub fn into_inner(self) -> BTreeMap<MessageId, ValueWithExpiry<(Dispatch, Option<ActorId>)>> {
        self.0
    }

    pub fn store<S: Storage>(self, storage: &S) -> MaybeHashOf<Self> {
        MaybeHashOf((!self.0.is_empty()).then(|| storage.write_stash(self)))
    }
}

<<<<<<< HEAD
impl AsRef<BTreeMap<MessageId, ValueWithExpiry<(Dispatch, Option<ActorId>)>>> for DispatchStash {
    fn as_ref(&self) -> &BTreeMap<MessageId, ValueWithExpiry<(Dispatch, Option<ActorId>)>> {
        &self.0
    }
}

// TODO (breathx): consider here LocalMailbox for each user.
=======
#[derive(Clone, Default, Debug, Encode, Decode, PartialEq, Eq)]
#[cfg_attr(feature = "std", derive(serde::Serialize, serde::Deserialize))]
pub struct MailboxMessage {
    pub payload: PayloadLookup,
    pub value: Value,
    pub origin: Origin,
}

impl MailboxMessage {
    pub fn new(payload: PayloadLookup, value: Value, origin: Origin) -> Self {
        Self {
            payload,
            value,
            origin,
        }
    }
}

impl From<Dispatch> for MailboxMessage {
    fn from(dispatch: Dispatch) -> Self {
        Self {
            payload: dispatch.payload,
            value: dispatch.value,
            origin: dispatch.origin,
        }
    }
}

#[derive(Clone, Default, Debug, Encode, Decode, PartialEq, Eq, derive_more::Into)]
#[cfg_attr(feature = "std", derive(serde::Serialize, serde::Deserialize))]
pub struct UserMailbox(BTreeMap<MessageId, Expiring<MailboxMessage>>);

impl UserMailbox {
    fn add(&mut self, message_id: MessageId, message: MailboxMessage, expiry: u32) {
        let r = self.0.insert(message_id, (message, expiry).into());
        debug_assert!(r.is_none())
    }

    fn remove(&mut self, message_id: MessageId) -> Option<Expiring<MailboxMessage>> {
        self.0.remove(&message_id)
    }

    fn is_empty(&self) -> bool {
        self.0.is_empty()
    }

    fn store<S: Storage>(self, storage: &S) -> MaybeHashOf<Self> {
        MaybeHashOf((!self.0.is_empty()).then(|| storage.write_user_mailbox(self)))
    }
}

>>>>>>> 48c7b53c
#[derive(Clone, Default, Debug, Encode, Decode, PartialEq, Eq, derive_more::Into)]
#[cfg_attr(feature = "std", derive(serde::Serialize, serde::Deserialize))]
pub struct Mailbox {
    inner: BTreeMap<ActorId, HashOf<UserMailbox>>,
    #[into(ignore)]
    #[codec(skip)]
    changed: bool,
}

impl Mailbox {
    pub fn add_and_store_user_mailbox<S: Storage>(
        &mut self,
        storage: &S,
        user_id: ActorId,
        message_id: MessageId,
        message: MailboxMessage,
        expiry: u32,
    ) {
        self.changed = true;

        let maybe_hash: MaybeHashOf<UserMailbox> = self.inner.get(&user_id).cloned().into();

        let mut mailbox = maybe_hash
            .query(storage)
            .expect("failed to query user mailbox");

        mailbox.add(message_id, message, expiry);

        let hash = storage.write_user_mailbox(mailbox);

        let _ = self.inner.insert(user_id, hash);
    }

    pub fn remove_and_store_user_mailbox<S: Storage>(
        &mut self,
        storage: &S,
        user_id: ActorId,
        message_id: MessageId,
    ) -> Option<Expiring<MailboxMessage>> {
        let maybe_hash: MaybeHashOf<UserMailbox> = self.inner.get(&user_id).cloned().into();

        let mut mailbox = maybe_hash
            .query(storage)
            .expect("failed to query user mailbox");

        let value = mailbox.remove(message_id);

        if value.is_some() {
            self.changed = true;

            if mailbox.is_empty() {
                self.inner.remove(&user_id);
            } else {
                let hash = mailbox
                    .store(storage)
                    .hash()
                    .expect("failed to store user mailbox");

                self.inner.insert(user_id, hash);
            }
        }

        value
    }

    pub fn store<S: Storage>(self, storage: &S) -> Option<MaybeHashOf<Self>> {
        self.changed
            .then(|| MaybeHashOf((!self.inner.is_empty()).then(|| storage.write_mailbox(self))))
    }

    pub fn into_values<S: Storage>(
        self,
        storage: &S,
    ) -> BTreeMap<ActorId, BTreeMap<MessageId, Expiring<MailboxMessage>>> {
        self.inner
            .into_iter()
            .map(|(k, v)| {
                (
                    k,
                    storage
                        .read_user_mailbox(v)
                        .expect("failed to read user mailbox from store")
                        .0
                        .into_iter()
                        .collect(),
                )
            })
            .collect()
    }
}

impl AsRef<BTreeMap<ActorId, BTreeMap<MessageId, ValueWithExpiry<Value>>>> for Mailbox {
    fn as_ref(&self) -> &BTreeMap<ActorId, BTreeMap<MessageId, ValueWithExpiry<Value>>> {
        &self.inner
    }
}

#[derive(Clone, Debug, Encode, Decode, PartialEq, Eq, derive_more::Into)]
#[cfg_attr(feature = "std", derive(serde::Serialize, serde::Deserialize))]
pub struct MemoryPages(MemoryPagesInner);

impl Default for MemoryPages {
    fn default() -> Self {
        Self([MaybeHashOf::empty(); MemoryPages::REGIONS_AMOUNT])
    }
}

impl Index<RegionIdx> for MemoryPages {
    type Output = MaybeHashOf<MemoryPagesRegion>;

    fn index(&self, idx: RegionIdx) -> &Self::Output {
        &self.0[idx.0 as usize]
    }
}

impl IndexMut<RegionIdx> for MemoryPages {
    fn index_mut(&mut self, index: RegionIdx) -> &mut Self::Output {
        &mut self.0[index.0 as usize]
    }
}

/// An inner structure for [`MemoryPages`]. Has at [`REGIONS_AMOUNT`](MemoryPages::REGIONS_AMOUNT)
/// entries.
pub type MemoryPagesInner = [MaybeHashOf<MemoryPagesRegion>; MemoryPages::REGIONS_AMOUNT];

impl MemoryPages {
    /// Copy of the gear_core constant defining max pages amount per program.
    pub const MAX_PAGES: usize = gear_core::code::MAX_WASM_PAGES_AMOUNT as usize;

    /// Granularity parameter of how memory pages hashes are stored.
    ///
    /// Instead of a single huge map of GearPage to HashOf<PageBuf>, memory is
    /// stored in page regions. Each region represents the same map,
    /// but with a specific range of GearPage as keys.
    ///
    /// # Safety
    /// Be careful adjusting this value, as it affects the storage invariants.
    /// In case of a change, not only should the database be migrated, but
    /// necessary changes should also be applied in the ethexe lazy pages
    /// host implementation: see the `ThreadParams` struct.
    pub const REGIONS_AMOUNT: usize = 16;

    /// Pages amount per each region.
    pub const PAGES_PER_REGION: usize = Self::MAX_PAGES / Self::REGIONS_AMOUNT;
    const _DIVISIBILITY_ASSERT: () = assert!(Self::MAX_PAGES % Self::REGIONS_AMOUNT == 0);

    pub fn page_region(page: GearPage) -> RegionIdx {
        RegionIdx((u32::from(page) as usize / Self::PAGES_PER_REGION) as u8)
    }

    pub fn update_and_store_regions<S: Storage>(
        &mut self,
        storage: &S,
        new_pages: BTreeMap<GearPage, HashOf<PageBuf>>,
    ) {
        let mut updated_regions = BTreeMap::new();

        let mut current_region_idx = None;
        let mut current_region_entry = None;

        for (page, data) in new_pages {
            let region_idx = Self::page_region(page);

            if current_region_idx != Some(region_idx) {
                let region_entry = updated_regions.entry(region_idx).or_insert_with(|| {
                    self[region_idx]
                        .0
                        .take()
                        .map(|region_hash| {
                            storage
                                .read_pages_region(region_hash)
                                .expect("failed to read region from storage")
                        })
                        .unwrap_or_default()
                });

                current_region_idx = Some(region_idx);
                current_region_entry = Some(region_entry);
            }

            current_region_entry
                .as_mut()
                .expect("infallible; inserted above")
                .0
                .insert(page, data);
        }

        for (region_idx, region) in updated_regions {
            let region_hash = region
                .store(storage)
                .to_option()
                .expect("infallible; pages are only appended here, none are removed");

            self[region_idx] = region_hash.into();
        }
    }

    pub fn remove_and_store_regions<S: Storage>(&mut self, storage: &S, pages: &Vec<GearPage>) {
        let mut updated_regions = BTreeMap::new();

        let mut current_region_idx = None;
        let mut current_region_entry = None;

        for page in pages {
            let region_idx = Self::page_region(*page);

            if current_region_idx != Some(region_idx) {
                let region_entry = updated_regions.entry(region_idx).or_insert_with(|| {
                    self[region_idx]
                        .0
                        .take()
                        .map(|region_hash| {
                            storage
                                .read_pages_region(region_hash)
                                .expect("failed to read region from storage")
                        })
                        .unwrap_or_default()
                });

                current_region_idx = Some(region_idx);
                current_region_entry = Some(region_entry);
            }

            current_region_entry
                .as_mut()
                .expect("infallible; inserted above")
                .0
                .remove(page);
        }

        for (region_idx, region) in updated_regions {
            if let Some(region_hash) = region.store(storage).to_option() {
                self[region_idx] = region_hash.into();
            }
        }
    }

    pub fn store<S: Storage>(self, storage: &S) -> MaybeHashOf<Self> {
        MaybeHashOf((!self.0.is_empty()).then(|| storage.write_pages(self)))
    }

    pub fn to_inner(&self) -> MemoryPagesInner {
        self.0
    }
}

#[derive(Clone, Default, Debug, Encode, Decode, PartialEq, Eq, derive_more::Into)]
#[cfg_attr(feature = "std", derive(serde::Serialize, serde::Deserialize))]
pub struct MemoryPagesRegion(MemoryPagesRegionInner);

pub type MemoryPagesRegionInner = BTreeMap<GearPage, HashOf<PageBuf>>;

impl MemoryPagesRegion {
    pub fn store<S: Storage>(self, storage: &S) -> MaybeHashOf<Self> {
        MaybeHashOf((!self.0.is_empty()).then(|| storage.write_pages_region(self)))
    }

    pub fn as_inner(&self) -> &MemoryPagesRegionInner {
        &self.0
    }
}

#[derive(Clone, Copy, Debug, Encode, Decode, PartialEq, Eq, PartialOrd, Ord, derive_more::Into)]
#[cfg_attr(feature = "std", derive(serde::Serialize, serde::Deserialize))]
pub struct RegionIdx(u8);

#[derive(Clone, Default, Debug, Encode, Decode, PartialEq, Eq, derive_more::Into)]
pub struct Allocations {
    inner: IntervalsTree<WasmPage>,
    #[into(ignore)]
    #[codec(skip)]
    changed: bool,
}

impl Allocations {
    pub fn tree_len(&self) -> u32 {
        self.inner.intervals_amount() as u32
    }

    pub fn update(&mut self, allocations: IntervalsTree<WasmPage>) -> Vec<GearPage> {
        let removed_pages: Vec<_> = self
            .inner
            .difference(&allocations)
            .flat_map(|i| i.iter())
            .flat_map(|i| i.to_iter())
            .collect();

        if !removed_pages.is_empty() || allocations.difference(&self.inner).next().is_some() {
            self.changed = true;
            self.inner = allocations;
        }

        removed_pages
    }

    pub fn store<S: Storage>(self, storage: &S) -> Option<MaybeHashOf<Self>> {
        self.changed.then(|| {
            MaybeHashOf(
                (self.inner.intervals_amount() != 0).then(|| storage.write_allocations(self)),
            )
        })
    }
}

pub trait Storage {
    /// Reads program state by state hash.
    fn read_state(&self, hash: H256) -> Option<ProgramState>;

    /// Writes program state and returns its hash.
    fn write_state(&self, state: ProgramState) -> H256;

    /// Reads message queue by queue hash.
    fn read_queue(&self, hash: HashOf<MessageQueue>) -> Option<MessageQueue>;

    /// Writes message queue and returns its hash.
    fn write_queue(&self, queue: MessageQueue) -> HashOf<MessageQueue>;

    /// Reads waitlist by waitlist hash.
    fn read_waitlist(&self, hash: HashOf<Waitlist>) -> Option<Waitlist>;

    /// Writes waitlist and returns its hash.
    fn write_waitlist(&self, waitlist: Waitlist) -> HashOf<Waitlist>;

    /// Reads dispatch stash by its hash.
    fn read_stash(&self, hash: HashOf<DispatchStash>) -> Option<DispatchStash>;

    /// Writes dispatch stash and returns its hash.
    fn write_stash(&self, stash: DispatchStash) -> HashOf<DispatchStash>;

    /// Reads mailbox by mailbox hash.
    fn read_mailbox(&self, hash: HashOf<Mailbox>) -> Option<Mailbox>;

    /// Writes mailbox and returns its hash.
    fn write_mailbox(&self, mailbox: Mailbox) -> HashOf<Mailbox>;

    /// Reads user mailbox and returns its hash.
    fn read_user_mailbox(&self, hash: HashOf<UserMailbox>) -> Option<UserMailbox>;

    /// Writes user mailbox and returns its hash.
    fn write_user_mailbox(&self, use_mailbox: UserMailbox) -> HashOf<UserMailbox>;

    /// Reads memory pages by pages hash.
    fn read_pages(&self, hash: HashOf<MemoryPages>) -> Option<MemoryPages>;

    /// Writes memory pages region and returns its hash.
    fn read_pages_region(&self, hash: HashOf<MemoryPagesRegion>) -> Option<MemoryPagesRegion>;

    /// Writes memory pages and returns its hash.
    fn write_pages(&self, pages: MemoryPages) -> HashOf<MemoryPages>;

    /// Writes memory pages region and returns its hash.
    fn write_pages_region(&self, pages_region: MemoryPagesRegion) -> HashOf<MemoryPagesRegion>;

    /// Reads allocations by allocations hash.
    fn read_allocations(&self, hash: HashOf<Allocations>) -> Option<Allocations>;

    /// Writes allocations and returns its hash.
    fn write_allocations(&self, allocations: Allocations) -> HashOf<Allocations>;

    /// Reads payload by payload hash.
    fn read_payload(&self, hash: HashOf<Payload>) -> Option<Payload>;

    /// Writes payload and returns its hash.
    fn write_payload(&self, payload: Payload) -> HashOf<Payload>;

    /// Writes payload if it doesnt exceed limits, returning lookup.
    fn write_payload_raw(&self, payload: Vec<u8>) -> Result<PayloadLookup> {
        let payload =
            Payload::try_from(payload).map_err(|_| anyhow!("payload exceeds size limit"))?;

        let res = if payload.inner().len() < PayloadLookup::STORING_THRESHOLD {
            PayloadLookup::Direct(payload)
        } else {
            PayloadLookup::Stored(self.write_payload(payload))
        };

        Ok(res)
    }

    /// Reads page data by page data hash.
    fn read_page_data(&self, hash: HashOf<PageBuf>) -> Option<PageBuf>;

    /// Writes page data and returns its hash.
    fn write_page_data(&self, data: PageBuf) -> HashOf<PageBuf>;

    /// Writes multiple pages data and returns their hashes.
    fn write_pages_data(
        &self,
        pages: BTreeMap<GearPage, PageBuf>,
    ) -> BTreeMap<GearPage, HashOf<PageBuf>> {
        pages
            .into_iter()
            .map(|(k, v)| (k, self.write_page_data(v)))
            .collect()
    }
}<|MERGE_RESOLUTION|>--- conflicted
+++ resolved
@@ -830,15 +830,12 @@
     }
 }
 
-<<<<<<< HEAD
 impl AsRef<BTreeMap<MessageId, ValueWithExpiry<(Dispatch, Option<ActorId>)>>> for DispatchStash {
     fn as_ref(&self) -> &BTreeMap<MessageId, ValueWithExpiry<(Dispatch, Option<ActorId>)>> {
         &self.0
     }
 }
 
-// TODO (breathx): consider here LocalMailbox for each user.
-=======
 #[derive(Clone, Default, Debug, Encode, Decode, PartialEq, Eq)]
 #[cfg_attr(feature = "std", derive(serde::Serialize, serde::Deserialize))]
 pub struct MailboxMessage {
@@ -890,7 +887,7 @@
     }
 }
 
->>>>>>> 48c7b53c
+// TODO (breathx): consider here LocalMailbox for each user.
 #[derive(Clone, Default, Debug, Encode, Decode, PartialEq, Eq, derive_more::Into)]
 #[cfg_attr(feature = "std", derive(serde::Serialize, serde::Deserialize))]
 pub struct Mailbox {
