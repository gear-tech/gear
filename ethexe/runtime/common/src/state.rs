// This file is part of Gear.
//
// Copyright (C) 2024-2025 Gear Technologies Inc.
// SPDX-License-Identifier: GPL-3.0-or-later WITH Classpath-exception-2.0
//
// This program is free software: you can redistribute it and/or modify
// it under the terms of the GNU General Public License as published by
// the Free Software Foundation, either version 3 of the License, or
// (at your option) any later version.
//
// This program is distributed in the hope that it will be useful,
// but WITHOUT ANY WARRANTY; without even the implied warranty of
// MERCHANTABILITY or FITNESS FOR A PARTICULAR PURPOSE. See the
// GNU General Public License for more details.
//
// You should have received a copy of the GNU General Public License
// along with this program. If not, see <https://www.gnu.org/licenses/>.

//! State-related data structures.

#[cfg(not(feature = "std"))]
use alloc::string::{String, ToString};
use alloc::{
    collections::{BTreeMap, VecDeque},
    vec::Vec,
};
use anyhow::{anyhow, Result};
use core::{
    any::Any,
    cmp::Ordering,
    marker::PhantomData,
    mem,
    ops::{Index, IndexMut},
};
use ethexe_common::gear::{Message, Origin};
pub use gear_core::program::ProgramState as InitStatus;
use gear_core::{
    ids::{prelude::MessageIdExt as _, ProgramId},
    memory::PageBuf,
    message::{
        ContextStore, DispatchKind, MessageDetails, Payload, ReplyDetails, StoredDispatch, Value,
    },
    pages::{numerated::tree::IntervalsTree, GearPage, WasmPage},
    program::MemoryInfix,
};
use gear_core_errors::{ReplyCode, SuccessReplyReason};
use gprimitives::{ActorId, MessageId, H256};
use parity_scale_codec::{Decode, Encode};
use private::Sealed;

/// 3h validity in mailbox for 12s blocks.
// TODO (breathx): WITHIN THE PR
pub const MAILBOX_VALIDITY: u32 = 54_000;

mod private {
    use super::*;

    pub trait Sealed {}

    impl Sealed for Allocations {}
    impl Sealed for DispatchStash {}
    impl Sealed for Mailbox {}
    impl Sealed for UserMailbox {}
    impl Sealed for MemoryPages {}
    impl Sealed for MemoryPagesRegion {}
    impl Sealed for MessageQueue {}
    impl Sealed for Payload {}
    impl Sealed for PageBuf {}
    // TODO (breathx): consider using HashOf<ProgramState> everywhere.
    // impl Sealed for ProgramState {}
    impl Sealed for Waitlist {}

    pub fn shortname<S: Any>() -> &'static str {
        core::any::type_name::<S>()
            .split("::")
            .last()
            .expect("name is empty")
    }
}

/// Represents payload provider (lookup).
///
/// Directly keeps payload inside of itself, or keeps hash of payload stored in database.
///
/// Motivation for usage: it's more optimized to held small payloads in place.
/// Zero payload should always be stored directly.
#[derive(Debug, Clone, PartialEq, Eq, Encode, Decode)]
#[cfg_attr(feature = "std", derive(serde::Serialize, serde::Deserialize))]
pub enum PayloadLookup {
    Direct(Payload),
    Stored(HashOf<Payload>),
}

impl Default for PayloadLookup {
    fn default() -> Self {
        Self::empty()
    }
}

impl From<HashOf<Payload>> for PayloadLookup {
    fn from(value: HashOf<Payload>) -> Self {
        Self::Stored(value)
    }
}

impl PayloadLookup {
    /// Lower len to be stored in storage instead of holding value itself; 1 KB.
    pub const STORING_THRESHOLD: usize = 1024;

    pub const fn empty() -> Self {
        Self::Direct(Payload::new())
    }

    pub fn is_empty(&self) -> bool {
        if let Self::Direct(payload) = self {
            payload.inner().is_empty()
        } else {
            false
        }
    }

    pub fn force_stored<S: Storage>(&mut self, storage: &S) -> HashOf<Payload> {
        let hash = match self {
            Self::Direct(payload) => {
                let payload = mem::replace(payload, Payload::new());
                storage.write_payload(payload)
            }
            Self::Stored(hash) => *hash,
        };

        *self = hash.into();

        hash
    }

    pub fn query<S: Storage>(self, storage: &S) -> Result<Payload> {
        match self {
            Self::Direct(payload) => Ok(payload),
            Self::Stored(hash) => storage
                .read_payload(hash)
                .ok_or_else(|| anyhow!("failed to read ['Payload'] from storage by hash")),
        }
    }
}

#[derive(Encode, Decode, derive_more::Into, derive_more::DebugCustom, derive_more::Display)]
#[cfg_attr(feature = "std", derive(serde::Serialize, serde::Deserialize))]
#[debug(fmt = "HashOf<{}>({hash:?})", "private::shortname::<S>()")]
#[display(fmt = "{hash}")]
pub struct HashOf<S: Sealed + 'static> {
    hash: H256,
    #[into(ignore)]
    #[codec(skip)]
    #[cfg_attr(feature = "std", serde(skip))]
    _phantom: PhantomData<S>,
}

impl<S: Sealed> PartialEq for HashOf<S> {
    fn eq(&self, other: &Self) -> bool {
        self.hash.eq(&other.hash)
    }
}

impl<S: Sealed> Eq for HashOf<S> {}

impl<S: Sealed> PartialOrd for HashOf<S> {
    fn partial_cmp(&self, other: &Self) -> Option<Ordering> {
        Some(self.cmp(other))
    }
}

impl<S: Sealed> Ord for HashOf<S> {
    fn cmp(&self, other: &Self) -> Ordering {
        self.hash.cmp(&other.hash)
    }
}

impl<S: Sealed> Clone for HashOf<S> {
    fn clone(&self) -> Self {
        *self
    }
}

impl<S: Sealed> Copy for HashOf<S> {}

impl<S: Sealed> HashOf<S> {
    /// # Safety
    /// Use it only for low-level storage implementations or tests.
    pub unsafe fn new(hash: H256) -> Self {
        Self {
            hash,
            _phantom: PhantomData,
        }
    }

    pub fn hash(self) -> H256 {
        self.hash
    }
}

#[derive(
    Encode,
    Decode,
    PartialEq,
    Eq,
    derive_more::Into,
    derive_more::From,
    derive_more::DebugCustom,
    derive_more::Display,
)]
#[cfg_attr(
    feature = "std",
    derive(serde::Serialize, serde::Deserialize),
    serde(bound = "")
)]
#[debug(
    fmt = "MaybeHashOf<{}>({})",
    "private::shortname::<S>()",
    "self.hash().map(|v| v.to_string()).unwrap_or_else(|| String::from(\"<none>\"))"
)]
#[display(
    fmt = "{}",
    "_0.map(|v| v.to_string()).unwrap_or_else(|| String::from(\"<none>\"))"
)]
pub struct MaybeHashOf<S: Sealed + 'static>(Option<HashOf<S>>);

impl<S: Sealed> Clone for MaybeHashOf<S> {
    fn clone(&self) -> Self {
        *self
    }
}

impl<S: Sealed> Copy for MaybeHashOf<S> {}

impl<S: Sealed> MaybeHashOf<S> {
    pub const fn empty() -> Self {
        Self(None)
    }

    pub const fn is_empty(&self) -> bool {
        self.0.is_none()
    }

    pub fn hash(self) -> Option<H256> {
<<<<<<< HEAD
        self.to_option().map(HashOf::hash)
    }

    pub fn to_option(self) -> Option<HashOf<S>> {
=======
        self.to_inner().map(HashOf::hash)
    }

    pub fn to_inner(self) -> Option<HashOf<S>> {
>>>>>>> 0dc31dde
        self.0
    }

    pub fn map<T>(&self, f: impl FnOnce(HashOf<S>) -> T) -> Option<T> {
<<<<<<< HEAD
        self.to_option().map(f)
=======
        self.to_inner().map(f)
>>>>>>> 0dc31dde
    }

    pub fn map_or_default<T: Default>(&self, f: impl FnOnce(HashOf<S>) -> T) -> T {
        self.map(f).unwrap_or_default()
    }

    pub fn try_map_or_default<T: Default>(
        &self,
        f: impl FnOnce(HashOf<S>) -> Result<T>,
    ) -> Result<T> {
        self.map(f).unwrap_or_else(|| Ok(Default::default()))
    }

    pub fn replace(&mut self, other: Option<Self>) {
        if let Some(other) = other {
            *self = other;
        }
    }
}

impl<S: Sealed + 'static> From<HashOf<S>> for MaybeHashOf<S> {
    fn from(value: HashOf<S>) -> Self {
        Self(Some(value))
    }
}

impl MaybeHashOf<Allocations> {
    pub fn query<S: Storage>(&self, storage: &S) -> Result<Allocations> {
        self.try_map_or_default(|hash| {
            storage.read_allocations(hash).ok_or(anyhow!(
                "failed to read ['Allocations'] from storage by hash"
            ))
        })
    }

    pub fn modify_allocations<S: Storage, T>(
        &mut self,
        storage: &S,
        f: impl FnOnce(&mut Allocations) -> T,
    ) -> T {
        let mut allocations = self.query(storage).expect("failed to modify allocations");

        let r = f(&mut allocations);

        self.replace(allocations.store(storage));

        r
    }
}

impl MaybeHashOf<DispatchStash> {
    pub fn query<S: Storage>(&self, storage: &S) -> Result<DispatchStash> {
        self.try_map_or_default(|hash| {
            storage.read_stash(hash).ok_or(anyhow!(
                "failed to read ['DispatchStash'] from storage by hash"
            ))
        })
    }

    pub fn modify_stash<S: Storage, T>(
        &mut self,
        storage: &S,
        f: impl FnOnce(&mut DispatchStash) -> T,
    ) -> T {
        let mut stash = self.query(storage).expect("failed to modify stash");

        let r = f(&mut stash);

        *self = stash.store(storage);

        r
    }
}

impl MaybeHashOf<Mailbox> {
    pub fn query<S: Storage>(&self, storage: &S) -> Result<Mailbox> {
        self.try_map_or_default(|hash| {
            storage
                .read_mailbox(hash)
                .ok_or(anyhow!("failed to read ['Mailbox'] from storage by hash"))
        })
    }

    pub fn modify_mailbox<S: Storage, T>(
        &mut self,
        storage: &S,
        f: impl FnOnce(&mut Mailbox) -> T,
    ) -> T {
        let mut mailbox = self.query(storage).expect("failed to modify mailbox");

        let r = f(&mut mailbox);

        self.replace(mailbox.store(storage));

        r
    }
}

impl MaybeHashOf<UserMailbox> {
    pub fn query<S: Storage>(&self, storage: &S) -> Result<UserMailbox> {
        self.try_map_or_default(|hash| {
            storage.read_user_mailbox(hash).ok_or(anyhow!(
                "failed to read ['UserMailbox'] from storage by hash"
            ))
        })
    }
}

impl MaybeHashOf<MemoryPages> {
    pub fn query<S: Storage>(&self, storage: &S) -> Result<MemoryPages> {
        self.try_map_or_default(|hash| {
            storage.read_pages(hash).ok_or(anyhow!(
                "failed to read ['MemoryPages'] from storage by hash"
            ))
        })
    }

    pub fn modify_pages<S: Storage, T>(
        &mut self,
        storage: &S,
        f: impl FnOnce(&mut MemoryPages) -> T,
    ) -> T {
        let mut pages = self.query(storage).expect("failed to modify memory pages");

        let r = f(&mut pages);

        *self = pages.store(storage);

        r
    }
}

impl MaybeHashOf<MessageQueue> {
    pub fn query<S: Storage>(&self, storage: &S) -> Result<MessageQueue> {
        self.try_map_or_default(|hash| {
            storage.read_queue(hash).ok_or(anyhow!(
                "failed to read ['MessageQueue'] from storage by hash"
            ))
        })
    }

    pub fn modify_queue<S: Storage, T>(
        &mut self,
        storage: &S,
        f: impl FnOnce(&mut MessageQueue) -> T,
    ) -> T {
        let mut queue = self.query(storage).expect("failed to modify queue");

        let r = f(&mut queue);

        *self = queue.store(storage);

        r
    }
}

impl MaybeHashOf<Payload> {
    pub fn query<S: Storage>(&self, storage: &S) -> Result<Payload> {
        self.try_map_or_default(|hash| {
            storage
                .read_payload(hash)
                .ok_or_else(|| anyhow!("failed to read ['Payload'] from storage by hash"))
        })
    }

    // TODO (breathx): enum for caught value
}

impl MaybeHashOf<Waitlist> {
    pub fn query<S: Storage>(&self, storage: &S) -> Result<Waitlist> {
        self.try_map_or_default(|hash| {
            storage
                .read_waitlist(hash)
                .ok_or(anyhow!("failed to read ['Waitlist'] from storage by hash"))
        })
    }

    pub fn modify_waitlist<S: Storage, T>(
        &mut self,
        storage: &S,
        f: impl FnOnce(&mut Waitlist) -> T,
    ) -> T {
        let mut waitlist = self.query(storage).expect("failed to modify waitlist");

        let r = f(&mut waitlist);

        self.replace(waitlist.store(storage));

        r
    }
}

#[derive(Clone, Debug, Decode, Encode, PartialEq, Eq)]
#[cfg_attr(feature = "std", derive(serde::Serialize, serde::Deserialize))]
pub struct ActiveProgram {
    /// Hash of wasm memory pages allocations, see [`Allocations`].
    pub allocations_hash: MaybeHashOf<Allocations>,
    /// Hash of memory pages table, see [`MemoryPages`].
    pub pages_hash: MaybeHashOf<MemoryPages>,
    /// Program memory infix.
    pub memory_infix: MemoryInfix,
    /// Program initialization status.
    pub initialized: bool,
}

#[derive(Clone, Debug, Decode, Encode, PartialEq, Eq)]
#[cfg_attr(feature = "std", derive(serde::Serialize, serde::Deserialize))]
pub enum Program {
    Active(ActiveProgram),
    Exited(ActorId),
    Terminated(ActorId),
}

impl Program {
    pub fn is_active(&self) -> bool {
        matches!(self, Self::Active(_))
    }

    pub fn is_initialized(&self) -> bool {
        matches!(
            self,
            Self::Active(ActiveProgram {
                initialized: true,
                ..
            })
        )
    }
}

/// ethexe program state.
#[derive(Clone, Debug, Decode, Encode, PartialEq, Eq)]
#[cfg_attr(feature = "std", derive(serde::Serialize, serde::Deserialize))]
pub struct ProgramState {
    /// Active, exited or terminated program state.
    pub program: Program,
    /// Hash of incoming message queue, see [`MessageQueue`].
    pub queue_hash: MaybeHashOf<MessageQueue>,
    /// Hash of waiting messages list, see [`Waitlist`].
    pub waitlist_hash: MaybeHashOf<Waitlist>,
    /// Hash of dispatch stash, see [`DispatchStash`].
    pub stash_hash: MaybeHashOf<DispatchStash>,
    /// Hash of mailboxed messages, see [`Mailbox`].
    pub mailbox_hash: MaybeHashOf<Mailbox>,
    /// Reducible balance.
    pub balance: Value,
    /// Executable balance.
    pub executable_balance: Value,
}

impl ProgramState {
    pub const fn zero() -> Self {
        Self {
            program: Program::Active(ActiveProgram {
                allocations_hash: MaybeHashOf::empty(),
                pages_hash: MaybeHashOf::empty(),
                memory_infix: MemoryInfix::new(0),
                initialized: false,
            }),
            queue_hash: MaybeHashOf::empty(),
            waitlist_hash: MaybeHashOf::empty(),
            stash_hash: MaybeHashOf::empty(),
            mailbox_hash: MaybeHashOf::empty(),
            balance: 0,
            executable_balance: 0,
        }
    }

    pub fn is_zero(&self) -> bool {
        *self == Self::zero()
    }

    pub fn requires_init_message(&self) -> bool {
        if !matches!(
            self.program,
            Program::Active(ActiveProgram {
                initialized: false,
                ..
            })
        ) {
            return false;
        }

        self.queue_hash.is_empty() && self.waitlist_hash.is_empty()
    }
}

#[derive(Clone, Debug, Encode, Decode, PartialEq, Eq)]
#[cfg_attr(feature = "std", derive(serde::Serialize, serde::Deserialize))]
pub struct Dispatch {
    /// Message id.
    pub id: MessageId,
    /// Dispatch kind.
    pub kind: DispatchKind,
    /// Message source.
    pub source: ProgramId,
    /// Message payload.
    pub payload: PayloadLookup,
    /// Message value.
    pub value: Value,
    /// Message details like reply message ID, status code, etc.
    pub details: Option<MessageDetails>,
    /// Message previous executions context.
    pub context: Option<ContextStore>,
    /// Origin of the message.
    pub origin: Origin,
}

impl Dispatch {
    pub fn new<S: Storage>(
        storage: &S,
        id: MessageId,
        source: ActorId,
        payload: Vec<u8>,
        value: u128,
        is_init: bool,
        origin: Origin,
    ) -> Result<Self> {
        let payload = storage.write_payload_raw(payload)?;

        let kind = if is_init {
            DispatchKind::Init
        } else {
            DispatchKind::Handle
        };

        Ok(Self {
            id,
            kind,
            source,
            payload,
            value,
            details: None,
            context: None,
            origin,
        })
    }

    pub fn new_reply<S: Storage>(
        storage: &S,
        replied_to: MessageId,
        source: ActorId,
        payload: Vec<u8>,
        value: u128,
        origin: Origin,
    ) -> Result<Self> {
        let payload_hash = storage.write_payload_raw(payload)?;

        Ok(Self::reply(
            replied_to,
            source,
            payload_hash,
            value,
            SuccessReplyReason::Manual,
            origin,
        ))
    }

    pub fn reply(
        reply_to: MessageId,
        source: ActorId,
        payload: PayloadLookup,
        value: u128,
        reply_code: impl Into<ReplyCode>,
        origin: Origin,
    ) -> Self {
        Self {
            id: MessageId::generate_reply(reply_to),
            kind: DispatchKind::Reply,
            source,
            payload,
            value,
            details: Some(ReplyDetails::new(reply_to, reply_code.into()).into()),
            context: None,
            origin,
        }
    }

    pub fn from_core_stored<S: Storage>(
        storage: &S,
        value: StoredDispatch,
        origin: Origin,
    ) -> Self {
        let (kind, message, context) = value.into_parts();
        let (id, source, _destination, payload, value, details) = message.into_parts();

        let payload = storage
            .write_payload_raw(payload.into_vec())
            .expect("infallible due to recasts (only panics on len)");

        Self {
            id,
            kind,
            source,
            payload,
            value,
            details,
            context,
            origin,
        }
    }

    pub fn into_message<S: Storage>(self, storage: &S, destination: ActorId) -> Message {
        let Self {
            id,
            payload,
            value,
            details,
            ..
        } = self;

        let payload = payload.query(storage).expect("must be found").into_vec();

        Message {
            id,
            destination,
            payload,
            value,
            reply_details: details.and_then(|d| d.to_reply_details()),
        }
    }
}

#[derive(Clone, Default, Debug, Encode, Decode, PartialEq, Eq)]
#[cfg_attr(feature = "std", derive(serde::Serialize, serde::Deserialize))]
pub struct Expiring<T> {
    pub value: T,
    pub expiry: u32,
}

impl<T> From<(T, u32)> for Expiring<T> {
    fn from((value, expiry): (T, u32)) -> Self {
        Self { value, expiry }
    }
}

#[derive(Clone, Default, Debug, Encode, Decode, PartialEq, Eq, derive_more::Into)]
#[cfg_attr(feature = "std", derive(serde::Serialize, serde::Deserialize))]
pub struct MessageQueue(VecDeque<Dispatch>);

impl MessageQueue {
    pub fn is_empty(&self) -> bool {
        self.0.is_empty()
    }

    pub fn queue(&mut self, dispatch: Dispatch) {
        self.0.push_back(dispatch);
    }

    pub fn dequeue(&mut self) -> Option<Dispatch> {
        self.0.pop_front()
    }

    pub fn peek(&self) -> Option<&Dispatch> {
        self.0.front()
    }

    pub fn store<S: Storage>(self, storage: &S) -> MaybeHashOf<Self> {
        MaybeHashOf((!self.0.is_empty()).then(|| storage.write_queue(self)))
    }
}

#[derive(Clone, Default, Debug, Encode, Decode, PartialEq, Eq, derive_more::Into)]
#[cfg_attr(feature = "std", derive(serde::Serialize, serde::Deserialize))]
pub struct Waitlist {
    inner: BTreeMap<MessageId, Expiring<Dispatch>>,
    #[into(ignore)]
    #[codec(skip)]
    changed: bool,
}

impl Waitlist {
    pub fn wait(&mut self, message_id: MessageId, dispatch: Dispatch, expiry: u32) {
        self.changed = true;

        let r = self.inner.insert(
            message_id,
            Expiring {
                value: dispatch,
                expiry,
            },
        );
        debug_assert!(r.is_none())
    }

    pub fn wake(&mut self, message_id: &MessageId) -> Option<Expiring<Dispatch>> {
        self.inner
            .remove(message_id)
            .inspect(|_| self.changed = true)
    }

    pub fn store<S: Storage>(self, storage: &S) -> Option<MaybeHashOf<Self>> {
        self.changed
            .then(|| MaybeHashOf((!self.inner.is_empty()).then(|| storage.write_waitlist(self))))
    }

    pub fn into_inner(self) -> BTreeMap<MessageId, Expiring<Dispatch>> {
        self.into()
    }
}

impl AsRef<BTreeMap<MessageId, Expiring<Dispatch>>> for Waitlist {
    fn as_ref(&self) -> &BTreeMap<MessageId, Expiring<Dispatch>> {
        &self.inner
    }
}

#[derive(Clone, Default, Debug, Encode, Decode, PartialEq, Eq, derive_more::Into)]
#[cfg_attr(feature = "std", derive(serde::Serialize, serde::Deserialize))]
pub struct DispatchStash(BTreeMap<MessageId, Expiring<(Dispatch, Option<ActorId>)>>);

impl DispatchStash {
    pub fn add_to_program(&mut self, message_id: MessageId, dispatch: Dispatch, expiry: u32) {
        let r = self.0.insert(
            message_id,
            Expiring {
                value: (dispatch, None),
                expiry,
            },
        );
        debug_assert!(r.is_none());
    }

    pub fn add_to_user(
        &mut self,
        message_id: MessageId,
        dispatch: Dispatch,
        expiry: u32,
        user_id: ActorId,
    ) {
        let r = self.0.insert(
            message_id,
            Expiring {
                value: (dispatch, Some(user_id)),
                expiry,
            },
        );
        debug_assert!(r.is_none());
    }

    pub fn remove_to_program(&mut self, message_id: &MessageId) -> Dispatch {
        let Expiring {
            value: (dispatch, user_id),
            ..
        } = self
            .0
            .remove(message_id)
            .expect("unknown mid queried from stash");

        if user_id.is_some() {
            panic!("stashed message was intended to be sent to program, but keeps data for user");
        }

        dispatch
    }

    pub fn remove_to_user(&mut self, message_id: &MessageId) -> (Dispatch, ActorId) {
        let Expiring {
            value: (dispatch, user_id),
            ..
        } = self
            .0
            .remove(message_id)
            .expect("unknown mid queried from stash");

        let user_id = user_id
            .expect("stashed mid was intended to be sent to user, but keeps no data for user");

        (dispatch, user_id)
    }

    pub fn into_inner(self) -> BTreeMap<MessageId, Expiring<(Dispatch, Option<ActorId>)>> {
        self.0
    }

    pub fn store<S: Storage>(self, storage: &S) -> MaybeHashOf<Self> {
        MaybeHashOf((!self.0.is_empty()).then(|| storage.write_stash(self)))
    }
}

impl AsRef<BTreeMap<MessageId, Expiring<(Dispatch, Option<ActorId>)>>> for DispatchStash {
    fn as_ref(&self) -> &BTreeMap<MessageId, Expiring<(Dispatch, Option<ActorId>)>> {
        &self.0
    }
}

#[derive(Clone, Default, Debug, Encode, Decode, PartialEq, Eq)]
#[cfg_attr(feature = "std", derive(serde::Serialize, serde::Deserialize))]
pub struct MailboxMessage {
    pub payload: PayloadLookup,
    pub value: Value,
    pub origin: Origin,
}

impl MailboxMessage {
    pub fn new(payload: PayloadLookup, value: Value, origin: Origin) -> Self {
        Self {
            payload,
            value,
            origin,
        }
    }
}

impl From<Dispatch> for MailboxMessage {
    fn from(dispatch: Dispatch) -> Self {
        Self {
            payload: dispatch.payload,
            value: dispatch.value,
            origin: dispatch.origin,
        }
    }
}

#[derive(Clone, Default, Debug, Encode, Decode, PartialEq, Eq, derive_more::Into)]
#[cfg_attr(feature = "std", derive(serde::Serialize, serde::Deserialize))]
pub struct UserMailbox(BTreeMap<MessageId, Expiring<MailboxMessage>>);

impl UserMailbox {
    fn add(&mut self, message_id: MessageId, message: MailboxMessage, expiry: u32) {
        let r = self.0.insert(message_id, (message, expiry).into());
        debug_assert!(r.is_none())
    }

    fn remove(&mut self, message_id: MessageId) -> Option<Expiring<MailboxMessage>> {
        self.0.remove(&message_id)
    }

    fn is_empty(&self) -> bool {
        self.0.is_empty()
    }

    fn store<S: Storage>(self, storage: &S) -> MaybeHashOf<Self> {
        MaybeHashOf((!self.0.is_empty()).then(|| storage.write_user_mailbox(self)))
    }
}

impl AsRef<BTreeMap<MessageId, Expiring<MailboxMessage>>> for UserMailbox {
    fn as_ref(&self) -> &BTreeMap<MessageId, Expiring<MailboxMessage>> {
        &self.0
    }
}

// TODO (breathx): consider here LocalMailbox for each user.
#[derive(Clone, Default, Debug, Encode, Decode, PartialEq, Eq, derive_more::Into)]
#[cfg_attr(feature = "std", derive(serde::Serialize, serde::Deserialize))]
pub struct Mailbox {
    inner: BTreeMap<ActorId, HashOf<UserMailbox>>,
    #[into(ignore)]
    #[codec(skip)]
    changed: bool,
}

impl Mailbox {
    pub fn add_and_store_user_mailbox<S: Storage>(
        &mut self,
        storage: &S,
        user_id: ActorId,
        message_id: MessageId,
        message: MailboxMessage,
        expiry: u32,
    ) {
        self.changed = true;

        let maybe_hash: MaybeHashOf<UserMailbox> = self.inner.get(&user_id).cloned().into();

        let mut mailbox = maybe_hash
            .query(storage)
            .expect("failed to query user mailbox");

        mailbox.add(message_id, message, expiry);

        let hash = storage.write_user_mailbox(mailbox);

        let _ = self.inner.insert(user_id, hash);
    }

    pub fn remove_and_store_user_mailbox<S: Storage>(
        &mut self,
        storage: &S,
        user_id: ActorId,
        message_id: MessageId,
    ) -> Option<Expiring<MailboxMessage>> {
        let maybe_hash: MaybeHashOf<UserMailbox> = self.inner.get(&user_id).cloned().into();

        let mut mailbox = maybe_hash
            .query(storage)
            .expect("failed to query user mailbox");

        let value = mailbox.remove(message_id);

        if value.is_some() {
            self.changed = true;

            if mailbox.is_empty() {
                self.inner.remove(&user_id);
            } else {
                let hash = mailbox
                    .store(storage)
<<<<<<< HEAD
                    .to_option()
=======
                    .to_inner()
>>>>>>> 0dc31dde
                    .expect("failed to store user mailbox");

                self.inner.insert(user_id, hash);
            }
        }

        value
    }

    pub fn store<S: Storage>(self, storage: &S) -> Option<MaybeHashOf<Self>> {
        self.changed
            .then(|| MaybeHashOf((!self.inner.is_empty()).then(|| storage.write_mailbox(self))))
    }

    pub fn into_values<S: Storage>(
        self,
        storage: &S,
    ) -> BTreeMap<ActorId, BTreeMap<MessageId, Expiring<MailboxMessage>>> {
        self.inner
            .into_iter()
            .map(|(k, v)| {
                (
                    k,
                    storage
                        .read_user_mailbox(v)
                        .expect("failed to read user mailbox from store")
                        .0
                        .into_iter()
                        .collect(),
                )
            })
            .collect()
    }
}

impl AsRef<BTreeMap<ActorId, HashOf<UserMailbox>>> for Mailbox {
    fn as_ref(&self) -> &BTreeMap<ActorId, HashOf<UserMailbox>> {
        &self.inner
    }
}

#[derive(Clone, Debug, Encode, Decode, PartialEq, Eq, derive_more::Into)]
#[cfg_attr(feature = "std", derive(serde::Serialize, serde::Deserialize))]
pub struct MemoryPages(MemoryPagesInner);

impl Default for MemoryPages {
    fn default() -> Self {
        Self([MaybeHashOf::empty(); MemoryPages::REGIONS_AMOUNT])
    }
}

impl Index<RegionIdx> for MemoryPages {
    type Output = MaybeHashOf<MemoryPagesRegion>;

    fn index(&self, idx: RegionIdx) -> &Self::Output {
        &self.0[idx.0 as usize]
    }
}

impl IndexMut<RegionIdx> for MemoryPages {
    fn index_mut(&mut self, index: RegionIdx) -> &mut Self::Output {
        &mut self.0[index.0 as usize]
    }
}

/// An inner structure for [`MemoryPages`]. Has at [`REGIONS_AMOUNT`](MemoryPages::REGIONS_AMOUNT)
/// entries.
pub type MemoryPagesInner = [MaybeHashOf<MemoryPagesRegion>; MemoryPages::REGIONS_AMOUNT];

impl MemoryPages {
    /// Copy of the gear_core constant defining max pages amount per program.
    pub const MAX_PAGES: usize = gear_core::code::MAX_WASM_PAGES_AMOUNT as usize;

    /// Granularity parameter of how memory pages hashes are stored.
    ///
    /// Instead of a single huge map of GearPage to HashOf<PageBuf>, memory is
    /// stored in page regions. Each region represents the same map,
    /// but with a specific range of GearPage as keys.
    ///
    /// # Safety
    /// Be careful adjusting this value, as it affects the storage invariants.
    /// In case of a change, not only should the database be migrated, but
    /// necessary changes should also be applied in the ethexe lazy pages
    /// host implementation: see the `ThreadParams` struct.
    pub const REGIONS_AMOUNT: usize = 16;

    /// Pages amount per each region.
    pub const PAGES_PER_REGION: usize = Self::MAX_PAGES / Self::REGIONS_AMOUNT;
    const _DIVISIBILITY_ASSERT: () = assert!(Self::MAX_PAGES % Self::REGIONS_AMOUNT == 0);

    pub fn page_region(page: GearPage) -> RegionIdx {
        RegionIdx((u32::from(page) as usize / Self::PAGES_PER_REGION) as u8)
    }

    pub fn update_and_store_regions<S: Storage>(
        &mut self,
        storage: &S,
        new_pages: BTreeMap<GearPage, HashOf<PageBuf>>,
    ) {
        let mut updated_regions = BTreeMap::new();

        let mut current_region_idx = None;
        let mut current_region_entry = None;

        for (page, data) in new_pages {
            let region_idx = Self::page_region(page);

            if current_region_idx != Some(region_idx) {
                let region_entry = updated_regions.entry(region_idx).or_insert_with(|| {
                    self[region_idx]
                        .0
                        .take()
                        .map(|region_hash| {
                            storage
                                .read_pages_region(region_hash)
                                .expect("failed to read region from storage")
                        })
                        .unwrap_or_default()
                });

                current_region_idx = Some(region_idx);
                current_region_entry = Some(region_entry);
            }

            current_region_entry
                .as_mut()
                .expect("infallible; inserted above")
                .0
                .insert(page, data);
        }

        for (region_idx, region) in updated_regions {
            let region_hash = region
                .store(storage)
<<<<<<< HEAD
                .to_option()
=======
                .to_inner()
>>>>>>> 0dc31dde
                .expect("infallible; pages are only appended here, none are removed");

            self[region_idx] = region_hash.into();
        }
    }

    pub fn remove_and_store_regions<S: Storage>(&mut self, storage: &S, pages: &Vec<GearPage>) {
        let mut updated_regions = BTreeMap::new();

        let mut current_region_idx = None;
        let mut current_region_entry = None;

        for page in pages {
            let region_idx = Self::page_region(*page);

            if current_region_idx != Some(region_idx) {
                let region_entry = updated_regions.entry(region_idx).or_insert_with(|| {
                    self[region_idx]
                        .0
                        .take()
                        .map(|region_hash| {
                            storage
                                .read_pages_region(region_hash)
                                .expect("failed to read region from storage")
                        })
                        .unwrap_or_default()
                });

                current_region_idx = Some(region_idx);
                current_region_entry = Some(region_entry);
            }

            current_region_entry
                .as_mut()
                .expect("infallible; inserted above")
                .0
                .remove(page);
        }

        for (region_idx, region) in updated_regions {
<<<<<<< HEAD
            if let Some(region_hash) = region.store(storage).to_option() {
=======
            if let Some(region_hash) = region.store(storage).to_inner() {
>>>>>>> 0dc31dde
                self[region_idx] = region_hash.into();
            }
        }
    }

    pub fn store<S: Storage>(self, storage: &S) -> MaybeHashOf<Self> {
        MaybeHashOf((!self.0.is_empty()).then(|| storage.write_pages(self)))
    }

    pub fn to_inner(&self) -> MemoryPagesInner {
        self.0
    }
}

#[derive(Clone, Default, Debug, Encode, Decode, PartialEq, Eq, derive_more::Into)]
#[cfg_attr(feature = "std", derive(serde::Serialize, serde::Deserialize))]
pub struct MemoryPagesRegion(MemoryPagesRegionInner);

pub type MemoryPagesRegionInner = BTreeMap<GearPage, HashOf<PageBuf>>;

impl MemoryPagesRegion {
    pub fn store<S: Storage>(self, storage: &S) -> MaybeHashOf<Self> {
        MaybeHashOf((!self.0.is_empty()).then(|| storage.write_pages_region(self)))
    }

    pub fn as_inner(&self) -> &MemoryPagesRegionInner {
        &self.0
    }
}

#[derive(Clone, Copy, Debug, Encode, Decode, PartialEq, Eq, PartialOrd, Ord, derive_more::Into)]
#[cfg_attr(feature = "std", derive(serde::Serialize, serde::Deserialize))]
pub struct RegionIdx(u8);

#[derive(Clone, Default, Debug, Encode, Decode, PartialEq, Eq, derive_more::Into)]
pub struct Allocations {
    inner: IntervalsTree<WasmPage>,
    #[into(ignore)]
    #[codec(skip)]
    changed: bool,
}

impl Allocations {
    pub fn tree_len(&self) -> u32 {
        self.inner.intervals_amount() as u32
    }

    pub fn update(&mut self, allocations: IntervalsTree<WasmPage>) -> Vec<GearPage> {
        let removed_pages: Vec<_> = self
            .inner
            .difference(&allocations)
            .flat_map(|i| i.iter())
            .flat_map(|i| i.to_iter())
            .collect();

        if !removed_pages.is_empty() || allocations.difference(&self.inner).next().is_some() {
            self.changed = true;
            self.inner = allocations;
        }

        removed_pages
    }

    pub fn store<S: Storage>(self, storage: &S) -> Option<MaybeHashOf<Self>> {
        self.changed.then(|| {
            MaybeHashOf(
                (self.inner.intervals_amount() != 0).then(|| storage.write_allocations(self)),
            )
        })
    }
}

pub trait Storage {
    /// Reads program state by state hash.
    fn read_state(&self, hash: H256) -> Option<ProgramState>;

    /// Writes program state and returns its hash.
    fn write_state(&self, state: ProgramState) -> H256;

    /// Reads message queue by queue hash.
    fn read_queue(&self, hash: HashOf<MessageQueue>) -> Option<MessageQueue>;

    /// Writes message queue and returns its hash.
    fn write_queue(&self, queue: MessageQueue) -> HashOf<MessageQueue>;

    /// Reads waitlist by waitlist hash.
    fn read_waitlist(&self, hash: HashOf<Waitlist>) -> Option<Waitlist>;

    /// Writes waitlist and returns its hash.
    fn write_waitlist(&self, waitlist: Waitlist) -> HashOf<Waitlist>;

    /// Reads dispatch stash by its hash.
    fn read_stash(&self, hash: HashOf<DispatchStash>) -> Option<DispatchStash>;

    /// Writes dispatch stash and returns its hash.
    fn write_stash(&self, stash: DispatchStash) -> HashOf<DispatchStash>;

    /// Reads mailbox by mailbox hash.
    fn read_mailbox(&self, hash: HashOf<Mailbox>) -> Option<Mailbox>;

    /// Writes mailbox and returns its hash.
    fn write_mailbox(&self, mailbox: Mailbox) -> HashOf<Mailbox>;

    /// Reads user mailbox and returns its hash.
    fn read_user_mailbox(&self, hash: HashOf<UserMailbox>) -> Option<UserMailbox>;

    /// Writes user mailbox and returns its hash.
    fn write_user_mailbox(&self, use_mailbox: UserMailbox) -> HashOf<UserMailbox>;

    /// Reads memory pages by pages hash.
    fn read_pages(&self, hash: HashOf<MemoryPages>) -> Option<MemoryPages>;

    /// Writes memory pages region and returns its hash.
    fn read_pages_region(&self, hash: HashOf<MemoryPagesRegion>) -> Option<MemoryPagesRegion>;

    /// Writes memory pages and returns its hash.
    fn write_pages(&self, pages: MemoryPages) -> HashOf<MemoryPages>;

    /// Writes memory pages region and returns its hash.
    fn write_pages_region(&self, pages_region: MemoryPagesRegion) -> HashOf<MemoryPagesRegion>;

    /// Reads allocations by allocations hash.
    fn read_allocations(&self, hash: HashOf<Allocations>) -> Option<Allocations>;

    /// Writes allocations and returns its hash.
    fn write_allocations(&self, allocations: Allocations) -> HashOf<Allocations>;

    /// Reads payload by payload hash.
    fn read_payload(&self, hash: HashOf<Payload>) -> Option<Payload>;

    /// Writes payload and returns its hash.
    fn write_payload(&self, payload: Payload) -> HashOf<Payload>;

    /// Writes payload if it doesnt exceed limits, returning lookup.
    fn write_payload_raw(&self, payload: Vec<u8>) -> Result<PayloadLookup> {
        let payload =
            Payload::try_from(payload).map_err(|_| anyhow!("payload exceeds size limit"))?;

        let res = if payload.inner().len() < PayloadLookup::STORING_THRESHOLD {
            PayloadLookup::Direct(payload)
        } else {
            PayloadLookup::Stored(self.write_payload(payload))
        };

        Ok(res)
    }

    /// Reads page data by page data hash.
    fn read_page_data(&self, hash: HashOf<PageBuf>) -> Option<PageBuf>;

    /// Writes page data and returns its hash.
    fn write_page_data(&self, data: PageBuf) -> HashOf<PageBuf>;

    /// Writes multiple pages data and returns their hashes.
    fn write_pages_data(
        &self,
        pages: BTreeMap<GearPage, PageBuf>,
    ) -> BTreeMap<GearPage, HashOf<PageBuf>> {
        pages
            .into_iter()
            .map(|(k, v)| (k, self.write_page_data(v)))
            .collect()
    }
}<|MERGE_RESOLUTION|>--- conflicted
+++ resolved
@@ -242,26 +242,15 @@
     }
 
     pub fn hash(self) -> Option<H256> {
-<<<<<<< HEAD
-        self.to_option().map(HashOf::hash)
-    }
-
-    pub fn to_option(self) -> Option<HashOf<S>> {
-=======
         self.to_inner().map(HashOf::hash)
     }
 
     pub fn to_inner(self) -> Option<HashOf<S>> {
->>>>>>> 0dc31dde
         self.0
     }
 
     pub fn map<T>(&self, f: impl FnOnce(HashOf<S>) -> T) -> Option<T> {
-<<<<<<< HEAD
-        self.to_option().map(f)
-=======
         self.to_inner().map(f)
->>>>>>> 0dc31dde
     }
 
     pub fn map_or_default<T: Default>(&self, f: impl FnOnce(HashOf<S>) -> T) -> T {
@@ -960,11 +949,7 @@
             } else {
                 let hash = mailbox
                     .store(storage)
-<<<<<<< HEAD
-                    .to_option()
-=======
                     .to_inner()
->>>>>>> 0dc31dde
                     .expect("failed to store user mailbox");
 
                 self.inner.insert(user_id, hash);
@@ -1099,11 +1084,7 @@
         for (region_idx, region) in updated_regions {
             let region_hash = region
                 .store(storage)
-<<<<<<< HEAD
-                .to_option()
-=======
                 .to_inner()
->>>>>>> 0dc31dde
                 .expect("infallible; pages are only appended here, none are removed");
 
             self[region_idx] = region_hash.into();
@@ -1144,11 +1125,7 @@
         }
 
         for (region_idx, region) in updated_regions {
-<<<<<<< HEAD
-            if let Some(region_hash) = region.store(storage).to_option() {
-=======
             if let Some(region_hash) = region.store(storage).to_inner() {
->>>>>>> 0dc31dde
                 self[region_idx] = region_hash.into();
             }
         }
