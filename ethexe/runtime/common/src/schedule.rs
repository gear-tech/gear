--- conflicted
+++ resolved
@@ -6,13 +6,8 @@
     TransitionController,
 };
 use ethexe_common::{
-<<<<<<< HEAD
     db::{Rfm, Schedule, ScheduledTask, Sd, Sum},
-    gear::ValueClaim,
-=======
-    db::{Rfm, ScheduledTask, Sd, Sum},
     gear::{Origin, ValueClaim},
->>>>>>> 7935c43d
 };
 use gear_core::{ids::ProgramId, tasks::TaskHandler};
 use gear_core_errors::SuccessReplyReason;
