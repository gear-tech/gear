--- conflicted
+++ resolved
@@ -1,5 +1,4 @@
 use crate::{
-<<<<<<< HEAD
     state::{
         Dispatch, DispatchStash, Mailbox, PayloadLookup, Storage, ValueWithExpiry, Waitlist,
         MAILBOX_VALIDITY,
@@ -8,15 +7,7 @@
 };
 use ethexe_common::{
     db::{Rfm, Schedule, ScheduledTask, Sd, Sum},
-    gear::{Origin, ValueClaim},
-=======
-    state::{Dispatch, Expiring, MailboxMessage, PayloadLookup, Storage, MAILBOX_VALIDITY},
-    TransitionController,
-};
-use ethexe_common::{
-    db::{Rfm, ScheduledTask, Sd, Sum},
     gear::ValueClaim,
->>>>>>> 48c7b53c
 };
 use gear_core::{ids::ProgramId, tasks::TaskHandler};
 use gear_core_errors::SuccessReplyReason;
