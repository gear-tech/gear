use crate::{
    state::{
        ActiveProgram, Dispatch, Program, ProgramState, Storage, ValueWithExpiry, MAILBOX_VALIDITY,
    },
    TransitionController,
};
use alloc::{collections::BTreeMap, vec::Vec};
use core::{mem, num::NonZero};
<<<<<<< HEAD
use core_processor::common::{DispatchOutcome, JournalHandler, JournalNote};
use ethexe_common::db::ScheduledTask;
=======
use core_processor::common::{DispatchOutcome, JournalHandler};
use ethexe_common::{db::ScheduledTask, gear::Origin};
>>>>>>> 1a7896bc
use gear_core::{
    ids::ProgramId,
    memory::PageBuf,
    message::{Dispatch as CoreDispatch, MessageWaitedType, StoredDispatch},
    pages::{numerated::tree::IntervalsTree, GearPage, WasmPage},
    reservation::GasReserver,
};
use gear_core_errors::SignalCode;
use gprimitives::{ActorId, CodeId, MessageId, ReservationId, H256};

pub struct Handler<'a, S: Storage> {
    pub program_id: ProgramId,
    pub dispatch_origin: Origin,
    pub controller: TransitionController<'a, S>,
}

impl<S: Storage> Handler<'_, S> {
    fn send_dispatch_to_program(
        &mut self,
        _message_id: MessageId,
        destination: ActorId,
        dispatch: Dispatch,
        delay: u32,
    ) {
        self.controller
            .update_state(destination, |state, storage, transitions| {
                if let Ok(non_zero_delay) = delay.try_into() {
                    let expiry = transitions.schedule_task(
                        non_zero_delay,
                        ScheduledTask::SendDispatch((destination, dispatch.id)),
                    );

                    state.stash_hash.modify_stash(storage, |stash| {
                        stash.add_to_program(dispatch.id, dispatch, expiry);
                    })
                } else {
                    state
                        .queue_hash
                        .modify_queue(storage, |queue| queue.queue(dispatch));
                }
            })
    }

    fn send_dispatch_to_user(
        &mut self,
        _message_id: MessageId,
        dispatch: StoredDispatch,
        delay: u32,
    ) {
        if dispatch.is_reply() {
            self.controller
                .transitions
                .modify_transition(dispatch.source(), |transition| {
                    transition.messages.push(dispatch.into_parts().1.into())
                });

            return;
        }

        let dispatch_origin = self.dispatch_origin;

        self.controller
            .update_state(dispatch.source(), |state, storage, transitions| {
                if let Ok(non_zero_delay) = delay.try_into() {
                    let expiry = transitions.schedule_task(
                        non_zero_delay,
                        ScheduledTask::SendUserMessage {
                            message_id: dispatch.id(),
                            to_mailbox: dispatch.source(),
                        },
                    );

                    let user_id = dispatch.destination();
                    let dispatch = Dispatch::from_core_stored(storage, dispatch, dispatch_origin);

                    state.stash_hash.modify_stash(storage, |stash| {
                        stash.add_to_user(dispatch.id, dispatch, expiry, user_id);
                    });
                } else {
                    let expiry = transitions.schedule_task(
                        MAILBOX_VALIDITY.try_into().expect("infallible"),
                        ScheduledTask::RemoveFromMailbox(
                            (dispatch.source(), dispatch.destination()),
                            dispatch.id(),
                        ),
                    );

                    state.mailbox_hash.modify_mailbox(storage, |mailbox| {
                        mailbox.add(
                            dispatch.destination(),
                            dispatch.id(),
                            dispatch.value(),
                            expiry,
                        );
                    });

                    transitions.modify_transition(dispatch.source(), |transition| {
                        transition.messages.push(dispatch.into_parts().1.into())
                    });
                }
            });
    }
}

impl<S: Storage> JournalHandler for Handler<'_, S> {
    fn message_dispatched(
        &mut self,
        _message_id: MessageId,
        _source: ProgramId,
        _outcome: DispatchOutcome,
    ) {
<<<<<<< HEAD
        // Handled inside runtime by `RuntimeJournalHandler`
=======
        match outcome {
            DispatchOutcome::Exit { program_id } => {
                log::trace!("Dispatch outcome exit: {message_id} for program {program_id}")
            }

            DispatchOutcome::InitSuccess { program_id } => {
                log::trace!("Dispatch {message_id} successfully initialized program {program_id}");

                self.controller
                    .update_state(program_id, |state, _, _| {
                        match &mut state.program {
                            Program::Active(ActiveProgram { initialized, .. }) if *initialized => {
                                bail!("an attempt to initialize already initialized program")
                            }
                            &mut Program::Active(ActiveProgram {
                                ref mut initialized,
                                ..
                            }) => *initialized = true,
                            _ => bail!("an attempt to dispatch init message for inactive program"),
                        };

                        Ok(())
                    })
                    .expect("failed to update state");
            }

            DispatchOutcome::InitFailure {
                program_id,
                origin,
                reason,
            } => {
                log::trace!("Dispatch {message_id} failed init of program {program_id}: {reason}");

                self.controller.update_state(program_id, |state, _, _| {
                    state.program = Program::Terminated(origin)
                });
            }

            DispatchOutcome::MessageTrap { program_id, trap } => {
                log::trace!("Dispatch {message_id} trapped");
                log::debug!("🪤 Program {program_id} terminated with a trap: {trap}");
            }

            DispatchOutcome::Success => log::trace!("Dispatch {message_id} succeed"),

            DispatchOutcome::NoExecution => log::trace!("Dispatch {message_id} wasn't executed"),
        }
>>>>>>> 1a7896bc
    }

    fn gas_burned(&mut self, _message_id: MessageId, _amount: u64) {
        // TODO
        // unreachable!("Must not be called here")
    }

    fn exit_dispatch(&mut self, id_exited: ProgramId, value_destination: ProgramId) {
        // TODO (breathx): handle rest of value cases; exec balance into value_to_receive.
        let balance = self
            .controller
            .update_state(id_exited, |state, _, transitions| {
                state.program = Program::Exited(value_destination);

                transitions.modify_transition(id_exited, |transition| {
                    transition.inheritor = value_destination
                });

                mem::replace(&mut state.balance, 0)
            });

        if self.controller.transitions.is_program(&value_destination) {
            self.controller
                .update_state(value_destination, |state, _, _| {
                    state.balance += balance;
                })
        }
    }

    fn message_consumed(&mut self, message_id: MessageId) {
        let program_id = self.program_id;

        self.controller
            .update_state(program_id, |state, storage, _| {
                state.queue_hash.modify_queue(storage, |queue| {
                    let head = queue
                        .dequeue()
                        .expect("an attempt to consume message from empty queue");

                    assert_eq!(
                        head.id, message_id,
                        "queue head doesn't match processed message"
                    );
                });
            })
    }

    fn send_dispatch(
        &mut self,
        message_id: MessageId,
        dispatch: CoreDispatch,
        delay: u32,
        reservation: Option<ReservationId>,
    ) {
        if reservation.is_some() || dispatch.gas_limit().map(|v| v != 0).unwrap_or(false) {
            unreachable!("deprecated: {dispatch:?}");
        }

        let destination = dispatch.destination();
        let dispatch = dispatch.into_stored();

        if self.controller.transitions.is_program(&destination) {
            let dispatch =
                Dispatch::from_core_stored(self.controller.storage, dispatch, self.dispatch_origin);

            self.send_dispatch_to_program(message_id, destination, dispatch, delay);
        } else {
            self.send_dispatch_to_user(message_id, dispatch, delay);
        }
    }

    fn wait_dispatch(
        &mut self,
        dispatch: StoredDispatch,
        duration: Option<u32>,
        _waited_type: MessageWaitedType,
    ) {
        let Some(duration) = duration else {
            todo!("Wait dispatch without specified duration");
        };

        let in_blocks =
            NonZero::<u32>::try_from(duration).expect("must be checked on backend side");

        let program_id = self.program_id;
        let dispatch_origin = self.dispatch_origin;

        self.controller
            .update_state(program_id, |state, storage, transitions| {
                let expiry = transitions.schedule_task(
                    in_blocks,
                    ScheduledTask::WakeMessage(dispatch.destination(), dispatch.id()),
                );

                let dispatch = Dispatch::from_core_stored(storage, dispatch, dispatch_origin);

                state.queue_hash.modify_queue(storage, |queue| {
                    let head = queue
                        .dequeue()
                        .expect("an attempt to wait message from empty queue");

                    assert_eq!(
                        head.id, dispatch.id,
                        "queue head doesn't match processed message"
                    );
                });

                state.waitlist_hash.modify_waitlist(storage, |waitlist| {
                    waitlist.wait(dispatch.id, dispatch, expiry);
                });
            });
    }

    // TODO (breathx): deprecate delayed wakes?
    fn wake_message(
        &mut self,
        message_id: MessageId,
        program_id: ProgramId,
        awakening_id: MessageId,
        delay: u32,
    ) {
        if delay != 0 {
            todo!("Delayed wake message");
        }

        log::trace!("Dispatch {message_id} tries to wake {awakening_id}");

        self.controller
            .update_state(program_id, |state, storage, transitions| {
                let Some(ValueWithExpiry {
                    value: dispatch,
                    expiry,
                }) = state
                    .waitlist_hash
                    .modify_waitlist(storage, |waitlist| waitlist.wake(&awakening_id))
                else {
                    return;
                };

                state
                    .queue_hash
                    .modify_queue(storage, |queue| queue.queue(dispatch));

                transitions
                    .remove_task(
                        expiry,
                        &ScheduledTask::WakeMessage(program_id, awakening_id),
                    )
                    .expect("failed to remove scheduled task");
            });
    }

    fn update_pages_data(
        &mut self,
        _program_id: ProgramId,
        _pages_data: BTreeMap<GearPage, PageBuf>,
    ) {
<<<<<<< HEAD
        // Handled inside runtime by `RuntimeJournalHandler`
=======
        if pages_data.is_empty() {
            return;
        }

        self.controller
            .update_state(program_id, |state, storage, _| {
                let Program::Active(ActiveProgram {
                    ref mut pages_hash, ..
                }) = state.program
                else {
                    bail!("an attempt to update pages data of inactive program");
                };

                pages_hash.modify_pages(storage, |pages| {
                    pages.update_and_store_regions(storage, storage.write_pages_data(pages_data));
                });

                Ok(())
            })
            .expect("failed to update state");
>>>>>>> 1a7896bc
    }

    fn update_allocations(
        &mut self,
        _program_id: ProgramId,
        _new_allocations: IntervalsTree<WasmPage>,
    ) {
<<<<<<< HEAD
        // Handled inside runtime by `RuntimeJournalHandler`
=======
        self.controller
            .update_state(program_id, |state, storage, _| {
                let Program::Active(ActiveProgram {
                    allocations_hash,
                    pages_hash,
                    ..
                }) = &mut state.program
                else {
                    bail!("an attempt to update allocations of inactive program");
                };

                allocations_hash.modify_allocations(storage, |allocations| {
                    let removed_pages = allocations.update(new_allocations);

                    if !removed_pages.is_empty() {
                        pages_hash.modify_pages(storage, |pages| {
                            pages.remove_and_store_regions(storage, &removed_pages);
                        })
                    }
                });

                Ok(())
            })
            .expect("failed to update state");
>>>>>>> 1a7896bc
    }

    fn send_value(&mut self, from: ProgramId, to: Option<ProgramId>, value: u128) {
        // TODO (breathx): implement rest of cases.
        if let Some(to) = to {
            if self.controller.transitions.state_of(&from).is_some() {
                return;
            }

            self.controller.update_state(to, |state, _, transitions| {
                state.balance += value;

                transitions
                    .modify_transition(to, |transition| transition.value_to_receive += value);
            });
        }
    }

    fn store_new_programs(
        &mut self,
        _program_id: ProgramId,
        _code_id: CodeId,
        _candidates: Vec<(MessageId, ProgramId)>,
    ) {
        todo!()
    }

    fn stop_processing(&mut self, _dispatch: StoredDispatch, _gas_burned: u64) {
        todo!()
    }

    fn reserve_gas(&mut self, _: MessageId, _: ReservationId, _: ProgramId, _: u64, _: u32) {
        unreachable!("deprecated");
    }

    fn unreserve_gas(&mut self, _: ReservationId, _: ProgramId, _: u32) {
        unreachable!("deprecated");
    }

    fn update_gas_reservation(&mut self, _: ProgramId, _: GasReserver) {
        unreachable!("deprecated");
    }

    fn system_reserve_gas(&mut self, _: MessageId, _: u64) {
        unreachable!("deprecated");
    }

    fn system_unreserve_gas(&mut self, _: MessageId) {
        unreachable!("deprecated");
    }

    fn send_signal(&mut self, _: MessageId, _: ProgramId, _: SignalCode) {
        unreachable!("deprecated");
    }

    fn reply_deposit(&mut self, _: MessageId, _: MessageId, _: u64) {
        unreachable!("deprecated");
    }
}

pub struct RuntimeJournalHandler<'s, S>
where
    S: Storage,
{
    pub storage: &'s S,
    pub program_state: &'s mut ProgramState,
}

impl<S> RuntimeJournalHandler<'_, S>
where
    S: Storage,
{
    // Returns unhandled journal notes and new program state hash
    pub fn handle_journal(
        &mut self,
        journal: impl IntoIterator<Item = JournalNote>,
    ) -> (Vec<JournalNote>, Option<H256>) {
        let mut page_updates = BTreeMap::new();
        let mut allocations_update = BTreeMap::new();

        let filtered = journal
            .into_iter()
            .filter_map(|note| {
                let mut not_processed = None;

                match note {
                    JournalNote::MessageDispatched {
                        message_id,
                        source,
                        outcome,
                    } => self.message_dispatched(message_id, source, outcome),
                    JournalNote::UpdatePage {
                        program_id,
                        page_number,
                        data,
                    } => {
                        let entry = page_updates.entry(program_id).or_insert_with(BTreeMap::new);
                        entry.insert(page_number, data);
                    }
                    JournalNote::UpdateAllocations {
                        program_id,
                        allocations,
                    } => {
                        allocations_update.insert(program_id, allocations);
                    }
                    note => not_processed = Some(note),
                }

                not_processed
            })
            .collect();

        for pages_data in page_updates.into_values() {
            self.update_pages_data(pages_data);
        }

        for allocations in allocations_update.into_values() {
            self.update_allocations(allocations);
        }

        let state_hash = self.storage.write_state(self.program_state.clone());

        // TODO: return state hash only if it's changed
        (filtered, Some(state_hash))
    }

    fn message_dispatched(
        &mut self,
        message_id: MessageId,
        _source: ProgramId,
        outcome: DispatchOutcome,
    ) {
        match outcome {
            DispatchOutcome::Exit { program_id } => {
                log::trace!("Dispatch outcome exit: {message_id} for program {program_id}")
            }

            DispatchOutcome::InitSuccess { program_id } => {
                log::trace!("Dispatch {message_id} successfully initialized program {program_id}");

                match self.program_state.program {
                    Program::Active(ActiveProgram {
                        ref mut initialized,
                        ..
                    }) if *initialized => {
                        panic!("an attempt to initialize already initialized program")
                    }
                    Program::Active(ActiveProgram {
                        ref mut initialized,
                        ..
                    }) => *initialized = true,
                    _ => panic!("an attempt to dispatch init message for inactive program"),
                };
            }

            DispatchOutcome::InitFailure {
                program_id,
                origin,
                reason,
            } => {
                log::trace!("Dispatch {message_id} failed init of program {program_id}: {reason}");

                self.program_state.program = Program::Terminated(origin)
            }

            DispatchOutcome::MessageTrap { program_id, trap } => {
                log::trace!("Dispatch {message_id} trapped");
                log::debug!("🪤 Program {program_id} terminated with a trap: {trap}");
            }

            DispatchOutcome::Success => log::trace!("Dispatch {message_id} succeed"),

            DispatchOutcome::NoExecution => log::trace!("Dispatch {message_id} wasn't executed"),
        }
    }

    fn update_pages_data(&mut self, pages_data: BTreeMap<GearPage, PageBuf>) {
        if pages_data.is_empty() {
            return;
        }

        let Program::Active(ActiveProgram {
            ref mut pages_hash, ..
        }) = self.program_state.program
        else {
            panic!("an attempt to update pages data of inactive program");
        };

        pages_hash.modify_pages(self.storage, |pages| {
            pages.update_and_store_regions(self.storage, self.storage.write_pages_data(pages_data));
        });
    }

    fn update_allocations(&mut self, new_allocations: IntervalsTree<WasmPage>) {
        let Program::Active(ActiveProgram {
            allocations_hash,
            pages_hash,
            ..
        }) = &mut self.program_state.program
        else {
            panic!("an attempt to update allocations of inactive program");
        };

        allocations_hash.modify_allocations(self.storage, |allocations| {
            let removed_pages = allocations.update(new_allocations);

            if !removed_pages.is_empty() {
                pages_hash.modify_pages(self.storage, |pages| {
                    pages.remove_and_store_regions(self.storage, &removed_pages);
                })
            }
        });
    }
}<|MERGE_RESOLUTION|>--- conflicted
+++ resolved
@@ -6,13 +6,8 @@
 };
 use alloc::{collections::BTreeMap, vec::Vec};
 use core::{mem, num::NonZero};
-<<<<<<< HEAD
 use core_processor::common::{DispatchOutcome, JournalHandler, JournalNote};
-use ethexe_common::db::ScheduledTask;
-=======
-use core_processor::common::{DispatchOutcome, JournalHandler};
 use ethexe_common::{db::ScheduledTask, gear::Origin};
->>>>>>> 1a7896bc
 use gear_core::{
     ids::ProgramId,
     memory::PageBuf,
@@ -38,7 +33,7 @@
         delay: u32,
     ) {
         self.controller
-            .update_state(destination, |state, storage, transitions| {
+            .update_state(destination, |state, storage: &S, transitions| {
                 if let Ok(non_zero_delay) = delay.try_into() {
                     let expiry = transitions.schedule_task(
                         non_zero_delay,
@@ -124,57 +119,7 @@
         _source: ProgramId,
         _outcome: DispatchOutcome,
     ) {
-<<<<<<< HEAD
         // Handled inside runtime by `RuntimeJournalHandler`
-=======
-        match outcome {
-            DispatchOutcome::Exit { program_id } => {
-                log::trace!("Dispatch outcome exit: {message_id} for program {program_id}")
-            }
-
-            DispatchOutcome::InitSuccess { program_id } => {
-                log::trace!("Dispatch {message_id} successfully initialized program {program_id}");
-
-                self.controller
-                    .update_state(program_id, |state, _, _| {
-                        match &mut state.program {
-                            Program::Active(ActiveProgram { initialized, .. }) if *initialized => {
-                                bail!("an attempt to initialize already initialized program")
-                            }
-                            &mut Program::Active(ActiveProgram {
-                                ref mut initialized,
-                                ..
-                            }) => *initialized = true,
-                            _ => bail!("an attempt to dispatch init message for inactive program"),
-                        };
-
-                        Ok(())
-                    })
-                    .expect("failed to update state");
-            }
-
-            DispatchOutcome::InitFailure {
-                program_id,
-                origin,
-                reason,
-            } => {
-                log::trace!("Dispatch {message_id} failed init of program {program_id}: {reason}");
-
-                self.controller.update_state(program_id, |state, _, _| {
-                    state.program = Program::Terminated(origin)
-                });
-            }
-
-            DispatchOutcome::MessageTrap { program_id, trap } => {
-                log::trace!("Dispatch {message_id} trapped");
-                log::debug!("🪤 Program {program_id} terminated with a trap: {trap}");
-            }
-
-            DispatchOutcome::Success => log::trace!("Dispatch {message_id} succeed"),
-
-            DispatchOutcome::NoExecution => log::trace!("Dispatch {message_id} wasn't executed"),
-        }
->>>>>>> 1a7896bc
     }
 
     fn gas_burned(&mut self, _message_id: MessageId, _amount: u64) {
@@ -332,30 +277,7 @@
         _program_id: ProgramId,
         _pages_data: BTreeMap<GearPage, PageBuf>,
     ) {
-<<<<<<< HEAD
         // Handled inside runtime by `RuntimeJournalHandler`
-=======
-        if pages_data.is_empty() {
-            return;
-        }
-
-        self.controller
-            .update_state(program_id, |state, storage, _| {
-                let Program::Active(ActiveProgram {
-                    ref mut pages_hash, ..
-                }) = state.program
-                else {
-                    bail!("an attempt to update pages data of inactive program");
-                };
-
-                pages_hash.modify_pages(storage, |pages| {
-                    pages.update_and_store_regions(storage, storage.write_pages_data(pages_data));
-                });
-
-                Ok(())
-            })
-            .expect("failed to update state");
->>>>>>> 1a7896bc
     }
 
     fn update_allocations(
@@ -363,34 +285,7 @@
         _program_id: ProgramId,
         _new_allocations: IntervalsTree<WasmPage>,
     ) {
-<<<<<<< HEAD
         // Handled inside runtime by `RuntimeJournalHandler`
-=======
-        self.controller
-            .update_state(program_id, |state, storage, _| {
-                let Program::Active(ActiveProgram {
-                    allocations_hash,
-                    pages_hash,
-                    ..
-                }) = &mut state.program
-                else {
-                    bail!("an attempt to update allocations of inactive program");
-                };
-
-                allocations_hash.modify_allocations(storage, |allocations| {
-                    let removed_pages = allocations.update(new_allocations);
-
-                    if !removed_pages.is_empty() {
-                        pages_hash.modify_pages(storage, |pages| {
-                            pages.remove_and_store_regions(storage, &removed_pages);
-                        })
-                    }
-                });
-
-                Ok(())
-            })
-            .expect("failed to update state");
->>>>>>> 1a7896bc
     }
 
     fn send_value(&mut self, from: ProgramId, to: Option<ProgramId>, value: u128) {
