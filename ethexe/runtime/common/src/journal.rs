use crate::{
    state::{
        ActiveProgram, Dispatch, Expiring, MailboxMessage, Program, ProgramState, Storage,
        MAILBOX_VALIDITY,
    },
    TransitionController,
};
use alloc::{collections::BTreeMap, vec::Vec};
use core::{mem, num::NonZero};
<<<<<<< HEAD
use core_processor::common::{DispatchOutcome, JournalHandler, JournalNote};
use ethexe_common::{gear::Origin, ScheduledTask};
=======
use core_processor::common::{DispatchOutcome, JournalHandler};
use ethexe_common::{
    gear::{Message, Origin},
    ScheduledTask,
};
>>>>>>> 0fa5eee4
use gear_core::{
    env::MessageWaitedType,
    memory::PageBuf,
    message::{Dispatch as CoreDispatch, StoredDispatch},
    pages::{numerated::tree::IntervalsTree, GearPage, WasmPage},
    reservation::GasReserver,
};
use gear_core_errors::SignalCode;
use gprimitives::{ActorId, CodeId, MessageId, ReservationId, H256};

// Handles unprocessed journal notes during chunk processing.
pub struct NativeJournalHandler<'a, S: Storage> {
    pub program_id: ActorId,
    pub dispatch_origin: Origin,
    pub call_reply: bool,
    pub controller: TransitionController<'a, S>,
}

impl<S: Storage> NativeJournalHandler<'_, S> {
    fn send_dispatch_to_program(
        &mut self,
        _message_id: MessageId,
        destination: ActorId,
        dispatch: Dispatch,
        delay: u32,
    ) {
        self.controller
            .update_state(destination, |state, storage: &S, transitions| {
                if let Ok(non_zero_delay) = delay.try_into() {
                    let expiry = transitions.schedule_task(
                        non_zero_delay,
                        ScheduledTask::SendDispatch((destination, dispatch.id)),
                    );

                    state.stash_hash.modify_stash(storage, |stash| {
                        stash.add_to_program(dispatch, expiry);
                    })
                } else {
                    state
                        .queue
                        .modify_queue(storage, |queue| queue.queue(dispatch));
                }
            })
    }

    fn send_dispatch_to_user(
        &mut self,
        _message_id: MessageId,
        dispatch: StoredDispatch,
        delay: u32,
    ) {
        if dispatch.is_reply() {
            self.controller
                .transitions
                .modify_transition(dispatch.source(), |transition| {
                    let stored = dispatch.into_parts().1;

                    transition
                        .messages
                        .push(Message::from_stored(stored, self.call_reply))
                });

            return;
        }

        let dispatch_origin = self.dispatch_origin;

        self.controller
            .update_state(dispatch.source(), |state, storage, transitions| {
                if let Ok(non_zero_delay) = delay.try_into() {
                    let expiry = transitions.schedule_task(
                        non_zero_delay,
                        ScheduledTask::SendUserMessage {
                            message_id: dispatch.id(),
                            to_mailbox: dispatch.source(),
                        },
                    );

                    let user_id = dispatch.destination();
                    let dispatch =
                        Dispatch::from_core_stored(storage, dispatch, dispatch_origin, false);

                    state.stash_hash.modify_stash(storage, |stash| {
                        stash.add_to_user(dispatch, expiry, user_id);
                    });
                } else {
                    let expiry = transitions.schedule_task(
                        MAILBOX_VALIDITY.try_into().expect("infallible"),
                        ScheduledTask::RemoveFromMailbox(
                            (dispatch.source(), dispatch.destination()),
                            dispatch.id(),
                        ),
                    );

                    // TODO (breathx): remove allocation
                    let payload = storage
                        .write_payload_raw(dispatch.payload_bytes().to_vec())
                        .expect("failed to write payload");

                    let message = MailboxMessage::new(payload, dispatch.value(), dispatch_origin);

                    state.mailbox_hash.modify_mailbox(storage, |mailbox| {
                        mailbox.add_and_store_user_mailbox(
                            storage,
                            dispatch.destination(),
                            dispatch.id(),
                            message,
                            expiry,
                        )
                    });

                    transitions.modify_transition(dispatch.source(), |transition| {
                        let stored = dispatch.into_parts().1;

                        transition
                            .messages
                            .push(Message::from_stored(stored, false))
                    });
                }
            });
    }
}

impl<S: Storage> JournalHandler for NativeJournalHandler<'_, S> {
    fn message_dispatched(
        &mut self,
        _message_id: MessageId,
        _source: ActorId,
        _outcome: DispatchOutcome,
    ) {
        unreachable!("Handled inside runtime by `RuntimeJournalHandler`")
    }

    fn gas_burned(&mut self, _message_id: MessageId, _amount: u64) {
        // TODO
        // unreachable!("Must not be called here")
    }

    fn exit_dispatch(&mut self, id_exited: ActorId, inheritor: ActorId) {
        // TODO (breathx): handle rest of value cases; exec balance into value_to_receive.
        let balance = self
            .controller
            .update_state(id_exited, |state, _, transitions| {
                state.program = Program::Exited(inheritor);

                transitions.modify_transition(id_exited, |transition| {
                    transition.inheritor = Some(inheritor);
                });

                mem::replace(&mut state.balance, 0)
            });

        if self.controller.transitions.is_program(&inheritor) {
            self.controller.update_state(inheritor, |state, _, _| {
                state.balance += balance;
            })
        }
    }

    fn message_consumed(&mut self, message_id: MessageId) {
        let program_id = self.program_id;

        self.controller
            .update_state(program_id, |state, storage, _| {
                state.queue.modify_queue(storage, |queue| {
                    let head = queue
                        .dequeue()
                        .expect("an attempt to consume message from empty queue");

                    assert_eq!(
                        head.id, message_id,
                        "queue head doesn't match processed message"
                    );
                });
            })
    }

    fn send_dispatch(
        &mut self,
        message_id: MessageId,
        dispatch: CoreDispatch,
        delay: u32,
        reservation: Option<ReservationId>,
    ) {
        if reservation.is_some() || dispatch.gas_limit().map(|v| v != 0).unwrap_or(false) {
            unreachable!("deprecated: {dispatch:?}");
        }

        let destination = dispatch.destination();
        let dispatch = dispatch.into_stored();

        if self.controller.transitions.is_program(&destination) {
            let dispatch = Dispatch::from_core_stored(
                self.controller.storage,
                dispatch,
                self.dispatch_origin,
                false,
            );

            self.send_dispatch_to_program(message_id, destination, dispatch, delay);
        } else {
            self.send_dispatch_to_user(message_id, dispatch, delay);
        }
    }

    fn wait_dispatch(
        &mut self,
        dispatch: StoredDispatch,
        duration: Option<u32>,
        _waited_type: MessageWaitedType,
    ) {
        let Some(duration) = duration else {
            todo!("Wait dispatch without specified duration");
        };

        let in_blocks =
            NonZero::<u32>::try_from(duration).expect("must be checked on backend side");

        let program_id = self.program_id;
        let dispatch_origin = self.dispatch_origin;
        let call_reply = self.call_reply;

        self.controller
            .update_state(program_id, |state, storage, transitions| {
                let expiry = transitions.schedule_task(
                    in_blocks,
                    ScheduledTask::WakeMessage(dispatch.destination(), dispatch.id()),
                );

                let dispatch =
                    Dispatch::from_core_stored(storage, dispatch, dispatch_origin, call_reply);

                state.queue.modify_queue(storage, |queue| {
                    let head = queue
                        .dequeue()
                        .expect("an attempt to wait message from empty queue");

                    assert_eq!(
                        head.id, dispatch.id,
                        "queue head doesn't match processed message"
                    );
                });

                state.waitlist_hash.modify_waitlist(storage, |waitlist| {
                    waitlist.wait(dispatch, expiry);
                });
            });
    }

    // TODO (breathx): deprecate delayed wakes?
    fn wake_message(
        &mut self,
        message_id: MessageId,
        program_id: ActorId,
        awakening_id: MessageId,
        delay: u32,
    ) {
        if delay != 0 {
            todo!("Delayed wake message");
        }

        log::trace!("Dispatch {message_id} tries to wake {awakening_id}");

        self.controller
            .update_state(program_id, |state, storage, transitions| {
                let Some(Expiring {
                    value: dispatch,
                    expiry,
                }) = state
                    .waitlist_hash
                    .modify_waitlist(storage, |waitlist| waitlist.wake(&awakening_id))
                else {
                    return;
                };

                state
                    .queue
                    .modify_queue(storage, |queue| queue.queue(dispatch));

                transitions
                    .remove_task(
                        expiry,
                        &ScheduledTask::WakeMessage(program_id, awakening_id),
                    )
                    .expect("failed to remove scheduled task");
            });
    }

    fn update_pages_data(
        &mut self,
        _program_id: ActorId,
        _pages_data: BTreeMap<GearPage, PageBuf>,
    ) {
        unreachable!("Handled inside runtime by `RuntimeJournalHandler`")
    }

    fn update_allocations(
        &mut self,
        _program_id: ActorId,
        _new_allocations: IntervalsTree<WasmPage>,
    ) {
        unreachable!("Handled inside runtime by `RuntimeJournalHandler`")
    }

    fn send_value(&mut self, from: ActorId, to: ActorId, value: u128, _locked: bool) {
        // TODO (breathx): implement rest of cases.
        if self.controller.transitions.state_of(&from).is_some() {
            return;
        }

        self.controller.update_state(to, |state, _, transitions| {
            state.balance += value;

            transitions.modify_transition(to, |transition| transition.value_to_receive += value);
        });
    }

    fn store_new_programs(
        &mut self,
        _program_id: ActorId,
        _code_id: CodeId,
        _candidates: Vec<(MessageId, ActorId)>,
    ) {
        todo!()
    }

    fn stop_processing(&mut self, _dispatch: StoredDispatch, _gas_burned: u64) {
        todo!()
    }

    fn reserve_gas(&mut self, _: MessageId, _: ReservationId, _: ActorId, _: u64, _: u32) {
        unreachable!("deprecated");
    }

    fn unreserve_gas(&mut self, _: ReservationId, _: ActorId, _: u32) {
        unreachable!("deprecated");
    }

    fn update_gas_reservation(&mut self, _: ActorId, _: GasReserver) {
        unreachable!("deprecated");
    }

    fn system_reserve_gas(&mut self, _: MessageId, _: u64) {
        unreachable!("deprecated");
    }

    fn system_unreserve_gas(&mut self, _: MessageId) {
        unreachable!("deprecated");
    }

    fn send_signal(&mut self, _: MessageId, _: ActorId, _: SignalCode) {
        unreachable!("deprecated");
    }

    fn reply_deposit(&mut self, _: MessageId, _: MessageId, _: u64) {
        unreachable!("deprecated");
    }
}

// Handles unprocessed journal notes during message processing in the runtime.
pub struct RuntimeJournalHandler<'s, S>
where
    S: Storage,
{
    pub storage: &'s S,
    pub program_state: &'s mut ProgramState,
}

impl<S> RuntimeJournalHandler<'_, S>
where
    S: Storage,
{
    // Returns unhandled journal notes and new program state hash
    pub fn handle_journal(
        &mut self,
        journal: impl IntoIterator<Item = JournalNote>,
    ) -> (Vec<JournalNote>, Option<H256>) {
        let mut page_updates = BTreeMap::new();
        let mut allocations_update = BTreeMap::new();
        let mut notes_cnt = 0;

        let filtered: Vec<_> = journal
            .into_iter()
            .filter_map(|note| {
                notes_cnt += 1;

                match note {
                    JournalNote::MessageDispatched {
                        message_id,
                        source,
                        outcome,
                    } => self.message_dispatched(message_id, source, outcome),
                    JournalNote::UpdatePage {
                        program_id,
                        page_number,
                        data,
                    } => {
                        let entry = page_updates.entry(program_id).or_insert_with(BTreeMap::new);
                        entry.insert(page_number, data);
                    }
                    JournalNote::UpdateAllocations {
                        program_id,
                        allocations,
                    } => {
                        allocations_update.insert(program_id, allocations);
                    }
                    // TODO(romanm): handle the listed journal notes here:
                    // * WakeMessage
                    // * SendDispatch to self
                    // * SendValue to self
                    // * GasBurned
                    note => return Some(note),
                }

                None
            })
            .collect();

        for pages_data in page_updates.into_values() {
            self.update_pages_data(pages_data);
        }

        for allocations in allocations_update.into_values() {
            self.update_allocations(allocations);
        }

        // Some notes were processed, thus state changed
        let maybe_state_hash = (notes_cnt != filtered.len())
            .then(|| self.storage.write_state(self.program_state.clone()));

        (filtered, maybe_state_hash)
    }

    fn message_dispatched(
        &mut self,
        message_id: MessageId,
        _source: ActorId,
        outcome: DispatchOutcome,
    ) {
        match outcome {
            DispatchOutcome::Exit { program_id } => {
                log::trace!("Dispatch outcome exit: {message_id} for program {program_id}")
            }

            DispatchOutcome::InitSuccess { program_id } => {
                log::trace!("Dispatch {message_id} successfully initialized program {program_id}");

                match self.program_state.program {
                    Program::Active(ActiveProgram {
                        ref mut initialized,
                        ..
                    }) if *initialized => {
                        panic!("an attempt to initialize already initialized program")
                    }
                    Program::Active(ActiveProgram {
                        ref mut initialized,
                        ..
                    }) => *initialized = true,
                    _ => panic!("an attempt to dispatch init message for inactive program"),
                };
            }

            DispatchOutcome::InitFailure {
                program_id,
                origin,
                reason,
            } => {
                log::trace!("Dispatch {message_id} failed init of program {program_id}: {reason}");

                self.program_state.program = Program::Terminated(origin)
            }

            DispatchOutcome::MessageTrap { program_id, trap } => {
                log::trace!("Dispatch {message_id} trapped");
                log::debug!("🪤 Program {program_id} terminated with a trap: {trap}");
            }

            DispatchOutcome::Success => log::trace!("Dispatch {message_id} succeed"),

            DispatchOutcome::NoExecution => log::trace!("Dispatch {message_id} wasn't executed"),
        }
    }

    fn update_pages_data(&mut self, pages_data: BTreeMap<GearPage, PageBuf>) {
        if pages_data.is_empty() {
            return;
        }

        let Program::Active(ActiveProgram {
            ref mut pages_hash, ..
        }) = self.program_state.program
        else {
            panic!("an attempt to update pages data of inactive program");
        };

        pages_hash.modify_pages(self.storage, |pages| {
            pages.update_and_store_regions(self.storage, self.storage.write_pages_data(pages_data));
        });
    }

    fn update_allocations(&mut self, new_allocations: IntervalsTree<WasmPage>) {
        let Program::Active(ActiveProgram {
            allocations_hash,
            pages_hash,
            ..
        }) = &mut self.program_state.program
        else {
            panic!("an attempt to update allocations of inactive program");
        };

        let removed_pages = allocations_hash.modify_allocations(self.storage, |allocations| {
            allocations.update(new_allocations)
        });

        if !removed_pages.is_empty() {
            pages_hash.modify_pages(self.storage, |pages| {
                pages.remove_and_store_regions(self.storage, &removed_pages);
            })
        }
    }
}<|MERGE_RESOLUTION|>--- conflicted
+++ resolved
@@ -7,16 +7,11 @@
 };
 use alloc::{collections::BTreeMap, vec::Vec};
 use core::{mem, num::NonZero};
-<<<<<<< HEAD
 use core_processor::common::{DispatchOutcome, JournalHandler, JournalNote};
-use ethexe_common::{gear::Origin, ScheduledTask};
-=======
-use core_processor::common::{DispatchOutcome, JournalHandler};
 use ethexe_common::{
     gear::{Message, Origin},
     ScheduledTask,
 };
->>>>>>> 0fa5eee4
 use gear_core::{
     env::MessageWaitedType,
     memory::PageBuf,
