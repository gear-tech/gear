use crate::{
    state::{
        self, ActiveProgram, ComplexStorage, Dispatch, HashAndLen, MaybeHash, Program,
        ProgramState, Storage, MAILBOX_VALIDITY,
    },
    InBlockTransitions,
};
use alloc::{collections::BTreeMap, vec, vec::Vec};
use anyhow::Result;
use core::{mem, num::NonZero};
use core_processor::{
    common::{DispatchOutcome, JournalHandler},
    configs::BlockInfo,
};
use ethexe_common::{db::ScheduledTask, router::OutgoingMessage};
use gear_core::{
    ids::ProgramId,
    memory::PageBuf,
    message::{
        Dispatch as CoreDispatch, Message, MessageWaitedType, Payload, StoredDispatch,
        StoredMessage,
    },
    pages::{numerated::tree::IntervalsTree, GearPage, WasmPage},
    program::ProgramState as InitStatus,
    reservation::GasReserver,
};
use gear_core_errors::SignalCode;
use gprimitives::{ActorId, CodeId, MessageId, ReservationId, H256};

pub struct Handler<'a, S: Storage> {
    pub program_id: ProgramId,
    pub in_block_transitions: &'a mut InBlockTransitions,
    pub storage: &'a S,
}

impl<S: Storage> Handler<'_, S> {
    pub fn update_state(
        &mut self,
        program_id: ProgramId,
        f: impl FnOnce(&mut ProgramState) -> Result<()>,
    ) -> H256 {
        crate::update_state(self.in_block_transitions, self.storage, program_id, f)
    }

    pub fn update_state_with_storage(
        &mut self,
        program_id: ProgramId,
        f: impl FnOnce(&S, &mut ProgramState) -> Result<()>,
    ) -> H256 {
        crate::update_state_with_storage(self.in_block_transitions, self.storage, program_id, f)
    }

    fn pop_queue_message(state: &ProgramState, storage: &S) -> (H256, MessageId) {
        let mut queue = state
            .queue_hash
            .with_hash_or_default(|hash| storage.read_queue(hash).expect("Failed to read queue"));

        let dispatch = queue
            .pop_front()
            .unwrap_or_else(|| unreachable!("Queue must not be empty in message consume"));

        let new_queue_hash = storage.write_queue(queue);

        (new_queue_hash, dispatch.id)
    }
}

impl<S: Storage> JournalHandler for Handler<'_, S> {
    fn message_dispatched(
        &mut self,
        message_id: MessageId,
        source: ProgramId,
        outcome: DispatchOutcome,
    ) {
        match outcome {
            DispatchOutcome::Exit { program_id } => {
                log::trace!("Dispatch outcome exit: {message_id}")
            }

            DispatchOutcome::InitSuccess { program_id } => {
                log::trace!("Dispatch {message_id} successfully initialized program {program_id}");

                self.update_state(program_id, |state| {
                    match &mut state.program {
                        Program::Active(ActiveProgram { initialized, .. }) if *initialized => {
                            anyhow::bail!("an attempt to initialize already initialized program")
                        }
                        Program::Active(ActiveProgram {
                            ref mut initialized,
                            ..
                        }) => *initialized = true,
                        _ => anyhow::bail!(
                            "an attempt to dispatch init message for inactive program"
                        ),
                    };

                    Ok(())
                });
            }

            DispatchOutcome::InitFailure {
                program_id,
                origin,
                reason,
            } => {
                log::trace!("Dispatch {message_id} failed init of program {program_id}: {reason}");

                self.update_state(program_id, |state| {
                    state.program = Program::Terminated(origin);
                    Ok(())
                });
            }

            DispatchOutcome::MessageTrap { program_id, trap } => {
                log::trace!("Dispatch {message_id} trapped");
                log::debug!("🪤 Program {program_id} terminated with a trap: {trap}");
            }

            DispatchOutcome::Success => log::trace!("Dispatch {message_id} succeed"),

            DispatchOutcome::NoExecution => log::trace!("Dispatch {message_id} wasn't executed"),
        }
    }

    fn gas_burned(&mut self, message_id: MessageId, amount: u64) {
        // TODO
        // unreachable!("Must not be called here")
    }

    fn exit_dispatch(&mut self, id_exited: ProgramId, value_destination: ProgramId) {
        // TODO (breathx): handle rest of value cases; exec balance into value_to_receive.
        let mut balance = 0;

        self.update_state(id_exited, |state| {
            state.program = Program::Exited(value_destination);
            balance = mem::replace(&mut state.balance, 0);
            Ok(())
        });

        if self
            .in_block_transitions
            .state_of(&value_destination)
            .is_some()
        {
            self.update_state(value_destination, |state| {
                state.balance += balance;
                Ok(())
            });
        }

        self.in_block_transitions
            .modify_transition(id_exited, |_state_hash, transition| {
                transition.inheritor = value_destination
            })
            .expect("infallible");
    }

    fn message_consumed(&mut self, message_id: MessageId) {
        self.update_state_with_storage(self.program_id, |storage, state| {
            state.queue_hash = storage.modify_queue(state.queue_hash.clone(), |queue| {
                let queue_head = queue
                    .pop_front()
                    .expect("an attempt to consume message from empty queue");

                assert_eq!(
                    queue_head.id, message_id,
                    "queue head doesn't match processed message"
                );
            })?;

            Ok(())
        });
    }

    fn send_dispatch(
        &mut self,
        message_id: MessageId,
        dispatch: CoreDispatch,
        delay: u32,
        reservation: Option<ReservationId>,
    ) {
        if reservation.is_some() || dispatch.gas_limit().map(|v| v != 0).unwrap_or(false) {
            unreachable!("deprecated: {dispatch:?}");
        }

        if self
            .in_block_transitions
            .state_of(&dispatch.destination())
            .is_none()
        {
            let user_id = dispatch.destination();

            if !dispatch.is_reply() {
                if let Ok(non_zero_delay) = delay.try_into() {
                    let expiry = self.in_block_transitions.schedule_task(
                        non_zero_delay,
                        ScheduledTask::SendUserMessage {
                            message_id: dispatch.id(),
                            to_mailbox: dispatch.source(),
                        },
                    );

                    self.update_state_with_storage(dispatch.source(), |storage, state| {
                        let dispatch = Dispatch::from_stored(storage, dispatch.into_stored());

                        state.stash_hash =
                            storage.modify_stash(state.stash_hash.clone(), |stash| {
                                let r =
                                    stash.insert(dispatch.id, ((dispatch, Some(user_id)), expiry));
                                debug_assert!(r.is_none());
                            })?;

                        Ok(())
                    });

                    return;
                } else {
                    let expiry = self.in_block_transitions.schedule_task(
                        MAILBOX_VALIDITY.try_into().expect("infallible"),
                        ScheduledTask::RemoveFromMailbox(
                            (dispatch.source(), user_id),
                            dispatch.id(),
                        ),
                    );

                    self.update_state_with_storage(dispatch.source(), |storage, state| {
                        state.mailbox_hash =
                            storage.modify_mailbox(state.mailbox_hash.clone(), |mailbox| {
                                mailbox
                                    .entry(user_id)
                                    .or_default()
                                    .insert(dispatch.id(), (dispatch.value(), expiry));
                            })?;

                        Ok(())
                    });
                }
            }

            let source = dispatch.source();
            let message = dispatch.into_parts().1;

<<<<<<< HEAD
            self.in_block_transitions
                .modify_transition(source, |_state_hash, transition| {
                    transition.messages.push(OutgoingMessage::from(message))
                })
                .expect("must exist");

=======
            let state_hash = self
                .in_block_transitions
                .state_of(&source)
                .expect("must exist");

            self.in_block_transitions.modify_state_with(
                source,
                state_hash,
                0,
                vec![],
                vec![OutgoingMessage::from(message)],
            );

>>>>>>> 80e3457e
            return;
        }

        let destination = dispatch.destination();
        let dispatch = Dispatch::from_stored(self.storage, dispatch.into_stored());

        if let Ok(non_zero_delay) = delay.try_into() {
            let expiry = self.in_block_transitions.schedule_task(
                non_zero_delay,
                ScheduledTask::SendDispatch((destination, dispatch.id)),
            );

            self.update_state_with_storage(destination, |storage, state| {
                state.stash_hash = storage.modify_stash(state.stash_hash.clone(), |stash| {
                    let r = stash.insert(dispatch.id, ((dispatch, None), expiry));
                    debug_assert!(r.is_none());
                })?;

                Ok(())
            });
        } else {
            self.update_state_with_storage(destination, |storage, state| {
                state.queue_hash = storage.modify_queue(state.queue_hash.clone(), |queue| {
                    queue.push_back(dispatch);
                })?;
                Ok(())
            });
        }
    }

    fn wait_dispatch(
        &mut self,
        dispatch: StoredDispatch,
        duration: Option<u32>,
        waited_type: MessageWaitedType,
    ) {
        let Some(duration) = duration else {
            todo!("Wait dispatch without specified duration");
        };

        let in_blocks =
            NonZero::<u32>::try_from(duration).expect("must be checked on backend side");

        let expiry = self.in_block_transitions.schedule_task(
            in_blocks,
            ScheduledTask::WakeMessage(dispatch.destination(), dispatch.id()),
        );

        let dispatch = Dispatch::from_stored(self.storage, dispatch);

        self.update_state_with_storage(self.program_id, |storage, state| {
            state.queue_hash = storage.modify_queue(state.queue_hash.clone(), |queue| {
                let queue_head = queue
                    .pop_front()
                    .expect("an attempt to wait message from empty queue");

                assert_eq!(
                    queue_head.id, dispatch.id,
                    "queue head doesn't match processed message"
                );
            })?;

            // TODO (breathx): impl Copy for MaybeHash?
            state.waitlist_hash =
                storage.modify_waitlist(state.waitlist_hash.clone(), |waitlist| {
                    let r = waitlist.insert(dispatch.id, (dispatch, expiry));
                    debug_assert!(r.is_none());
                })?;

            Ok(())
        });
    }

    fn wake_message(
        &mut self,
        message_id: MessageId,
        program_id: ProgramId,
        awakening_id: MessageId,
        delay: u32,
    ) {
        if delay != 0 {
            todo!("Delayed wake message");
        }

        log::trace!("Dispatch {message_id} tries to wake {awakening_id}");

        let mut expiry_if_found = None;

        self.update_state_with_storage(program_id, |storage, state| {
            let Some(((dispatch, expiry), new_waitlist_hash)) = storage
                .modify_waitlist_if_changed(state.waitlist_hash.clone(), |waitlist| {
                    waitlist.remove(&awakening_id)
                })?
            else {
                return Ok(());
            };

            expiry_if_found = Some(expiry);

            state.waitlist_hash = new_waitlist_hash;
            state.queue_hash = storage.modify_queue(state.queue_hash.clone(), |queue| {
                queue.push_back(dispatch);
            })?;

            Ok(())
        });

        if let Some(expiry) = expiry_if_found {
            self.in_block_transitions
                .remove_task(
                    expiry,
                    &ScheduledTask::WakeMessage(program_id, awakening_id),
                )
                .expect("failed to remove scheduled task");
        }
    }

    fn update_pages_data(
        &mut self,
        program_id: ProgramId,
        pages_data: BTreeMap<GearPage, PageBuf>,
    ) {
        self.update_state_with_storage(program_id, |storage, state| {
            let Program::Active(ActiveProgram {
                ref mut pages_hash, ..
            }) = state.program
            else {
                anyhow::bail!("an attempt to update pages data of inactive program");
            };

            let new_pages = storage.store_pages(pages_data);

            *pages_hash = storage.modify_memory_pages(pages_hash.clone(), |pages| {
                for (page, data) in new_pages {
                    pages.insert(page, data);
                }
            })?;

            Ok(())
        });
    }

    fn update_allocations(
        &mut self,
        program_id: ProgramId,
        new_allocations: IntervalsTree<WasmPage>,
    ) {
        self.update_state_with_storage(program_id, |storage, state| {
            let Program::Active(ActiveProgram {
                ref mut allocations_hash,
                ..
            }) = state.program
            else {
                anyhow::bail!("an attempt to update allocations of inactive program");
            };

            // TODO (breathx): remove data for difference pages.
            *allocations_hash =
                storage.modify_allocations(allocations_hash.clone(), |allocations| {
                    *allocations = new_allocations;
                })?;

            Ok(())
        });
    }

    fn send_value(&mut self, from: ProgramId, to: Option<ProgramId>, value: u128) {
        // TODO (breathx): implement rest of cases.
        if let Some(to) = to {
            if self.in_block_transitions.state_of(&from).is_some() {
                return;
            }

            self.update_state(to, |state| {
                state.balance += value;
                Ok(())
            });

            self.in_block_transitions
                .modify_transition(to, |_state_hash, transition| {
                    transition.value_to_receive += value
                })
                .expect("must exist");
        }
    }

    fn store_new_programs(
        &mut self,
        _program_id: ProgramId,
        _code_id: CodeId,
        _candidates: Vec<(MessageId, ProgramId)>,
    ) {
        todo!()
    }

    fn stop_processing(&mut self, dispatch: StoredDispatch, gas_burned: u64) {
        todo!()
    }

    fn reserve_gas(&mut self, _: MessageId, _: ReservationId, _: ProgramId, _: u64, _: u32) {
        unreachable!("deprecated");
    }

    fn unreserve_gas(&mut self, _: ReservationId, _: ProgramId, _: u32) {
        unreachable!("deprecated");
    }

    fn update_gas_reservation(&mut self, _: ProgramId, _: GasReserver) {
        unreachable!("deprecated");
    }

    fn system_reserve_gas(&mut self, _: MessageId, _: u64) {
        unreachable!("deprecated");
    }

    fn system_unreserve_gas(&mut self, _: MessageId) {
        unreachable!("deprecated");
    }

    fn send_signal(&mut self, _: MessageId, _: ProgramId, _: SignalCode) {
        unreachable!("deprecated");
    }

    fn reply_deposit(&mut self, _: MessageId, _: MessageId, _: u64) {
        unreachable!("deprecated");
    }
}<|MERGE_RESOLUTION|>--- conflicted
+++ resolved
@@ -240,28 +240,12 @@
             let source = dispatch.source();
             let message = dispatch.into_parts().1;
 
-<<<<<<< HEAD
             self.in_block_transitions
                 .modify_transition(source, |_state_hash, transition| {
                     transition.messages.push(OutgoingMessage::from(message))
                 })
                 .expect("must exist");
 
-=======
-            let state_hash = self
-                .in_block_transitions
-                .state_of(&source)
-                .expect("must exist");
-
-            self.in_block_transitions.modify_state_with(
-                source,
-                state_hash,
-                0,
-                vec![],
-                vec![OutgoingMessage::from(message)],
-            );
-
->>>>>>> 80e3457e
             return;
         }
 
