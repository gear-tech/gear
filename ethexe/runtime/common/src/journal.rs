use crate::{
    state::{
        ActiveProgram, Dispatch, Expiring, MailboxMessage, Program, Storage, MAILBOX_VALIDITY,
    },
    TransitionController,
};
use alloc::{collections::BTreeMap, vec::Vec};
use anyhow::bail;
use core::{mem, num::NonZero};
use core_processor::common::{DispatchOutcome, JournalHandler};
<<<<<<< HEAD
use ethexe_common::{
    db::ScheduledTask,
    gear::{Message, Origin},
};
=======
use ethexe_common::{gear::Origin, ScheduledTask};
>>>>>>> 354f8833
use gear_core::{
    env::MessageWaitedType,
    memory::PageBuf,
    message::{Dispatch as CoreDispatch, StoredDispatch},
    pages::{numerated::tree::IntervalsTree, GearPage, WasmPage},
    reservation::GasReserver,
};
use gear_core_errors::SignalCode;
use gprimitives::{ActorId, CodeId, MessageId, ReservationId};

pub struct Handler<'a, S: Storage> {
    pub program_id: ActorId,
    pub dispatch_origin: Origin,
    pub call_reply: bool,
    pub controller: TransitionController<'a, S>,
}

impl<S: Storage> Handler<'_, S> {
    fn send_dispatch_to_program(
        &mut self,
        _message_id: MessageId,
        destination: ActorId,
        dispatch: Dispatch,
        delay: u32,
    ) {
        self.controller
            .update_state(destination, |state, storage, transitions| {
                if let Ok(non_zero_delay) = delay.try_into() {
                    let expiry = transitions.schedule_task(
                        non_zero_delay,
                        ScheduledTask::SendDispatch((destination, dispatch.id)),
                    );

                    state.stash_hash.modify_stash(storage, |stash| {
                        stash.add_to_program(dispatch, expiry);
                    })
                } else {
                    state
                        .queue_hash
                        .modify_queue(storage, |queue| queue.queue(dispatch));
                }
            })
    }

    fn send_dispatch_to_user(
        &mut self,
        _message_id: MessageId,
        dispatch: StoredDispatch,
        delay: u32,
    ) {
        if dispatch.is_reply() {
            self.controller
                .transitions
                .modify_transition(dispatch.source(), |transition| {
                    let stored = dispatch.into_parts().1;

                    transition
                        .messages
                        .push(Message::from_stored(stored, self.call_reply))
                });

            return;
        }

        let dispatch_origin = self.dispatch_origin;

        self.controller
            .update_state(dispatch.source(), |state, storage, transitions| {
                if let Ok(non_zero_delay) = delay.try_into() {
                    let expiry = transitions.schedule_task(
                        non_zero_delay,
                        ScheduledTask::SendUserMessage {
                            message_id: dispatch.id(),
                            to_mailbox: dispatch.source(),
                        },
                    );

                    let user_id = dispatch.destination();
                    let dispatch =
                        Dispatch::from_core_stored(storage, dispatch, dispatch_origin, false);

                    state.stash_hash.modify_stash(storage, |stash| {
                        stash.add_to_user(dispatch, expiry, user_id);
                    });
                } else {
                    let expiry = transitions.schedule_task(
                        MAILBOX_VALIDITY.try_into().expect("infallible"),
                        ScheduledTask::RemoveFromMailbox(
                            (dispatch.source(), dispatch.destination()),
                            dispatch.id(),
                        ),
                    );

                    // TODO (breathx): remove allocation
                    let payload = storage
                        .write_payload_raw(dispatch.payload_bytes().to_vec())
                        .expect("failed to write payload");

                    let message = MailboxMessage::new(payload, dispatch.value(), dispatch_origin);

                    state.mailbox_hash.modify_mailbox(storage, |mailbox| {
                        mailbox.add_and_store_user_mailbox(
                            storage,
                            dispatch.destination(),
                            dispatch.id(),
                            message,
                            expiry,
                        )
                    });

                    transitions.modify_transition(dispatch.source(), |transition| {
                        let stored = dispatch.into_parts().1;

                        transition
                            .messages
                            .push(Message::from_stored(stored, false))
                    });
                }
            });
    }
}

impl<S: Storage> JournalHandler for Handler<'_, S> {
    fn message_dispatched(
        &mut self,
        message_id: MessageId,
        _source: ActorId,
        outcome: DispatchOutcome,
    ) {
        match outcome {
            DispatchOutcome::Exit { program_id } => {
                log::trace!("Dispatch outcome exit: {message_id} for program {program_id}")
            }

            DispatchOutcome::InitSuccess { program_id } => {
                log::trace!("Dispatch {message_id} successfully initialized program {program_id}");

                self.controller
                    .update_state(program_id, |state, _, _| {
                        match &mut state.program {
                            Program::Active(ActiveProgram { initialized, .. }) if *initialized => {
                                bail!("an attempt to initialize already initialized program")
                            }
                            &mut Program::Active(ActiveProgram {
                                ref mut initialized,
                                ..
                            }) => *initialized = true,
                            _ => bail!("an attempt to dispatch init message for inactive program"),
                        };

                        Ok(())
                    })
                    .expect("failed to update state");
            }

            DispatchOutcome::InitFailure {
                program_id,
                origin,
                reason,
            } => {
                log::trace!("Dispatch {message_id} failed init of program {program_id}: {reason}");

                self.controller.update_state(program_id, |state, _, _| {
                    state.program = Program::Terminated(origin)
                });
            }

            DispatchOutcome::MessageTrap { program_id, trap } => {
                log::trace!("Dispatch {message_id} trapped");
                log::debug!("🪤 Program {program_id} terminated with a trap: {trap}");
            }

            DispatchOutcome::Success => log::trace!("Dispatch {message_id} succeed"),

            DispatchOutcome::NoExecution => log::trace!("Dispatch {message_id} wasn't executed"),
        }
    }

    fn gas_burned(&mut self, _message_id: MessageId, _amount: u64) {
        // TODO
        // unreachable!("Must not be called here")
    }

<<<<<<< HEAD
    fn exit_dispatch(&mut self, id_exited: ProgramId, inheritor: ProgramId) {
=======
    fn exit_dispatch(&mut self, id_exited: ActorId, value_destination: ActorId) {
>>>>>>> 354f8833
        // TODO (breathx): handle rest of value cases; exec balance into value_to_receive.
        let balance = self
            .controller
            .update_state(id_exited, |state, _, transitions| {
                state.program = Program::Exited(inheritor);

                transitions.modify_transition(id_exited, |transition| {
                    transition.inheritor = Some(inheritor);
                });

                mem::replace(&mut state.balance, 0)
            });

        if self.controller.transitions.is_program(&inheritor) {
            self.controller.update_state(inheritor, |state, _, _| {
                state.balance += balance;
            })
        }
    }

    fn message_consumed(&mut self, message_id: MessageId) {
        let program_id = self.program_id;

        self.controller
            .update_state(program_id, |state, storage, _| {
                state.queue_hash.modify_queue(storage, |queue| {
                    let head = queue
                        .dequeue()
                        .expect("an attempt to consume message from empty queue");

                    assert_eq!(
                        head.id, message_id,
                        "queue head doesn't match processed message"
                    );
                });
            })
    }

    fn send_dispatch(
        &mut self,
        message_id: MessageId,
        dispatch: CoreDispatch,
        delay: u32,
        reservation: Option<ReservationId>,
    ) {
        if reservation.is_some() || dispatch.gas_limit().map(|v| v != 0).unwrap_or(false) {
            unreachable!("deprecated: {dispatch:?}");
        }

        let destination = dispatch.destination();
        let dispatch = dispatch.into_stored();

        if self.controller.transitions.is_program(&destination) {
            let dispatch = Dispatch::from_core_stored(
                self.controller.storage,
                dispatch,
                self.dispatch_origin,
                false,
            );

            self.send_dispatch_to_program(message_id, destination, dispatch, delay);
        } else {
            self.send_dispatch_to_user(message_id, dispatch, delay);
        }
    }

    fn wait_dispatch(
        &mut self,
        dispatch: StoredDispatch,
        duration: Option<u32>,
        _waited_type: MessageWaitedType,
    ) {
        let Some(duration) = duration else {
            todo!("Wait dispatch without specified duration");
        };

        let in_blocks =
            NonZero::<u32>::try_from(duration).expect("must be checked on backend side");

        let program_id = self.program_id;
        let dispatch_origin = self.dispatch_origin;
        let call_reply = self.call_reply;

        self.controller
            .update_state(program_id, |state, storage, transitions| {
                let expiry = transitions.schedule_task(
                    in_blocks,
                    ScheduledTask::WakeMessage(dispatch.destination(), dispatch.id()),
                );

                let dispatch =
                    Dispatch::from_core_stored(storage, dispatch, dispatch_origin, call_reply);

                state.queue_hash.modify_queue(storage, |queue| {
                    let head = queue
                        .dequeue()
                        .expect("an attempt to wait message from empty queue");

                    assert_eq!(
                        head.id, dispatch.id,
                        "queue head doesn't match processed message"
                    );
                });

                state.waitlist_hash.modify_waitlist(storage, |waitlist| {
                    waitlist.wait(dispatch, expiry);
                });
            });
    }

    // TODO (breathx): deprecate delayed wakes?
    fn wake_message(
        &mut self,
        message_id: MessageId,
        program_id: ActorId,
        awakening_id: MessageId,
        delay: u32,
    ) {
        if delay != 0 {
            todo!("Delayed wake message");
        }

        log::trace!("Dispatch {message_id} tries to wake {awakening_id}");

        self.controller
            .update_state(program_id, |state, storage, transitions| {
                let Some(Expiring {
                    value: dispatch,
                    expiry,
                }) = state
                    .waitlist_hash
                    .modify_waitlist(storage, |waitlist| waitlist.wake(&awakening_id))
                else {
                    return;
                };

                state
                    .queue_hash
                    .modify_queue(storage, |queue| queue.queue(dispatch));

                transitions
                    .remove_task(
                        expiry,
                        &ScheduledTask::WakeMessage(program_id, awakening_id),
                    )
                    .expect("failed to remove scheduled task");
            });
    }

    fn update_pages_data(&mut self, program_id: ActorId, pages_data: BTreeMap<GearPage, PageBuf>) {
        if pages_data.is_empty() {
            return;
        }

        self.controller
            .update_state(program_id, |state, storage, _| {
                let Program::Active(ActiveProgram {
                    ref mut pages_hash, ..
                }) = state.program
                else {
                    bail!("an attempt to update pages data of inactive program");
                };

                pages_hash.modify_pages(storage, |pages| {
                    pages.update_and_store_regions(storage, storage.write_pages_data(pages_data));
                });

                Ok(())
            })
            .expect("failed to update state");
    }

    fn update_allocations(
        &mut self,
        program_id: ActorId,
        new_allocations: IntervalsTree<WasmPage>,
    ) {
        self.controller
            .update_state(program_id, |state, storage, _| {
                let Program::Active(ActiveProgram {
                    allocations_hash,
                    pages_hash,
                    ..
                }) = &mut state.program
                else {
                    bail!("an attempt to update allocations of inactive program");
                };

                allocations_hash.modify_allocations(storage, |allocations| {
                    let removed_pages = allocations.update(new_allocations);

                    if !removed_pages.is_empty() {
                        pages_hash.modify_pages(storage, |pages| {
                            pages.remove_and_store_regions(storage, &removed_pages);
                        })
                    }
                });

                Ok(())
            })
            .expect("failed to update state");
    }

    fn send_value(&mut self, from: ActorId, to: ActorId, value: u128, _locked: bool) {
        // TODO (breathx): implement rest of cases.
        if self.controller.transitions.state_of(&from).is_some() {
            return;
        }

        self.controller.update_state(to, |state, _, transitions| {
            state.balance += value;

            transitions.modify_transition(to, |transition| transition.value_to_receive += value);
        });
    }

    fn store_new_programs(
        &mut self,
        _program_id: ActorId,
        _code_id: CodeId,
        _candidates: Vec<(MessageId, ActorId)>,
    ) {
        todo!()
    }

    fn stop_processing(&mut self, _dispatch: StoredDispatch, _gas_burned: u64) {
        todo!()
    }

    fn reserve_gas(&mut self, _: MessageId, _: ReservationId, _: ActorId, _: u64, _: u32) {
        unreachable!("deprecated");
    }

    fn unreserve_gas(&mut self, _: ReservationId, _: ActorId, _: u32) {
        unreachable!("deprecated");
    }

    fn update_gas_reservation(&mut self, _: ActorId, _: GasReserver) {
        unreachable!("deprecated");
    }

    fn system_reserve_gas(&mut self, _: MessageId, _: u64) {
        unreachable!("deprecated");
    }

    fn system_unreserve_gas(&mut self, _: MessageId) {
        unreachable!("deprecated");
    }

    fn send_signal(&mut self, _: MessageId, _: ActorId, _: SignalCode) {
        unreachable!("deprecated");
    }

    fn reply_deposit(&mut self, _: MessageId, _: MessageId, _: u64) {
        unreachable!("deprecated");
    }
}<|MERGE_RESOLUTION|>--- conflicted
+++ resolved
@@ -8,14 +8,10 @@
 use anyhow::bail;
 use core::{mem, num::NonZero};
 use core_processor::common::{DispatchOutcome, JournalHandler};
-<<<<<<< HEAD
 use ethexe_common::{
-    db::ScheduledTask,
     gear::{Message, Origin},
+    ScheduledTask,
 };
-=======
-use ethexe_common::{gear::Origin, ScheduledTask};
->>>>>>> 354f8833
 use gear_core::{
     env::MessageWaitedType,
     memory::PageBuf,
@@ -199,11 +195,7 @@
         // unreachable!("Must not be called here")
     }
 
-<<<<<<< HEAD
-    fn exit_dispatch(&mut self, id_exited: ProgramId, inheritor: ProgramId) {
-=======
-    fn exit_dispatch(&mut self, id_exited: ActorId, value_destination: ActorId) {
->>>>>>> 354f8833
+    fn exit_dispatch(&mut self, id_exited: ActorId, inheritor: ActorId) {
         // TODO (breathx): handle rest of value cases; exec balance into value_to_receive.
         let balance = self
             .controller
