--- conflicted
+++ resolved
@@ -79,15 +79,6 @@
                         },
                     );
 
-<<<<<<< HEAD
-                state.mailbox_hash.modify_mailbox(storage, |mailbox| {
-                    mailbox.add_and_store_user_mailbox(
-                        storage,
-                        dispatch.destination(),
-                        dispatch.id(),
-                        dispatch.value(),
-                        expiry,
-=======
                     let user_id = dispatch.destination();
                     let dispatch = Dispatch::from_core_stored(storage, dispatch, dispatch_origin);
 
@@ -101,16 +92,16 @@
                             (dispatch.source(), dispatch.destination()),
                             dispatch.id(),
                         ),
->>>>>>> e482b4a2
                     );
 
                     state.mailbox_hash.modify_mailbox(storage, |mailbox| {
-                        mailbox.add(
+                        mailbox.add_and_store_user_mailbox(
+                            storage,
                             dispatch.destination(),
                             dispatch.id(),
                             dispatch.value(),
                             expiry,
-                        );
+                        )
                     });
 
                     transitions.modify_transition(dispatch.source(), |transition| {
