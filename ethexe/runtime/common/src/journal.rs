use crate::{
    TransitionController,
    state::{
        ActiveProgram, Dispatch, Expiring, MAILBOX_VALIDITY, MailboxMessage, ModifiableStorage,
        Program, ProgramState, Storage,
    },
};
use alloc::{collections::BTreeMap, vec::Vec};
use core::{mem, num::NonZero, panic};
use core_processor::common::{DispatchOutcome, JournalHandler, JournalNote};
use ethexe_common::{
    ScheduledTask,
    gear::{Message, MessageType},
};
use gear_core::{
    env::MessageWaitedType,
    gas::GasAllowanceCounter,
    memory::PageBuf,
    message::{Dispatch as CoreDispatch, DispatchKind, StoredDispatch},
<<<<<<< HEAD
    pages::{GearPage, WasmPage, numerated::tree::IntervalsTree},
=======
    pages::{GearPage, WasmPage, num_traits::Zero as _, numerated::tree::IntervalsTree},
>>>>>>> 36291b2a
    reservation::GasReserver,
    rpc::ReplyInfo,
};
use gear_core_errors::SignalCode;
use gprimitives::{ActorId, CodeId, H256, MessageId, ReservationId};

// Handles unprocessed journal notes during chunk processing.
pub struct NativeJournalHandler<'a, S: Storage> {
    pub program_id: ActorId,
    pub message_type: MessageType,
    pub call_reply: bool,
    pub controller: TransitionController<'a, S>,
    pub gas_allowance_counter: &'a GasAllowanceCounter,
    pub chunk_gas_limit: u64,
    pub out_of_gas_for_block: &'a mut bool,
}

impl<S: Storage> NativeJournalHandler<'_, S> {
    fn send_dispatch_to_program(
        &mut self,
        _message_id: MessageId,
        destination: ActorId,
        dispatch: Dispatch,
        delay: u32,
    ) {
        if !dispatch.value.is_zero() {
            let source = dispatch.source;
            // Decrease sender's balance and value_to_receive
            self.controller
                .update_state(source, |state, _, transitions| {
                    state.balance = state.balance.checked_sub(dispatch.value).expect(
                        "Insufficient balance: underflow in state.balance -= dispatch.value()",
                    );

                    transitions.modify_transition(source, |transition| {
                        transition.value_to_receive = transition
                            .value_to_receive
                            .checked_sub(i128::try_from(dispatch.value).expect("value fits into i128"))
                            .expect("Insufficient balance: underflow in transition.value_to_receive -= dispatch.value()");
                    });
                });
        }

        self.controller
            .update_state(destination, |state, storage: &S, transitions| {
                if let Ok(non_zero_delay) = delay.try_into() {
                    let expiry = transitions.schedule_task(
                        non_zero_delay,
                        ScheduledTask::SendDispatch((destination, dispatch.id)),
                    );

                    storage.modify(&mut state.stash_hash, |stash| {
                        stash.add_to_program(dispatch, expiry);
                    });
                } else {
                    let queue = state.queue_from_msg_type(dispatch.message_type);
                    queue.modify_queue(storage, |queue| queue.queue(dispatch));
                }
            })
    }

    fn send_dispatch_to_user(
        &mut self,
        _message_id: MessageId,
        dispatch: StoredDispatch,
        delay: u32,
    ) {
        if dispatch.is_reply() {
            self.controller
                .update_state(dispatch.source(), |state, _, transitions| {
                    if dispatch.value() != 0 {
                        state.balance = state.balance.checked_sub(dispatch.value()).expect(
                            "Insufficient balance: underflow in state.balance -= dispatch.value()",
                        );
                    }

                    transitions.modify_transition(dispatch.source(), |transition| {
                        let stored = dispatch.into_parts().1;

                        transition
                            .messages
                            .push(Message::from_stored(stored, self.call_reply))
                    });
                });

            return;
        }

        let message_type = self.message_type;

        self.controller
            .update_state(dispatch.source(), |state, storage, transitions| {
                let value = dispatch.value();

                if !value.is_zero() {
                    state.balance = state.balance.checked_sub(value).expect(
                        "Insufficient balance: underflow in state.balance -= dispatch.value()",
                    );

                    transitions.modify_transition(dispatch.source(), |transition| {
                        transition.value_to_receive = transition
                            .value_to_receive
                            .checked_sub(i128::try_from(value).expect("value fits into i128"))
                            .expect("Insufficient balance: underflow in transition.value_to_receive -= dispatch.value()");
                    });
                }

                if let Ok(non_zero_delay) = delay.try_into() {
                    let expiry = transitions.schedule_task(
                        non_zero_delay,
                        ScheduledTask::SendUserMessage {
                            message_id: dispatch.id(),
                            to_mailbox: dispatch.source(),
                        },
                    );

                    let user_id = dispatch.destination();
                    let dispatch =
                        Dispatch::from_core_stored(storage, dispatch, message_type, false);

                    storage.modify(&mut state.stash_hash, |stash| {
                        stash.add_to_user(dispatch, expiry, user_id);
                    });
                } else {
                    let expiry = transitions.schedule_task(
                        MAILBOX_VALIDITY.try_into().expect("infallible"),
                        ScheduledTask::RemoveFromMailbox(
                            (dispatch.source(), dispatch.destination()),
                            dispatch.id(),
                        ),
                    );

                    // TODO (breathx): remove allocation
                    let payload = storage
                        .write_payload_raw(dispatch.payload_bytes().to_vec())
                        .expect("failed to write payload");

                    let message = MailboxMessage::new(payload, dispatch.value(), message_type);

                    storage.modify(&mut state.mailbox_hash, |mailbox| {
                        mailbox.add_and_store_user_mailbox(
                            storage,
                            dispatch.destination(),
                            dispatch.id(),
                            message,
                            expiry,
                        )
                    });

                    transitions.modify_transition(dispatch.source(), |transition| {
                        let stored = dispatch.into_parts().1;

                        transition
                            .messages
                            .push(Message::from_stored(stored, false))
                    });
                }
            });
    }
}

impl<S: Storage> JournalHandler for NativeJournalHandler<'_, S> {
    fn message_dispatched(
        &mut self,
        _message_id: MessageId,
        _source: ActorId,
        _outcome: DispatchOutcome,
    ) {
        unreachable!("Handled inside runtime by `RuntimeJournalHandler`")
    }

    fn gas_burned(&mut self, _message_id: MessageId, _amount: u64) {
        unreachable!("Handled inside runtime by `RuntimeJournalHandler`")
    }

    fn exit_dispatch(&mut self, id_exited: ActorId, inheritor: ActorId) {
        // TODO (breathx): handle rest of value cases; exec balance into value_to_receive.
        let balance = self
            .controller
            .update_state(id_exited, |state, _, transitions| {
                state.program = Program::Exited(inheritor);

                transitions.modify_transition(id_exited, |transition| {
                    transition.inheritor = Some(inheritor);
                });

                mem::replace(&mut state.balance, 0)
            });

        if self.controller.transitions.is_program(&inheritor) {
            self.controller.update_state(inheritor, |state, _, _| {
                state.balance = state.balance.checked_add(balance).expect(
                    "Overflow in state.balance += balance during exit dispatch value transfer",
                );
            })
        }
    }

    fn message_consumed(&mut self, message_id: MessageId) {
        let program_id = self.program_id;

        self.controller
            .update_state(program_id, |state, storage, _| {
                let queue = state.queue_from_msg_type(self.message_type);

                queue.modify_queue(storage, |queue| {
                    let head = queue
                        .dequeue()
                        .expect("an attempt to consume message from empty queue");

                    assert_eq!(
                        head.id, message_id,
                        "queue head doesn't match processed message"
                    );
                });
            })
    }

    fn send_dispatch(
        &mut self,
        message_id: MessageId,
        dispatch: CoreDispatch,
        delay: u32,
        reservation: Option<ReservationId>,
    ) {
        // Reservations are deprecated and gas_limited message dispatches are not supported anymore.
        if reservation.is_some() || dispatch.gas_limit().map(|v| v != 0).unwrap_or(false) {
            unreachable!("deprecated: {dispatch:?}");
        }

        let destination = dispatch.destination();
        let dispatch = dispatch.into_stored();

        if self.message_type == MessageType::Injected && dispatch.kind() == DispatchKind::Reply {
            let reply_info = ReplyInfo {
                payload: dispatch.payload_bytes().to_vec(),
                code: dispatch
                    .reply_code()
                    .expect("expect reply_code in dispatch with DispatchKind::Reply"),
                value: dispatch.value(),
            };

            self.controller
                .transitions
<<<<<<< HEAD
                .handle_injected_reply(&message_id, reply_info);
=======
                .maybe_store_injected_reply(&message_id, reply_info);
>>>>>>> 36291b2a
        }

        if self.controller.transitions.is_program(&destination) {
            let dispatch = Dispatch::from_core_stored(
                self.controller.storage,
                dispatch,
                self.message_type,
                false,
            );

            self.send_dispatch_to_program(message_id, destination, dispatch, delay);
        } else {
            self.send_dispatch_to_user(message_id, dispatch, delay);
        }
    }

    fn wait_dispatch(
        &mut self,
        dispatch: StoredDispatch,
        duration: Option<u32>,
        _waited_type: MessageWaitedType,
    ) {
        let Some(duration) = duration else {
            todo!("Wait dispatch without specified duration");
        };

        let in_blocks =
            NonZero::<u32>::try_from(duration).expect("must be checked on backend side");

        let program_id = self.program_id;
        let message_type = self.message_type;
        let call_reply = self.call_reply;

        self.controller
            .update_state(program_id, |state, storage, transitions| {
                let expiry = transitions.schedule_task(
                    in_blocks,
                    ScheduledTask::WakeMessage(dispatch.destination(), dispatch.id()),
                );

                let dispatch =
                    Dispatch::from_core_stored(storage, dispatch, message_type, call_reply);

                let queue = state.queue_from_msg_type(message_type);

                queue.modify_queue(storage, |queue| {
                    let head = queue
                        .dequeue()
                        .expect("an attempt to wait message from empty queue");

                    assert_eq!(
                        head.id, dispatch.id,
                        "queue head doesn't match processed message"
                    );
                });

                storage.modify(&mut state.waitlist_hash, |waitlist| {
                    waitlist.wait(dispatch, expiry);
                });
            });
    }

    // TODO (breathx): deprecate delayed wakes?
    fn wake_message(
        &mut self,
        message_id: MessageId,
        program_id: ActorId,
        awakening_id: MessageId,
        delay: u32,
    ) {
        if delay != 0 {
            todo!("Delayed wake message");
        }

        log::trace!("Dispatch {message_id} tries to wake {awakening_id}");

        self.controller
            .update_state(program_id, |state, storage, transitions| {
                let Some(Expiring {
                    value: dispatch,
                    expiry,
                }) = storage.modify(&mut state.waitlist_hash, |waitlist| {
                    waitlist.wake(&awakening_id)
                })
                else {
                    return;
                };

                let queue = state.queue_from_msg_type(dispatch.message_type);
                queue.modify_queue(storage, |queue| queue.queue(dispatch));

                transitions
                    .remove_task(
                        expiry,
                        &ScheduledTask::WakeMessage(program_id, awakening_id),
                    )
                    .expect("failed to remove scheduled task");
            });
    }

    fn update_pages_data(
        &mut self,
        _program_id: ActorId,
        _pages_data: BTreeMap<GearPage, PageBuf>,
    ) {
        unreachable!("Handled inside runtime by `RuntimeJournalHandler`")
    }

    fn update_allocations(
        &mut self,
        _program_id: ActorId,
        _new_allocations: IntervalsTree<WasmPage>,
    ) {
        unreachable!("Handled inside runtime by `RuntimeJournalHandler`")
    }

    fn send_value(&mut self, from: ActorId, to: ActorId, value: u128, _locked: bool) {
        if value.is_zero() {
            // Nothing to do
            return;
        }

        let src_is_prog = self.controller.transitions.is_program(&from);
        let dst_is_prog = self.controller.transitions.is_program(&to);

        match (src_is_prog, dst_is_prog) {
            // User to Program or Program to Program value transfer
            (_, true) => {
                self.controller.update_state(to, |state, _, transitions| {
                    state.balance = state
                        .balance
                        .checked_add(value)
                        .expect("Overflow in state.balance += value during value transfer");

                    transitions.modify_transition(to, |transition| {
                        transition.value_to_receive = transition
                            .value_to_receive
                            .checked_add(i128::try_from(value).expect("value fits into i128"))
                            .expect("Overflow in transition.value_to_receive += value");
                    });
                });
            }
            (true, false) => {
                // Program to User value transfer
                unreachable!("Program to User value transfer is not supported");
            }
            (false, false) => {
                // User to User value transfer is not supported
                unreachable!("User to User value transfer is not supported");
            }
        }
    }

    fn store_new_programs(
        &mut self,
        _program_id: ActorId,
        _code_id: CodeId,
        _candidates: Vec<(MessageId, ActorId)>,
    ) {
        todo!()
    }

    fn stop_processing(&mut self, _dispatch: StoredDispatch, _gas_burned: u64) {
        // This means we are out of gas for block, not for chunk.
        if self.gas_allowance_counter.left() < self.chunk_gas_limit {
            *self.out_of_gas_for_block = true;
        }
    }

    fn reserve_gas(&mut self, _: MessageId, _: ReservationId, _: ActorId, _: u64, _: u32) {
        unreachable!("deprecated");
    }

    fn unreserve_gas(&mut self, _: ReservationId, _: ActorId, _: u32) {
        unreachable!("deprecated");
    }

    fn update_gas_reservation(&mut self, _: ActorId, _: GasReserver) {
        unreachable!("deprecated");
    }

    fn system_reserve_gas(&mut self, _: MessageId, _: u64) {
        unreachable!("deprecated");
    }

    fn system_unreserve_gas(&mut self, _: MessageId) {
        unreachable!("deprecated");
    }

    fn send_signal(&mut self, _: MessageId, _: ActorId, _: SignalCode) {
        unreachable!("deprecated");
    }

    fn reply_deposit(&mut self, _: MessageId, _: MessageId, _: u64) {
        unreachable!("deprecated");
    }
}

// Handles unprocessed journal notes during message processing in the runtime.
pub struct RuntimeJournalHandler<'s, S>
where
    S: Storage,
{
    pub storage: &'s S,
    pub program_state: &'s mut ProgramState,
    pub gas_allowance_counter: &'s mut GasAllowanceCounter,
    pub stop_processing: bool,
}

impl<S> RuntimeJournalHandler<'_, S>
where
    S: Storage,
{
    // Returns unhandled journal notes and new program state hash
    pub fn handle_journal(
        &mut self,
        journal: impl IntoIterator<Item = JournalNote>,
    ) -> (Vec<JournalNote>, Option<H256>) {
        let mut page_updates = BTreeMap::new();
        let mut allocations_update = BTreeMap::new();
        let mut notes_cnt = 0;

        let filtered: Vec<_> = journal
            .into_iter()
            .filter_map(|note| {
                notes_cnt += 1;

                match note {
                    JournalNote::MessageDispatched {
                        message_id,
                        source,
                        outcome,
                    } => self.message_dispatched(message_id, source, outcome),
                    JournalNote::UpdatePage {
                        program_id,
                        page_number,
                        data,
                    } => {
                        let entry = page_updates.entry(program_id).or_insert_with(BTreeMap::new);
                        entry.insert(page_number, data);
                    }
                    JournalNote::UpdateAllocations {
                        program_id,
                        allocations,
                    } => {
                        allocations_update.insert(program_id, allocations);
                    }
                    JournalNote::GasBurned {
                        message_id: _,
                        amount,
                    } => {
                        // TODO(romanm): reduce exec balance
                        self.gas_allowance_counter.charge(amount);
                    }
                    note @ JournalNote::StopProcessing {
                        dispatch: _,
                        gas_burned,
                    } => {
                        self.gas_allowance_counter.charge(gas_burned);
                        self.stop_processing = true;
                        return Some(note);
                    }
                    // TODO(romanm): handle the listed journal notes here:
                    // * WakeMessage
                    // * SendDispatch to self
                    // * SendValue to self
                    note => return Some(note),
                }

                None
            })
            .collect();

        for pages_data in page_updates.into_values() {
            self.update_pages_data(pages_data);
        }

        for allocations in allocations_update.into_values() {
            self.update_allocations(allocations);
        }

        // Some notes were processed, thus state changed
        let maybe_state_hash = (notes_cnt != filtered.len())
            .then(|| self.storage.write_program_state(*self.program_state));

        (filtered, maybe_state_hash)
    }

    fn message_dispatched(
        &mut self,
        message_id: MessageId,
        _source: ActorId,
        outcome: DispatchOutcome,
    ) {
        match outcome {
            DispatchOutcome::Exit { program_id } => {
                log::trace!("Dispatch outcome exit: {message_id} for program {program_id}")
            }

            DispatchOutcome::InitSuccess { program_id } => {
                log::trace!("Dispatch {message_id} successfully initialized program {program_id}");

                match self.program_state.program {
                    Program::Active(ActiveProgram {
                        ref mut initialized,
                        ..
                    }) if *initialized => {
                        panic!("an attempt to initialize already initialized program")
                    }
                    Program::Active(ActiveProgram {
                        ref mut initialized,
                        ..
                    }) => *initialized = true,
                    _ => panic!("an attempt to dispatch init message for inactive program"),
                };
            }

            DispatchOutcome::InitFailure {
                program_id,
                origin,
                reason,
            } => {
                log::trace!("Dispatch {message_id} failed init of program {program_id}: {reason}");

                self.program_state.program = Program::Terminated(origin)
            }

            DispatchOutcome::MessageTrap { program_id, trap } => {
                log::trace!("Dispatch {message_id} trapped");
                log::debug!("🪤 Program {program_id} terminated with a trap: {trap}");
            }

            DispatchOutcome::Success => log::trace!("Dispatch {message_id} succeed"),

            DispatchOutcome::NoExecution => log::trace!("Dispatch {message_id} wasn't executed"),
        }
    }

    fn update_pages_data(&mut self, pages_data: BTreeMap<GearPage, PageBuf>) {
        if pages_data.is_empty() {
            return;
        }

        let Program::Active(ActiveProgram {
            ref mut pages_hash, ..
        }) = self.program_state.program
        else {
            panic!("an attempt to update pages data of inactive program");
        };

        self.storage.modify(pages_hash, |pages| {
            pages.update_and_store_regions(self.storage, self.storage.write_pages_data(pages_data));
        });
    }

    fn update_allocations(&mut self, new_allocations: IntervalsTree<WasmPage>) {
        let Program::Active(ActiveProgram {
            allocations_hash,
            pages_hash,
            ..
        }) = &mut self.program_state.program
        else {
            panic!("an attempt to update allocations of inactive program");
        };

        let removed_pages = self.storage.modify(allocations_hash, |allocations| {
            allocations.update(new_allocations)
        });

        if !removed_pages.is_empty() {
            self.storage.modify(pages_hash, |pages| {
                pages.remove_and_store_regions(self.storage, &removed_pages);
            })
        }
    }
}<|MERGE_RESOLUTION|>--- conflicted
+++ resolved
@@ -17,11 +17,7 @@
     gas::GasAllowanceCounter,
     memory::PageBuf,
     message::{Dispatch as CoreDispatch, DispatchKind, StoredDispatch},
-<<<<<<< HEAD
-    pages::{GearPage, WasmPage, numerated::tree::IntervalsTree},
-=======
     pages::{GearPage, WasmPage, num_traits::Zero as _, numerated::tree::IntervalsTree},
->>>>>>> 36291b2a
     reservation::GasReserver,
     rpc::ReplyInfo,
 };
@@ -266,11 +262,7 @@
 
             self.controller
                 .transitions
-<<<<<<< HEAD
-                .handle_injected_reply(&message_id, reply_info);
-=======
                 .maybe_store_injected_reply(&message_id, reply_info);
->>>>>>> 36291b2a
         }
 
         if self.controller.transitions.is_program(&destination) {
