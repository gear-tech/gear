--- conflicted
+++ resolved
@@ -23,12 +23,8 @@
 use anyhow::{anyhow, Result};
 use core::num::NonZero;
 use ethexe_common::{
-<<<<<<< HEAD
-    db::{BlockHeader, Schedule, ScheduledTask, StateHashWithQueueSize},
-=======
->>>>>>> 1c7ec86f
     gear::{Message, StateTransition, ValueClaim},
-    BlockHeader, Schedule, ScheduledTask,
+    BlockHeader, Schedule, ScheduledTask, StateHashWithQueueSize,
 };
 use gprimitives::{ActorId, H256};
 
