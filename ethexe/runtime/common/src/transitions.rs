// This file is part of Gear.
//
// Copyright (C) 2024-2025 Gear Technologies Inc.
// SPDX-License-Identifier: GPL-3.0-or-later WITH Classpath-exception-2.0
//
// This program is free software: you can redistribute it and/or modify
// it under the terms of the GNU General Public License as published by
// the Free Software Foundation, either version 3 of the License, or
// (at your option) any later version.
//
// This program is distributed in the hope that it will be useful,
// but WITHOUT ANY WARRANTY; without even the implied warranty of
// MERCHANTABILITY or FITNESS FOR A PARTICULAR PURPOSE. See the
// GNU General Public License for more details.
//
// You should have received a copy of the GNU General Public License
// along with this program. If not, see <https://www.gnu.org/licenses/>.

use alloc::{
    collections::{BTreeMap, BTreeSet, btree_map::Iter},
    vec::Vec,
};
use anyhow::{Result, anyhow};
use core::num::NonZero;
use ethexe_common::{
    BlockHeader, HashOf, ProgramStates, Schedule, ScheduledTask, StateHashWithQueueSize,
    gear::{Message, StateTransition, ValueClaim},
<<<<<<< HEAD
    injected::InjectedPromise,
=======
    injected::Promise,
>>>>>>> 36291b2a
};
use gear_core::rpc::ReplyInfo;
use gprimitives::{ActorId, H256, MessageId};

/// In-memory store for the state transitions
/// that are going to be applied in the current block.
///
/// The type is instantiated with states taken from the parent
/// block, as parent block stores latest states to be possibly
/// updated in the current block.
///
/// The type actually stores latest state transitions, which are going to be
/// applied in the current block.
#[derive(Debug, Default)]
pub struct InBlockTransitions {
    header: BlockHeader,
    states: ProgramStates,
    schedule: Schedule,
    modifications: BTreeMap<ActorId, NonFinalTransition>,
    injected_replies: BTreeMap<MessageId, Option<ReplyInfo>>,
<<<<<<< HEAD
=======
}

#[derive(Debug, Clone, Default)]
pub struct FinalizedBlockTransitions {
    pub transitions: Vec<StateTransition>,
    pub states: ProgramStates,
    pub schedule: Schedule,
    pub promises: Vec<Promise>,
>>>>>>> 36291b2a
}

impl InBlockTransitions {
    pub fn new(
        header: BlockHeader,
        states: ProgramStates,
        schedule: Schedule,
        injected_messages: Vec<MessageId>,
    ) -> Self {
        let injected_replies = injected_messages.into_iter().map(|id| (id, None)).collect();
        Self {
            header,
            states,
            schedule,
            injected_replies,
            ..Default::default()
        }
    }

    pub fn header(&self) -> &BlockHeader {
        &self.header
    }

    pub fn is_program(&self, actor_id: &ActorId) -> bool {
        self.states.contains_key(actor_id)
    }

    pub fn state_of(&self, actor_id: &ActorId) -> Option<StateHashWithQueueSize> {
        self.states.get(actor_id).copied()
    }

    pub fn states_amount(&self) -> usize {
        self.states.len()
    }

    pub fn states_iter(&self) -> Iter<'_, ActorId, StateHashWithQueueSize> {
        self.states.iter()
    }

    pub fn known_programs(&self) -> Vec<ActorId> {
        self.states.keys().copied().collect()
    }

    pub fn current_messages(&self) -> Vec<(ActorId, Message)> {
        self.modifications
            .iter()
            .flat_map(|(id, trans)| trans.messages.iter().map(|message| (*id, message.clone())))
            .collect()
    }

    pub fn take_actual_tasks(&mut self) -> BTreeSet<ScheduledTask> {
        self.schedule
            .remove(&self.header.height)
            .unwrap_or_default()
    }

    pub fn schedule_task(&mut self, in_blocks: NonZero<u32>, task: ScheduledTask) -> u32 {
        let scheduled_block = self.header.height + u32::from(in_blocks);

        self.schedule
            .entry(scheduled_block)
            .or_default()
            .insert(task);

        scheduled_block
    }

    pub fn remove_task(&mut self, expiry: u32, task: &ScheduledTask) -> Result<()> {
        let block_tasks = self
            .schedule
            .get_mut(&expiry)
            .ok_or_else(|| anyhow!("No tasks found scheduled for a given block"))?;

        block_tasks
            .remove(task)
            .then_some(())
            .ok_or_else(|| anyhow!("Requested task wasn't found scheduled for a given block"))?;

        if block_tasks.is_empty() {
            self.schedule.remove(&expiry);
        }

        Ok(())
    }

    pub fn register_new(&mut self, actor_id: ActorId) {
        self.states.insert(actor_id, StateHashWithQueueSize::zero());
        self.modifications.insert(actor_id, Default::default());
    }

    /// Register new reply for injected transaction.
<<<<<<< HEAD
    pub fn handle_injected_reply(&mut self, message_id: &MessageId, reply: ReplyInfo) {
=======
    pub fn maybe_store_injected_reply(&mut self, message_id: &MessageId, reply: ReplyInfo) {
>>>>>>> 36291b2a
        if let Some(maybe_reply) = self.injected_replies.get_mut(message_id) {
            *maybe_reply = Some(reply);
        }
    }

    pub fn modify_state(
        &mut self,
        actor_id: ActorId,
        new_state_hash: H256,
        canonical_queue_size: u8,
        injected_queue_size: u8,
    ) {
        self.modify(actor_id, |state, _transition| {
            state.hash = new_state_hash;
            state.canonical_queue_size = canonical_queue_size;
            state.injected_queue_size = injected_queue_size;
        })
    }

    pub fn modify_transition<T>(
        &mut self,
        actor_id: ActorId,
        f: impl FnOnce(&mut NonFinalTransition) -> T,
    ) -> T {
        self.modify(actor_id, |_state, transition| f(transition))
    }

    pub fn claim_value(&mut self, actor_id: ActorId, claim: ValueClaim) {
        self.modify(actor_id, |_state, transition| {
            transition.value_to_receive = transition
                .value_to_receive
                .checked_add(
                    i128::try_from(claim.value).expect("claimed_value doesn't fit in i128"),
                )
                .expect("Overflow in transition.value_to_receive += claimed_value");

            transition.claims.push(claim);
        });
    }

    pub fn modify<T>(
        &mut self,
        actor_id: ActorId,
        f: impl FnOnce(&mut StateHashWithQueueSize, &mut NonFinalTransition) -> T,
    ) -> T {
        let initial_state = self
            .states
            .get_mut(&actor_id)
            .expect("couldn't modify transition for unknown actor");

        let transition = self
            .modifications
            .entry(actor_id)
            .or_insert(NonFinalTransition {
                initial_state: initial_state.hash,
                ..Default::default()
            });

        f(initial_state, transition)
    }

<<<<<<< HEAD
    pub fn finalize(
        self,
    ) -> (
        Vec<StateTransition>,
        ProgramStates,
        Schedule,
        Vec<InjectedPromise>,
    ) {
=======
    pub fn finalize(self) -> FinalizedBlockTransitions {
>>>>>>> 36291b2a
        let Self {
            states,
            schedule,
            modifications,
            injected_replies,
            ..
        } = self;

        let promises = injected_replies
            .into_iter()
            .filter_map(|(message_id, maybe_reply)| {
                maybe_reply.map(|reply| {
                    // Safety: we trust that message_id was created from a valid SignedInjectedTransaction.
                    let tx_hash = unsafe { HashOf::new(message_id.into_bytes().into()) };

<<<<<<< HEAD
                    InjectedPromise { tx_hash, reply }
=======
                    Promise { tx_hash, reply }
>>>>>>> 36291b2a
                })
            })
            .collect();

<<<<<<< HEAD
        let mut res = Vec::with_capacity(modifications.len());
=======
        let mut transitions = Vec::with_capacity(modifications.len());
>>>>>>> 36291b2a

        for (actor_id, modification) in modifications {
            let new_state = states
                .get(&actor_id)
                .cloned()
                .expect("failed to find state record for modified state");

            if !modification.is_noop(new_state.hash) {
                transitions.push(StateTransition {
                    actor_id,
                    new_state_hash: new_state.hash,
                    exited: modification.inheritor.is_some(),
                    inheritor: modification.inheritor.unwrap_or_default(),
                    value_to_receive: modification.value_to_receive.unsigned_abs(),
                    value_to_receive_negative_sign: modification.value_to_receive < 0,
                    value_claims: modification.claims,
                    messages: modification.messages,
                });
            }
        }

<<<<<<< HEAD
        (res, states, schedule, promises)
=======
        FinalizedBlockTransitions {
            transitions,
            states,
            schedule,
            promises,
        }
>>>>>>> 36291b2a
    }
}

#[derive(Debug, Default)]
pub struct NonFinalTransition {
    initial_state: H256,
    pub inheritor: Option<ActorId>,
    pub value_to_receive: i128,
    pub claims: Vec<ValueClaim>,
    pub messages: Vec<Message>,
}

impl NonFinalTransition {
    pub fn is_noop(&self, current_state: H256) -> bool {
        // check if just created program (always op)
        !self.initial_state.is_zero()
            // check if state hash changed at final (always op)
            && current_state == self.initial_state
            // check if with unchanged state needs commitment (op)
            && (self.inheritor.is_none() && self.value_to_receive == 0 && self.claims.is_empty() && self.messages.is_empty())
    }
}<|MERGE_RESOLUTION|>--- conflicted
+++ resolved
@@ -25,11 +25,7 @@
 use ethexe_common::{
     BlockHeader, HashOf, ProgramStates, Schedule, ScheduledTask, StateHashWithQueueSize,
     gear::{Message, StateTransition, ValueClaim},
-<<<<<<< HEAD
-    injected::InjectedPromise,
-=======
     injected::Promise,
->>>>>>> 36291b2a
 };
 use gear_core::rpc::ReplyInfo;
 use gprimitives::{ActorId, H256, MessageId};
@@ -50,8 +46,6 @@
     schedule: Schedule,
     modifications: BTreeMap<ActorId, NonFinalTransition>,
     injected_replies: BTreeMap<MessageId, Option<ReplyInfo>>,
-<<<<<<< HEAD
-=======
 }
 
 #[derive(Debug, Clone, Default)]
@@ -60,7 +54,6 @@
     pub states: ProgramStates,
     pub schedule: Schedule,
     pub promises: Vec<Promise>,
->>>>>>> 36291b2a
 }
 
 impl InBlockTransitions {
@@ -152,11 +145,7 @@
     }
 
     /// Register new reply for injected transaction.
-<<<<<<< HEAD
-    pub fn handle_injected_reply(&mut self, message_id: &MessageId, reply: ReplyInfo) {
-=======
     pub fn maybe_store_injected_reply(&mut self, message_id: &MessageId, reply: ReplyInfo) {
->>>>>>> 36291b2a
         if let Some(maybe_reply) = self.injected_replies.get_mut(message_id) {
             *maybe_reply = Some(reply);
         }
@@ -218,18 +207,7 @@
         f(initial_state, transition)
     }
 
-<<<<<<< HEAD
-    pub fn finalize(
-        self,
-    ) -> (
-        Vec<StateTransition>,
-        ProgramStates,
-        Schedule,
-        Vec<InjectedPromise>,
-    ) {
-=======
     pub fn finalize(self) -> FinalizedBlockTransitions {
->>>>>>> 36291b2a
         let Self {
             states,
             schedule,
@@ -245,20 +223,12 @@
                     // Safety: we trust that message_id was created from a valid SignedInjectedTransaction.
                     let tx_hash = unsafe { HashOf::new(message_id.into_bytes().into()) };
 
-<<<<<<< HEAD
-                    InjectedPromise { tx_hash, reply }
-=======
                     Promise { tx_hash, reply }
->>>>>>> 36291b2a
                 })
             })
             .collect();
 
-<<<<<<< HEAD
-        let mut res = Vec::with_capacity(modifications.len());
-=======
         let mut transitions = Vec::with_capacity(modifications.len());
->>>>>>> 36291b2a
 
         for (actor_id, modification) in modifications {
             let new_state = states
@@ -280,16 +250,12 @@
             }
         }
 
-<<<<<<< HEAD
-        (res, states, schedule, promises)
-=======
         FinalizedBlockTransitions {
             transitions,
             states,
             schedule,
             promises,
         }
->>>>>>> 36291b2a
     }
 }
 
