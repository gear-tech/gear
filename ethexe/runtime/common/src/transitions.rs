// This file is part of Gear.
//
// Copyright (C) 2024-2025 Gear Technologies Inc.
// SPDX-License-Identifier: GPL-3.0-or-later WITH Classpath-exception-2.0
//
// This program is free software: you can redistribute it and/or modify
// it under the terms of the GNU General Public License as published by
// the Free Software Foundation, either version 3 of the License, or
// (at your option) any later version.
//
// This program is distributed in the hope that it will be useful,
// but WITHOUT ANY WARRANTY; without even the implied warranty of
// MERCHANTABILITY or FITNESS FOR A PARTICULAR PURPOSE. See the
// GNU General Public License for more details.
//
// You should have received a copy of the GNU General Public License
// along with this program. If not, see <https://www.gnu.org/licenses/>.

use alloc::{
    collections::{BTreeMap, BTreeSet, btree_map::Iter},
    vec::Vec,
};
use anyhow::{Result, anyhow};
use core::num::NonZero;
use ethexe_common::{
    BlockHeader, ProgramStates, Schedule, ScheduledTask, StateHashWithQueueSize,
    gear::{Message, StateTransition, ValueClaim},
};
use gprimitives::{ActorId, H256};

/// In-memory store for the state transitions
/// that are going to be applied in the current block.
///
/// The type is instantiated with states taken from the parent
/// block, as parent block stores latest states to be possibly
/// updated in the current block.
///
/// The type actually stores latest state transitions, which are going to be
/// applied in the current block.
#[derive(Debug, Default)]
pub struct InBlockTransitions {
    header: BlockHeader,
    states: ProgramStates,
    schedule: Schedule,
    modifications: BTreeMap<ActorId, NonFinalTransition>,
}

impl InBlockTransitions {
    pub fn new(header: BlockHeader, states: ProgramStates, schedule: Schedule) -> Self {
        Self {
            header,
            states,
            schedule,
            ..Default::default()
        }
    }

    pub fn header(&self) -> &BlockHeader {
        &self.header
    }

    pub fn is_program(&self, actor_id: &ActorId) -> bool {
        self.states.contains_key(actor_id)
    }

<<<<<<< HEAD
    pub fn state_of(&self, actor_id: &ActorId) -> Option<H256> {
        self.states.get(actor_id).copied()
=======
    pub fn state_of(&self, actor_id: &ActorId) -> Option<StateHashWithQueueSize> {
        self.states.get(actor_id).cloned()
>>>>>>> 56b030ab
    }

    pub fn states_amount(&self) -> usize {
        self.states.len()
    }

    pub fn states_iter(&self) -> Iter<'_, ActorId, StateHashWithQueueSize> {
        self.states.iter()
    }

    pub fn known_programs(&self) -> Vec<ActorId> {
        self.states.keys().copied().collect()
    }

    pub fn current_messages(&self) -> Vec<(ActorId, Message)> {
        self.modifications
            .iter()
            .flat_map(|(id, trans)| trans.messages.iter().map(|message| (*id, message.clone())))
            .collect()
    }

    pub fn take_actual_tasks(&mut self) -> BTreeSet<ScheduledTask> {
        self.schedule
            .remove(&self.header.height)
            .unwrap_or_default()
    }

    pub fn schedule_task(&mut self, in_blocks: NonZero<u32>, task: ScheduledTask) -> u32 {
        let scheduled_block = self.header.height + u32::from(in_blocks);

        self.schedule
            .entry(scheduled_block)
            .or_default()
            .insert(task);

        scheduled_block
    }

    pub fn remove_task(&mut self, expiry: u32, task: &ScheduledTask) -> Result<()> {
        let block_tasks = self
            .schedule
            .get_mut(&expiry)
            .ok_or_else(|| anyhow!("No tasks found scheduled for a given block"))?;

        block_tasks
            .remove(task)
            .then_some(())
            .ok_or_else(|| anyhow!("Requested task wasn't found scheduled for a given block"))?;

        if block_tasks.is_empty() {
            self.schedule.remove(&expiry);
        }

        Ok(())
    }

    pub fn register_new(&mut self, actor_id: ActorId) {
        self.states.insert(actor_id, StateHashWithQueueSize::zero());
        self.modifications.insert(actor_id, Default::default());
    }

    pub fn modify_state(&mut self, actor_id: ActorId, new_state_hash: H256, queue_size: u8) {
        self.modify(actor_id, |state, _transition| {
            state.hash = new_state_hash;
            state.cached_queue_size = queue_size;
        })
    }

    pub fn modify_transition<T>(
        &mut self,
        actor_id: ActorId,
        f: impl FnOnce(&mut NonFinalTransition) -> T,
    ) -> T {
        self.modify(actor_id, |_state, transition| f(transition))
    }

    pub fn modify<T>(
        &mut self,
        actor_id: ActorId,
        f: impl FnOnce(&mut StateHashWithQueueSize, &mut NonFinalTransition) -> T,
    ) -> T {
        let initial_state = self
            .states
            .get_mut(&actor_id)
            .expect("couldn't modify transition for unknown actor");

        let transition = self
            .modifications
            .entry(actor_id)
            .or_insert(NonFinalTransition {
                initial_state: initial_state.hash,
                ..Default::default()
            });

        f(initial_state, transition)
    }

    pub fn finalize(self) -> (Vec<StateTransition>, ProgramStates, Schedule) {
        let Self {
            states,
            schedule,
            modifications,
            ..
        } = self;

        let mut res = Vec::with_capacity(modifications.len());

        for (actor_id, modification) in modifications {
            let new_state = states
                .get(&actor_id)
                .cloned()
                .expect("failed to find state record for modified state");

            if !modification.is_noop(new_state.hash) {
                res.push(StateTransition {
                    actor_id,
                    new_state_hash: new_state.hash,
                    exited: modification.inheritor.is_some(),
                    inheritor: modification.inheritor.unwrap_or_default(),
                    value_to_receive: modification.value_to_receive,
                    value_claims: modification.claims,
                    messages: modification.messages,
                });
            }
        }

        (res, states, schedule)
    }
}

#[derive(Debug, Default)]
pub struct NonFinalTransition {
    initial_state: H256,
    pub inheritor: Option<ActorId>,
    pub value_to_receive: u128,
    pub claims: Vec<ValueClaim>,
    pub messages: Vec<Message>,
}

impl NonFinalTransition {
    pub fn is_noop(&self, current_state: H256) -> bool {
        // check if just created program (always op)
        !self.initial_state.is_zero()
            // check if state hash changed at final (always op)
            && current_state == self.initial_state
            // check if with unchanged state needs commitment (op)
            && (self.inheritor.is_none() && self.value_to_receive == 0 && self.claims.is_empty() && self.messages.is_empty())
    }
}<|MERGE_RESOLUTION|>--- conflicted
+++ resolved
@@ -63,13 +63,8 @@
         self.states.contains_key(actor_id)
     }
 
-<<<<<<< HEAD
-    pub fn state_of(&self, actor_id: &ActorId) -> Option<H256> {
+    pub fn state_of(&self, actor_id: &ActorId) -> Option<StateHashWithQueueSize> {
         self.states.get(actor_id).copied()
-=======
-    pub fn state_of(&self, actor_id: &ActorId) -> Option<StateHashWithQueueSize> {
-        self.states.get(actor_id).cloned()
->>>>>>> 56b030ab
     }
 
     pub fn states_amount(&self) -> usize {
