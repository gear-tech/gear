--- conflicted
+++ resolved
@@ -24,32 +24,20 @@
 use core::num::NonZero;
 use ethexe_common::{
     gear::{Message, StateTransition, ValueClaim},
-<<<<<<< HEAD
-    BlockHeader, ProgramStatesMap, Schedule, ScheduledTask, StateHashWithQueueSize,
-=======
     BlockHeader, ProgramStates, Schedule, ScheduledTask, StateHashWithQueueSize,
->>>>>>> 67149ab3
 };
 use gprimitives::{ActorId, H256};
 
 #[derive(Debug, Default)]
 pub struct InBlockTransitions {
     header: BlockHeader,
-<<<<<<< HEAD
-    states: ProgramStatesMap,
-=======
     states: ProgramStates,
->>>>>>> 67149ab3
     schedule: Schedule,
     modifications: BTreeMap<ActorId, NonFinalTransition>,
 }
 
 impl InBlockTransitions {
-<<<<<<< HEAD
-    pub fn new(header: BlockHeader, states: ProgramStatesMap, schedule: Schedule) -> Self {
-=======
     pub fn new(header: BlockHeader, states: ProgramStates, schedule: Schedule) -> Self {
->>>>>>> 67149ab3
         Self {
             header,
             states,
@@ -165,11 +153,7 @@
         f(initial_state, transition)
     }
 
-<<<<<<< HEAD
-    pub fn finalize(self) -> (Vec<StateTransition>, ProgramStatesMap, Schedule) {
-=======
     pub fn finalize(self) -> (Vec<StateTransition>, ProgramStates, Schedule) {
->>>>>>> 67149ab3
         let Self {
             states,
             schedule,
