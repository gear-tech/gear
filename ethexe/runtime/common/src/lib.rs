// This file is part of Gear.
//
// Copyright (C) 2024-2025 Gear Technologies Inc.
// SPDX-License-Identifier: GPL-3.0-or-later WITH Classpath-exception-2.0
//
// This program is free software: you can redistribute it and/or modify
// it under the terms of the GNU General Public License as published by
// the Free Software Foundation, either version 3 of the License, or
// (at your option) any later version.
//
// This program is distributed in the hope that it will be useful,
// but WITHOUT ANY WARRANTY; without even the implied warranty of
// MERCHANTABILITY or FITNESS FOR A PARTICULAR PURPOSE. See the
// GNU General Public License for more details.
//
// You should have received a copy of the GNU General Public License
// along with this program. If not, see <https://www.gnu.org/licenses/>.

//! Runtime common implementation.

#![cfg_attr(not(feature = "std"), no_std)]

extern crate alloc;

use alloc::vec::Vec;
use core_processor::{
    common::{ExecutableActorData, JournalNote},
    configs::{BlockConfig, SyscallName},
    ContextCharged, Ext, ProcessExecutionContext,
};
use ethexe_common::gear::Origin;
use gear_core::{
<<<<<<< HEAD
    code::{InstrumentedCode, MAX_WASM_PAGES_AMOUNT},
=======
    code::{CodeMetadata, InstrumentedCode, MAX_WASM_PAGES_AMOUNT},
    ids::ActorId,
>>>>>>> 50d91f95
    message::{DispatchKind, IncomingDispatch, IncomingMessage},
    primitives::ActorId,
};
use gear_lazy_pages_common::LazyPagesInterface;
use gprimitives::H256;
use gsys::{GasMultiplier, Percent};
use journal::RuntimeJournalHandler;
use state::{Dispatch, ProgramState, Storage};

pub use core_processor::configs::BlockInfo;
use gear_core::code::InstrumentedCodeAndMetadata;
pub use journal::NativeJournalHandler as JournalHandler;
pub use schedule::{Handler as ScheduleHandler, Restorer as ScheduleRestorer};
pub use transitions::{InBlockTransitions, NonFinalTransition};

pub mod state;

mod journal;
mod schedule;
mod transitions;

pub const BLOCK_GAS_LIMIT: u64 = 1_000_000_000_000;

pub const RUNTIME_ID: u32 = 0;

pub type ProgramJournals = Vec<(Vec<JournalNote>, Origin, bool)>;

pub trait RuntimeInterface<S: Storage> {
    type LazyPages: LazyPagesInterface + 'static;

    fn block_info(&self) -> BlockInfo;
    fn init_lazy_pages(&self);
    fn random_data(&self) -> (Vec<u8>, u32);
    fn storage(&self) -> &S;
    fn update_state_hash(&self, state_hash: &H256);
}

pub struct TransitionController<'a, S: Storage> {
    pub storage: &'a S,
    pub transitions: &'a mut InBlockTransitions,
}

impl<S: Storage> TransitionController<'_, S> {
    pub fn update_state<T>(
        &mut self,
        program_id: ActorId,
        f: impl FnOnce(&mut ProgramState, &S, &mut InBlockTransitions) -> T,
    ) -> T {
        let state_hash = self
            .transitions
            .state_of(&program_id)
            .expect("failed to find program in known states")
            .hash;

        let mut state = self
            .storage
            .read_state(state_hash)
            .expect("failed to read state from storage");

        let res = f(&mut state, self.storage, self.transitions);

        let queue_size = state.queue.cached_queue_size;
        let new_state_hash = self.storage.write_state(state);

        self.transitions
            .modify_state(program_id, new_state_hash, queue_size);

        res
    }
}

// TODO(romanm): implement gas limit/allowance
pub fn process_queue<S, RI>(
    program_id: ActorId,
    mut program_state: ProgramState,
    instrumented_code: Option<InstrumentedCode>,
    code_metadata: Option<CodeMetadata>,
    ri: &RI,
) -> ProgramJournals
where
    S: Storage,
    RI: RuntimeInterface<S>,
    <RI as RuntimeInterface<S>>::LazyPages: Send,
{
    let block_info = ri.block_info();

    log::trace!("Processing queue for program {program_id}");

    if program_state.queue.hash.is_empty() {
        // Queue is empty, nothing to process.
        return Vec::new();
    }

    let queue = program_state
        .queue
        .hash
        .map(|hash| {
            ri.storage()
                .read_queue(hash)
                .expect("Cannot get message queue")
        })
        .expect("Queue cannot be empty at this point");

    // TODO: must be set by some runtime configuration
    let block_config = BlockConfig {
        block_info,
        forbidden_funcs: [
            // Deprecated
            SyscallName::CreateProgramWGas,
            SyscallName::ReplyCommitWGas,
            SyscallName::ReplyDeposit,
            SyscallName::ReplyInputWGas,
            SyscallName::ReplyWGas,
            SyscallName::ReservationReplyCommit,
            SyscallName::ReservationReply,
            SyscallName::ReservationSendCommit,
            SyscallName::ReservationSend,
            SyscallName::ReserveGas,
            SyscallName::SendCommitWGas,
            SyscallName::SendInputWGas,
            SyscallName::SendWGas,
            SyscallName::SystemReserveGas,
            SyscallName::UnreserveGas,
            // TBD about deprecation
            SyscallName::SignalCode,
            SyscallName::SignalFrom,
            // Temporary forbidden (unimplemented)
            SyscallName::CreateProgram,
            SyscallName::Random,
        ]
        .into(),
        gas_multiplier: GasMultiplier::from_value_per_gas(100),
        costs: Default::default(),
        max_pages: MAX_WASM_PAGES_AMOUNT.into(),
        outgoing_limit: 1024,
        outgoing_bytes_limit: 64 * 1024 * 1024,
        // TBD about deprecation
        performance_multiplier: Percent::new(100),
        // Deprecated
        existential_deposit: 0,
        mailbox_threshold: 0,
        max_reservations: 0,
        reserve_for: 0,
    };

    let mut mega_journal = Vec::new();

    ri.init_lazy_pages();

    for dispatch in queue {
        let origin = dispatch.origin;
        let call_reply = dispatch.call;

        let journal = process_dispatch(
            dispatch,
            &block_config,
            program_id,
            &program_state,
            &instrumented_code,
            &code_metadata,
            ri,
        );
        let mut handler = RuntimeJournalHandler {
            storage: ri.storage(),
            program_state: &mut program_state,
        };
        let (unhandled_journal_notes, new_state_hash) = handler.handle_journal(journal);
        mega_journal.push((unhandled_journal_notes, origin, call_reply));

        // Update state hash if it was changed.
        if let Some(new_state_hash) = new_state_hash {
            ri.update_state_hash(&new_state_hash);
        }
    }

    mega_journal
}

fn process_dispatch<S, RI>(
    dispatch: Dispatch,
    block_config: &BlockConfig,
    program_id: ActorId,
    program_state: &ProgramState,
    instrumented_code: &Option<InstrumentedCode>,
    code_metadata: &Option<CodeMetadata>,
    ri: &RI,
) -> Vec<JournalNote>
where
    S: Storage,
    RI: RuntimeInterface<S>,
    <RI as RuntimeInterface<S>>::LazyPages: Send,
{
    let Dispatch {
        id: dispatch_id,
        kind,
        source,
        payload,
        value,
        details,
        context,
        ..
    } = dispatch;

    let payload = payload.query(ri.storage()).expect("failed to get payload");

    let gas_limit = block_config
        .gas_multiplier
        .value_to_gas(program_state.executable_balance)
        .min(BLOCK_GAS_LIMIT);

    let incoming_message =
        IncomingMessage::new(dispatch_id, source, payload, gas_limit, value, details);

    let dispatch = IncomingDispatch::new(kind, incoming_message, context);

    let context = ContextCharged::new(program_id, dispatch, 1_000_000_000_000);

    let context = match context.charge_for_program(block_config) {
        Ok(context) => context,
        Err(journal) => return journal,
    };

    let active_state = match &program_state.program {
        state::Program::Active(state) => state,
        state::Program::Terminated(program_id) => {
            log::trace!("Program {program_id} has failed init");
            return core_processor::process_failed_init(context);
        }
        state::Program::Exited(program_id) => {
            log::trace!("Program {program_id} has exited");
            return core_processor::process_program_exited(context, *program_id);
        }
    };

    if active_state.initialized && kind == DispatchKind::Init {
        // Panic is impossible, because gear protocol does not provide functionality
        // to send second init message to any already existing program.
        unreachable!(
            "Init message {dispatch_id} is sent to already initialized program {program_id}",
        );
    }

    // If the destination program is uninitialized, then we allow
    // to process message, if it's a reply or init message.
    // Otherwise, we return error reply.
    if !active_state.initialized && !matches!(kind, DispatchKind::Init | DispatchKind::Reply) {
        log::trace!("Program {program_id} is not yet finished initialization, so cannot process handle message");
        return core_processor::process_uninitialized(context);
    }

    let context = match context.charge_for_code_metadata(block_config) {
        Ok(context) => context,
        Err(journal) => return journal,
    };

    let code = instrumented_code
        .as_ref()
        .expect("Instrumented code must be provided if program is active");
    let code_metadata = code_metadata
        .as_ref()
        .expect("Code metadata must be provided if program is active");

    let context =
        match context.charge_for_instrumented_code(block_config, code.bytes().len() as u32) {
            Ok(context) => context,
            Err(journal) => return journal,
        };

    // TODO: support normal allocations len #4068
    let allocations = active_state.allocations_hash.map_or_default(|hash| {
        ri.storage()
            .read_allocations(hash)
            .expect("Cannot get allocations")
    });

    let context = match context.charge_for_allocations(block_config, allocations.tree_len()) {
        Ok(context) => context,
        Err(journal) => return journal,
    };

    let actor_data = ExecutableActorData {
        allocations: allocations.into(),
        gas_reservation_map: Default::default(), // TODO (gear_v2): deprecate it.
        memory_infix: active_state.memory_infix,
    };

    let context = match context.charge_for_module_instantiation(
        block_config,
        actor_data,
        code.instantiated_section_sizes(),
        code_metadata,
    ) {
        Ok(context) => context,
        Err(journal) => return journal,
    };

    let execution_context = ProcessExecutionContext::new(
        context,
        InstrumentedCodeAndMetadata {
            instrumented_code: code.clone(),
            metadata: code_metadata.clone(),
        },
        program_state.balance,
    );

    let random_data = ri.random_data();

    core_processor::process::<Ext<RI::LazyPages>>(block_config, execution_context, random_data)
        .unwrap_or_else(|err| unreachable!("{err}"))
}

pub const fn pack_u32_to_i64(low: u32, high: u32) -> i64 {
    let mut result = 0u64;
    result |= (high as u64) << 32;
    result |= low as u64;
    result as i64
}

pub const fn unpack_i64_to_u32(val: i64) -> (u32, u32) {
    let val = val as u64;
    let high = (val >> 32) as u32;
    let low = val as u32;
    (low, high)
}<|MERGE_RESOLUTION|>--- conflicted
+++ resolved
@@ -30,12 +30,7 @@
 };
 use ethexe_common::gear::Origin;
 use gear_core::{
-<<<<<<< HEAD
-    code::{InstrumentedCode, MAX_WASM_PAGES_AMOUNT},
-=======
     code::{CodeMetadata, InstrumentedCode, MAX_WASM_PAGES_AMOUNT},
-    ids::ActorId,
->>>>>>> 50d91f95
     message::{DispatchKind, IncomingDispatch, IncomingMessage},
     primitives::ActorId,
 };
