// This file is part of Gear.
//
// Copyright (C) 2024-2025 Gear Technologies Inc.
// SPDX-License-Identifier: GPL-3.0-or-later WITH Classpath-exception-2.0
//
// This program is free software: you can redistribute it and/or modify
// it under the terms of the GNU General Public License as published by
// the Free Software Foundation, either version 3 of the License, or
// (at your option) any later version.
//
// This program is distributed in the hope that it will be useful,
// but WITHOUT ANY WARRANTY; without even the implied warranty of
// MERCHANTABILITY or FITNESS FOR A PARTICULAR PURPOSE. See the
// GNU General Public License for more details.
//
// You should have received a copy of the GNU General Public License
// along with this program. If not, see <https://www.gnu.org/licenses/>.

//! Runtime common implementation.

#![cfg_attr(not(feature = "std"), no_std)]

extern crate alloc;

use alloc::vec::Vec;
use core_processor::{
    common::{ExecutableActorData, JournalNote},
    configs::{BlockConfig, SyscallName},
    ContextChargedForCode, ContextChargedForInstrumentation, Ext, ProcessExecutionContext,
};
use ethexe_common::gear::Origin;
use gear_core::{
    code::{InstrumentedCode, MAX_WASM_PAGES_AMOUNT},
    ids::ActorId,
    message::{DispatchKind, IncomingDispatch, IncomingMessage},
};
use gear_lazy_pages_common::LazyPagesInterface;
use gprimitives::{CodeId, H256};
use gsys::{GasMultiplier, Percent};
use journal::RuntimeJournalHandler;
use state::{Dispatch, ProgramState, Storage};

pub use core_processor::configs::BlockInfo;
pub use journal::NativeJournalHandler as JournalHandler;
pub use schedule::{Handler as ScheduleHandler, Restorer as ScheduleRestorer};
pub use transitions::{InBlockTransitions, NonFinalTransition};

pub mod state;

mod journal;
mod schedule;
mod transitions;

pub const BLOCK_GAS_LIMIT: u64 = 1_000_000_000_000;

pub const RUNTIME_ID: u32 = 0;

pub type ProgramJournals = Vec<(Vec<JournalNote>, Origin)>;

pub trait RuntimeInterface<S: Storage> {
    type LazyPages: LazyPagesInterface + 'static;

    fn block_info(&self) -> BlockInfo;
    fn init_lazy_pages(&self);
    fn random_data(&self) -> (Vec<u8>, u32);
    fn storage(&self) -> &S;
    fn update_state_hash(&self, state_hash: &H256);
}

pub struct TransitionController<'a, S: Storage> {
    pub storage: &'a S,
    pub transitions: &'a mut InBlockTransitions,
}

impl<S: Storage> TransitionController<'_, S> {
    pub fn update_state<T>(
        &mut self,
        program_id: ActorId,
        f: impl FnOnce(&mut ProgramState, &S, &mut InBlockTransitions) -> T,
    ) -> T {
        let state_hash = self
            .transitions
            .state_of(&program_id)
            .expect("failed to find program in known states")
            .hash;

        let mut state = self
            .storage
            .read_state(state_hash)
            .expect("failed to read state from storage");

        let res = f(&mut state, self.storage, self.transitions);

        let queue_size = state.queue.cached_queue_size;
        let new_state_hash = self.storage.write_state(state);

        self.transitions
            .modify_state(program_id, new_state_hash, queue_size);

        res
    }
}

// TODO(romanm): implement gas limit/allowance
pub fn process_queue<S, RI>(
    program_id: ActorId,
    mut program_state: ProgramState,
    instrumented_code: Option<InstrumentedCode>,
    code_id: CodeId,
    ri: &RI,
<<<<<<< HEAD
) -> ProgramJournals
=======
) -> (Vec<JournalNote>, Option<Origin>, Option<bool>)
>>>>>>> 0fa5eee4
where
    S: Storage,
    RI: RuntimeInterface<S>,
    <RI as RuntimeInterface<S>>::LazyPages: Send,
{
    let block_info = ri.block_info();

    log::trace!("Processing queue for program {program_id}");

<<<<<<< HEAD
    if program_state.queue.hash.is_empty() {
        // Queue is empty, nothing to process.
        return Vec::new();
=======
    if queue.is_empty() {
        return (Vec::new(), None, None);
>>>>>>> 0fa5eee4
    }

    let queue = program_state
        .queue
        .hash
        .map(|hash| {
            ri.storage()
                .read_queue(hash)
                .expect("Cannot get message queue")
        })
        .expect("Queue cannot be empty at this point");

    // TODO: must be set by some runtime configuration
    let block_config = BlockConfig {
        block_info,
        forbidden_funcs: [
            // Deprecated
            SyscallName::CreateProgramWGas,
            SyscallName::ReplyCommitWGas,
            SyscallName::ReplyDeposit,
            SyscallName::ReplyInputWGas,
            SyscallName::ReplyWGas,
            SyscallName::ReservationReplyCommit,
            SyscallName::ReservationReply,
            SyscallName::ReservationSendCommit,
            SyscallName::ReservationSend,
            SyscallName::ReserveGas,
            SyscallName::SendCommitWGas,
            SyscallName::SendInputWGas,
            SyscallName::SendWGas,
            SyscallName::SystemReserveGas,
            SyscallName::UnreserveGas,
            // TBD about deprecation
            SyscallName::SignalCode,
            SyscallName::SignalFrom,
            // Temporary forbidden (unimplemented)
            SyscallName::CreateProgram,
            SyscallName::Random,
        ]
        .into(),
        gas_multiplier: GasMultiplier::from_value_per_gas(100),
        costs: Default::default(),
        max_pages: MAX_WASM_PAGES_AMOUNT.into(),
        outgoing_limit: 1024,
        outgoing_bytes_limit: 64 * 1024 * 1024,
        // TBD about deprecation
        performance_multiplier: Percent::new(100),
        // Deprecated
        existential_deposit: 0,
        mailbox_threshold: 0,
        max_reservations: 0,
        reserve_for: 0,
    };

<<<<<<< HEAD
    let mut mega_journal = Vec::new();
=======
    let dispatch = queue.dequeue().unwrap();
    let origin = dispatch.origin;
    let call_reply = dispatch.call;
>>>>>>> 0fa5eee4

    ri.init_lazy_pages();

    for dispatch in queue {
        let origin = dispatch.origin;

        let journal = process_dispatch(
            dispatch,
            &block_config,
            program_id,
            &program_state,
            &instrumented_code,
            code_id,
            ri,
        );
        let mut handler = RuntimeJournalHandler {
            storage: ri.storage(),
            program_state: &mut program_state,
        };
        let (unhandled_journal_notes, new_state_hash) = handler.handle_journal(journal);
        mega_journal.push((unhandled_journal_notes, origin));

        // Update state hash if it was changed.
        if let Some(new_state_hash) = new_state_hash {
            ri.update_state_hash(&new_state_hash);
        }
    }

<<<<<<< HEAD
    mega_journal
=======
    (journal, origin.into(), call_reply.into())
>>>>>>> 0fa5eee4
}

fn process_dispatch<S, RI>(
    dispatch: Dispatch,
    block_config: &BlockConfig,
    program_id: ActorId,
    program_state: &ProgramState,
    instrumented_code: &Option<InstrumentedCode>,
    code_id: CodeId,
    ri: &RI,
) -> Vec<JournalNote>
where
    S: Storage,
    RI: RuntimeInterface<S>,
    <RI as RuntimeInterface<S>>::LazyPages: Send,
{
    let Dispatch {
        id: dispatch_id,
        kind,
        source,
        payload,
        value,
        details,
        context,
        ..
    } = dispatch;

    let payload = payload.query(ri.storage()).expect("failed to get payload");

    let gas_limit = block_config
        .gas_multiplier
        .value_to_gas(program_state.executable_balance)
        .min(BLOCK_GAS_LIMIT);

    let incoming_message =
        IncomingMessage::new(dispatch_id, source, payload, gas_limit, value, details);

    let dispatch = IncomingDispatch::new(kind, incoming_message, context);

    let context = match core_processor::precharge_for_program(
        block_config,
        1_000_000_000_000,
        dispatch,
        program_id,
    ) {
        Ok(dispatch) => dispatch,
        Err(journal) => return journal,
    };

    let active_state = match &program_state.program {
        state::Program::Active(state) => state,
        state::Program::Terminated(program_id) => {
            log::trace!("Program {program_id} has failed init");
            return core_processor::process_failed_init(context);
        }
        state::Program::Exited(program_id) => {
            log::trace!("Program {program_id} has exited");
            return core_processor::process_program_exited(context, *program_id);
        }
    };

    if active_state.initialized && kind == DispatchKind::Init {
        // Panic is impossible, because gear protocol does not provide functionality
        // to send second init message to any already existing program.
        unreachable!(
            "Init message {dispatch_id} is sent to already initialized program {program_id}",
        );
    }

    // If the destination program is uninitialized, then we allow
    // to process message, if it's a reply or init message.
    // Otherwise, we return error reply.
    if !active_state.initialized && !matches!(kind, DispatchKind::Init | DispatchKind::Reply) {
        log::trace!("Program {program_id} is not yet finished initialization, so cannot process handle message");
        return core_processor::process_uninitialized(context);
    }

    // TODO: support normal allocations len #4068
    let allocations = active_state.allocations_hash.map_or_default(|hash| {
        ri.storage()
            .read_allocations(hash)
            .expect("Cannot get allocations")
    });

    let context = match core_processor::precharge_for_allocations(
        block_config,
        context,
        allocations.tree_len(),
    ) {
        Ok(context) => context,
        Err(journal) => return journal,
    };

    let code = instrumented_code
        .as_ref()
        .expect("Instrumented code must be provided if program is active");

    let actor_data = ExecutableActorData {
        allocations: allocations.into(),
        code_id,
        code_exports: code.exports().clone(),
        static_pages: code.static_pages(),
        gas_reservation_map: Default::default(), // TODO (gear_v2): deprecate it.
        memory_infix: active_state.memory_infix,
    };

    let context = match core_processor::precharge_for_code_length(block_config, context, actor_data)
    {
        Ok(context) => context,
        Err(journal) => return journal,
    };

    let context = ContextChargedForCode::from(context);
    let context = ContextChargedForInstrumentation::from(context);
    let context = match core_processor::precharge_for_module_instantiation(
        block_config,
        context,
        code.instantiated_section_sizes(),
    ) {
        Ok(context) => context,
        Err(journal) => return journal,
    };

    let execution_context =
        ProcessExecutionContext::from((context, code.clone(), program_state.balance));

    let random_data = ri.random_data();

    core_processor::process::<Ext<RI::LazyPages>>(block_config, execution_context, random_data)
        .unwrap_or_else(|err| unreachable!("{err}"))
}

pub const fn pack_u32_to_i64(low: u32, high: u32) -> i64 {
    let mut result = 0u64;
    result |= (high as u64) << 32;
    result |= low as u64;
    result as i64
}

pub const fn unpack_i64_to_u32(val: i64) -> (u32, u32) {
    let val = val as u64;
    let high = (val >> 32) as u32;
    let low = val as u32;
    (low, high)
}<|MERGE_RESOLUTION|>--- conflicted
+++ resolved
@@ -55,7 +55,7 @@
 
 pub const RUNTIME_ID: u32 = 0;
 
-pub type ProgramJournals = Vec<(Vec<JournalNote>, Origin)>;
+pub type ProgramJournals = Vec<(Vec<JournalNote>, Origin, bool)>;
 
 pub trait RuntimeInterface<S: Storage> {
     type LazyPages: LazyPagesInterface + 'static;
@@ -108,11 +108,7 @@
     instrumented_code: Option<InstrumentedCode>,
     code_id: CodeId,
     ri: &RI,
-<<<<<<< HEAD
 ) -> ProgramJournals
-=======
-) -> (Vec<JournalNote>, Option<Origin>, Option<bool>)
->>>>>>> 0fa5eee4
 where
     S: Storage,
     RI: RuntimeInterface<S>,
@@ -122,14 +118,9 @@
 
     log::trace!("Processing queue for program {program_id}");
 
-<<<<<<< HEAD
     if program_state.queue.hash.is_empty() {
         // Queue is empty, nothing to process.
         return Vec::new();
-=======
-    if queue.is_empty() {
-        return (Vec::new(), None, None);
->>>>>>> 0fa5eee4
     }
 
     let queue = program_state
@@ -184,18 +175,13 @@
         reserve_for: 0,
     };
 
-<<<<<<< HEAD
     let mut mega_journal = Vec::new();
-=======
-    let dispatch = queue.dequeue().unwrap();
-    let origin = dispatch.origin;
-    let call_reply = dispatch.call;
->>>>>>> 0fa5eee4
 
     ri.init_lazy_pages();
 
     for dispatch in queue {
         let origin = dispatch.origin;
+        let call_reply = dispatch.call;
 
         let journal = process_dispatch(
             dispatch,
@@ -211,7 +197,7 @@
             program_state: &mut program_state,
         };
         let (unhandled_journal_notes, new_state_hash) = handler.handle_journal(journal);
-        mega_journal.push((unhandled_journal_notes, origin));
+        mega_journal.push((unhandled_journal_notes, origin, call_reply));
 
         // Update state hash if it was changed.
         if let Some(new_state_hash) = new_state_hash {
@@ -219,11 +205,7 @@
         }
     }
 
-<<<<<<< HEAD
     mega_journal
-=======
-    (journal, origin.into(), call_reply.into())
->>>>>>> 0fa5eee4
 }
 
 fn process_dispatch<S, RI>(
