[package]
name = "ethexe-runtime-common"
version.workspace = true
authors.workspace = true
edition.workspace = true
license.workspace = true
homepage.workspace = true
repository.workspace = true


[dependencies]
ethexe-common.workspace = true

gear-lazy-pages-common.workspace = true
core-processor.workspace = true
gear-core.workspace = true
gprimitives.workspace = true
gsys.workspace = true
gear-core-errors.workspace = true

anyhow.workspace = true
parity-scale-codec = { workspace = true, features = ["derive"] }
log.workspace = true
<<<<<<< HEAD
derive_more.workspace = true
=======
serde = { workspace = true, features = ["derive"], optional = true }
>>>>>>> 08e0da75

[features]
default = ["std"]
std = [
    "anyhow/std",
    "core-processor/std",
    "gear-core/std",
    "gprimitives/serde",
    "log/std",
    "serde/std",
]<|MERGE_RESOLUTION|>--- conflicted
+++ resolved
@@ -21,11 +21,8 @@
 anyhow.workspace = true
 parity-scale-codec = { workspace = true, features = ["derive"] }
 log.workspace = true
-<<<<<<< HEAD
 derive_more.workspace = true
-=======
 serde = { workspace = true, features = ["derive"], optional = true }
->>>>>>> 08e0da75
 
 [features]
 default = ["std"]
