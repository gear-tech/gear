[package]
name = "ethexe-network"
version.workspace = true
authors.workspace = true
edition.workspace = true
license.workspace = true
homepage.workspace = true
repository.workspace = true

# See more keys and their definitions at https://doc.rust-lang.org/cargo/reference/manifest.html

[dependencies]
ethexe-signer.workspace = true
ethexe-db.workspace = true
ethexe-service-utils.workspace = true
ethexe-common.workspace = true
gprimitives = { workspace = true, features = ["std", "codec"] }

tokio = { workspace = true, features = ["macros", "sync"] }
anyhow.workspace = true
log.workspace = true
parity-scale-codec.workspace = true
async-trait.workspace = true
rand = { workspace = true, features = ["std", "std_rng"] }
futures.workspace = true
derive_more.workspace = true
itertools = { workspace = true, features = ["use_std"]}
nonempty.workspace = true
auto_impl.workspace = true
lru.workspace = true
thiserror.workspace = true
<<<<<<< HEAD
indexmap.workspace = true
=======
gear-workspace-hack.workspace = true
>>>>>>> 97836f36

[dependencies.libp2p]
version = "0.56.0"
features = ["mdns", "gossipsub", "kad", "identify", "ping", "secp256k1", "request-response", "quic", "tcp", "tls", "tokio", "macros", "plaintext", "yamux"]

[dev-dependencies]
libp2p-swarm-test = { version = "0.6.0", default-features = false, features = ["tokio"] }
tokio = { workspace = true, features = ["full", "test-util"] }
tracing-subscriber.workspace = true
assert_matches.workspace = true
ethexe-common = { workspace = true, features = ["mock"] }<|MERGE_RESOLUTION|>--- conflicted
+++ resolved
@@ -29,11 +29,8 @@
 auto_impl.workspace = true
 lru.workspace = true
 thiserror.workspace = true
-<<<<<<< HEAD
 indexmap.workspace = true
-=======
 gear-workspace-hack.workspace = true
->>>>>>> 97836f36
 
 [dependencies.libp2p]
 version = "0.56.0"
