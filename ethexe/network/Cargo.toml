[package]
name = "ethexe-network"
version.workspace = true
authors.workspace = true
edition.workspace = true
license.workspace = true
homepage.workspace = true
repository.workspace = true

# See more keys and their definitions at https://doc.rust-lang.org/cargo/reference/manifest.html

[dependencies]
ethexe-signer.workspace = true
<<<<<<< HEAD
ethexe-db.workspace = true

gprimitives = { workspace = true, features = ["codec"] }
gear-core.workspace = true

=======
libp2p = { git = "https://github.com/gear-tech/rust-libp2p", branch = "al/tokio-swarm-test", features = ["mdns", "gossipsub", "kad", "identify", "ping", "secp256k1", "quic", "tokio", "macros", "plaintext", "yamux"] }
>>>>>>> 84d41482
tokio = { workspace = true, features = ["sync"] }
anyhow.workspace = true
log.workspace = true
parity-scale-codec.workspace = true
async-trait.workspace = true
rand = { workspace = true, features = ["std", "std_rng"] }
derive_more.workspace = true
void = "1.0.2"

[dependencies.libp2p]
git = "https://github.com/gear-tech/rust-libp2p"
branch = "al/tokio-swarm-test"
features = ["mdns", "gossipsub", "kad", "identify", "ping", "secp256k1", "request-response", "quic", "tokio", "macros"]

[dev-dependencies]
# newer versions are not supported on crates.io
libp2p-swarm-test = { git = "https://github.com/gear-tech/rust-libp2p", branch = "al/tokio-swarm-test", default-features = false, features = ["tokio"] }
tempfile.workspace = true
tokio = { workspace = true, features = ["full"] }
env_logger.workspace = true<|MERGE_RESOLUTION|>--- conflicted
+++ resolved
@@ -11,15 +11,11 @@
 
 [dependencies]
 ethexe-signer.workspace = true
-<<<<<<< HEAD
 ethexe-db.workspace = true
 
 gprimitives = { workspace = true, features = ["codec"] }
 gear-core.workspace = true
 
-=======
-libp2p = { git = "https://github.com/gear-tech/rust-libp2p", branch = "al/tokio-swarm-test", features = ["mdns", "gossipsub", "kad", "identify", "ping", "secp256k1", "quic", "tokio", "macros", "plaintext", "yamux"] }
->>>>>>> 84d41482
 tokio = { workspace = true, features = ["sync"] }
 anyhow.workspace = true
 log.workspace = true
@@ -32,7 +28,7 @@
 [dependencies.libp2p]
 git = "https://github.com/gear-tech/rust-libp2p"
 branch = "al/tokio-swarm-test"
-features = ["mdns", "gossipsub", "kad", "identify", "ping", "secp256k1", "request-response", "quic", "tokio", "macros"]
+features = ["mdns", "gossipsub", "kad", "identify", "ping", "secp256k1", "request-response", "quic", "tokio", "macros", "plaintext", "yamux"]
 
 [dev-dependencies]
 # newer versions are not supported on crates.io
