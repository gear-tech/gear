--- conflicted
+++ resolved
@@ -31,12 +31,7 @@
 
 use crate::{
     db_sync::DbSyncDatabase,
-<<<<<<< HEAD
-    gossipsub::MessageAcceptance,
     validator::{ValidatorDatabase, list::ValidatorListSnapshot},
-=======
-    validator::{ValidatorDatabase, Validators},
->>>>>>> 24eebaa2
 };
 use anyhow::{Context, anyhow};
 use ethexe_common::{
@@ -260,21 +255,11 @@
             swarm.behaviour_mut().kad.add_address(peer_id, multiaddr);
         }
 
-<<<<<<< HEAD
-=======
-        let validators = Validators::new(
-            runtime_config.genesis_block_hash,
-            ValidatorDatabase::clone_boxed(&db),
-            swarm.behaviour().peer_score.handle(),
-        )
-        .context("failed to create validators")?;
-
         log::info!(
             "NetworkService created with peer id: {}",
             swarm.local_peer_id()
         );
 
->>>>>>> 24eebaa2
         Ok(Self {
             swarm,
             listeners,
@@ -522,17 +507,7 @@
                             .verify_message_initially(source, message);
                         (acceptance, message.map(NetworkEvent::ValidatorMessage))
                     }
-<<<<<<< HEAD
-                    gossipsub::Message::Offchain(transaction) => (
-                        MessageAcceptance::Accept,
-                        Some(NetworkEvent::OffchainTransaction(transaction)),
-                    ),
                 })
-=======
-                });
-
-                return event;
->>>>>>> 24eebaa2
             }
             gossipsub::Event::PublishFailure {
                 error,
@@ -607,20 +582,11 @@
         self.swarm.behaviour_mut().gossipsub.publish(data.into())
     }
 
-<<<<<<< HEAD
-    pub fn publish_offchain_transaction(&mut self, data: SignedOffchainTransaction) {
-        self.swarm.behaviour_mut().gossipsub.publish(data);
-    }
-
-    pub fn send_injected_transaction(&mut self, data: SignedInjectedTransaction) {
+    pub fn send_injected_transaction(&mut self, data: RpcOrNetworkInjectedTx) {
         let behaviour = self.swarm.behaviour_mut();
         behaviour
             .injected
             .send_transaction(&mut behaviour.validator_discovery, data);
-=======
-    pub fn send_injected_transaction(&mut self, data: RpcOrNetworkInjectedTx) {
-        self.swarm.behaviour_mut().injected.send_transaction(data);
->>>>>>> 24eebaa2
     }
 }
 
