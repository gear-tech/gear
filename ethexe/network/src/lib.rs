--- conflicted
+++ resolved
@@ -27,14 +27,10 @@
     pub use libp2p::{Multiaddr, PeerId, multiaddr::Protocol};
 }
 
-<<<<<<< HEAD
 use crate::{
     db_sync::DbSyncDatabase,
     validator::{ValidatorDatabase, Validators},
 };
-=======
-use crate::{db_sync::DbSyncDatabase, gossipsub::MessageAcceptance};
->>>>>>> a5f5fea4
 use anyhow::{Context, anyhow};
 use ethexe_common::{
     Address,
@@ -142,10 +138,7 @@
     swarm: Swarm<Behaviour>,
     // `MemoryTransport` doesn't unregister its ports on drop so we do it
     listeners: Vec<ListenerId>,
-<<<<<<< HEAD
     validators: Validators,
-=======
->>>>>>> a5f5fea4
 }
 
 impl Stream for NetworkService {
@@ -200,21 +193,14 @@
             genesis_block_hash,
         } = runtime_config;
 
-<<<<<<< HEAD
         let keypair = NetworkService::generate_keypair(signer, public_key)?;
 
-=======
->>>>>>> a5f5fea4
         let behaviour_config = BehaviourConfig {
             router_address,
             keypair: keypair.clone(),
             external_data_provider,
             db: DbSyncDatabase::clone_boxed(&db),
             enable_mdns: transport_type.mdns_enabled(),
-<<<<<<< HEAD
-            router_address,
-=======
->>>>>>> a5f5fea4
         };
         let mut swarm = NetworkService::create_swarm(keypair, transport_type, behaviour_config)?;
 
@@ -243,7 +229,6 @@
             swarm.behaviour_mut().kad.add_address(&peer_id, multiaddr);
         }
 
-<<<<<<< HEAD
         let validators = Validators::new(
             genesis_timestamp,
             era_duration,
@@ -258,9 +243,6 @@
             listeners,
             validators,
         })
-=======
-        Ok(Self { swarm, listeners })
->>>>>>> a5f5fea4
     }
 
     fn generate_keypair(signer: &Signer, key: PublicKey) -> anyhow::Result<identity::Keypair> {
@@ -422,16 +404,11 @@
             BehaviourEvent::Gossipsub(gossipsub::Event::Message {
                 message_id,
                 propagation_source,
-<<<<<<< HEAD
                 source,
-=======
-                source: _,
->>>>>>> a5f5fea4
                 message,
             }) => {
                 let gossipsub = &mut self.swarm.behaviour_mut().gossipsub;
 
-<<<<<<< HEAD
                 return match message {
                     gossipsub::Message::Commitments(message) => {
                         let acceptance = self.validators.verify_message_initially(source, message);
@@ -448,21 +425,6 @@
                         Some(NetworkEvent::OffchainTransaction(transaction))
                     }
                 };
-=======
-                // NOTE: will be used in the future
-                debug_assert!(gossipsub.report_message_validation_result(
-                    &message_id,
-                    &propagation_source,
-                    MessageAcceptance::Accept,
-                ));
-
-                return Some(match message {
-                    gossipsub::Message::Commitments(message) => NetworkEvent::Message(message),
-                    gossipsub::Message::Offchain(transaction) => {
-                        NetworkEvent::OffchainTransaction(transaction)
-                    }
-                });
->>>>>>> a5f5fea4
             }
             BehaviourEvent::Gossipsub(gossipsub::Event::PublishFailure {
                 error,
@@ -492,31 +454,16 @@
         self.swarm.behaviour().db_sync.handle()
     }
 
-<<<<<<< HEAD
     pub fn set_chain_head(&mut self, chain_head: H256) -> anyhow::Result<()> {
         self.validators.set_chain_head(chain_head)
     }
 
     pub fn publish_message(&mut self, data: impl Into<SignedValidatorMessage>) {
-        self.swarm
-            .behaviour_mut()
-            .gossipsub
-            .publish(gossipsub::Message::Commitments(data.into()))
-    }
-
-    pub fn publish_offchain_transaction(&mut self, data: SignedOffchainTransaction) {
-        self.swarm
-            .behaviour_mut()
-            .gossipsub
-            .publish(gossipsub::Message::Offchain(data))
-=======
-    pub fn publish_message(&mut self, data: impl Into<NetworkMessage>) {
         self.swarm.behaviour_mut().gossipsub.publish(data.into())
     }
 
     pub fn publish_offchain_transaction(&mut self, data: SignedOffchainTransaction) {
         self.swarm.behaviour_mut().gossipsub.publish(data);
->>>>>>> a5f5fea4
     }
 }
 
@@ -549,10 +496,6 @@
     external_data_provider: Box<dyn db_sync::ExternalDataProvider>,
     db: Box<dyn DbSyncDatabase>,
     enable_mdns: bool,
-<<<<<<< HEAD
-    router_address: Address,
-=======
->>>>>>> a5f5fea4
 }
 
 #[derive(NetworkBehaviour)]
@@ -586,10 +529,6 @@
             external_data_provider,
             db,
             enable_mdns,
-<<<<<<< HEAD
-            router_address,
-=======
->>>>>>> a5f5fea4
         } = config;
 
         let peer_id = keypair.public().to_peer_id();
@@ -632,11 +571,7 @@
         kad.set_mode(Some(kad::Mode::Server));
 
         let gossipsub =
-<<<<<<< HEAD
-            gossipsub::Behaviour::new(keypair, peer_score_handle.clone(), router_address)
-=======
             gossipsub::Behaviour::new(keypair.clone(), peer_score_handle.clone(), router_address)
->>>>>>> a5f5fea4
                 .map_err(|e| anyhow!("`gossipsub::Behaviour` error: {e}"))?;
 
         let db_sync = db_sync::Behaviour::new(
