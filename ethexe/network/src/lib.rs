// This file is part of Gear.
//
// Copyright (C) 2024-2025 Gear Technologies Inc.
// SPDX-License-Identifier: GPL-3.0-or-later WITH Classpath-exception-2.0
//
// This program is free software: you can redistribute it and/or modify
// it under the terms of the GNU General Public License as published by
// the Free Software Foundation, either version 3 of the License, or
// (at your option) any later version.
//
// This program is distributed in the hope that it will be useful,
// but WITHOUT ANY WARRANTY; without even the implied warranty of
// MERCHANTABILITY or FITNESS FOR A PARTICULAR PURPOSE. See the
// GNU General Public License for more details.
//
// You should have received a copy of the GNU General Public License
// along with this program. If not, see <https://www.gnu.org/licenses/>.

mod custom_connection_limits;
pub mod db_sync;
mod gossipsub;
pub mod peer_score;
mod utils;
mod validator;

pub mod export {
    pub use libp2p::{Multiaddr, PeerId, multiaddr::Protocol};
}

use crate::{
    db_sync::DbSyncDatabase,
    gossipsub::MessageAcceptance,
    validator::{ValidatorDatabase, Validators},
};
use anyhow::{Context, anyhow};
use ethexe_common::{
<<<<<<< HEAD
    Address, NetworkMessage, ecdsa::PublicKey, tx_pool::SignedOffchainTransaction,
=======
    Address,
    ecdsa::PublicKey,
    network::{SignedValidatorMessage, VerifiedValidatorMessage},
    tx_pool::SignedOffchainTransaction,
>>>>>>> e421755e
};
use ethexe_signer::Signer;
use futures::{Stream, future::Either, ready, stream::FusedStream};
use gprimitives::H256;
use libp2p::{
    Multiaddr, PeerId, Swarm, Transport, connection_limits,
    core::{muxing::StreamMuxerBox, transport, transport::ListenerId, upgrade},
    futures::StreamExt,
    identify, identity, kad, mdns,
    multiaddr::Protocol,
    ping,
    swarm::{
        Config as SwarmConfig, NetworkBehaviour, SwarmEvent,
        behaviour::toggle::Toggle,
        dial_opts::{DialOpts, PeerCondition},
    },
    yamux,
};
#[cfg(test)]
use libp2p_swarm_test::SwarmExt;
use std::{collections::HashSet, pin::Pin, task::Poll, time::Duration};

pub const DEFAULT_LISTEN_PORT: u16 = 20333;

pub const PROTOCOL_VERSION: &str = "ethexe/0.1.0";
pub const AGENT_VERSION: &str = concat!(env!("CARGO_PKG_NAME"), "/", env!("CARGO_PKG_VERSION"));

const MAX_ESTABLISHED_INCOMING_PER_PEER_CONNECTIONS: u32 = 1;
const MAX_ESTABLISHED_OUTBOUND_PER_PEER_CONNECTIONS: u32 = 1;
const MAX_ESTABLISHED_INCOMING_CONNECTIONS: u32 = 100;

pub trait NetworkServiceDatabase: DbSyncDatabase + ValidatorDatabase {}
impl<T> NetworkServiceDatabase for T where T: DbSyncDatabase + ValidatorDatabase {}

#[derive(derive_more::Debug, Eq, PartialEq, Clone)]
pub enum NetworkEvent {
    ValidatorMessage(VerifiedValidatorMessage),
    OffchainTransaction(SignedOffchainTransaction),
    PeerBlocked(PeerId),
    PeerConnected(PeerId),
}

#[derive(Default, Debug, Clone, Copy)]
pub enum TransportType {
    #[default]
    Default,
    Test,
}

impl TransportType {
    fn mdns_enabled(&self) -> bool {
        matches!(self, Self::Default)
    }
}

/// Config from CLI
#[derive(Debug, Clone)]
pub struct NetworkConfig {
    pub public_key: PublicKey,
    pub router_address: Address,
    pub external_addresses: HashSet<Multiaddr>,
    pub bootstrap_addresses: HashSet<Multiaddr>,
    pub listen_addresses: HashSet<Multiaddr>,
    pub transport_type: TransportType,
}

impl NetworkConfig {
    pub fn new_local(public_key: PublicKey, router_address: Address) -> Self {
        Self {
            public_key,
            external_addresses: Default::default(),
            bootstrap_addresses: Default::default(),
            listen_addresses: ["/ip4/127.0.0.1/udp/0/quic-v1".parse().unwrap()].into(),
            transport_type: TransportType::Default,
            router_address,
        }
    }

    pub fn new_test(public_key: PublicKey, router_address: Address) -> Self {
        Self {
            public_key,
            external_addresses: Default::default(),
            bootstrap_addresses: Default::default(),
            listen_addresses: Default::default(),
            transport_type: TransportType::Test,
            router_address,
        }
    }
}

/// Config from other services
pub struct NetworkRuntimeConfig {
    pub genesis_timestamp: u64,
    pub era_duration: u64,
    pub genesis_block_hash: H256,
}

pub struct NetworkService {
    swarm: Swarm<Behaviour>,
    // `MemoryTransport` doesn't unregister its ports on drop so we do it
    listeners: Vec<ListenerId>,
    validators: Validators,
}

impl Stream for NetworkService {
    type Item = NetworkEvent;

    fn poll_next(
        mut self: Pin<&mut Self>,
        cx: &mut std::task::Context<'_>,
    ) -> Poll<Option<Self::Item>> {
        if let Some(message) = self.validators.next_message() {
            return Poll::Ready(Some(NetworkEvent::ValidatorMessage(message)));
        }

        loop {
            let Some(event) = ready!(self.swarm.poll_next_unpin(cx)) else {
                return Poll::Ready(None);
            };

            if let Some(event) = self.handle_swarm_event(event) {
                return Poll::Ready(Some(event));
            }
        }
    }
}

impl FusedStream for NetworkService {
    fn is_terminated(&self) -> bool {
        self.swarm.is_terminated()
    }
}

impl NetworkService {
    pub fn new(
        config: NetworkConfig,
        runtime_config: NetworkRuntimeConfig,
        signer: &Signer,
        external_data_provider: Box<dyn db_sync::ExternalDataProvider>,
        db: Box<dyn NetworkServiceDatabase>,
    ) -> anyhow::Result<NetworkService> {
        let NetworkConfig {
            public_key,
            external_addresses,
            bootstrap_addresses,
            listen_addresses,
            transport_type,
            router_address,
        } = config;

        let NetworkRuntimeConfig {
            genesis_timestamp,
            era_duration,
            genesis_block_hash,
        } = runtime_config;

        let keypair = NetworkService::generate_keypair(signer, public_key)?;

        let behaviour_config = BehaviourConfig {
            router_address,
            keypair: keypair.clone(),
            external_data_provider,
            db: DbSyncDatabase::clone_boxed(&db),
            enable_mdns: transport_type.mdns_enabled(),
        };
        let mut swarm = NetworkService::create_swarm(keypair, transport_type, behaviour_config)?;

        for multiaddr in external_addresses {
            swarm.add_external_address(multiaddr);
        }

        let mut listeners = Vec::new();
        for multiaddr in listen_addresses {
            let id = swarm.listen_on(multiaddr).context("`listen_on()` failed")?;
            listeners.push(id);
        }

        for multiaddr in bootstrap_addresses {
            let peer_id = multiaddr
                .iter()
                .find_map(|p| {
                    if let Protocol::P2p(peer_id) = p {
                        Some(peer_id)
                    } else {
                        None
                    }
                })
                .context("bootstrap nodes are not allowed without peer ID")?;

            swarm.behaviour_mut().kad.add_address(&peer_id, multiaddr);
        }

        let validators = Validators::new(
            genesis_timestamp,
            era_duration,
            genesis_block_hash,
            ValidatorDatabase::clone_boxed(&db),
            swarm.behaviour().peer_score.handle(),
        )
        .context("failed to create validators")?;

        Ok(Self {
            swarm,
            listeners,
            validators,
        })
    }

    fn generate_keypair(signer: &Signer, key: PublicKey) -> anyhow::Result<identity::Keypair> {
        let key = signer.storage().get_private_key(key)?;
        let key = identity::secp256k1::SecretKey::try_from_bytes(&mut <[u8; 32]>::from(key))
            .expect("Signer provided invalid key; qed");
        let pair = identity::secp256k1::Keypair::from(key);
        Ok(identity::Keypair::from(pair))
    }

    fn create_transport(
        keypair: &identity::Keypair,
        transport_type: TransportType,
    ) -> anyhow::Result<transport::Boxed<(PeerId, StreamMuxerBox)>> {
        match transport_type {
            TransportType::Default => {
                let tcp = libp2p::tcp::tokio::Transport::default()
                    .upgrade(upgrade::Version::V1Lazy)
                    .authenticate(libp2p::tls::Config::new(keypair)?)
                    .multiplex(yamux::Config::default())
                    .timeout(Duration::from_secs(20));

                let quic_config = libp2p::quic::Config::new(keypair);
                let quic = libp2p::quic::tokio::Transport::new(quic_config);

                Ok(quic
                    .or_transport(tcp)
                    .map(|either_output, _| match either_output {
                        Either::Left((peer_id, muxer)) => (peer_id, StreamMuxerBox::new(muxer)),
                        Either::Right((peer_id, muxer)) => (peer_id, StreamMuxerBox::new(muxer)),
                    })
                    .boxed())
            }
            TransportType::Test => Ok(transport::MemoryTransport::default()
                .or_transport(libp2p::tcp::tokio::Transport::default())
                .upgrade(upgrade::Version::V1Lazy)
                .authenticate(libp2p::plaintext::Config::new(keypair))
                .multiplex(yamux::Config::default())
                .timeout(Duration::from_secs(20))
                .boxed()),
        }
    }

    fn create_swarm(
        keypair: identity::Keypair,
        transport_type: TransportType,
        config: BehaviourConfig,
    ) -> anyhow::Result<Swarm<Behaviour>> {
        let transport = Self::create_transport(&keypair, transport_type)?;

        let behaviour = Behaviour::new(config)?;

        let local_peer_id = keypair.public().to_peer_id();

        let mut config = SwarmConfig::with_tokio_executor();
        if let TransportType::Test = transport_type {
            config = config.with_idle_connection_timeout(Duration::from_secs(5));
        }

        Ok(Swarm::new(transport, behaviour, local_peer_id, config))
    }

    fn handle_swarm_event(&mut self, event: SwarmEvent<BehaviourEvent>) -> Option<NetworkEvent> {
        log::trace!("new swarm event: {event:?}");

        match event {
            SwarmEvent::Behaviour(e) => self.handle_behaviour_event(e),
            SwarmEvent::ConnectionEstablished { peer_id, .. } => {
                Some(NetworkEvent::PeerConnected(peer_id))
            }
            _ => None,
        }
    }

    fn handle_behaviour_event(&mut self, event: BehaviourEvent) -> Option<NetworkEvent> {
        match event {
            BehaviourEvent::CustomConnectionLimits(infallible) => match infallible {},
            //
            BehaviourEvent::ConnectionLimits(infallible) => match infallible {},
            //
            BehaviourEvent::PeerScore(peer_score::Event::PeerBlocked {
                peer_id,
                last_reason: _,
            }) => return Some(NetworkEvent::PeerBlocked(peer_id)),
            BehaviourEvent::PeerScore(_) => {}
            //
            BehaviourEvent::Ping(ping::Event {
                peer,
                connection: _,
                result,
            }) => {
                if let Err(e) = result {
                    log::debug!("ping to {peer} failed: {e}. Disconnecting...");
                    let _res = self.swarm.disconnect_peer_id(peer);
                }
            }
            //
            BehaviourEvent::Identify(identify::Event::Received { peer_id, info, .. }) => {
                let behaviour = self.swarm.behaviour_mut();

                if info.protocol_version != PROTOCOL_VERSION || info.agent_version != AGENT_VERSION
                {
                    log::debug!(
                        "{peer_id} is not supported with `{}` protocol and `{}` agent",
                        info.protocol_version,
                        info.agent_version
                    );
                    behaviour.peer_score.handle().unsupported_protocol(peer_id);
                }

                // add listen addresses of new peers to KadDHT
                // according to `identify` and `kad` protocols docs
                for listen_addr in info.listen_addrs {
                    behaviour.kad.add_address(&peer_id, listen_addr);
                }
            }
            BehaviourEvent::Identify(identify::Event::Error { peer_id, error, .. }) => {
                log::debug!("{peer_id} is not identified: {error}");
                self.swarm
                    .behaviour()
                    .peer_score
                    .handle()
                    .unsupported_protocol(peer_id);
            }
            BehaviourEvent::Identify(_) => {}
            //
            BehaviourEvent::Mdns4(mdns::Event::Discovered(peers)) => {
                for (peer_id, multiaddr) in peers {
                    if let Err(e) = self.swarm.dial(
                        DialOpts::peer_id(peer_id)
                            .condition(PeerCondition::Disconnected)
                            .addresses(vec![multiaddr])
                            .extend_addresses_through_behaviour()
                            .build(),
                    ) {
                        log::error!("dialing failed for mDNS address: {e:?}");
                    }
                }
            }
            BehaviourEvent::Mdns4(mdns::Event::Expired(peers)) => {
                for (peer_id, _multiaddr) in peers {
                    let _res = self.swarm.disconnect_peer_id(peer_id);
                }
            }
            //
            BehaviourEvent::Kad(kad::Event::RoutingUpdated { peer, .. }) => {
                let behaviour = self.swarm.behaviour_mut();
                if let Some(mdns4) = behaviour.mdns4.as_ref()
                    && mdns4.discovered_nodes().any(|&p| p == peer)
                {
                    // we don't want local peers to appear in KadDHT.
                    // event can be emitted few times in a row for
                    // the same peer, so we just ignore `None`
                    let _res = behaviour.kad.remove_peer(&peer);
                }
            }
            BehaviourEvent::Kad(_) => {}
            //
            BehaviourEvent::Gossipsub(gossipsub::Event::Message { source, validator }) => {
                let gossipsub = &mut self.swarm.behaviour_mut().gossipsub;

                let event = validator.validate(gossipsub, |message| match message {
                    gossipsub::Message::Commitments(message) => {
                        let (acceptance, message) =
                            self.validators.verify_message_initially(source, message);
                        (acceptance, message.map(NetworkEvent::ValidatorMessage))
                    }
                    gossipsub::Message::Offchain(transaction) => (
                        MessageAcceptance::Accept,
                        Some(NetworkEvent::OffchainTransaction(transaction)),
                    ),
                });

                return event;
            }
            BehaviourEvent::Gossipsub(gossipsub::Event::PublishFailure {
                error,
                message,
                topic,
            }) => {
                log::warn!(
                    "failed to publish gossip `{message:?}` message to {topic} topic: {error}"
                );
            }
            //
            BehaviourEvent::DbSync(_) => {}
        }

        None
    }

    pub fn local_peer_id(&self) -> PeerId {
        *self.swarm.local_peer_id()
    }

    pub fn score_handle(&self) -> peer_score::Handle {
        self.swarm.behaviour().peer_score.handle()
    }

    pub fn db_sync_handle(&self) -> db_sync::Handle {
        self.swarm.behaviour().db_sync.handle()
    }

    pub fn set_chain_head(&mut self, chain_head: H256) -> anyhow::Result<()> {
        self.validators.set_chain_head(chain_head)
    }

    pub fn publish_message(&mut self, data: impl Into<SignedValidatorMessage>) {
        self.swarm.behaviour_mut().gossipsub.publish(data.into())
    }

    pub fn publish_offchain_transaction(&mut self, data: SignedOffchainTransaction) {
        self.swarm.behaviour_mut().gossipsub.publish(data);
    }
}

impl Drop for NetworkService {
    fn drop(&mut self) {
        for id in self.listeners.drain(..) {
            self.swarm.remove_listener(id);
        }
    }
}

#[cfg(test)]
impl NetworkService {
    async fn connect(&mut self, service: &mut Self) {
        self.swarm.listen().with_memory_addr_external().await;
        service.swarm.listen().with_memory_addr_external().await;
        self.swarm.connect(&mut service.swarm).await;
    }

    async fn loop_on_next(mut self) {
        while let Some(event) = self.next().await {
            log::trace!("loop_on_next: {event:?}");
        }
    }
}

struct BehaviourConfig {
    router_address: Address,
    keypair: identity::Keypair,
    external_data_provider: Box<dyn db_sync::ExternalDataProvider>,
    db: Box<dyn DbSyncDatabase>,
    enable_mdns: bool,
}

#[derive(NetworkBehaviour)]
pub(crate) struct Behaviour {
    // custom options to limit connections
    pub custom_connection_limits: custom_connection_limits::Behaviour,
    // limit connections
    pub connection_limits: connection_limits::Behaviour,
    // peer scoring system
    pub peer_score: peer_score::Behaviour,
    // fast peer liveliness check
    pub ping: ping::Behaviour,
    // friend or foe system
    pub identify: identify::Behaviour,
    // local discovery for IPv4 only
    pub mdns4: Toggle<mdns::tokio::Behaviour>,
    // global traversal discovery
    // TODO: consider to cache records in fs
    pub kad: kad::Behaviour<kad::store::MemoryStore>,
    // general communication
    pub gossipsub: gossipsub::Behaviour,
    // database synchronization protocol
    pub db_sync: db_sync::Behaviour,
}

impl Behaviour {
    fn new(config: BehaviourConfig) -> anyhow::Result<Self> {
        let BehaviourConfig {
            router_address,
            keypair,
            external_data_provider,
            db,
            enable_mdns,
        } = config;

        let peer_id = keypair.public().to_peer_id();

        // we use custom behaviour because
        // `libp2p::connection_limits::Behaviour` limits inbound & outbound
        // connections per peer in total, so protocols may fail to establish
        // at least 1 inbound & 1 outbound connection in specific circumstances
        // (for example, active VPN connection + communication with mDNS discovered peers)
        let custom_connection_limits = custom_connection_limits::Limits::default()
            .with_max_established_incoming_per_peer(Some(
                MAX_ESTABLISHED_INCOMING_PER_PEER_CONNECTIONS,
            ))
            .with_max_established_outbound_per_peer(Some(
                MAX_ESTABLISHED_OUTBOUND_PER_PEER_CONNECTIONS,
            ));
        let custom_connection_limits =
            custom_connection_limits::Behaviour::new(custom_connection_limits);

        let connection_limits = connection_limits::ConnectionLimits::default()
            .with_max_established_incoming(Some(MAX_ESTABLISHED_INCOMING_CONNECTIONS));
        let connection_limits = connection_limits::Behaviour::new(connection_limits);

        let peer_score = peer_score::Behaviour::new(peer_score::Config::default());
        let peer_score_handle = peer_score.handle();

        let ping = ping::Behaviour::default();

        let identify_config = identify::Config::new(PROTOCOL_VERSION.to_string(), keypair.public())
            .with_agent_version(AGENT_VERSION.to_string());
        let identify = identify::Behaviour::new(identify_config);

        let mdns4 = Toggle::from(
            enable_mdns
                .then(|| mdns::Behaviour::new(mdns::Config::default(), peer_id))
                .transpose()?,
        );

        let mut kad = kad::Behaviour::new(peer_id, kad::store::MemoryStore::new(peer_id));
        kad.set_mode(Some(kad::Mode::Server));

        let gossipsub =
            gossipsub::Behaviour::new(keypair.clone(), peer_score_handle.clone(), router_address)
                .map_err(|e| anyhow!("`gossipsub::Behaviour` error: {e}"))?;

        let db_sync = db_sync::Behaviour::new(
            db_sync::Config::default(),
            peer_score_handle,
            external_data_provider,
            db,
        );

        Ok(Self {
            custom_connection_limits,
            connection_limits,
            peer_score,
            ping,
            identify,
            mdns4,
            kad,
            gossipsub,
            db_sync,
        })
    }
}

#[cfg(test)]
mod tests {
    use super::*;
    use crate::{
        db_sync::{ExternalDataProvider, tests::fill_data_provider},
        utils::tests::init_logger,
    };
    use async_trait::async_trait;
    use ethexe_common::{BlockHeader, db::OnChainStorageWrite, gear::CodeState};
    use ethexe_db::{Database, MemDb};
    use ethexe_signer::{FSKeyStorage, Signer};
    use gprimitives::{ActorId, CodeId, H256};
    use nonempty::nonempty;
    use std::{
        collections::{BTreeSet, HashMap},
        sync::Arc,
    };
    use tokio::{
        sync::RwLock,
        time::{Duration, timeout},
    };

    #[derive(Default)]
    struct DataProviderInner {
        programs_code_ids_at: HashMap<(BTreeSet<ActorId>, H256), Vec<CodeId>>,
        code_states_at: HashMap<(BTreeSet<CodeId>, H256), Vec<CodeState>>,
    }

    #[derive(Default, Clone)]
    pub struct DataProvider(Arc<RwLock<DataProviderInner>>);

    impl DataProvider {
        pub async fn set_programs_code_ids_at(
            &self,
            program_ids: BTreeSet<ActorId>,
            at: H256,
            code_ids: Vec<CodeId>,
        ) {
            self.0
                .write()
                .await
                .programs_code_ids_at
                .insert((program_ids, at), code_ids);
        }
    }

    #[async_trait]
    impl ExternalDataProvider for DataProvider {
        fn clone_boxed(&self) -> Box<dyn ExternalDataProvider> {
            Box::new(self.clone())
        }

        async fn programs_code_ids_at(
            self: Box<Self>,
            program_ids: BTreeSet<ActorId>,
            block: H256,
        ) -> anyhow::Result<Vec<CodeId>> {
            assert!(!program_ids.is_empty());
            Ok(self
                .0
                .read()
                .await
                .programs_code_ids_at
                .get(&(program_ids, block))
                .cloned()
                .unwrap_or_default())
        }

        async fn codes_states_at(
            self: Box<Self>,
            code_ids: BTreeSet<CodeId>,
            block: H256,
        ) -> anyhow::Result<Vec<CodeState>> {
            assert!(!code_ids.is_empty());
            Ok(self
                .0
                .read()
                .await
                .code_states_at
                .get(&(code_ids, block))
                .cloned()
                .unwrap_or_default())
        }
    }

    fn new_service_with(db: Database, data_provider: DataProvider) -> NetworkService {
        const GENESIS_BLOCK: H256 = H256::zero();

        db.set_block_header(
            GENESIS_BLOCK,
            BlockHeader {
                height: 0,
                timestamp: 0,
                parent_hash: Default::default(),
            },
        );
        db.set_block_validators(GENESIS_BLOCK, nonempty![Address::default()]);

        let key_storage = FSKeyStorage::tmp();
        let signer = Signer::new(key_storage);
        let key = signer.generate_key().unwrap();
        let config = NetworkConfig::new_test(key, Address::default());

        let runtime_config = NetworkRuntimeConfig {
            genesis_timestamp: 1_000_000,
            era_duration: 1,
            genesis_block_hash: GENESIS_BLOCK,
        };

        NetworkService::new(
            config.clone(),
            runtime_config,
            &signer,
            Box::new(data_provider),
            Box::new(db),
        )
        .unwrap()
    }

    fn new_service() -> NetworkService {
        new_service_with(Database::memory(), DataProvider::default())
    }

    #[tokio::test]
    async fn test_memory_transport() {
        init_logger();

        let mut service1 = new_service();
        let mut service2 = new_service();

        service1.connect(&mut service2).await;
    }

    #[tokio::test]
    async fn request_db_data() {
        init_logger();

        let mut service1 = new_service();
        let service1_handle = service1.db_sync_handle();

        // second service
        let db = Database::from_one(&MemDb::default());

        let hello = db.write_hash(b"hello");
        let world = db.write_hash(b"world");

        let mut service2 = new_service_with(db, Default::default());

        service1.connect(&mut service2).await;
        tokio::spawn(service1.loop_on_next());
        tokio::spawn(service2.loop_on_next());

        let request = service1_handle.request(db_sync::Request::hashes([hello, world]));
        let response = timeout(Duration::from_secs(5), request)
            .await
            .expect("time has elapsed")
            .unwrap();
        assert_eq!(
            response,
            db_sync::Response::Hashes(
                [(hello, b"hello".to_vec()), (world, b"world".to_vec())].into()
            )
        );
    }

    #[tokio::test]
    async fn peer_blocked_by_score() {
        init_logger();

        let mut service1 = new_service();
        let peer_score_handle = service1.score_handle();

        // second service
        let mut service2 = new_service();
        let service2_peer_id = service2.local_peer_id();

        service1.connect(&mut service2).await;
        tokio::spawn(service2.loop_on_next());

        peer_score_handle.unsupported_protocol(service2_peer_id);

        let event = timeout(Duration::from_secs(5), service1.next())
            .await
            .expect("time has elapsed")
            .unwrap();
        assert_eq!(event, NetworkEvent::PeerBlocked(service2_peer_id));
    }

    #[tokio::test]
    async fn external_data_provider() {
        init_logger();

        let alice_data_provider = DataProvider::default();
        let mut alice = new_service_with(Database::memory(), alice_data_provider.clone());
        let alice_handle = alice.db_sync_handle();
        let bob_db = Database::memory();
        let mut bob = new_service_with(bob_db.clone(), DataProvider::default());

        alice.connect(&mut bob).await;
        tokio::spawn(alice.loop_on_next());
        tokio::spawn(bob.loop_on_next());

        let expected_response = fill_data_provider(alice_data_provider, bob_db).await;

        let request = alice_handle.request(db_sync::Request::program_ids(H256::zero(), 2));
        let response = timeout(Duration::from_secs(5), request)
            .await
            .expect("time has elapsed")
            .unwrap();
        assert_eq!(response, expected_response);
    }
}<|MERGE_RESOLUTION|>--- conflicted
+++ resolved
@@ -34,14 +34,10 @@
 };
 use anyhow::{Context, anyhow};
 use ethexe_common::{
-<<<<<<< HEAD
-    Address, NetworkMessage, ecdsa::PublicKey, tx_pool::SignedOffchainTransaction,
-=======
     Address,
     ecdsa::PublicKey,
     network::{SignedValidatorMessage, VerifiedValidatorMessage},
     tx_pool::SignedOffchainTransaction,
->>>>>>> e421755e
 };
 use ethexe_signer::Signer;
 use futures::{Stream, future::Either, ready, stream::FusedStream};
