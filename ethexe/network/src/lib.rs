--- conflicted
+++ resolved
@@ -66,113 +66,6 @@
 const MAX_ESTABLISHED_OUTBOUND_PER_PEER_CONNECTIONS: u32 = 1;
 const MAX_ESTABLISHED_INCOMING_CONNECTIONS: u32 = 100;
 
-<<<<<<< HEAD
-pub struct NetworkService {
-    pub sender: NetworkSender,
-    pub receiver: NetworkReceiver,
-    pub event_loop: NetworkEventLoop,
-}
-
-impl NetworkService {
-    pub fn new(
-        config: NetworkEventLoopConfig,
-        signer: &Signer,
-        db: Database,
-    ) -> anyhow::Result<NetworkService> {
-        fs::create_dir_all(&config.config_dir)
-            .context("failed to create network configuration directory")?;
-
-        let keypair =
-            NetworkEventLoop::generate_keypair(signer, &config.config_dir, config.public_key)?;
-        let mut swarm = NetworkEventLoop::create_swarm(keypair, db, config.transport_type)?;
-
-        for multiaddr in config.external_addresses {
-            swarm.add_external_address(multiaddr);
-        }
-
-        for multiaddr in config.listen_addresses {
-            swarm.listen_on(multiaddr).context("`listen_on()` failed")?;
-        }
-
-        for multiaddr in config.bootstrap_addresses {
-            let peer_id = multiaddr
-                .iter()
-                .find_map(|p| {
-                    if let Protocol::P2p(peer_id) = p {
-                        Some(peer_id)
-                    } else {
-                        None
-                    }
-                })
-                .context("bootstrap nodes are not allowed without peer ID")?;
-
-            swarm.behaviour_mut().kad.add_address(&peer_id, multiaddr);
-        }
-
-        let (network_sender, sender_rx) = NetworkSender::new();
-        let (receiver_tx, network_receiver) = NetworkReceiver::new();
-
-        Ok(Self {
-            sender: network_sender,
-            receiver: network_receiver,
-            event_loop: NetworkEventLoop {
-                swarm,
-                external_rx: sender_rx,
-                external_tx: receiver_tx,
-            },
-        })
-    }
-}
-
-#[derive(Debug)]
-enum NetworkSenderEvent {
-    PublishMessage { data: Vec<u8>, topic: IdentTopic },
-    RequestDbData(db_sync::Request),
-    RequestValidated(Result<db_sync::ValidatingResponse, db_sync::ValidatingResponse>),
-}
-
-#[derive(Debug, Clone)]
-pub struct NetworkSender {
-    tx: mpsc::UnboundedSender<NetworkSenderEvent>,
-}
-
-impl NetworkSender {
-    fn new() -> (Self, mpsc::UnboundedReceiver<NetworkSenderEvent>) {
-        let (tx, rx) = mpsc::unbounded_channel();
-        (Self { tx }, rx)
-    }
-
-    pub fn publish_transaction(&self, data: impl Into<Vec<u8>>) {
-        let _res = self.tx.send(NetworkSenderEvent::PublishMessage {
-            data: data.into(),
-            topic: tx_topic(),
-        });
-    }
-
-    // TODO: consider to append salt here to be sure that message is unique.
-    // This is important for the cases of malfunctions in ethexe, when the same message
-    // needs to be sent again #4255
-    pub fn publish_commitment(&self, data: impl Into<Vec<u8>>) {
-        let _res = self.tx.send(NetworkSenderEvent::PublishMessage {
-            data: data.into(),
-            topic: gpu_commitments_topic(),
-        });
-    }
-
-    pub fn request_db_data(&self, request: db_sync::Request) {
-        let _res = self.tx.send(NetworkSenderEvent::RequestDbData(request));
-    }
-
-    pub fn request_validated(
-        &self,
-        res: Result<db_sync::ValidatingResponse, db_sync::ValidatingResponse>,
-    ) {
-        let _res = self.tx.send(NetworkSenderEvent::RequestValidated(res));
-    }
-}
-
-=======
->>>>>>> a1c7e83f
 #[derive(Debug, Eq, PartialEq)]
 pub enum NetworkEvent {
     Message {
@@ -475,15 +368,8 @@
                         topic,
                     },
                 ..
-<<<<<<< HEAD
             }) if gpu_commitments_topic().hash() == topic || tx_topic().hash() == topic => {
-                let _res = self
-                    .external_tx
-                    .send(NetworkReceiverEvent::Message { source, data });
-=======
-            }) if gpu_commitments_topic().hash() == topic => {
                 return Some(NetworkEvent::Message { source, data });
->>>>>>> a1c7e83f
             }
             BehaviourEvent::Gossipsub(gossipsub::Event::GossipsubNotSupported { peer_id }) => {
                 log::debug!("`gossipsub` protocol is not supported");
@@ -516,21 +402,6 @@
         None
     }
 
-<<<<<<< HEAD
-    fn handle_network_rx_event(&mut self, event: NetworkSenderEvent) {
-        match event {
-            NetworkSenderEvent::PublishMessage { data, topic } => {
-                if let Err(e) = self.swarm.behaviour_mut().gossipsub.publish(topic, data) {
-                    log::debug!("gossipsub publishing failed: {e}")
-                }
-            }
-            NetworkSenderEvent::RequestDbData(request) => {
-                self.swarm.behaviour_mut().db_sync.request(request);
-            }
-            NetworkSenderEvent::RequestValidated(res) => {
-                self.swarm.behaviour_mut().db_sync.request_validated(res);
-            }
-=======
     pub fn local_peer_id(&self) -> PeerId {
         *self.swarm.local_peer_id()
     }
@@ -546,7 +417,18 @@
             .gossipsub
             .publish(gpu_commitments_topic(), data)
         {
-            log::debug!("gossipsub publishing failed: {e}")
+            log::error!("gossipsub publishing failed: {e}")
+        }
+    }
+
+    pub fn publish_transaction(&mut self, data: Vec<u8>) {
+        if let Err(e) = self
+            .swarm
+            .behaviour_mut()
+            .gossipsub
+            .publish(tx_topic(), data)
+        {
+            log::error!("gossipsub publishing failed: {e}")
         }
     }
 
@@ -573,7 +455,6 @@
     async fn loop_on_next(mut self) {
         while let Some(event) = self.next().await {
             log::trace!("loop_on_next: {event:?}");
->>>>>>> a1c7e83f
         }
     }
 }
@@ -715,60 +596,8 @@
     async fn test_memory_transport() {
         init_logger();
 
-<<<<<<< HEAD
-        let tmp_dir1 = tempfile::tempdir().unwrap();
-        let config = NetworkEventLoopConfig::new_memory(tmp_dir1.path().to_path_buf(), "/memory/1");
-
-        let signer1 = ethexe_signer::Signer::new(tmp_dir1.path().join("key")).unwrap();
-        let db = Database::from_one(&MemDb::default(), [0; 20]);
-        let service1 = NetworkService::new(config.clone(), &signer1, db).unwrap();
-
-        let peer_id = service1.event_loop.local_peer_id();
-        let multiaddr: Multiaddr = format!("/memory/1/p2p/{peer_id}").parse().unwrap();
-
-        let (sender, mut _service1_handle) =
-            (service1.sender, tokio::spawn(service1.event_loop.run()));
-
-        // second service
-        let tmp_dir2 = tempfile::tempdir().unwrap();
-        let signer2 = ethexe_signer::Signer::new(tmp_dir2.path().join("key")).unwrap();
-        let mut config2 =
-            NetworkEventLoopConfig::new_memory(tmp_dir2.path().to_path_buf(), "/memory/2");
-        let db = Database::from_one(&MemDb::default(), [0; 20]);
-
-        config2.bootstrap_addresses = [multiaddr].into();
-
-        let service2 = NetworkService::new(config2.clone(), &signer2, db).unwrap();
-        tokio::spawn(service2.event_loop.run());
-
-        // Wait for the connection to be established
-        tokio::time::sleep(Duration::from_secs(1)).await;
-
-        // Send a commitment from service1
-        let commitment_data = b"test commitment".to_vec();
-
-        sender.publish_commitment(commitment_data.clone());
-
-        let mut receiver = service2.receiver;
-
-        // Wait for the commitment to be received by service2
-        let received_commitment = timeout(Duration::from_secs(5), async {
-            while let Some(NetworkReceiverEvent::Message { source: _, data }) =
-                receiver.recv().await
-            {
-                if data == commitment_data {
-                    return Some(data);
-                }
-            }
-
-            None
-        })
-        .await
-        .expect("Timeout while waiting for commitment");
-=======
         let (_tmp_dir, mut service1) = new_service();
         let (_tmp_dir, mut service2) = new_service();
->>>>>>> a1c7e83f
 
         service1.connect(&mut service2).await;
     }
