--- conflicted
+++ resolved
@@ -247,13 +247,10 @@
         })
     }
 
-<<<<<<< HEAD
     pub fn gossipsub_topic(name: &'static str, router_address: Address) -> gossipsub::IdentTopic {
-        gossipsub::IdentTopic::new(format!("{name}-{router_address}"))
-    }
-
-=======
->>>>>>> e421755e
+        gossipsub::Behaviour::topic_with_router(name, router_address)
+    }
+
     fn generate_keypair(signer: &Signer, key: PublicKey) -> anyhow::Result<identity::Keypair> {
         let key = signer.storage().get_private_key(key)?;
         let key = identity::secp256k1::SecretKey::try_from_bytes(&mut <[u8; 32]>::from(key))
@@ -427,21 +424,12 @@
 
                 return event;
             }
-<<<<<<< HEAD
             BehaviourEvent::Gossipsub(gossipsub::Event::Subscribed { peer_id, topic }) => {
                 return Some(NetworkEvent::GossipsubPeerSubscribed {
                     peer_id,
                     topic: topic.to_string(),
                 });
             }
-            BehaviourEvent::Gossipsub(gossipsub::Event::GossipsubNotSupported { peer_id }) => {
-                log::debug!("`gossipsub` protocol is not supported");
-                self.swarm
-                    .behaviour()
-                    .peer_score
-                    .handle()
-                    .unsupported_protocol(peer_id);
-=======
             BehaviourEvent::Gossipsub(gossipsub::Event::PublishFailure {
                 error,
                 message,
@@ -450,7 +438,6 @@
                 log::warn!(
                     "failed to publish gossip `{message:?}` message to {topic} topic: {error}"
                 );
->>>>>>> e421755e
             }
             //
             BehaviourEvent::DbSync(_) => {}
