// This file is part of Gear.
//
// Copyright (C) 2024-2025 Gear Technologies Inc.
// SPDX-License-Identifier: GPL-3.0-or-later WITH Classpath-exception-2.0
//
// This program is free software: you can redistribute it and/or modify
// it under the terms of the GNU General Public License as published by
// the Free Software Foundation, either version 3 of the License, or
// (at your option) any later version.
//
// This program is distributed in the hope that it will be useful,
// but WITHOUT ANY WARRANTY; without even the implied warranty of
// MERCHANTABILITY or FITNESS FOR A PARTICULAR PURPOSE. See the
// GNU General Public License for more details.
//
// You should have received a copy of the GNU General Public License
// along with this program. If not, see <https://www.gnu.org/licenses/>.

mod custom_connection_limits;
pub mod db_sync;
pub mod peer_score;
mod utils;

pub mod export {
    pub use libp2p::{Multiaddr, PeerId, multiaddr::Protocol};
}

use crate::db_sync::DbSyncDatabase;
use anyhow::{Context, anyhow};
use ethexe_common::{Address, ecdsa::PublicKey};
use ethexe_signer::Signer;
use futures::{Stream, future::Either, ready, stream::FusedStream};
use gprimitives::utils::ByteSliceFormatter;
use libp2p::{
    Multiaddr, PeerId, Swarm, Transport, connection_limits,
    core::{muxing::StreamMuxerBox, transport, transport::ListenerId, upgrade},
    futures::StreamExt,
    gossipsub, identify, identity, kad, mdns,
    multiaddr::Protocol,
    ping,
    swarm::{
        Config as SwarmConfig, NetworkBehaviour, SwarmEvent,
        behaviour::toggle::Toggle,
        dial_opts::{DialOpts, PeerCondition},
    },
    yamux,
};
#[cfg(test)]
use libp2p_swarm_test::SwarmExt;
use std::{
    collections::HashSet,
    hash::{DefaultHasher, Hash, Hasher},
    pin::Pin,
    task::Poll,
    time::Duration,
};

pub const DEFAULT_LISTEN_PORT: u16 = 20333;

pub const PROTOCOL_VERSION: &str = "ethexe/0.1.0";
pub const AGENT_VERSION: &str = concat!(env!("CARGO_PKG_NAME"), "/", env!("CARGO_PKG_VERSION"));

const MAX_ESTABLISHED_INCOMING_PER_PEER_CONNECTIONS: u32 = 1;
const MAX_ESTABLISHED_OUTBOUND_PER_PEER_CONNECTIONS: u32 = 1;
const MAX_ESTABLISHED_INCOMING_CONNECTIONS: u32 = 100;

#[derive(Eq, PartialEq, derive_more::Debug)]
pub enum NetworkEvent {
    Message {
        #[debug("{:.8} ({} bytes)", ByteSliceFormatter::Dynamic(data), data.len())]
        data: Vec<u8>,
        source: Option<PeerId>,
    },
    PeerBlocked(PeerId),
    PeerConnected(PeerId),
}

<<<<<<< HEAD
impl fmt::Debug for NetworkEvent {
    fn fmt(&self, f: &mut fmt::Formatter<'_>) -> fmt::Result {
        match self {
            NetworkEvent::Message { data, source } => f
                .debug_struct("Message")
                .field(
                    "data",
                    &format_args!(
                        "{:.8} ({} bytes)",
                        ByteSliceFormatter::Dynamic(data),
                        data.len()
                    ),
                )
                .field("source", source)
                .finish(),
            NetworkEvent::PeerBlocked(peer_id) => {
                f.debug_tuple("PeerBlocked").field(peer_id).finish()
            }
            NetworkEvent::PeerConnected(peer_id) => {
                f.debug_tuple("PeerConnected").field(peer_id).finish()
            }
        }
    }
}

#[derive(Default, Debug, Clone)]
=======
#[derive(Default, Debug, Clone, Copy)]
>>>>>>> 0a78f9ac
pub enum TransportType {
    #[default]
    Default,
    Test,
}

impl TransportType {
    fn mdns_enabled(&self) -> bool {
        matches!(self, Self::Default)
    }
}

#[derive(Debug, Clone)]
pub struct NetworkConfig {
    pub public_key: PublicKey,
    pub router_address: Address,
    pub external_addresses: HashSet<Multiaddr>,
    pub bootstrap_addresses: HashSet<Multiaddr>,
    pub listen_addresses: HashSet<Multiaddr>,
    pub transport_type: TransportType,
}

impl NetworkConfig {
    pub fn new_local(public_key: PublicKey, router_address: Address) -> Self {
        Self {
            public_key,
            external_addresses: Default::default(),
            bootstrap_addresses: Default::default(),
            listen_addresses: ["/ip4/127.0.0.1/udp/0/quic-v1".parse().unwrap()].into(),
            transport_type: TransportType::Default,
            router_address,
        }
    }

    pub fn new_test(public_key: PublicKey, router_address: Address) -> Self {
        Self {
            public_key,
            external_addresses: Default::default(),
            bootstrap_addresses: Default::default(),
            listen_addresses: Default::default(),
            transport_type: TransportType::Test,
            router_address,
        }
    }
}

pub struct NetworkService {
    swarm: Swarm<Behaviour>,
    // `MemoryTransport` doesn't unregister its ports on drop so we do it
    listeners: Vec<ListenerId>,
    commitments_topic: gossipsub::IdentTopic,
    offchain_topic: gossipsub::IdentTopic,
}

impl Stream for NetworkService {
    type Item = NetworkEvent;

    fn poll_next(
        mut self: Pin<&mut Self>,
        cx: &mut std::task::Context<'_>,
    ) -> Poll<Option<Self::Item>> {
        loop {
            let Some(event) = ready!(self.swarm.poll_next_unpin(cx)) else {
                return Poll::Ready(None);
            };

            if let Some(event) = self.handle_swarm_event(event) {
                return Poll::Ready(Some(event));
            }
        }
    }
}

impl FusedStream for NetworkService {
    fn is_terminated(&self) -> bool {
        self.swarm.is_terminated()
    }
}

impl NetworkService {
    pub fn new(
        config: NetworkConfig,
        signer: &Signer,
        external_data_provider: Box<dyn db_sync::ExternalDataProvider>,
        db: Box<dyn DbSyncDatabase>,
    ) -> anyhow::Result<NetworkService> {
        let NetworkConfig {
            public_key,
            external_addresses,
            bootstrap_addresses,
            listen_addresses,
            transport_type,
            router_address,
        } = config;

        let keypair = NetworkService::generate_keypair(signer, public_key)?;

        let commitments_topic = Self::gossipsub_topic("commitments", router_address);
        let offchain_topic = Self::gossipsub_topic("offchain", router_address);

        let behaviour_config = BehaviourConfig {
            keypair: keypair.clone(),
            external_data_provider,
            db,
            enable_mdns: transport_type.mdns_enabled(),
            commitments_topic: commitments_topic.clone(),
            offchain_topic: offchain_topic.clone(),
        };
        let mut swarm = NetworkService::create_swarm(keypair, transport_type, behaviour_config)?;

        for multiaddr in external_addresses {
            swarm.add_external_address(multiaddr);
        }

        let mut listeners = Vec::new();
        for multiaddr in listen_addresses {
            let id = swarm.listen_on(multiaddr).context("`listen_on()` failed")?;
            listeners.push(id);
        }

        for multiaddr in bootstrap_addresses {
            let peer_id = multiaddr
                .iter()
                .find_map(|p| {
                    if let Protocol::P2p(peer_id) = p {
                        Some(peer_id)
                    } else {
                        None
                    }
                })
                .context("bootstrap nodes are not allowed without peer ID")?;

            swarm.behaviour_mut().kad.add_address(&peer_id, multiaddr);
        }

        Ok(Self {
            swarm,
            listeners,
            commitments_topic,
            offchain_topic,
        })
    }

    fn gossipsub_topic(name: &'static str, router_address: Address) -> gossipsub::IdentTopic {
        gossipsub::IdentTopic::new(format!("{name}-{router_address}"))
    }

    fn generate_keypair(signer: &Signer, key: PublicKey) -> anyhow::Result<identity::Keypair> {
        let key = signer.storage().get_private_key(key)?;
        let key = identity::secp256k1::SecretKey::try_from_bytes(&mut <[u8; 32]>::from(key))
            .expect("Signer provided invalid key; qed");
        let pair = identity::secp256k1::Keypair::from(key);
        Ok(identity::Keypair::from(pair))
    }

    fn create_transport(
        keypair: &identity::Keypair,
        transport_type: TransportType,
    ) -> anyhow::Result<transport::Boxed<(PeerId, StreamMuxerBox)>> {
        match transport_type {
            TransportType::Default => {
                let tcp = libp2p::tcp::tokio::Transport::default()
                    .upgrade(upgrade::Version::V1Lazy)
                    .authenticate(libp2p::tls::Config::new(keypair)?)
                    .multiplex(yamux::Config::default())
                    .timeout(Duration::from_secs(20));

                let quic_config = libp2p::quic::Config::new(keypair);
                let quic = libp2p::quic::tokio::Transport::new(quic_config);

                Ok(quic
                    .or_transport(tcp)
                    .map(|either_output, _| match either_output {
                        Either::Left((peer_id, muxer)) => (peer_id, StreamMuxerBox::new(muxer)),
                        Either::Right((peer_id, muxer)) => (peer_id, StreamMuxerBox::new(muxer)),
                    })
                    .boxed())
            }
            TransportType::Test => Ok(transport::MemoryTransport::default()
                .or_transport(libp2p::tcp::tokio::Transport::default())
                .upgrade(upgrade::Version::V1Lazy)
                .authenticate(libp2p::plaintext::Config::new(keypair))
                .multiplex(yamux::Config::default())
                .timeout(Duration::from_secs(20))
                .boxed()),
        }
    }

    fn create_swarm(
        keypair: identity::Keypair,
        transport_type: TransportType,
        config: BehaviourConfig,
    ) -> anyhow::Result<Swarm<Behaviour>> {
        let transport = Self::create_transport(&keypair, transport_type)?;

        let behaviour = Behaviour::new(config)?;

        let local_peer_id = keypair.public().to_peer_id();

        let mut config = SwarmConfig::with_tokio_executor();
        if let TransportType::Test = transport_type {
            config = config.with_idle_connection_timeout(Duration::from_secs(5));
        }

        Ok(Swarm::new(transport, behaviour, local_peer_id, config))
    }

    fn handle_swarm_event(&mut self, event: SwarmEvent<BehaviourEvent>) -> Option<NetworkEvent> {
        log::trace!("new swarm event: {event:?}");

        match event {
            SwarmEvent::Behaviour(e) => self.handle_behaviour_event(e),
            SwarmEvent::ConnectionEstablished { peer_id, .. } => {
                Some(NetworkEvent::PeerConnected(peer_id))
            }
            _ => None,
        }
    }

    fn handle_behaviour_event(&mut self, event: BehaviourEvent) -> Option<NetworkEvent> {
        match event {
            BehaviourEvent::CustomConnectionLimits(infallible) => match infallible {},
            //
            BehaviourEvent::ConnectionLimits(infallible) => match infallible {},
            //
            BehaviourEvent::PeerScore(peer_score::Event::PeerBlocked {
                peer_id,
                last_reason: _,
            }) => return Some(NetworkEvent::PeerBlocked(peer_id)),
            BehaviourEvent::PeerScore(_) => {}
            //
            BehaviourEvent::Ping(ping::Event {
                peer,
                connection: _,
                result,
            }) => {
                if let Err(e) = result {
                    log::debug!("ping to {peer} failed: {e}. Disconnecting...");
                    let _res = self.swarm.disconnect_peer_id(peer);
                }
            }
            //
            BehaviourEvent::Identify(identify::Event::Received { peer_id, info, .. }) => {
                let behaviour = self.swarm.behaviour_mut();

                if info.protocol_version != PROTOCOL_VERSION || info.agent_version != AGENT_VERSION
                {
                    log::debug!(
                        "{peer_id} is not supported with `{}` protocol and `{}` agent",
                        info.protocol_version,
                        info.agent_version
                    );
                    behaviour.peer_score.handle().unsupported_protocol(peer_id);
                }

                // add listen addresses of new peers to KadDHT
                // according to `identify` and `kad` protocols docs
                for listen_addr in info.listen_addrs {
                    behaviour.kad.add_address(&peer_id, listen_addr);
                }
            }
            BehaviourEvent::Identify(identify::Event::Error { peer_id, error, .. }) => {
                log::debug!("{peer_id} is not identified: {error}");
                self.swarm
                    .behaviour()
                    .peer_score
                    .handle()
                    .unsupported_protocol(peer_id);
            }
            BehaviourEvent::Identify(_) => {}
            //
            BehaviourEvent::Mdns4(mdns::Event::Discovered(peers)) => {
                for (peer_id, multiaddr) in peers {
                    if let Err(e) = self.swarm.dial(
                        DialOpts::peer_id(peer_id)
                            .condition(PeerCondition::Disconnected)
                            .addresses(vec![multiaddr])
                            .extend_addresses_through_behaviour()
                            .build(),
                    ) {
                        log::error!("dialing failed for mDNS address: {e:?}");
                    }
                }
            }
            BehaviourEvent::Mdns4(mdns::Event::Expired(peers)) => {
                for (peer_id, _multiaddr) in peers {
                    let _res = self.swarm.disconnect_peer_id(peer_id);
                }
            }
            //
            BehaviourEvent::Kad(kad::Event::RoutingUpdated { peer, .. }) => {
                let behaviour = self.swarm.behaviour_mut();
                if let Some(mdns4) = behaviour.mdns4.as_ref()
                    && mdns4.discovered_nodes().any(|&p| p == peer)
                {
                    // we don't want local peers to appear in KadDHT.
                    // event can be emitted few times in a row for
                    // the same peer, so we just ignore `None`
                    let _res = behaviour.kad.remove_peer(&peer);
                }
            }
            BehaviourEvent::Kad(_) => {}
            //
            BehaviourEvent::Gossipsub(gossipsub::Event::Message {
                message:
                    gossipsub::Message {
                        source,
                        data,
                        sequence_number: _,
                        topic: _,
                    },
                ..
            }) => {
                return Some(NetworkEvent::Message { source, data });
            }
            BehaviourEvent::Gossipsub(gossipsub::Event::GossipsubNotSupported { peer_id }) => {
                log::debug!("`gossipsub` protocol is not supported");
                self.swarm
                    .behaviour()
                    .peer_score
                    .handle()
                    .unsupported_protocol(peer_id);
            }
            BehaviourEvent::Gossipsub(_) => {}
            //
            BehaviourEvent::DbSync(_) => {}
        }

        None
    }

    pub fn local_peer_id(&self) -> PeerId {
        *self.swarm.local_peer_id()
    }

    pub fn score_handle(&self) -> peer_score::Handle {
        self.swarm.behaviour().peer_score.handle()
    }

    pub fn db_sync_handle(&self) -> db_sync::Handle {
        self.swarm.behaviour().db_sync.handle()
    }

    pub fn publish_message(&mut self, data: Vec<u8>) {
        if let Err(e) = self
            .swarm
            .behaviour_mut()
            .gossipsub
            .publish(self.commitments_topic.clone(), data)
        {
            log::error!("gossipsub publishing failed: {e}")
        }
    }

    pub fn publish_offchain_transaction(&mut self, data: Vec<u8>) {
        if let Err(e) = self
            .swarm
            .behaviour_mut()
            .gossipsub
            .publish(self.offchain_topic.clone(), data)
        {
            log::error!("gossipsub publishing failed: {e}")
        }
    }
}

impl Drop for NetworkService {
    fn drop(&mut self) {
        for id in self.listeners.drain(..) {
            self.swarm.remove_listener(id);
        }
    }
}

#[cfg(test)]
impl NetworkService {
    async fn connect(&mut self, service: &mut Self) {
        self.swarm.listen().with_memory_addr_external().await;
        service.swarm.listen().with_memory_addr_external().await;
        self.swarm.connect(&mut service.swarm).await;
    }

    async fn loop_on_next(mut self) {
        while let Some(event) = self.next().await {
            log::trace!("loop_on_next: {event:?}");
        }
    }
}

struct BehaviourConfig {
    keypair: identity::Keypair,
    external_data_provider: Box<dyn db_sync::ExternalDataProvider>,
    db: Box<dyn DbSyncDatabase>,
    enable_mdns: bool,
    commitments_topic: gossipsub::IdentTopic,
    offchain_topic: gossipsub::IdentTopic,
}

#[derive(NetworkBehaviour)]
pub(crate) struct Behaviour {
    // custom options to limit connections
    pub custom_connection_limits: custom_connection_limits::Behaviour,
    // limit connections
    pub connection_limits: connection_limits::Behaviour,
    // peer scoring system
    pub peer_score: peer_score::Behaviour,
    // fast peer liveliness check
    pub ping: ping::Behaviour,
    // friend or foe system
    pub identify: identify::Behaviour,
    // local discovery for IPv4 only
    pub mdns4: Toggle<mdns::tokio::Behaviour>,
    // global traversal discovery
    // TODO: consider to cache records in fs
    pub kad: kad::Behaviour<kad::store::MemoryStore>,
    // general communication
    pub gossipsub: gossipsub::Behaviour,
    // database synchronization protocol
    pub db_sync: db_sync::Behaviour,
}

impl Behaviour {
    fn new(config: BehaviourConfig) -> anyhow::Result<Self> {
        let BehaviourConfig {
            keypair,
            external_data_provider,
            db,
            enable_mdns,
            commitments_topic,
            offchain_topic,
        } = config;

        let peer_id = keypair.public().to_peer_id();

        // we use custom behaviour because
        // `libp2p::connection_limits::Behaviour` limits inbound & outbound
        // connections per peer in total, so protocols may fail to establish
        // at least 1 inbound & 1 outbound connection in specific circumstances
        // (for example, active VPN connection + communication with mDNS discovered peers)
        let custom_connection_limits = custom_connection_limits::Limits::default()
            .with_max_established_incoming_per_peer(Some(
                MAX_ESTABLISHED_INCOMING_PER_PEER_CONNECTIONS,
            ))
            .with_max_established_outbound_per_peer(Some(
                MAX_ESTABLISHED_OUTBOUND_PER_PEER_CONNECTIONS,
            ));
        let custom_connection_limits =
            custom_connection_limits::Behaviour::new(custom_connection_limits);

        let connection_limits = connection_limits::ConnectionLimits::default()
            .with_max_established_incoming(Some(MAX_ESTABLISHED_INCOMING_CONNECTIONS));
        let connection_limits = connection_limits::Behaviour::new(connection_limits);

        let peer_score = peer_score::Behaviour::new(peer_score::Config::default());
        let peer_score_handle = peer_score.handle();

        let ping = ping::Behaviour::default();

        let identify_config = identify::Config::new(PROTOCOL_VERSION.to_string(), keypair.public())
            .with_agent_version(AGENT_VERSION.to_string());
        let identify = identify::Behaviour::new(identify_config);

        let mdns4 = Toggle::from(
            enable_mdns
                .then(|| mdns::Behaviour::new(mdns::Config::default(), peer_id))
                .transpose()?,
        );

        let mut kad = kad::Behaviour::new(peer_id, kad::store::MemoryStore::new(peer_id));
        kad.set_mode(Some(kad::Mode::Server));

        let gossip_config = gossipsub::ConfigBuilder::default()
            // dedup messages
            .message_id_fn(|msg| {
                let mut hasher = DefaultHasher::new();
                msg.data.hash(&mut hasher);
                gossipsub::MessageId::from(hasher.finish().to_be_bytes())
            })
            .build()
            .map_err(|e| anyhow!("`gossipsub::ConfigBuilder::build()` error: {e}"))?;
        let mut gossipsub = gossipsub::Behaviour::new(
            gossipsub::MessageAuthenticity::Signed(keypair.clone()),
            gossip_config,
        )
        .map_err(|e| anyhow!("`gossipsub::Behaviour` error: {e}"))?;
        gossipsub
            .with_peer_score(
                gossipsub::PeerScoreParams::default(),
                gossipsub::PeerScoreThresholds::default(),
            )
            .map_err(|e| anyhow!("`gossipsub` scoring parameters error: {e}"))?;
        gossipsub.subscribe(&commitments_topic)?;
        gossipsub.subscribe(&offchain_topic)?;

        let db_sync = db_sync::Behaviour::new(
            db_sync::Config::default(),
            peer_score_handle,
            external_data_provider,
            db,
        );

        Ok(Self {
            custom_connection_limits,
            connection_limits,
            peer_score,
            ping,
            identify,
            mdns4,
            kad,
            gossipsub,
            db_sync,
        })
    }
}

#[cfg(test)]
mod tests {
    use super::*;
    use crate::{
        db_sync::{ExternalDataProvider, tests::fill_data_provider},
        utils::tests::init_logger,
    };
    use async_trait::async_trait;
    use ethexe_common::gear::CodeState;
    use ethexe_db::{Database, MemDb};
    use ethexe_signer::{FSKeyStorage, Signer};
    use gprimitives::{ActorId, CodeId, H256};
    use std::{
        collections::{BTreeSet, HashMap},
        sync::Arc,
    };
    use tokio::{
        sync::RwLock,
        time::{Duration, timeout},
    };

    #[derive(Default)]
    struct DataProviderInner {
        programs_code_ids_at: HashMap<(BTreeSet<ActorId>, H256), Vec<CodeId>>,
        code_states_at: HashMap<(BTreeSet<CodeId>, H256), Vec<CodeState>>,
    }

    #[derive(Default, Clone)]
    pub struct DataProvider(Arc<RwLock<DataProviderInner>>);

    impl DataProvider {
        pub async fn set_programs_code_ids_at(
            &self,
            program_ids: BTreeSet<ActorId>,
            at: H256,
            code_ids: Vec<CodeId>,
        ) {
            self.0
                .write()
                .await
                .programs_code_ids_at
                .insert((program_ids, at), code_ids);
        }
    }

    #[async_trait]
    impl ExternalDataProvider for DataProvider {
        fn clone_boxed(&self) -> Box<dyn ExternalDataProvider> {
            Box::new(self.clone())
        }

        async fn programs_code_ids_at(
            self: Box<Self>,
            program_ids: BTreeSet<ActorId>,
            block: H256,
        ) -> anyhow::Result<Vec<CodeId>> {
            assert!(!program_ids.is_empty());
            Ok(self
                .0
                .read()
                .await
                .programs_code_ids_at
                .get(&(program_ids, block))
                .cloned()
                .unwrap_or_default())
        }

        async fn codes_states_at(
            self: Box<Self>,
            code_ids: BTreeSet<CodeId>,
            block: H256,
        ) -> anyhow::Result<Vec<CodeState>> {
            assert!(!code_ids.is_empty());
            Ok(self
                .0
                .read()
                .await
                .code_states_at
                .get(&(code_ids, block))
                .cloned()
                .unwrap_or_default())
        }
    }

    fn new_service_with(db: Database, data_provider: DataProvider) -> NetworkService {
        let key_storage = FSKeyStorage::tmp();
        let signer = Signer::new(key_storage);
        let key = signer.generate_key().unwrap();
        let config = NetworkConfig::new_test(key, Address::default());
        NetworkService::new(
            config.clone(),
            &signer,
            Box::new(data_provider),
            Box::new(db),
        )
        .unwrap()
    }

    fn new_service() -> NetworkService {
        new_service_with(Database::memory(), DataProvider::default())
    }

    #[tokio::test]
    async fn test_memory_transport() {
        init_logger();

        let mut service1 = new_service();
        let mut service2 = new_service();

        service1.connect(&mut service2).await;
    }

    #[tokio::test]
    async fn request_db_data() {
        init_logger();

        let mut service1 = new_service();
        let service1_handle = service1.db_sync_handle();

        // second service
        let db = Database::from_one(&MemDb::default());

        let hello = db.write_hash(b"hello");
        let world = db.write_hash(b"world");

        let mut service2 = new_service_with(db, Default::default());

        service1.connect(&mut service2).await;
        tokio::spawn(service1.loop_on_next());
        tokio::spawn(service2.loop_on_next());

        let request = service1_handle.request(db_sync::Request::hashes([hello, world]));
        let response = timeout(Duration::from_secs(5), request)
            .await
            .expect("time has elapsed")
            .unwrap();
        assert_eq!(
            response,
            db_sync::Response::Hashes(
                [(hello, b"hello".to_vec()), (world, b"world".to_vec())].into()
            )
        );
    }

    #[tokio::test]
    async fn peer_blocked_by_score() {
        init_logger();

        let mut service1 = new_service();
        let peer_score_handle = service1.score_handle();

        // second service
        let mut service2 = new_service();
        let service2_peer_id = service2.local_peer_id();

        service1.connect(&mut service2).await;
        tokio::spawn(service2.loop_on_next());

        peer_score_handle.unsupported_protocol(service2_peer_id);

        let event = timeout(Duration::from_secs(5), service1.next())
            .await
            .expect("time has elapsed")
            .unwrap();
        assert_eq!(event, NetworkEvent::PeerBlocked(service2_peer_id));
    }

    #[tokio::test]
    async fn external_data_provider() {
        init_logger();

        let alice_data_provider = DataProvider::default();
        let mut alice = new_service_with(Database::memory(), alice_data_provider.clone());
        let alice_handle = alice.db_sync_handle();
        let bob_db = Database::memory();
        let mut bob = new_service_with(bob_db.clone(), DataProvider::default());

        alice.connect(&mut bob).await;
        tokio::spawn(alice.loop_on_next());
        tokio::spawn(bob.loop_on_next());

        let expected_response = fill_data_provider(alice_data_provider, bob_db).await;

        let request = alice_handle.request(db_sync::Request::program_ids(H256::zero(), 2));
        let response = timeout(Duration::from_secs(5), request)
            .await
            .expect("time has elapsed")
            .unwrap();
        assert_eq!(response, expected_response);
    }
}<|MERGE_RESOLUTION|>--- conflicted
+++ resolved
@@ -75,36 +75,7 @@
     PeerConnected(PeerId),
 }
 
-<<<<<<< HEAD
-impl fmt::Debug for NetworkEvent {
-    fn fmt(&self, f: &mut fmt::Formatter<'_>) -> fmt::Result {
-        match self {
-            NetworkEvent::Message { data, source } => f
-                .debug_struct("Message")
-                .field(
-                    "data",
-                    &format_args!(
-                        "{:.8} ({} bytes)",
-                        ByteSliceFormatter::Dynamic(data),
-                        data.len()
-                    ),
-                )
-                .field("source", source)
-                .finish(),
-            NetworkEvent::PeerBlocked(peer_id) => {
-                f.debug_tuple("PeerBlocked").field(peer_id).finish()
-            }
-            NetworkEvent::PeerConnected(peer_id) => {
-                f.debug_tuple("PeerConnected").field(peer_id).finish()
-            }
-        }
-    }
-}
-
-#[derive(Default, Debug, Clone)]
-=======
 #[derive(Default, Debug, Clone, Copy)]
->>>>>>> 0a78f9ac
 pub enum TransportType {
     #[default]
     Default,
