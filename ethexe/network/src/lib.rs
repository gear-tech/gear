// This file is part of Gear.
//
// Copyright (C) 2024-2025 Gear Technologies Inc.
// SPDX-License-Identifier: GPL-3.0-or-later WITH Classpath-exception-2.0
//
// This program is free software: you can redistribute it and/or modify
// it under the terms of the GNU General Public License as published by
// the Free Software Foundation, either version 3 of the License, or
// (at your option) any later version.
//
// This program is distributed in the hope that it will be useful,
// but WITHOUT ANY WARRANTY; without even the implied warranty of
// MERCHANTABILITY or FITNESS FOR A PARTICULAR PURPOSE. See the
// GNU General Public License for more details.
//
// You should have received a copy of the GNU General Public License
// along with this program. If not, see <https://www.gnu.org/licenses/>.

mod custom_connection_limits;
pub mod db_sync;
pub mod peer_score;
mod utils;

pub mod export {
    pub use libp2p::{multiaddr::Protocol, Multiaddr, PeerId};
}

use anyhow::{anyhow, Context};
use ethexe_common::ecdsa::PublicKey;
use ethexe_db::Database;
use ethexe_signer::Signer;
use futures::{future::Either, ready, stream::FusedStream, Stream};
use gprimitives::utils::ByteSliceFormatter;
use libp2p::{
    connection_limits,
    core::{muxing::StreamMuxerBox, transport::ListenerId, upgrade},
    futures::StreamExt,
    gossipsub, identify, identity, kad, mdns,
    multiaddr::Protocol,
    ping,
    swarm::{
        behaviour::toggle::Toggle,
        dial_opts::{DialOpts, PeerCondition},
        Config as SwarmConfig, NetworkBehaviour, SwarmEvent,
    },
    yamux, Multiaddr, PeerId, Swarm, Transport,
};
#[cfg(test)]
use libp2p_swarm_test::SwarmExt;
use std::{
    collections::HashSet,
    fmt, fs,
    hash::{DefaultHasher, Hash, Hasher},
    path::{Path, PathBuf},
    pin::Pin,
    str::FromStr,
    task::Poll,
    time::Duration,
};

pub const DEFAULT_LISTEN_PORT: u16 = 20333;

pub const PROTOCOL_VERSION: &str = "ethexe/0.1.0";
pub const AGENT_VERSION: &str = concat!(env!("CARGO_PKG_NAME"), "/", env!("CARGO_PKG_VERSION"));

const MAX_ESTABLISHED_INCOMING_PER_PEER_CONNECTIONS: u32 = 1;
const MAX_ESTABLISHED_OUTBOUND_PER_PEER_CONNECTIONS: u32 = 1;
const MAX_ESTABLISHED_INCOMING_CONNECTIONS: u32 = 100;

<<<<<<< HEAD
//#[derive(Clone, Eq, PartialEq)]
=======
#[derive(Eq, PartialEq)]
>>>>>>> a0d2bced
pub enum NetworkEvent {
    DbResponse {
        request_id: db_sync::RequestId,
        result: Result<db_sync::Response, (db_sync::RetriableRequest, db_sync::RequestFailure)>,
    },
    Message {
        data: Vec<u8>,
        source: Option<PeerId>,
    },
    PeerBlocked(PeerId),
    PeerConnected(PeerId),
}

impl fmt::Debug for NetworkEvent {
    fn fmt(&self, f: &mut fmt::Formatter<'_>) -> fmt::Result {
        match self {
            NetworkEvent::DbResponse { request_id, result } => f
                .debug_struct("DbResponse")
                .field("request_id", request_id)
                .field("result", result)
                .finish(),
            NetworkEvent::Message { data, source } => f
                .debug_struct("Message")
                .field(
                    "data",
                    &format_args!(
                        "{:.8} ({} bytes)",
                        ByteSliceFormatter::Dynamic(data),
                        data.len()
                    ),
                )
                .field("source", source)
                .finish(),
            NetworkEvent::PeerBlocked(peer_id) => {
                f.debug_tuple("PeerBlocked").field(peer_id).finish()
            }
            NetworkEvent::PeerConnected(peer_id) => {
                f.debug_tuple("PeerConnected").field(peer_id).finish()
            }
        }
    }
}

#[derive(Default, Debug, Clone)]
pub enum TransportType {
    #[default]
    Default,
    Test,
}

#[derive(Debug, Clone)]
pub struct NetworkConfig {
    pub config_dir: PathBuf,
    pub public_key: Option<PublicKey>,
    pub external_addresses: HashSet<Multiaddr>,
    pub bootstrap_addresses: HashSet<Multiaddr>,
    pub listen_addresses: HashSet<Multiaddr>,
    pub transport_type: TransportType,
}

impl NetworkConfig {
    pub fn new_local(config_path: PathBuf) -> Self {
        Self {
            config_dir: config_path,
            public_key: None,
            external_addresses: Default::default(),
            bootstrap_addresses: Default::default(),
            listen_addresses: ["/ip4/127.0.0.1/udp/0/quic-v1".parse().unwrap()].into(),
            transport_type: TransportType::Default,
        }
    }

    pub fn new_test(config_path: PathBuf) -> Self {
        Self {
            config_dir: config_path,
            public_key: None,
            external_addresses: Default::default(),
            bootstrap_addresses: Default::default(),
            listen_addresses: Default::default(),
            transport_type: TransportType::Test,
        }
    }
}

pub struct NetworkService {
    swarm: Swarm<Behaviour>,
    // `MemoryTransport` doesn't unregister its ports on drop so we do it
    listeners: Vec<ListenerId>,
}

impl Stream for NetworkService {
    type Item = NetworkEvent;

    fn poll_next(
        mut self: Pin<&mut Self>,
        cx: &mut std::task::Context<'_>,
    ) -> Poll<Option<Self::Item>> {
        loop {
            let Some(event) = ready!(self.swarm.poll_next_unpin(cx)) else {
                return Poll::Ready(None);
            };

            if let Some(event) = self.handle_swarm_event(event) {
                return Poll::Ready(Some(event));
            }
        }
    }
}

impl FusedStream for NetworkService {
    fn is_terminated(&self) -> bool {
        self.swarm.is_terminated()
    }
}

impl NetworkService {
    pub fn new(
        config: NetworkConfig,
        signer: &Signer,
        external_data_provider: Box<dyn db_sync::ExternalDataProvider>,
        db: Database,
    ) -> anyhow::Result<NetworkService> {
        fs::create_dir_all(&config.config_dir)
            .context("failed to create network configuration directory")?;

        let keypair =
            NetworkService::generate_keypair(signer, &config.config_dir, config.public_key)?;
        let mut swarm = NetworkService::create_swarm(
            keypair,
            external_data_provider,
            db,
            config.transport_type,
        )?;

        for multiaddr in config.external_addresses {
            swarm.add_external_address(multiaddr);
        }

        let mut listeners = Vec::new();
        for multiaddr in config.listen_addresses {
            let id = swarm.listen_on(multiaddr).context("`listen_on()` failed")?;
            listeners.push(id);
        }

        for multiaddr in config.bootstrap_addresses {
            let peer_id = multiaddr
                .iter()
                .find_map(|p| {
                    if let Protocol::P2p(peer_id) = p {
                        Some(peer_id)
                    } else {
                        None
                    }
                })
                .context("bootstrap nodes are not allowed without peer ID")?;

            swarm.behaviour_mut().kad.add_address(&peer_id, multiaddr);
        }

        Ok(Self { swarm, listeners })
    }

    fn generate_keypair(
        signer: &Signer,
        config_path: &Path,
        public_key: Option<PublicKey>,
    ) -> anyhow::Result<identity::Keypair> {
        let key = if let Some(key) = public_key {
            log::trace!("use networking key from command-line arguments");
            key
        } else {
            let public_key_path = config_path.join("public_key");
            if public_key_path.exists() {
                log::trace!("use networking key saved on disk");
                let key = fs::read_to_string(public_key_path)
                    .context("failed to read networking public key")?;
                PublicKey::from_str(&key)?
            } else {
                log::trace!("generate a new networking key");
                let key = signer.generate_key()?;
                fs::write(public_key_path, key.to_hex())
                    .context("failed to write networking public key")?;
                key
            }
        };

        let key = signer.storage().get_private_key(key)?;
        let key = identity::secp256k1::SecretKey::try_from_bytes(&mut <[u8; 32]>::from(key))
            .expect("Signer provided invalid key; qed");
        let pair = identity::secp256k1::Keypair::from(key);
        Ok(identity::Keypair::from(pair))
    }

    fn create_swarm(
        keypair: identity::Keypair,
        external_data_provider: Box<dyn db_sync::ExternalDataProvider>,
        db: Database,
        transport_type: TransportType,
    ) -> anyhow::Result<Swarm<Behaviour>> {
        let transport = match transport_type {
            TransportType::Default => {
                let tcp = libp2p::tcp::tokio::Transport::default()
                    .upgrade(upgrade::Version::V1Lazy)
                    .authenticate(libp2p::tls::Config::new(&keypair)?)
                    .multiplex(yamux::Config::default())
                    .timeout(Duration::from_secs(20));

                let quic_config = libp2p::quic::Config::new(&keypair);
                let quic = libp2p::quic::tokio::Transport::new(quic_config);

                quic.or_transport(tcp)
                    .map(|either_output, _| match either_output {
                        Either::Left((peer_id, muxer)) => (peer_id, StreamMuxerBox::new(muxer)),
                        Either::Right((peer_id, muxer)) => (peer_id, StreamMuxerBox::new(muxer)),
                    })
                    .boxed()
            }
            TransportType::Test => libp2p::core::transport::MemoryTransport::default()
                .or_transport(libp2p::tcp::tokio::Transport::default())
                .upgrade(upgrade::Version::V1Lazy)
                .authenticate(libp2p::plaintext::Config::new(&keypair))
                .multiplex(yamux::Config::default())
                .timeout(Duration::from_secs(20))
                .boxed(),
        };

        let enable_mdns = match transport_type {
            TransportType::Default => true,
            TransportType::Test => false,
        };

        let behaviour = Behaviour::new(&keypair, external_data_provider, db, enable_mdns)?;
        let local_peer_id = keypair.public().to_peer_id();
        let mut config = SwarmConfig::with_tokio_executor();

        if let TransportType::Test = transport_type {
            config = config.with_idle_connection_timeout(Duration::from_secs(5));
        }

        Ok(Swarm::new(transport, behaviour, local_peer_id, config))
    }

    fn handle_swarm_event(&mut self, event: SwarmEvent<BehaviourEvent>) -> Option<NetworkEvent> {
        log::trace!("new swarm event: {event:?}");

        match event {
            SwarmEvent::Behaviour(e) => self.handle_behaviour_event(e),
            SwarmEvent::ConnectionEstablished { peer_id, .. } => {
                Some(NetworkEvent::PeerConnected(peer_id))
            }
            _ => None,
        }
    }

    fn handle_behaviour_event(&mut self, event: BehaviourEvent) -> Option<NetworkEvent> {
        match event {
            BehaviourEvent::CustomConnectionLimits(infallible) => match infallible {},
            //
            BehaviourEvent::ConnectionLimits(infallible) => match infallible {},
            //
            BehaviourEvent::PeerScore(peer_score::Event::PeerBlocked {
                peer_id,
                last_reason: _,
            }) => return Some(NetworkEvent::PeerBlocked(peer_id)),
            BehaviourEvent::PeerScore(_) => {}
            //
            BehaviourEvent::Ping(ping::Event {
                peer,
                connection: _,
                result,
            }) => {
                if let Err(e) = result {
                    log::debug!("ping to {peer} failed: {e}. Disconnecting...");
                    let _res = self.swarm.disconnect_peer_id(peer);
                }
            }
            //
            BehaviourEvent::Identify(identify::Event::Received { peer_id, info, .. }) => {
                let behaviour = self.swarm.behaviour_mut();

                if info.protocol_version != PROTOCOL_VERSION || info.agent_version != AGENT_VERSION
                {
                    log::debug!(
                        "{peer_id} is not supported with `{}` protocol and `{}` agent",
                        info.protocol_version,
                        info.agent_version
                    );
                    behaviour.peer_score.handle().unsupported_protocol(peer_id);
                }

                // add listen addresses of new peers to KadDHT
                // according to `identify` and `kad` protocols docs
                for listen_addr in info.listen_addrs {
                    behaviour.kad.add_address(&peer_id, listen_addr);
                }
            }
            BehaviourEvent::Identify(identify::Event::Error { peer_id, error, .. }) => {
                log::debug!("{peer_id} is not identified: {error}");
                self.swarm
                    .behaviour()
                    .peer_score
                    .handle()
                    .unsupported_protocol(peer_id);
            }
            BehaviourEvent::Identify(_) => {}
            //
            BehaviourEvent::Mdns4(mdns::Event::Discovered(peers)) => {
                for (peer_id, multiaddr) in peers {
                    if let Err(e) = self.swarm.dial(
                        DialOpts::peer_id(peer_id)
                            .condition(PeerCondition::Disconnected)
                            .addresses(vec![multiaddr])
                            .extend_addresses_through_behaviour()
                            .build(),
                    ) {
                        log::error!("dialing failed for mDNS address: {e:?}");
                    }
                }
            }
            BehaviourEvent::Mdns4(mdns::Event::Expired(peers)) => {
                for (peer_id, _multiaddr) in peers {
                    let _res = self.swarm.disconnect_peer_id(peer_id);
                }
            }
            //
            BehaviourEvent::Kad(kad::Event::RoutingUpdated { peer, .. }) => {
                let behaviour = self.swarm.behaviour_mut();
                if let Some(mdns4) = behaviour.mdns4.as_ref()
                    && mdns4.discovered_nodes().any(|&p| p == peer)
                {
                    // we don't want local peers to appear in KadDHT.
                    // event can be emitted few times in a row for
                    // the same peer, so we just ignore `None`
                    let _res = behaviour.kad.remove_peer(&peer);
                }
            }
            BehaviourEvent::Kad(_) => {}
            //
            BehaviourEvent::Gossipsub(gossipsub::Event::Message {
                message:
                    gossipsub::Message {
                        source,
                        data,
                        sequence_number: _,
                        topic,
                    },
                ..
            }) if commitments_topic().hash() == topic || offchain_tx_topic().hash() == topic => {
                return Some(NetworkEvent::Message { source, data });
            }
            BehaviourEvent::Gossipsub(gossipsub::Event::GossipsubNotSupported { peer_id }) => {
                log::debug!("`gossipsub` protocol is not supported");
                self.swarm
                    .behaviour()
                    .peer_score
                    .handle()
                    .unsupported_protocol(peer_id);
            }
            BehaviourEvent::Gossipsub(_) => {}
            //
            BehaviourEvent::DbSync(db_sync::Event::RequestSucceed {
                request_id,
                response,
            }) => {
                return Some(NetworkEvent::DbResponse {
                    request_id,
                    result: Ok(response),
                });
            }
            BehaviourEvent::DbSync(db_sync::Event::RequestFailed { request, error }) => {
                return Some(NetworkEvent::DbResponse {
                    request_id: request.id(),
                    result: Err((request, error)),
                });
            }
            BehaviourEvent::DbSync(_) => {}
        }

        None
    }

    pub fn local_peer_id(&self) -> PeerId {
        *self.swarm.local_peer_id()
    }

    pub fn score_handle(&self) -> peer_score::Handle {
        self.swarm.behaviour().peer_score.handle()
    }

    pub fn publish_message(&mut self, data: Vec<u8>) {
        if let Err(e) = self
            .swarm
            .behaviour_mut()
            .gossipsub
            .publish(commitments_topic(), data)
        {
            log::error!("gossipsub publishing failed: {e}")
        }
    }

    pub fn publish_offchain_transaction(&mut self, data: Vec<u8>) {
        if let Err(e) = self
            .swarm
            .behaviour_mut()
            .gossipsub
            .publish(offchain_tx_topic(), data)
        {
            log::error!("gossipsub publishing failed: {e}")
        }
    }

    pub fn db_sync(&mut self) -> &mut db_sync::Behaviour {
        &mut self.swarm.behaviour_mut().db_sync
    }
}

impl Drop for NetworkService {
    fn drop(&mut self) {
        for id in self.listeners.drain(..) {
            self.swarm.remove_listener(id);
        }
    }
}

#[cfg(test)]
impl NetworkService {
    async fn connect(&mut self, service: &mut Self) {
        self.swarm.listen().with_memory_addr_external().await;
        service.swarm.listen().with_memory_addr_external().await;
        self.swarm.connect(&mut service.swarm).await;
    }

    async fn loop_on_next(mut self) {
        while let Some(event) = self.next().await {
            log::trace!("loop_on_next: {event:?}");
        }
    }
}

#[derive(NetworkBehaviour)]
pub(crate) struct Behaviour {
    // custom options to limit connections
    pub custom_connection_limits: custom_connection_limits::Behaviour,
    // limit connections
    pub connection_limits: connection_limits::Behaviour,
    // peer scoring system
    pub peer_score: peer_score::Behaviour,
    // fast peer liveliness check
    pub ping: ping::Behaviour,
    // friend or foe system
    pub identify: identify::Behaviour,
    // local discovery for IPv4 only
    pub mdns4: Toggle<mdns::tokio::Behaviour>,
    // global traversal discovery
    // TODO: consider to cache records in fs
    pub kad: kad::Behaviour<kad::store::MemoryStore>,
    // general communication
    pub gossipsub: gossipsub::Behaviour,
    // database synchronization protocol
    pub db_sync: db_sync::Behaviour,
}

impl Behaviour {
    fn new(
        keypair: &identity::Keypair,
        external_data_provider: Box<dyn db_sync::ExternalDataProvider>,
        db: Database,
        enable_mdns: bool,
    ) -> anyhow::Result<Self> {
        let peer_id = keypair.public().to_peer_id();

        // we use custom behaviour because
        // `libp2p::connection_limits::Behaviour` limits inbound & outbound
        // connections per peer in total, so protocols may fail to establish
        // at least 1 inbound & 1 outbound connection in specific circumstances
        // (for example, active VPN connection + communication with mDNS discovered peers)
        let custom_connection_limits = custom_connection_limits::Limits::default()
            .with_max_established_incoming_per_peer(Some(
                MAX_ESTABLISHED_INCOMING_PER_PEER_CONNECTIONS,
            ))
            .with_max_established_outbound_per_peer(Some(
                MAX_ESTABLISHED_OUTBOUND_PER_PEER_CONNECTIONS,
            ));
        let custom_connection_limits =
            custom_connection_limits::Behaviour::new(custom_connection_limits);

        let connection_limits = connection_limits::ConnectionLimits::default()
            .with_max_established_incoming(Some(MAX_ESTABLISHED_INCOMING_CONNECTIONS));
        let connection_limits = connection_limits::Behaviour::new(connection_limits);

        let peer_score = peer_score::Behaviour::new(peer_score::Config::default());
        let peer_score_handle = peer_score.handle();

        let ping = ping::Behaviour::default();

        let identify_config = identify::Config::new(PROTOCOL_VERSION.to_string(), keypair.public())
            .with_agent_version(AGENT_VERSION.to_string());
        let identify = identify::Behaviour::new(identify_config);

        let mdns4 = Toggle::from(
            enable_mdns
                .then(|| mdns::Behaviour::new(mdns::Config::default(), peer_id))
                .transpose()?,
        );

        let mut kad = kad::Behaviour::new(peer_id, kad::store::MemoryStore::new(peer_id));
        kad.set_mode(Some(kad::Mode::Server));

        let gossip_config = gossipsub::ConfigBuilder::default()
            // dedup messages
            .message_id_fn(|msg| {
                let mut hasher = DefaultHasher::new();
                msg.data.hash(&mut hasher);
                gossipsub::MessageId::from(hasher.finish().to_be_bytes())
            })
            .build()
            .map_err(|e| anyhow!("`gossipsub::ConfigBuilder::build()` error: {e}"))?;
        let mut gossipsub = gossipsub::Behaviour::new(
            gossipsub::MessageAuthenticity::Signed(keypair.clone()),
            gossip_config,
        )
        .map_err(|e| anyhow!("`gossipsub::Behaviour` error: {e}"))?;
        gossipsub
            .with_peer_score(
                gossipsub::PeerScoreParams::default(),
                gossipsub::PeerScoreThresholds::default(),
            )
            .map_err(|e| anyhow!("`gossipsub` scoring parameters error: {e}"))?;

        gossipsub.subscribe(&commitments_topic())?;
        gossipsub.subscribe(&offchain_tx_topic())?;

        let db_sync = db_sync::Behaviour::new(
            db_sync::Config::default(),
            peer_score_handle,
            external_data_provider,
            db,
        );

        Ok(Self {
            custom_connection_limits,
            connection_limits,
            peer_score,
            ping,
            identify,
            mdns4,
            kad,
            gossipsub,
            db_sync,
        })
    }
}

fn commitments_topic() -> gossipsub::IdentTopic {
    // TODO: use router address in topic name to avoid obsolete router
    gossipsub::IdentTopic::new("ethexe-commitments")
}

fn offchain_tx_topic() -> gossipsub::IdentTopic {
    gossipsub::IdentTopic::new("ethexe-tx-pool")
}

#[cfg(test)]
mod tests {
    use super::*;
<<<<<<< HEAD
    use crate::{db_sync::ExternalDataProvider, utils::tests::init_logger};
    use assert_matches::assert_matches;
    use async_trait::async_trait;
    use ethexe_common::{db::BlockMetaStorageWrite, gear::CodeState, StateHashWithQueueSize};
=======
    use crate::{
        db_sync::{tests::fill_data_provider, ExternalDataProvider},
        utils::tests::init_logger,
    };
    use async_trait::async_trait;
    use ethexe_common::gear::CodeState;
>>>>>>> a0d2bced
    use ethexe_db::MemDb;
    use ethexe_signer::{FSKeyStorage, Signer};
    use gprimitives::{ActorId, CodeId, H256};
    use std::{
        collections::{BTreeSet, HashMap},
<<<<<<< HEAD
        iter,
=======
>>>>>>> a0d2bced
        sync::Arc,
    };
    use tokio::{
        sync::RwLock,
        time::{timeout, Duration},
    };

    #[derive(Default)]
    struct DataProviderInner {
        programs_code_ids_at: HashMap<(BTreeSet<ActorId>, H256), Vec<CodeId>>,
        code_states_at: HashMap<(BTreeSet<CodeId>, H256), Vec<CodeState>>,
    }

    #[derive(Default, Clone)]
    pub struct DataProvider(Arc<RwLock<DataProviderInner>>);

    impl DataProvider {
        pub async fn set_programs_code_ids_at(
            &self,
            program_ids: BTreeSet<ActorId>,
            at: H256,
            code_ids: Vec<CodeId>,
        ) {
            self.0
                .write()
                .await
                .programs_code_ids_at
                .insert((program_ids, at), code_ids);
        }
    }
<<<<<<< HEAD

    #[async_trait]
    impl ExternalDataProvider for DataProvider {
        fn clone_boxed(&self) -> Box<dyn ExternalDataProvider> {
            Box::new(self.clone())
        }

=======

    #[async_trait]
    impl ExternalDataProvider for DataProvider {
        fn clone_boxed(&self) -> Box<dyn ExternalDataProvider> {
            Box::new(self.clone())
        }

>>>>>>> a0d2bced
        async fn programs_code_ids_at(
            self: Box<Self>,
            program_ids: BTreeSet<ActorId>,
            block: H256,
        ) -> anyhow::Result<Vec<CodeId>> {
            assert!(!program_ids.is_empty());
            Ok(self
                .0
                .read()
                .await
                .programs_code_ids_at
                .get(&(program_ids, block))
                .cloned()
                .unwrap_or_default())
        }

        async fn codes_states_at(
            self: Box<Self>,
            code_ids: BTreeSet<CodeId>,
            block: H256,
        ) -> anyhow::Result<Vec<CodeState>> {
            assert!(!code_ids.is_empty());
            Ok(self
                .0
                .read()
                .await
                .code_states_at
                .get(&(code_ids, block))
                .cloned()
                .unwrap_or_default())
        }
    }

    fn new_service_with(db: Database, data_provider: DataProvider) -> NetworkService {
        let key_storage = FSKeyStorage::tmp();
        let config = NetworkConfig::new_test(key_storage.path.clone().join("network"));
        let signer = Signer::new(key_storage);
        NetworkService::new(config.clone(), &signer, Box::new(data_provider), db).unwrap()
    }

    fn new_service() -> NetworkService {
        new_service_with(Database::memory(), DataProvider::default())
    }

    #[tokio::test]
    async fn test_memory_transport() {
        init_logger();

        let mut service1 = new_service();
        let mut service2 = new_service();

        service1.connect(&mut service2).await;
    }

    #[tokio::test]
    async fn request_db_data() {
        init_logger();

        let mut service1 = new_service();

        // second service
        let db = Database::from_one(&MemDb::default());

        let hello = db.write_hash(b"hello");
        let world = db.write_hash(b"world");

        let mut service2 = new_service_with(db, Default::default());

        service1.connect(&mut service2).await;
        tokio::spawn(service2.loop_on_next());

        let request_id = service1
            .db_sync()
            .request(db_sync::Request::hashes([hello, world]));

        let event = timeout(Duration::from_secs(5), service1.next())
            .await
            .expect("time has elapsed")
            .unwrap();
        assert_matches!(
            event,
            NetworkEvent::DbResponse {
<<<<<<< HEAD
                request_id: rid,
                result
            } if rid == request_id && result == Ok(db_sync::Response::Hashes(
                [(hello, b"hello".to_vec()), (world, b"world".to_vec())].into()
            ))
=======
                request_id,
                result: Ok(db_sync::Response::Hashes(
                    [(hello, b"hello".to_vec()), (world, b"world".to_vec())].into()
                ))
            }
>>>>>>> a0d2bced
        );
    }

    #[tokio::test]
    async fn peer_blocked_by_score() {
        init_logger();

        let mut service1 = new_service();
        let peer_score_handle = service1.score_handle();

        // second service
        let mut service2 = new_service();
        let service2_peer_id = service2.local_peer_id();

        service1.connect(&mut service2).await;
        tokio::spawn(service2.loop_on_next());

        peer_score_handle.unsupported_protocol(service2_peer_id);

        let event = timeout(Duration::from_secs(5), service1.next())
            .await
            .expect("time has elapsed")
            .unwrap();
        assert_matches!(event, NetworkEvent::PeerBlocked(peer) if peer == service2_peer_id);
    }

    #[tokio::test]
    async fn external_data_provider() {
        init_logger();

        let alice_data_provider = DataProvider::default();
        let mut alice = new_service_with(Database::memory(), alice_data_provider.clone());
        let bob_db = Database::memory();
        let mut bob = new_service_with(bob_db.clone(), DataProvider::default());

        alice.connect(&mut bob).await;
        tokio::spawn(bob.loop_on_next());

        let program_ids: BTreeSet<ActorId> = [ActorId::new([1; 32]), ActorId::new([2; 32])].into();
        let code_ids = vec![CodeId::new([0xfe; 32]), CodeId::new([0xef; 32])];
        alice_data_provider
            .set_programs_code_ids_at(program_ids.clone(), H256::zero(), code_ids.clone())
            .await;
        bob_db.set_block_program_states(
            H256::zero(),
            iter::zip(
                program_ids.clone(),
                iter::repeat_with(H256::random).map(|hash| StateHashWithQueueSize {
                    hash,
                    cached_queue_size: 0,
                }),
            )
            .collect(),
        );

        let expected_response =
            db_sync::Response::ProgramIds(iter::zip(program_ids, code_ids).collect());

        let request_id = alice
            .db_sync()
            .request(db_sync::Request::program_ids(H256::zero(), 2));

        let event = timeout(Duration::from_secs(5), alice.next())
            .await
            .expect("time has elapsed")
            .unwrap();
        assert_matches!(
            event,
            NetworkEvent::DbResponse {
                request_id: rid,
                result: Ok(response)
            } if rid == request_id && response == expected_response
        );
    }

    #[tokio::test]
    async fn external_data_provider() {
        init_logger();

        let alice_data_provider = DataProvider::default();
        let mut alice = new_service_with(Database::memory(), alice_data_provider.clone());
        let bob_db = Database::memory();
        let mut bob = new_service_with(bob_db.clone(), DataProvider::default());

        alice.connect(&mut bob).await;
        tokio::spawn(bob.loop_on_next());

        let expected_response = fill_data_provider(alice_data_provider, bob_db).await;

        let request_id = alice
            .db_sync()
            .request(db_sync::Request::program_ids(H256::zero(), 2));

        let event = timeout(Duration::from_secs(5), alice.next())
            .await
            .expect("time has elapsed")
            .unwrap();
        assert_eq!(
            event,
            NetworkEvent::DbResponse {
                request_id,
                result: Ok(expected_response)
            }
        );
    }
}<|MERGE_RESOLUTION|>--- conflicted
+++ resolved
@@ -67,11 +67,7 @@
 const MAX_ESTABLISHED_OUTBOUND_PER_PEER_CONNECTIONS: u32 = 1;
 const MAX_ESTABLISHED_INCOMING_CONNECTIONS: u32 = 100;
 
-<<<<<<< HEAD
-//#[derive(Clone, Eq, PartialEq)]
-=======
 #[derive(Eq, PartialEq)]
->>>>>>> a0d2bced
 pub enum NetworkEvent {
     DbResponse {
         request_id: db_sync::RequestId,
@@ -637,28 +633,17 @@
 #[cfg(test)]
 mod tests {
     use super::*;
-<<<<<<< HEAD
-    use crate::{db_sync::ExternalDataProvider, utils::tests::init_logger};
-    use assert_matches::assert_matches;
-    use async_trait::async_trait;
-    use ethexe_common::{db::BlockMetaStorageWrite, gear::CodeState, StateHashWithQueueSize};
-=======
     use crate::{
         db_sync::{tests::fill_data_provider, ExternalDataProvider},
         utils::tests::init_logger,
     };
     use async_trait::async_trait;
     use ethexe_common::gear::CodeState;
->>>>>>> a0d2bced
     use ethexe_db::MemDb;
     use ethexe_signer::{FSKeyStorage, Signer};
     use gprimitives::{ActorId, CodeId, H256};
     use std::{
         collections::{BTreeSet, HashMap},
-<<<<<<< HEAD
-        iter,
-=======
->>>>>>> a0d2bced
         sync::Arc,
     };
     use tokio::{
@@ -689,7 +674,6 @@
                 .insert((program_ids, at), code_ids);
         }
     }
-<<<<<<< HEAD
 
     #[async_trait]
     impl ExternalDataProvider for DataProvider {
@@ -697,15 +681,6 @@
             Box::new(self.clone())
         }
 
-=======
-
-    #[async_trait]
-    impl ExternalDataProvider for DataProvider {
-        fn clone_boxed(&self) -> Box<dyn ExternalDataProvider> {
-            Box::new(self.clone())
-        }
-
->>>>>>> a0d2bced
         async fn programs_code_ids_at(
             self: Box<Self>,
             program_ids: BTreeSet<ActorId>,
@@ -785,22 +760,14 @@
             .await
             .expect("time has elapsed")
             .unwrap();
-        assert_matches!(
+        assert_eq!(
             event,
             NetworkEvent::DbResponse {
-<<<<<<< HEAD
-                request_id: rid,
-                result
-            } if rid == request_id && result == Ok(db_sync::Response::Hashes(
-                [(hello, b"hello".to_vec()), (world, b"world".to_vec())].into()
-            ))
-=======
                 request_id,
                 result: Ok(db_sync::Response::Hashes(
                     [(hello, b"hello".to_vec()), (world, b"world".to_vec())].into()
                 ))
             }
->>>>>>> a0d2bced
         );
     }
 
@@ -824,56 +791,7 @@
             .await
             .expect("time has elapsed")
             .unwrap();
-        assert_matches!(event, NetworkEvent::PeerBlocked(peer) if peer == service2_peer_id);
-    }
-
-    #[tokio::test]
-    async fn external_data_provider() {
-        init_logger();
-
-        let alice_data_provider = DataProvider::default();
-        let mut alice = new_service_with(Database::memory(), alice_data_provider.clone());
-        let bob_db = Database::memory();
-        let mut bob = new_service_with(bob_db.clone(), DataProvider::default());
-
-        alice.connect(&mut bob).await;
-        tokio::spawn(bob.loop_on_next());
-
-        let program_ids: BTreeSet<ActorId> = [ActorId::new([1; 32]), ActorId::new([2; 32])].into();
-        let code_ids = vec![CodeId::new([0xfe; 32]), CodeId::new([0xef; 32])];
-        alice_data_provider
-            .set_programs_code_ids_at(program_ids.clone(), H256::zero(), code_ids.clone())
-            .await;
-        bob_db.set_block_program_states(
-            H256::zero(),
-            iter::zip(
-                program_ids.clone(),
-                iter::repeat_with(H256::random).map(|hash| StateHashWithQueueSize {
-                    hash,
-                    cached_queue_size: 0,
-                }),
-            )
-            .collect(),
-        );
-
-        let expected_response =
-            db_sync::Response::ProgramIds(iter::zip(program_ids, code_ids).collect());
-
-        let request_id = alice
-            .db_sync()
-            .request(db_sync::Request::program_ids(H256::zero(), 2));
-
-        let event = timeout(Duration::from_secs(5), alice.next())
-            .await
-            .expect("time has elapsed")
-            .unwrap();
-        assert_matches!(
-            event,
-            NetworkEvent::DbResponse {
-                request_id: rid,
-                result: Ok(response)
-            } if rid == request_id && response == expected_response
-        );
+        assert_eq!(event, NetworkEvent::PeerBlocked(service2_peer_id));
     }
 
     #[tokio::test]
