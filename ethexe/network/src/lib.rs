// This file is part of Gear.
//
// Copyright (C) 2024-2025 Gear Technologies Inc.
// SPDX-License-Identifier: GPL-3.0-or-later WITH Classpath-exception-2.0
//
// This program is free software: you can redistribute it and/or modify
// it under the terms of the GNU General Public License as published by
// the Free Software Foundation, either version 3 of the License, or
// (at your option) any later version.
//
// This program is distributed in the hope that it will be useful,
// but WITHOUT ANY WARRANTY; without even the implied warranty of
// MERCHANTABILITY or FITNESS FOR A PARTICULAR PURPOSE. See the
// GNU General Public License for more details.
//
// You should have received a copy of the GNU General Public License
// along with this program. If not, see <https://www.gnu.org/licenses/>.

mod custom_connection_limits;
pub mod db_sync;
mod gossipsub;
pub mod peer_score;
mod utils;
mod validator;

pub mod export {
    pub use libp2p::{Multiaddr, PeerId, multiaddr::Protocol};
}

use crate::{
    db_sync::DbSyncDatabase,
    gossipsub::MessageAcceptance,
    validator::{ValidatorDatabase, Validators},
};
use anyhow::{Context, anyhow};
use ethexe_common::{
    Address,
    ecdsa::PublicKey,
    network::{SignedValidatorMessage, VerifiedValidatorMessage},
    tx_pool::SignedOffchainTransaction,
};
use futures::{Stream, future::Either, ready, stream::FusedStream};
<<<<<<< HEAD
use gsigner::secp256k1::Signer;
=======
use gprimitives::H256;
>>>>>>> 4e8dac45
use libp2p::{
    Multiaddr, PeerId, Swarm, Transport, connection_limits,
    core::{muxing::StreamMuxerBox, transport, transport::ListenerId, upgrade},
    futures::StreamExt,
    identify, identity, kad, mdns,
    multiaddr::Protocol,
    ping,
    swarm::{
        Config as SwarmConfig, NetworkBehaviour, SwarmEvent,
        behaviour::toggle::Toggle,
        dial_opts::{DialOpts, PeerCondition},
    },
    yamux,
};
#[cfg(test)]
use libp2p_swarm_test::SwarmExt;
use std::{collections::HashSet, pin::Pin, task::Poll, time::Duration};

pub const DEFAULT_LISTEN_PORT: u16 = 20333;

pub const PROTOCOL_VERSION: &str = "ethexe/0.1.0";
pub const AGENT_VERSION: &str = concat!(env!("CARGO_PKG_NAME"), "/", env!("CARGO_PKG_VERSION"));

const MAX_ESTABLISHED_INCOMING_PER_PEER_CONNECTIONS: u32 = 1;
const MAX_ESTABLISHED_OUTBOUND_PER_PEER_CONNECTIONS: u32 = 1;
const MAX_ESTABLISHED_INCOMING_CONNECTIONS: u32 = 100;

pub trait NetworkServiceDatabase: DbSyncDatabase + ValidatorDatabase {}
impl<T> NetworkServiceDatabase for T where T: DbSyncDatabase + ValidatorDatabase {}

#[derive(derive_more::Debug, Eq, PartialEq, Clone)]
pub enum NetworkEvent {
    ValidatorMessage(VerifiedValidatorMessage),
    OffchainTransaction(SignedOffchainTransaction),
    PeerBlocked(PeerId),
    PeerConnected(PeerId),
}

#[derive(Default, Debug, Clone, Copy)]
pub enum TransportType {
    #[default]
    Default,
    Test,
}

impl TransportType {
    fn mdns_enabled(&self) -> bool {
        matches!(self, Self::Default)
    }
}

/// Config from CLI
#[derive(Debug, Clone)]
pub struct NetworkConfig {
    pub public_key: PublicKey,
    pub router_address: Address,
    pub external_addresses: HashSet<Multiaddr>,
    pub bootstrap_addresses: HashSet<Multiaddr>,
    pub listen_addresses: HashSet<Multiaddr>,
    pub transport_type: TransportType,
}

impl NetworkConfig {
    pub fn new_local(public_key: PublicKey, router_address: Address) -> Self {
        Self {
            public_key,
            external_addresses: Default::default(),
            bootstrap_addresses: Default::default(),
            listen_addresses: ["/ip4/127.0.0.1/udp/0/quic-v1".parse().unwrap()].into(),
            transport_type: TransportType::Default,
            router_address,
        }
    }

    pub fn new_test(public_key: PublicKey, router_address: Address) -> Self {
        Self {
            public_key,
            external_addresses: Default::default(),
            bootstrap_addresses: Default::default(),
            listen_addresses: Default::default(),
            transport_type: TransportType::Test,
            router_address,
        }
    }
}

/// Config from other services
pub struct NetworkRuntimeConfig {
    pub genesis_timestamp: u64,
    pub era_duration: u64,
    pub genesis_block_hash: H256,
}

pub struct NetworkService {
    swarm: Swarm<Behaviour>,
    // `MemoryTransport` doesn't unregister its ports on drop so we do it
    listeners: Vec<ListenerId>,
    validators: Validators,
}

impl Stream for NetworkService {
    type Item = NetworkEvent;

    fn poll_next(
        mut self: Pin<&mut Self>,
        cx: &mut std::task::Context<'_>,
    ) -> Poll<Option<Self::Item>> {
        if let Some(message) = self.validators.next_message() {
            return Poll::Ready(Some(NetworkEvent::ValidatorMessage(message)));
        }

        loop {
            let Some(event) = ready!(self.swarm.poll_next_unpin(cx)) else {
                return Poll::Ready(None);
            };

            if let Some(event) = self.handle_swarm_event(event) {
                return Poll::Ready(Some(event));
            }
        }
    }
}

impl FusedStream for NetworkService {
    fn is_terminated(&self) -> bool {
        self.swarm.is_terminated()
    }
}

impl NetworkService {
    pub fn new(
        config: NetworkConfig,
        runtime_config: NetworkRuntimeConfig,
        signer: &Signer,
        external_data_provider: Box<dyn db_sync::ExternalDataProvider>,
        db: Box<dyn NetworkServiceDatabase>,
    ) -> anyhow::Result<NetworkService> {
        let NetworkConfig {
            public_key,
            external_addresses,
            bootstrap_addresses,
            listen_addresses,
            transport_type,
            router_address,
        } = config;

        let NetworkRuntimeConfig {
            genesis_timestamp,
            era_duration,
            genesis_block_hash,
        } = runtime_config;

        let keypair = NetworkService::generate_keypair(signer, public_key)?;

        let behaviour_config = BehaviourConfig {
            router_address,
            keypair: keypair.clone(),
            external_data_provider,
            db: DbSyncDatabase::clone_boxed(&db),
            enable_mdns: transport_type.mdns_enabled(),
        };
        let mut swarm = NetworkService::create_swarm(keypair, transport_type, behaviour_config)?;

        for multiaddr in external_addresses {
            swarm.add_external_address(multiaddr);
        }

        let mut listeners = Vec::new();
        for multiaddr in listen_addresses {
            let id = swarm.listen_on(multiaddr).context("`listen_on()` failed")?;
            listeners.push(id);
        }

        for multiaddr in bootstrap_addresses {
            let peer_id = multiaddr
                .iter()
                .find_map(|p| {
                    if let Protocol::P2p(peer_id) = p {
                        Some(peer_id)
                    } else {
                        None
                    }
                })
                .context("bootstrap nodes are not allowed without peer ID")?;

            swarm.behaviour_mut().kad.add_address(&peer_id, multiaddr);
        }

        let validators = Validators::new(
            genesis_timestamp,
            era_duration,
            genesis_block_hash,
            ValidatorDatabase::clone_boxed(&db),
            swarm.behaviour().peer_score.handle(),
        )
        .context("failed to create validators")?;

        Ok(Self {
            swarm,
            listeners,
            validators,
        })
    }

    fn generate_keypair(signer: &Signer, key: PublicKey) -> anyhow::Result<identity::Keypair> {
        let key = signer.storage().get_private_key(key)?;
        let key = identity::secp256k1::SecretKey::try_from_bytes(&mut <[u8; 32]>::from(key))
            .expect("Signer provided invalid key; qed");
        let pair = identity::secp256k1::Keypair::from(key);
        Ok(identity::Keypair::from(pair))
    }

    fn create_transport(
        keypair: &identity::Keypair,
        transport_type: TransportType,
    ) -> anyhow::Result<transport::Boxed<(PeerId, StreamMuxerBox)>> {
        match transport_type {
            TransportType::Default => {
                let tcp = libp2p::tcp::tokio::Transport::default()
                    .upgrade(upgrade::Version::V1Lazy)
                    .authenticate(libp2p::tls::Config::new(keypair)?)
                    .multiplex(yamux::Config::default())
                    .timeout(Duration::from_secs(20));

                let quic_config = libp2p::quic::Config::new(keypair);
                let quic = libp2p::quic::tokio::Transport::new(quic_config);

                Ok(quic
                    .or_transport(tcp)
                    .map(|either_output, _| match either_output {
                        Either::Left((peer_id, muxer)) => (peer_id, StreamMuxerBox::new(muxer)),
                        Either::Right((peer_id, muxer)) => (peer_id, StreamMuxerBox::new(muxer)),
                    })
                    .boxed())
            }
            TransportType::Test => Ok(transport::MemoryTransport::default()
                .or_transport(libp2p::tcp::tokio::Transport::default())
                .upgrade(upgrade::Version::V1Lazy)
                .authenticate(libp2p::plaintext::Config::new(keypair))
                .multiplex(yamux::Config::default())
                .timeout(Duration::from_secs(20))
                .boxed()),
        }
    }

    fn create_swarm(
        keypair: identity::Keypair,
        transport_type: TransportType,
        config: BehaviourConfig,
    ) -> anyhow::Result<Swarm<Behaviour>> {
        let transport = Self::create_transport(&keypair, transport_type)?;

        let behaviour = Behaviour::new(config)?;

        let local_peer_id = keypair.public().to_peer_id();

        let mut config = SwarmConfig::with_tokio_executor();
        if let TransportType::Test = transport_type {
            config = config.with_idle_connection_timeout(Duration::from_secs(5));
        }

        Ok(Swarm::new(transport, behaviour, local_peer_id, config))
    }

    fn handle_swarm_event(&mut self, event: SwarmEvent<BehaviourEvent>) -> Option<NetworkEvent> {
        log::trace!("new swarm event: {event:?}");

        match event {
            SwarmEvent::Behaviour(e) => self.handle_behaviour_event(e),
            SwarmEvent::ConnectionEstablished { peer_id, .. } => {
                Some(NetworkEvent::PeerConnected(peer_id))
            }
            _ => None,
        }
    }

    fn handle_behaviour_event(&mut self, event: BehaviourEvent) -> Option<NetworkEvent> {
        match event {
            BehaviourEvent::CustomConnectionLimits(infallible) => match infallible {},
            //
            BehaviourEvent::ConnectionLimits(infallible) => match infallible {},
            //
            BehaviourEvent::PeerScore(peer_score::Event::PeerBlocked {
                peer_id,
                last_reason: _,
            }) => return Some(NetworkEvent::PeerBlocked(peer_id)),
            BehaviourEvent::PeerScore(_) => {}
            //
            BehaviourEvent::Ping(ping::Event {
                peer,
                connection: _,
                result,
            }) => {
                if let Err(e) = result {
                    log::debug!("ping to {peer} failed: {e}. Disconnecting...");
                    let _res = self.swarm.disconnect_peer_id(peer);
                }
            }
            //
            BehaviourEvent::Identify(identify::Event::Received { peer_id, info, .. }) => {
                let behaviour = self.swarm.behaviour_mut();

                if info.protocol_version != PROTOCOL_VERSION || info.agent_version != AGENT_VERSION
                {
                    log::debug!(
                        "{peer_id} is not supported with `{}` protocol and `{}` agent",
                        info.protocol_version,
                        info.agent_version
                    );
                    behaviour.peer_score.handle().unsupported_protocol(peer_id);
                }

                // add listen addresses of new peers to KadDHT
                // according to `identify` and `kad` protocols docs
                for listen_addr in info.listen_addrs {
                    behaviour.kad.add_address(&peer_id, listen_addr);
                }
            }
            BehaviourEvent::Identify(identify::Event::Error { peer_id, error, .. }) => {
                log::debug!("{peer_id} is not identified: {error}");
                self.swarm
                    .behaviour()
                    .peer_score
                    .handle()
                    .unsupported_protocol(peer_id);
            }
            BehaviourEvent::Identify(_) => {}
            //
            BehaviourEvent::Mdns4(mdns::Event::Discovered(peers)) => {
                for (peer_id, multiaddr) in peers {
                    if let Err(e) = self.swarm.dial(
                        DialOpts::peer_id(peer_id)
                            .condition(PeerCondition::Disconnected)
                            .addresses(vec![multiaddr])
                            .extend_addresses_through_behaviour()
                            .build(),
                    ) {
                        log::error!("dialing failed for mDNS address: {e:?}");
                    }
                }
            }
            BehaviourEvent::Mdns4(mdns::Event::Expired(peers)) => {
                for (peer_id, _multiaddr) in peers {
                    let _res = self.swarm.disconnect_peer_id(peer_id);
                }
            }
            //
            BehaviourEvent::Kad(kad::Event::RoutingUpdated { peer, .. }) => {
                let behaviour = self.swarm.behaviour_mut();
                if let Some(mdns4) = behaviour.mdns4.as_ref()
                    && mdns4.discovered_nodes().any(|&p| p == peer)
                {
                    // we don't want local peers to appear in KadDHT.
                    // event can be emitted few times in a row for
                    // the same peer, so we just ignore `None`
                    let _res = behaviour.kad.remove_peer(&peer);
                }
            }
            BehaviourEvent::Kad(_) => {}
            //
            BehaviourEvent::Gossipsub(gossipsub::Event::Message { source, validator }) => {
                let gossipsub = &mut self.swarm.behaviour_mut().gossipsub;

                let event = validator.validate(gossipsub, |message| match message {
                    gossipsub::Message::Commitments(message) => {
                        let (acceptance, message) =
                            self.validators.verify_message_initially(source, message);
                        (acceptance, message.map(NetworkEvent::ValidatorMessage))
                    }
                    gossipsub::Message::Offchain(transaction) => (
                        MessageAcceptance::Accept,
                        Some(NetworkEvent::OffchainTransaction(transaction)),
                    ),
                });

                return event;
            }
            BehaviourEvent::Gossipsub(gossipsub::Event::PublishFailure {
                error,
                message,
                topic,
            }) => {
                log::warn!(
                    "failed to publish gossip `{message:?}` message to {topic} topic: {error}"
                );
            }
            //
            BehaviourEvent::DbSync(_) => {}
        }

        None
    }

    pub fn local_peer_id(&self) -> PeerId {
        *self.swarm.local_peer_id()
    }

    pub fn score_handle(&self) -> peer_score::Handle {
        self.swarm.behaviour().peer_score.handle()
    }

    pub fn db_sync_handle(&self) -> db_sync::Handle {
        self.swarm.behaviour().db_sync.handle()
    }

    pub fn set_chain_head(&mut self, chain_head: H256) -> anyhow::Result<()> {
        self.validators.set_chain_head(chain_head)
    }

    pub fn publish_message(&mut self, data: impl Into<SignedValidatorMessage>) {
        self.swarm.behaviour_mut().gossipsub.publish(data.into())
    }

    pub fn publish_offchain_transaction(&mut self, data: SignedOffchainTransaction) {
        self.swarm.behaviour_mut().gossipsub.publish(data);
    }
}

impl Drop for NetworkService {
    fn drop(&mut self) {
        for id in self.listeners.drain(..) {
            self.swarm.remove_listener(id);
        }
    }
}

#[cfg(test)]
impl NetworkService {
    async fn connect(&mut self, service: &mut Self) {
        self.swarm.listen().with_memory_addr_external().await;
        service.swarm.listen().with_memory_addr_external().await;
        self.swarm.connect(&mut service.swarm).await;
    }

    async fn loop_on_next(mut self) {
        while let Some(event) = self.next().await {
            log::trace!("loop_on_next: {event:?}");
        }
    }
}

struct BehaviourConfig {
    router_address: Address,
    keypair: identity::Keypair,
    external_data_provider: Box<dyn db_sync::ExternalDataProvider>,
    db: Box<dyn DbSyncDatabase>,
    enable_mdns: bool,
}

#[derive(NetworkBehaviour)]
pub(crate) struct Behaviour {
    // custom options to limit connections
    pub custom_connection_limits: custom_connection_limits::Behaviour,
    // limit connections
    pub connection_limits: connection_limits::Behaviour,
    // peer scoring system
    pub peer_score: peer_score::Behaviour,
    // fast peer liveliness check
    pub ping: ping::Behaviour,
    // friend or foe system
    pub identify: identify::Behaviour,
    // local discovery for IPv4 only
    pub mdns4: Toggle<mdns::tokio::Behaviour>,
    // global traversal discovery
    // TODO: consider to cache records in fs
    pub kad: kad::Behaviour<kad::store::MemoryStore>,
    // general communication
    pub gossipsub: gossipsub::Behaviour,
    // database synchronization protocol
    pub db_sync: db_sync::Behaviour,
}

impl Behaviour {
    fn new(config: BehaviourConfig) -> anyhow::Result<Self> {
        let BehaviourConfig {
            router_address,
            keypair,
            external_data_provider,
            db,
            enable_mdns,
        } = config;

        let peer_id = keypair.public().to_peer_id();

        // we use custom behaviour because
        // `libp2p::connection_limits::Behaviour` limits inbound & outbound
        // connections per peer in total, so protocols may fail to establish
        // at least 1 inbound & 1 outbound connection in specific circumstances
        // (for example, active VPN connection + communication with mDNS discovered peers)
        let custom_connection_limits = custom_connection_limits::Limits::default()
            .with_max_established_incoming_per_peer(Some(
                MAX_ESTABLISHED_INCOMING_PER_PEER_CONNECTIONS,
            ))
            .with_max_established_outbound_per_peer(Some(
                MAX_ESTABLISHED_OUTBOUND_PER_PEER_CONNECTIONS,
            ));
        let custom_connection_limits =
            custom_connection_limits::Behaviour::new(custom_connection_limits);

        let connection_limits = connection_limits::ConnectionLimits::default()
            .with_max_established_incoming(Some(MAX_ESTABLISHED_INCOMING_CONNECTIONS));
        let connection_limits = connection_limits::Behaviour::new(connection_limits);

        let peer_score = peer_score::Behaviour::new(peer_score::Config::default());
        let peer_score_handle = peer_score.handle();

        let ping = ping::Behaviour::default();

        let identify_config = identify::Config::new(PROTOCOL_VERSION.to_string(), keypair.public())
            .with_agent_version(AGENT_VERSION.to_string());
        let identify = identify::Behaviour::new(identify_config);

        let mdns4 = Toggle::from(
            enable_mdns
                .then(|| mdns::Behaviour::new(mdns::Config::default(), peer_id))
                .transpose()?,
        );

        let mut kad = kad::Behaviour::new(peer_id, kad::store::MemoryStore::new(peer_id));
        kad.set_mode(Some(kad::Mode::Server));

        let gossipsub =
            gossipsub::Behaviour::new(keypair.clone(), peer_score_handle.clone(), router_address)
                .map_err(|e| anyhow!("`gossipsub::Behaviour` error: {e}"))?;

        let db_sync = db_sync::Behaviour::new(
            db_sync::Config::default(),
            peer_score_handle,
            external_data_provider,
            db,
        );

        Ok(Self {
            custom_connection_limits,
            connection_limits,
            peer_score,
            ping,
            identify,
            mdns4,
            kad,
            gossipsub,
            db_sync,
        })
    }
}

#[cfg(test)]
mod tests {
    use super::*;
    use crate::{
        db_sync::{ExternalDataProvider, tests::fill_data_provider},
        utils::tests::init_logger,
    };
    use async_trait::async_trait;
    use ethexe_common::{BlockHeader, db::OnChainStorageWrite, gear::CodeState};
    use ethexe_db::{Database, MemDb};
    use gprimitives::{ActorId, CodeId, H256};
<<<<<<< HEAD
    use gsigner::secp256k1::{FileStorage, Signer};
=======
    use nonempty::nonempty;
>>>>>>> 4e8dac45
    use std::{
        collections::{BTreeSet, HashMap},
        sync::Arc,
    };
    use tokio::{
        sync::RwLock,
        time::{Duration, timeout},
    };

    #[derive(Default)]
    struct DataProviderInner {
        programs_code_ids_at: HashMap<(BTreeSet<ActorId>, H256), Vec<CodeId>>,
        code_states_at: HashMap<(BTreeSet<CodeId>, H256), Vec<CodeState>>,
    }

    #[derive(Default, Clone)]
    pub struct DataProvider(Arc<RwLock<DataProviderInner>>);

    impl DataProvider {
        pub async fn set_programs_code_ids_at(
            &self,
            program_ids: BTreeSet<ActorId>,
            at: H256,
            code_ids: Vec<CodeId>,
        ) {
            self.0
                .write()
                .await
                .programs_code_ids_at
                .insert((program_ids, at), code_ids);
        }
    }

    #[async_trait]
    impl ExternalDataProvider for DataProvider {
        fn clone_boxed(&self) -> Box<dyn ExternalDataProvider> {
            Box::new(self.clone())
        }

        async fn programs_code_ids_at(
            self: Box<Self>,
            program_ids: BTreeSet<ActorId>,
            block: H256,
        ) -> anyhow::Result<Vec<CodeId>> {
            assert!(!program_ids.is_empty());
            Ok(self
                .0
                .read()
                .await
                .programs_code_ids_at
                .get(&(program_ids, block))
                .cloned()
                .unwrap_or_default())
        }

        async fn codes_states_at(
            self: Box<Self>,
            code_ids: BTreeSet<CodeId>,
            block: H256,
        ) -> anyhow::Result<Vec<CodeState>> {
            assert!(!code_ids.is_empty());
            Ok(self
                .0
                .read()
                .await
                .code_states_at
                .get(&(code_ids, block))
                .cloned()
                .unwrap_or_default())
        }
    }

    fn new_service_with(db: Database, data_provider: DataProvider) -> NetworkService {
<<<<<<< HEAD
        let key_storage = FileStorage::tmp();
=======
        const GENESIS_BLOCK: H256 = H256::zero();

        db.set_block_header(
            GENESIS_BLOCK,
            BlockHeader {
                height: 0,
                timestamp: 0,
                parent_hash: Default::default(),
            },
        );
        db.set_block_validators(GENESIS_BLOCK, nonempty![Address::default()]);

        let key_storage = FSKeyStorage::tmp();
>>>>>>> 4e8dac45
        let signer = Signer::new(key_storage);
        let key = signer.generate_key().unwrap();
        let config = NetworkConfig::new_test(key, Address::default());

        let runtime_config = NetworkRuntimeConfig {
            genesis_timestamp: 1_000_000,
            era_duration: 1,
            genesis_block_hash: GENESIS_BLOCK,
        };

        NetworkService::new(
            config.clone(),
            runtime_config,
            &signer,
            Box::new(data_provider),
            Box::new(db),
        )
        .unwrap()
    }

    fn new_service() -> NetworkService {
        new_service_with(Database::memory(), DataProvider::default())
    }

    #[tokio::test]
    async fn test_memory_transport() {
        init_logger();

        let mut service1 = new_service();
        let mut service2 = new_service();

        service1.connect(&mut service2).await;
    }

    #[tokio::test]
    async fn request_db_data() {
        init_logger();

        let mut service1 = new_service();
        let service1_handle = service1.db_sync_handle();

        // second service
        let db = Database::from_one(&MemDb::default());

        let hello = db.write_hash(b"hello");
        let world = db.write_hash(b"world");

        let mut service2 = new_service_with(db, Default::default());

        service1.connect(&mut service2).await;
        tokio::spawn(service1.loop_on_next());
        tokio::spawn(service2.loop_on_next());

        let request = service1_handle.request(db_sync::Request::hashes([hello, world]));
        let response = timeout(Duration::from_secs(5), request)
            .await
            .expect("time has elapsed")
            .unwrap();
        assert_eq!(
            response,
            db_sync::Response::Hashes(
                [(hello, b"hello".to_vec()), (world, b"world".to_vec())].into()
            )
        );
    }

    #[tokio::test]
    async fn peer_blocked_by_score() {
        init_logger();

        let mut service1 = new_service();
        let peer_score_handle = service1.score_handle();

        // second service
        let mut service2 = new_service();
        let service2_peer_id = service2.local_peer_id();

        service1.connect(&mut service2).await;
        tokio::spawn(service2.loop_on_next());

        peer_score_handle.unsupported_protocol(service2_peer_id);

        let event = timeout(Duration::from_secs(5), service1.next())
            .await
            .expect("time has elapsed")
            .unwrap();
        assert_eq!(event, NetworkEvent::PeerBlocked(service2_peer_id));
    }

    #[tokio::test]
    async fn external_data_provider() {
        init_logger();

        let alice_data_provider = DataProvider::default();
        let mut alice = new_service_with(Database::memory(), alice_data_provider.clone());
        let alice_handle = alice.db_sync_handle();
        let bob_db = Database::memory();
        let mut bob = new_service_with(bob_db.clone(), DataProvider::default());

        alice.connect(&mut bob).await;
        tokio::spawn(alice.loop_on_next());
        tokio::spawn(bob.loop_on_next());

        let expected_response = fill_data_provider(alice_data_provider, bob_db).await;

        let request = alice_handle.request(db_sync::Request::program_ids(H256::zero(), 2));
        let response = timeout(Duration::from_secs(5), request)
            .await
            .expect("time has elapsed")
            .unwrap();
        assert_eq!(response, expected_response);
    }
}<|MERGE_RESOLUTION|>--- conflicted
+++ resolved
@@ -40,11 +40,7 @@
     tx_pool::SignedOffchainTransaction,
 };
 use futures::{Stream, future::Either, ready, stream::FusedStream};
-<<<<<<< HEAD
-use gsigner::secp256k1::Signer;
-=======
 use gprimitives::H256;
->>>>>>> 4e8dac45
 use libp2p::{
     Multiaddr, PeerId, Swarm, Transport, connection_limits,
     core::{muxing::StreamMuxerBox, transport, transport::ListenerId, upgrade},
@@ -602,11 +598,8 @@
     use ethexe_common::{BlockHeader, db::OnChainStorageWrite, gear::CodeState};
     use ethexe_db::{Database, MemDb};
     use gprimitives::{ActorId, CodeId, H256};
-<<<<<<< HEAD
-    use gsigner::secp256k1::{FileStorage, Signer};
-=======
+    use gsigner::secp256k1::Signer;
     use nonempty::nonempty;
->>>>>>> 4e8dac45
     use std::{
         collections::{BTreeSet, HashMap},
         sync::Arc,
@@ -680,9 +673,6 @@
     }
 
     fn new_service_with(db: Database, data_provider: DataProvider) -> NetworkService {
-<<<<<<< HEAD
-        let key_storage = FileStorage::tmp();
-=======
         const GENESIS_BLOCK: H256 = H256::zero();
 
         db.set_block_header(
@@ -695,8 +685,7 @@
         );
         db.set_block_validators(GENESIS_BLOCK, nonempty![Address::default()]);
 
-        let key_storage = FSKeyStorage::tmp();
->>>>>>> 4e8dac45
+        let key_storage = gsigner::secp256k1::FileStorage::tmp();
         let signer = Signer::new(key_storage);
         let key = signer.generate_key().unwrap();
         let config = NetworkConfig::new_test(key, Address::default());
