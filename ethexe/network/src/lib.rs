// This file is part of Gear.
//
// Copyright (C) 2024-2025 Gear Technologies Inc.
// SPDX-License-Identifier: GPL-3.0-or-later WITH Classpath-exception-2.0
//
// This program is free software: you can redistribute it and/or modify
// it under the terms of the GNU General Public License as published by
// the Free Software Foundation, either version 3 of the License, or
// (at your option) any later version.
//
// This program is distributed in the hope that it will be useful,
// but WITHOUT ANY WARRANTY; without even the implied warranty of
// MERCHANTABILITY or FITNESS FOR A PARTICULAR PURPOSE. See the
// GNU General Public License for more details.
//
// You should have received a copy of the GNU General Public License
// along with this program. If not, see <https://www.gnu.org/licenses/>.

mod custom_connection_limits;
pub mod db_sync;
mod gossipsub;
pub mod peer_score;
mod utils;
mod validator;

pub mod export {
    pub use libp2p::{Multiaddr, PeerId, multiaddr::Protocol};
}

use crate::{
    db_sync::DbSyncDatabase,
    gossipsub::MessageAcceptance,
    validator::{ValidatorDatabase, Validators},
};
use anyhow::{Context, anyhow};
use ethexe_common::{
<<<<<<< HEAD
    Address, NetworkMessage, ecdsa::PublicKey, tx_pool::SignedOffchainTransaction,
=======
    Address,
    ecdsa::PublicKey,
    network::{SignedValidatorMessage, VerifiedValidatorMessage},
    tx_pool::SignedOffchainTransaction,
>>>>>>> 8c4e323a
};
use ethexe_signer::Signer;
use futures::{Stream, future::Either, ready, stream::FusedStream};
use gprimitives::H256;
use libp2p::{
    Multiaddr, PeerId, Swarm, Transport, connection_limits,
    core::{muxing::StreamMuxerBox, transport, transport::ListenerId, upgrade},
    futures::StreamExt,
    identify, identity, kad, mdns,
    multiaddr::Protocol,
    ping,
    swarm::{
        Config as SwarmConfig, NetworkBehaviour, SwarmEvent,
        behaviour::toggle::Toggle,
        dial_opts::{DialOpts, PeerCondition},
    },
    yamux,
};
#[cfg(test)]
use libp2p_swarm_test::SwarmExt;
use std::{collections::HashSet, pin::Pin, task::Poll, time::Duration};

pub const DEFAULT_LISTEN_PORT: u16 = 20333;

pub const PROTOCOL_VERSION: &str = "ethexe/0.1.0";
pub const AGENT_VERSION: &str = concat!(env!("CARGO_PKG_NAME"), "/", env!("CARGO_PKG_VERSION"));

const MAX_ESTABLISHED_INCOMING_PER_PEER_CONNECTIONS: u32 = 1;
const MAX_ESTABLISHED_OUTBOUND_PER_PEER_CONNECTIONS: u32 = 1;
const MAX_ESTABLISHED_INCOMING_CONNECTIONS: u32 = 100;

pub trait NetworkServiceDatabase: DbSyncDatabase + ValidatorDatabase {}
impl<T> NetworkServiceDatabase for T where T: DbSyncDatabase + ValidatorDatabase {}

#[derive(derive_more::Debug, Eq, PartialEq, Clone)]
pub enum NetworkEvent {
    ValidatorMessage(VerifiedValidatorMessage),
    OffchainTransaction(SignedOffchainTransaction),
    PeerBlocked(PeerId),
    PeerConnected(PeerId),
    GossipsubPeerSubscribed { peer_id: PeerId, topic: String },
}

#[derive(Default, Debug, Clone, Copy)]
pub enum TransportType {
    #[default]
    Default,
    Test,
}

impl TransportType {
    fn mdns_enabled(&self) -> bool {
        matches!(self, Self::Default)
    }
}

/// Config from CLI
#[derive(Debug, Clone)]
pub struct NetworkConfig {
    pub public_key: PublicKey,
    pub router_address: Address,
    pub external_addresses: HashSet<Multiaddr>,
    pub bootstrap_addresses: HashSet<Multiaddr>,
    pub listen_addresses: HashSet<Multiaddr>,
    pub transport_type: TransportType,
}

impl NetworkConfig {
    pub fn new_local(public_key: PublicKey, router_address: Address) -> Self {
        Self {
            public_key,
            external_addresses: Default::default(),
            bootstrap_addresses: Default::default(),
            listen_addresses: ["/ip4/127.0.0.1/udp/0/quic-v1".parse().unwrap()].into(),
            transport_type: TransportType::Default,
            router_address,
        }
    }

    pub fn new_test(public_key: PublicKey, router_address: Address) -> Self {
        Self {
            public_key,
            external_addresses: Default::default(),
            bootstrap_addresses: Default::default(),
            listen_addresses: Default::default(),
            transport_type: TransportType::Test,
            router_address,
        }
    }
}

/// Config from other services
pub struct NetworkRuntimeConfig {
    pub genesis_timestamp: u64,
    pub era_duration: u64,
    pub genesis_block_hash: H256,
}

pub struct NetworkService {
    swarm: Swarm<Behaviour>,
    // `MemoryTransport` doesn't unregister its ports on drop so we do it
    listeners: Vec<ListenerId>,
    validators: Validators,
}

impl Stream for NetworkService {
    type Item = NetworkEvent;

    fn poll_next(
        mut self: Pin<&mut Self>,
        cx: &mut std::task::Context<'_>,
    ) -> Poll<Option<Self::Item>> {
        if let Some(message) = self.validators.next_message() {
            return Poll::Ready(Some(NetworkEvent::ValidatorMessage(message)));
        }

        loop {
            let Some(event) = ready!(self.swarm.poll_next_unpin(cx)) else {
                return Poll::Ready(None);
            };

            if let Some(event) = self.handle_swarm_event(event) {
                return Poll::Ready(Some(event));
            }
        }
    }
}

impl FusedStream for NetworkService {
    fn is_terminated(&self) -> bool {
        self.swarm.is_terminated()
    }
}

impl NetworkService {
    pub fn new(
        config: NetworkConfig,
        runtime_config: NetworkRuntimeConfig,
        signer: &Signer,
        external_data_provider: Box<dyn db_sync::ExternalDataProvider>,
        db: Box<dyn NetworkServiceDatabase>,
    ) -> anyhow::Result<NetworkService> {
        let NetworkConfig {
            public_key,
            external_addresses,
            bootstrap_addresses,
            listen_addresses,
            transport_type,
            router_address,
        } = config;

        let NetworkRuntimeConfig {
            genesis_timestamp,
            era_duration,
            genesis_block_hash,
        } = runtime_config;

        let keypair = NetworkService::generate_keypair(signer, public_key)?;

        let behaviour_config = BehaviourConfig {
            router_address,
            keypair: keypair.clone(),
            external_data_provider,
            db: DbSyncDatabase::clone_boxed(&db),
            enable_mdns: transport_type.mdns_enabled(),
        };
        let mut swarm = NetworkService::create_swarm(keypair, transport_type, behaviour_config)?;

        for multiaddr in external_addresses {
            swarm.add_external_address(multiaddr);
        }

        let mut listeners = Vec::new();
        for multiaddr in listen_addresses {
            let id = swarm.listen_on(multiaddr).context("`listen_on()` failed")?;
            listeners.push(id);
        }

        for multiaddr in bootstrap_addresses {
            let peer_id = multiaddr
                .iter()
                .find_map(|p| {
                    if let Protocol::P2p(peer_id) = p {
                        Some(peer_id)
                    } else {
                        None
                    }
                })
                .context("bootstrap nodes are not allowed without peer ID")?;

            swarm.behaviour_mut().kad.add_address(&peer_id, multiaddr);
        }

        let validators = Validators::new(
            genesis_timestamp,
            era_duration,
            genesis_block_hash,
            ValidatorDatabase::clone_boxed(&db),
            swarm.behaviour().peer_score.handle(),
        )
        .context("failed to create validators")?;

        Ok(Self {
            swarm,
            listeners,
            validators,
        })
    }

<<<<<<< HEAD
    pub fn gossipsub_topic(name: &'static str, router_address: Address) -> gossipsub::IdentTopic {
        gossipsub::IdentTopic::new(format!("{name}-{router_address}"))
    }

=======
>>>>>>> 8c4e323a
    fn generate_keypair(signer: &Signer, key: PublicKey) -> anyhow::Result<identity::Keypair> {
        let key = signer.storage().get_private_key(key)?;
        let key = identity::secp256k1::SecretKey::try_from_bytes(&mut <[u8; 32]>::from(key))
            .expect("Signer provided invalid key; qed");
        let pair = identity::secp256k1::Keypair::from(key);
        Ok(identity::Keypair::from(pair))
    }

    fn create_transport(
        keypair: &identity::Keypair,
        transport_type: TransportType,
    ) -> anyhow::Result<transport::Boxed<(PeerId, StreamMuxerBox)>> {
        match transport_type {
            TransportType::Default => {
                let tcp = libp2p::tcp::tokio::Transport::default()
                    .upgrade(upgrade::Version::V1Lazy)
                    .authenticate(libp2p::tls::Config::new(keypair)?)
                    .multiplex(yamux::Config::default())
                    .timeout(Duration::from_secs(20));

                let quic_config = libp2p::quic::Config::new(keypair);
                let quic = libp2p::quic::tokio::Transport::new(quic_config);

                Ok(quic
                    .or_transport(tcp)
                    .map(|either_output, _| match either_output {
                        Either::Left((peer_id, muxer)) => (peer_id, StreamMuxerBox::new(muxer)),
                        Either::Right((peer_id, muxer)) => (peer_id, StreamMuxerBox::new(muxer)),
                    })
                    .boxed())
            }
            TransportType::Test => Ok(transport::MemoryTransport::default()
                .or_transport(libp2p::tcp::tokio::Transport::default())
                .upgrade(upgrade::Version::V1Lazy)
                .authenticate(libp2p::plaintext::Config::new(keypair))
                .multiplex(yamux::Config::default())
                .timeout(Duration::from_secs(20))
                .boxed()),
        }
    }

    fn create_swarm(
        keypair: identity::Keypair,
        transport_type: TransportType,
        config: BehaviourConfig,
    ) -> anyhow::Result<Swarm<Behaviour>> {
        let transport = Self::create_transport(&keypair, transport_type)?;

        let behaviour = Behaviour::new(config)?;

        let local_peer_id = keypair.public().to_peer_id();

        let mut config = SwarmConfig::with_tokio_executor();
        if let TransportType::Test = transport_type {
            config = config.with_idle_connection_timeout(Duration::from_secs(5));
        }

        Ok(Swarm::new(transport, behaviour, local_peer_id, config))
    }

    fn handle_swarm_event(&mut self, event: SwarmEvent<BehaviourEvent>) -> Option<NetworkEvent> {
        log::trace!("new swarm event: {event:?}");

        match event {
            SwarmEvent::Behaviour(e) => self.handle_behaviour_event(e),
            SwarmEvent::ConnectionEstablished { peer_id, .. } => {
                Some(NetworkEvent::PeerConnected(peer_id))
            }
            _ => None,
        }
    }

    fn handle_behaviour_event(&mut self, event: BehaviourEvent) -> Option<NetworkEvent> {
        match event {
            BehaviourEvent::CustomConnectionLimits(infallible) => match infallible {},
            //
            BehaviourEvent::ConnectionLimits(infallible) => match infallible {},
            //
            BehaviourEvent::PeerScore(peer_score::Event::PeerBlocked {
                peer_id,
                last_reason: _,
            }) => return Some(NetworkEvent::PeerBlocked(peer_id)),
            BehaviourEvent::PeerScore(_) => {}
            //
            BehaviourEvent::Ping(ping::Event {
                peer,
                connection: _,
                result,
            }) => {
                if let Err(e) = result {
                    log::debug!("ping to {peer} failed: {e}. Disconnecting...");
                    let _res = self.swarm.disconnect_peer_id(peer);
                }
            }
            //
            BehaviourEvent::Identify(identify::Event::Received { peer_id, info, .. }) => {
                let behaviour = self.swarm.behaviour_mut();

                if info.protocol_version != PROTOCOL_VERSION || info.agent_version != AGENT_VERSION
                {
                    log::debug!(
                        "{peer_id} is not supported with `{}` protocol and `{}` agent",
                        info.protocol_version,
                        info.agent_version
                    );
                    behaviour.peer_score.handle().unsupported_protocol(peer_id);
                }

                // add listen addresses of new peers to KadDHT
                // according to `identify` and `kad` protocols docs
                for listen_addr in info.listen_addrs {
                    behaviour.kad.add_address(&peer_id, listen_addr);
                }
            }
            BehaviourEvent::Identify(identify::Event::Error { peer_id, error, .. }) => {
                log::debug!("{peer_id} is not identified: {error}");
                self.swarm
                    .behaviour()
                    .peer_score
                    .handle()
                    .unsupported_protocol(peer_id);
            }
            BehaviourEvent::Identify(_) => {}
            //
            BehaviourEvent::Mdns4(mdns::Event::Discovered(peers)) => {
                for (peer_id, multiaddr) in peers {
                    if let Err(e) = self.swarm.dial(
                        DialOpts::peer_id(peer_id)
                            .condition(PeerCondition::Disconnected)
                            .addresses(vec![multiaddr])
                            .extend_addresses_through_behaviour()
                            .build(),
                    ) {
                        log::error!("dialing failed for mDNS address: {e:?}");
                    }
                }
            }
            BehaviourEvent::Mdns4(mdns::Event::Expired(peers)) => {
                for (peer_id, _multiaddr) in peers {
                    let _res = self.swarm.disconnect_peer_id(peer_id);
                }
            }
            //
            BehaviourEvent::Kad(kad::Event::RoutingUpdated { peer, .. }) => {
                let behaviour = self.swarm.behaviour_mut();
                if let Some(mdns4) = behaviour.mdns4.as_ref()
                    && mdns4.discovered_nodes().any(|&p| p == peer)
                {
                    // we don't want local peers to appear in KadDHT.
                    // event can be emitted few times in a row for
                    // the same peer, so we just ignore `None`
                    let _res = behaviour.kad.remove_peer(&peer);
                }
            }
            BehaviourEvent::Kad(_) => {}
            //
            BehaviourEvent::Gossipsub(gossipsub::Event::Message { source, validator }) => {
                let gossipsub = &mut self.swarm.behaviour_mut().gossipsub;

                let event = validator.validate(gossipsub, |message| match message {
                    gossipsub::Message::Commitments(message) => {
                        let (acceptance, message) =
                            self.validators.verify_message_initially(source, message);
                        (acceptance, message.map(NetworkEvent::ValidatorMessage))
                    }
                    gossipsub::Message::Offchain(transaction) => (
                        MessageAcceptance::Accept,
                        Some(NetworkEvent::OffchainTransaction(transaction)),
                    ),
                });

                return event;
            }
<<<<<<< HEAD
            BehaviourEvent::Gossipsub(gossipsub::Event::Subscribed { peer_id, topic }) => {
                return Some(NetworkEvent::GossipsubPeerSubscribed {
                    peer_id,
                    topic: topic.to_string(),
                });
            }
            BehaviourEvent::Gossipsub(gossipsub::Event::GossipsubNotSupported { peer_id }) => {
                log::debug!("`gossipsub` protocol is not supported");
                self.swarm
                    .behaviour()
                    .peer_score
                    .handle()
                    .unsupported_protocol(peer_id);
=======
            BehaviourEvent::Gossipsub(gossipsub::Event::PublishFailure {
                error,
                message,
                topic,
            }) => {
                log::warn!(
                    "failed to publish gossip `{message:?}` message to {topic} topic: {error}"
                );
>>>>>>> 8c4e323a
            }
            //
            BehaviourEvent::DbSync(_) => {}
        }

        None
    }

    pub fn local_peer_id(&self) -> PeerId {
        *self.swarm.local_peer_id()
    }

    pub fn score_handle(&self) -> peer_score::Handle {
        self.swarm.behaviour().peer_score.handle()
    }

    pub fn db_sync_handle(&self) -> db_sync::Handle {
        self.swarm.behaviour().db_sync.handle()
    }

    pub fn set_chain_head(&mut self, chain_head: H256) -> anyhow::Result<()> {
        self.validators.set_chain_head(chain_head)
    }

    pub fn publish_message(&mut self, data: impl Into<SignedValidatorMessage>) {
        self.swarm.behaviour_mut().gossipsub.publish(data.into())
    }

    pub fn publish_offchain_transaction(&mut self, data: SignedOffchainTransaction) {
        self.swarm.behaviour_mut().gossipsub.publish(data);
    }
}

impl Drop for NetworkService {
    fn drop(&mut self) {
        for id in self.listeners.drain(..) {
            self.swarm.remove_listener(id);
        }
    }
}

#[cfg(test)]
impl NetworkService {
    async fn connect(&mut self, service: &mut Self) {
        self.swarm.listen().with_memory_addr_external().await;
        service.swarm.listen().with_memory_addr_external().await;
        self.swarm.connect(&mut service.swarm).await;
    }

    async fn loop_on_next(mut self) {
        while let Some(event) = self.next().await {
            log::trace!("loop_on_next: {event:?}");
        }
    }
}

struct BehaviourConfig {
    router_address: Address,
    keypair: identity::Keypair,
    external_data_provider: Box<dyn db_sync::ExternalDataProvider>,
    db: Box<dyn DbSyncDatabase>,
    enable_mdns: bool,
}

#[derive(NetworkBehaviour)]
pub(crate) struct Behaviour {
    // custom options to limit connections
    pub custom_connection_limits: custom_connection_limits::Behaviour,
    // limit connections
    pub connection_limits: connection_limits::Behaviour,
    // peer scoring system
    pub peer_score: peer_score::Behaviour,
    // fast peer liveliness check
    pub ping: ping::Behaviour,
    // friend or foe system
    pub identify: identify::Behaviour,
    // local discovery for IPv4 only
    pub mdns4: Toggle<mdns::tokio::Behaviour>,
    // global traversal discovery
    // TODO: consider to cache records in fs
    pub kad: kad::Behaviour<kad::store::MemoryStore>,
    // general communication
    pub gossipsub: gossipsub::Behaviour,
    // database synchronization protocol
    pub db_sync: db_sync::Behaviour,
}

impl Behaviour {
    fn new(config: BehaviourConfig) -> anyhow::Result<Self> {
        let BehaviourConfig {
            router_address,
            keypair,
            external_data_provider,
            db,
            enable_mdns,
        } = config;

        let peer_id = keypair.public().to_peer_id();

        // we use custom behaviour because
        // `libp2p::connection_limits::Behaviour` limits inbound & outbound
        // connections per peer in total, so protocols may fail to establish
        // at least 1 inbound & 1 outbound connection in specific circumstances
        // (for example, active VPN connection + communication with mDNS discovered peers)
        let custom_connection_limits = custom_connection_limits::Limits::default()
            .with_max_established_incoming_per_peer(Some(
                MAX_ESTABLISHED_INCOMING_PER_PEER_CONNECTIONS,
            ))
            .with_max_established_outbound_per_peer(Some(
                MAX_ESTABLISHED_OUTBOUND_PER_PEER_CONNECTIONS,
            ));
        let custom_connection_limits =
            custom_connection_limits::Behaviour::new(custom_connection_limits);

        let connection_limits = connection_limits::ConnectionLimits::default()
            .with_max_established_incoming(Some(MAX_ESTABLISHED_INCOMING_CONNECTIONS));
        let connection_limits = connection_limits::Behaviour::new(connection_limits);

        let peer_score = peer_score::Behaviour::new(peer_score::Config::default());
        let peer_score_handle = peer_score.handle();

        let ping = ping::Behaviour::default();

        let identify_config = identify::Config::new(PROTOCOL_VERSION.to_string(), keypair.public())
            .with_agent_version(AGENT_VERSION.to_string());
        let identify = identify::Behaviour::new(identify_config);

        let mdns4 = Toggle::from(
            enable_mdns
                .then(|| mdns::Behaviour::new(mdns::Config::default(), peer_id))
                .transpose()?,
        );

        let mut kad = kad::Behaviour::new(peer_id, kad::store::MemoryStore::new(peer_id));
        kad.set_mode(Some(kad::Mode::Server));

        let gossipsub =
            gossipsub::Behaviour::new(keypair.clone(), peer_score_handle.clone(), router_address)
                .map_err(|e| anyhow!("`gossipsub::Behaviour` error: {e}"))?;

        let db_sync = db_sync::Behaviour::new(
            db_sync::Config::default(),
            peer_score_handle,
            external_data_provider,
            db,
        );

        Ok(Self {
            custom_connection_limits,
            connection_limits,
            peer_score,
            ping,
            identify,
            mdns4,
            kad,
            gossipsub,
            db_sync,
        })
    }
}

#[cfg(test)]
mod tests {
    use super::*;
    use crate::{
        db_sync::{ExternalDataProvider, tests::fill_data_provider},
        utils::tests::init_logger,
    };
    use async_trait::async_trait;
    use ethexe_common::{BlockHeader, db::OnChainStorageRW, gear::CodeState};
    use ethexe_db::{Database, MemDb};
    use ethexe_signer::{FSKeyStorage, Signer};
    use gprimitives::{ActorId, CodeId, H256};
    use nonempty::nonempty;
    use std::{
        collections::{BTreeSet, HashMap},
        sync::Arc,
    };
    use tokio::{
        sync::RwLock,
        time::{Duration, timeout},
    };

    #[derive(Default)]
    struct DataProviderInner {
        programs_code_ids_at: HashMap<(BTreeSet<ActorId>, H256), Vec<CodeId>>,
        code_states_at: HashMap<(BTreeSet<CodeId>, H256), Vec<CodeState>>,
    }

    #[derive(Default, Clone)]
    pub struct DataProvider(Arc<RwLock<DataProviderInner>>);

    impl DataProvider {
        pub async fn set_programs_code_ids_at(
            &self,
            program_ids: BTreeSet<ActorId>,
            at: H256,
            code_ids: Vec<CodeId>,
        ) {
            self.0
                .write()
                .await
                .programs_code_ids_at
                .insert((program_ids, at), code_ids);
        }
    }

    #[async_trait]
    impl ExternalDataProvider for DataProvider {
        fn clone_boxed(&self) -> Box<dyn ExternalDataProvider> {
            Box::new(self.clone())
        }

        async fn programs_code_ids_at(
            self: Box<Self>,
            program_ids: BTreeSet<ActorId>,
            block: H256,
        ) -> anyhow::Result<Vec<CodeId>> {
            assert!(!program_ids.is_empty());
            Ok(self
                .0
                .read()
                .await
                .programs_code_ids_at
                .get(&(program_ids, block))
                .cloned()
                .unwrap_or_default())
        }

        async fn codes_states_at(
            self: Box<Self>,
            code_ids: BTreeSet<CodeId>,
            block: H256,
        ) -> anyhow::Result<Vec<CodeState>> {
            assert!(!code_ids.is_empty());
            Ok(self
                .0
                .read()
                .await
                .code_states_at
                .get(&(code_ids, block))
                .cloned()
                .unwrap_or_default())
        }
    }

    fn new_service_with(db: Database, data_provider: DataProvider) -> NetworkService {
        const GENESIS_BLOCK: H256 = H256::zero();

        db.set_block_header(
            GENESIS_BLOCK,
            BlockHeader {
                height: 0,
                timestamp: 0,
                parent_hash: Default::default(),
            },
        );
        db.set_block_validators(GENESIS_BLOCK, nonempty![Address::default()].into());

        let key_storage = FSKeyStorage::tmp();
        let signer = Signer::new(key_storage);
        let key = signer.generate_key().unwrap();
        let config = NetworkConfig::new_test(key, Address::default());

        let runtime_config = NetworkRuntimeConfig {
            genesis_timestamp: 1_000_000,
            era_duration: 1,
            genesis_block_hash: GENESIS_BLOCK,
        };

        NetworkService::new(
            config.clone(),
            runtime_config,
            &signer,
            Box::new(data_provider),
            Box::new(db),
        )
        .unwrap()
    }

    fn new_service() -> NetworkService {
        new_service_with(Database::memory(), DataProvider::default())
    }

    #[tokio::test]
    async fn test_memory_transport() {
        init_logger();

        let mut service1 = new_service();
        let mut service2 = new_service();

        service1.connect(&mut service2).await;
    }

    #[tokio::test]
    async fn request_db_data() {
        init_logger();

        let mut service1 = new_service();
        let service1_handle = service1.db_sync_handle();

        // second service
        let db = Database::from_one(&MemDb::default());

        let hello = db.write_hash(b"hello");
        let world = db.write_hash(b"world");

        let mut service2 = new_service_with(db, Default::default());

        service1.connect(&mut service2).await;
        tokio::spawn(service1.loop_on_next());
        tokio::spawn(service2.loop_on_next());

        let request = service1_handle.request(db_sync::Request::hashes([hello, world]));
        let response = timeout(Duration::from_secs(5), request)
            .await
            .expect("time has elapsed")
            .unwrap();
        assert_eq!(
            response,
            db_sync::Response::Hashes(
                [(hello, b"hello".to_vec()), (world, b"world".to_vec())].into()
            )
        );
    }

    #[tokio::test]
    async fn peer_blocked_by_score() {
        init_logger();

        let mut service1 = new_service();
        let peer_score_handle = service1.score_handle();

        // second service
        let mut service2 = new_service();
        let service2_peer_id = service2.local_peer_id();

        service1.connect(&mut service2).await;
        tokio::spawn(service2.loop_on_next());

        peer_score_handle.unsupported_protocol(service2_peer_id);

        let event = timeout(Duration::from_secs(5), service1.next())
            .await
            .expect("time has elapsed")
            .unwrap();
        assert_eq!(event, NetworkEvent::PeerBlocked(service2_peer_id));
    }

    #[tokio::test]
    async fn external_data_provider() {
        init_logger();

        let alice_data_provider = DataProvider::default();
        let mut alice = new_service_with(Database::memory(), alice_data_provider.clone());
        let alice_handle = alice.db_sync_handle();
        let bob_db = Database::memory();
        let mut bob = new_service_with(bob_db.clone(), DataProvider::default());

        alice.connect(&mut bob).await;
        tokio::spawn(alice.loop_on_next());
        tokio::spawn(bob.loop_on_next());

        let expected_response = fill_data_provider(alice_data_provider, bob_db).await;

        let request = alice_handle.request(db_sync::Request::program_ids(H256::zero(), 2));
        let response = timeout(Duration::from_secs(5), request)
            .await
            .expect("time has elapsed")
            .unwrap();
        assert_eq!(response, expected_response);
    }
}<|MERGE_RESOLUTION|>--- conflicted
+++ resolved
@@ -34,14 +34,10 @@
 };
 use anyhow::{Context, anyhow};
 use ethexe_common::{
-<<<<<<< HEAD
-    Address, NetworkMessage, ecdsa::PublicKey, tx_pool::SignedOffchainTransaction,
-=======
     Address,
     ecdsa::PublicKey,
     network::{SignedValidatorMessage, VerifiedValidatorMessage},
     tx_pool::SignedOffchainTransaction,
->>>>>>> 8c4e323a
 };
 use ethexe_signer::Signer;
 use futures::{Stream, future::Either, ready, stream::FusedStream};
@@ -251,13 +247,6 @@
         })
     }
 
-<<<<<<< HEAD
-    pub fn gossipsub_topic(name: &'static str, router_address: Address) -> gossipsub::IdentTopic {
-        gossipsub::IdentTopic::new(format!("{name}-{router_address}"))
-    }
-
-=======
->>>>>>> 8c4e323a
     fn generate_keypair(signer: &Signer, key: PublicKey) -> anyhow::Result<identity::Keypair> {
         let key = signer.storage().get_private_key(key)?;
         let key = identity::secp256k1::SecretKey::try_from_bytes(&mut <[u8; 32]>::from(key))
@@ -431,21 +420,12 @@
 
                 return event;
             }
-<<<<<<< HEAD
-            BehaviourEvent::Gossipsub(gossipsub::Event::Subscribed { peer_id, topic }) => {
-                return Some(NetworkEvent::GossipsubPeerSubscribed {
-                    peer_id,
-                    topic: topic.to_string(),
-                });
-            }
-            BehaviourEvent::Gossipsub(gossipsub::Event::GossipsubNotSupported { peer_id }) => {
-                log::debug!("`gossipsub` protocol is not supported");
-                self.swarm
-                    .behaviour()
-                    .peer_score
-                    .handle()
-                    .unsupported_protocol(peer_id);
-=======
+            // BehaviourEvent::Gossipsub(gossipsub::Event::Subscribed { peer_id, topic }) => {
+            //     return Some(NetworkEvent::GossipsubPeerSubscribed {
+            //         peer_id,
+            //         topic: topic.to_string(),
+            //     });
+            // }
             BehaviourEvent::Gossipsub(gossipsub::Event::PublishFailure {
                 error,
                 message,
@@ -454,7 +434,6 @@
                 log::warn!(
                     "failed to publish gossip `{message:?}` message to {topic} topic: {error}"
                 );
->>>>>>> 8c4e323a
             }
             //
             BehaviourEvent::DbSync(_) => {}
