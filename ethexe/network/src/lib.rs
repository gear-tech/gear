--- conflicted
+++ resolved
@@ -271,12 +271,7 @@
                     .authenticate(libp2p::plaintext::Config::new(&keypair))
                     .multiplex(libp2p::yamux::Config::default())
                     .boxed();
-<<<<<<< HEAD
-                let behaivour = Behaviour::new(&keypair, db).map_err(|err| anyhow::anyhow!(err))?;
-=======
-                let behaviour =
-                    Behaviour::from_keypair(&keypair).map_err(|err| anyhow::anyhow!(err))?;
->>>>>>> 855a4b73
+                let behaviour = Behaviour::new(&keypair, db).map_err(|err| anyhow::anyhow!(err))?;
                 let config = SwarmConfig::with_tokio_executor()
                     .with_substream_upgrade_protocol_override(upgrade::Version::V1);
 
