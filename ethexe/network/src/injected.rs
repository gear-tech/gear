--- conflicted
+++ resolved
@@ -75,11 +75,10 @@
         Self { inner, peer_score }
     }
 
-<<<<<<< HEAD
     pub fn send_transaction(
         &mut self,
         discovery: &mut validator::discovery::Behaviour,
-        transaction: SignedInjectedTransaction,
+        transaction: RpcOrNetworkInjectedTx,
     ) {
         if let Some(identity) = discovery.get_identity(transaction.data().recipient) {
             let peer = identity.peer_id();
@@ -92,16 +91,6 @@
                 transaction
             );
         }
-=======
-    pub fn send_transaction(&mut self, transaction: RpcOrNetworkInjectedTx) {
-        log::warn!("`send_transaction` is ignored for now: {transaction:?}");
-
-        // TODO: send to actual peer when validator discovery is ready
-        // let peer: PeerId = PeerId::random();
-        //
-        // self.inner
-        //     .send_request(&peer, Request::InjectedTransaction(data));
->>>>>>> 24eebaa2
     }
 
     fn handle_inner_event(
