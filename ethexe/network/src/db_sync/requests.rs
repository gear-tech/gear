// This file is part of Gear.
//
// Copyright (C) 2025 Gear Technologies Inc.
// SPDX-License-Identifier: GPL-3.0-or-later WITH Classpath-exception-2.0
//
// This program is free software: you can redistribute it and/or modify
// it under the terms of the GNU General Public License as published by
// the Free Software Foundation, either version 3 of the License, or
// (at your option) any later version.
//
// This program is distributed in the hope that it will be useful,
// but WITHOUT ANY WARRANTY; without even the implied warranty of
// MERCHANTABILITY or FITNESS FOR A PARTICULAR PURPOSE. See the
// GNU General Public License for more details.
//
// You should have received a copy of the GNU General Public License
// along with this program. If not, see <https://www.gnu.org/licenses/>.

use crate::{
    db_sync::{
<<<<<<< HEAD
        Config, Event, ExternalDataProvider, HashesRequest, InnerBehaviour, InnerHashesResponse,
        InnerProgramIdsRequest, InnerProgramIdsResponse, InnerRequest, InnerResponse,
        NewRequestRoundReason, PeerId, ProgramIdsRequest, Request, RequestFailure, RequestId,
        Response, RewardsDistributionRequest, ValidCodesRequest,
=======
        AnnouncesRequest, Config, Event, ExternalDataProvider, HandleResult, HashesRequest,
        InnerAnnouncesRequest, InnerBehaviour, InnerHashesResponse, InnerProgramIdsRequest,
        InnerProgramIdsResponse, InnerRequest, InnerResponse, NewRequestRoundReason, PeerId,
        ProgramIdsRequest, Request, RequestFailure, RequestId, Response, ValidCodesRequest,
>>>>>>> ce8aae2f
    },
    peer_score::Handle,
    utils::ConnectionMap,
};
use anyhow::Context as _;
use ethexe_common::{Announce, AnnounceHash, gear::CodeState};
use futures::{FutureExt, future::BoxFuture};
use gprimitives::{ActorId, CodeId, H256};
use itertools::EitherOrBoth;
use libp2p::{
    request_response::OutboundRequestId,
    swarm::{ConnectionClosed, FromSwarm, behaviour::ConnectionEstablished},
};
use rand::prelude::IteratorRandom;
use std::{
    cell::OnceCell,
    collections::{BTreeMap, BTreeSet, HashMap, HashSet, VecDeque},
    iter,
    task::{Context, Poll, Waker},
    time::Duration,
};
use tokio::{sync::oneshot, time};

ethexe_service_utils::task_local! {
    static CONTEXT: OngoingRequestContext;
}

type OngoingRequestFuture = BoxFuture<'static, Result<Response, (RequestFailure, OngoingRequest)>>;

pub(crate) struct OngoingRequests {
    pending_events: VecDeque<Event>,
    requests: HashMap<RequestId, (OngoingRequestFuture, Option<oneshot::Sender<HandleResult>>)>,
    active_requests: HashMap<OutboundRequestId, RequestId>,
    responses: HashMap<RequestId, Result<InnerResponse, ()>>,
    connections: ConnectionMap,
    waker: Option<Waker>,
    // used in requests themselves
    peer_score_handle: Handle,
    external_data_provider: Box<dyn ExternalDataProvider>,
    // config
    request_timeout: Duration,
    max_rounds_per_request: u32,
}

impl OngoingRequests {
    pub(crate) fn new(
        config: &Config,
        peer_score_handle: Handle,
        external_data_provider: Box<dyn ExternalDataProvider>,
    ) -> Self {
        Self {
            pending_events: VecDeque::new(),
            requests: Default::default(),
            active_requests: Default::default(),
            responses: Default::default(),
            connections: Default::default(),
            waker: None,
            peer_score_handle,
            external_data_provider,
            request_timeout: config.request_timeout,
            max_rounds_per_request: config.max_rounds_per_request,
        }
    }

    fn wake(&mut self) {
        if let Some(waker) = self.waker.take() {
            waker.wake();
        }
    }

    /// Tracks all active connections.
    pub(crate) fn on_swarm_event(&mut self, event: FromSwarm) {
        match event {
            FromSwarm::ConnectionEstablished(ConnectionEstablished {
                peer_id,
                connection_id,
                ..
            }) => {
                let res = self.connections.add_connection(peer_id, connection_id);
                debug_assert_eq!(res, Ok(()));
                self.wake();
            }
            FromSwarm::ConnectionClosed(ConnectionClosed {
                peer_id,
                connection_id,
                ..
            }) => {
                self.connections.remove_connection(peer_id, connection_id);
            }
            _ => {}
        }
    }

    fn inner_request(
        &mut self,
        request_id: RequestId,
        request: OngoingRequest,
        channel: oneshot::Sender<HandleResult>,
    ) {
        self.requests.insert(
            request_id,
            (
                request
                    .request(
                        self.peer_score_handle.clone(),
                        self.external_data_provider.clone_boxed(),
                        self.request_timeout,
                        self.max_rounds_per_request,
                    )
                    .boxed(),
                Some(channel),
            ),
        );
    }

    pub(crate) fn request(
        &mut self,
        request_id: RequestId,
        request: Request,
        channel: oneshot::Sender<HandleResult>,
    ) {
        self.inner_request(request_id, OngoingRequest::new(request), channel);
    }

    pub(crate) fn retry(
        &mut self,
        request: RetriableRequest,
        channel: oneshot::Sender<HandleResult>,
    ) {
        let RetriableRequest {
            request_id,
            request,
        } = request;
        self.inner_request(request_id, request, channel);
    }

    fn inner_on_peer(
        &mut self,
        outbound_request_id: OutboundRequestId,
        res: Result<InnerResponse, ()>,
    ) {
        let request_id = self
            .active_requests
            .remove(&outbound_request_id)
            .expect("unknown outbound request id");
        let fut = self.requests.get_mut(&request_id);

        // request can be removed because of timeout,
        // so we don't expect it's still inside `self.requests`
        if fut.is_some() {
            self.responses.insert(request_id, res);
            self.wake();
        } else {
            log::trace!("{outbound_request_id:?} has been skipped for {request_id:?}");
        }
    }

    pub(crate) fn on_peer_response(
        &mut self,
        outbound_request_id: OutboundRequestId,
        response: InnerResponse,
    ) {
        self.inner_on_peer(outbound_request_id, Ok(response));
    }

    pub(crate) fn on_peer_failure(&mut self, outbound_request_id: OutboundRequestId) {
        self.inner_on_peer(outbound_request_id, Err(()));
    }

    pub(crate) fn poll(
        &mut self,
        cx: &mut Context<'_>,
        behaviour: &mut InnerBehaviour,
    ) -> Poll<Event> {
        loop {
            if let Some(event) = self.pending_events.pop_front() {
                return Poll::Ready(event);
            }

            let peers: HashSet<PeerId> = self.connections.peers().collect();

            self.requests.retain(|&request_id, (fut, channel)| {
                let response = self.responses.remove(&request_id);

                // it means `HandleFuture` is dropped,
                // so we just remove the request and don't make any further work
                if channel.as_ref().expect("always Some").is_closed() {
                    self.pending_events.push_back(Event::RequestCancelled { request_id });
                    return false;
                }

                let ctx = OngoingRequestContext {
                    state: OnceCell::new(),
                    peers: peers.clone(),
                    response,
                };

                let (ctx, poll) = CONTEXT.scope(ctx, || fut.poll_unpin(cx));
                let state = ctx.into_state();
                if state.is_some() && poll.is_ready() {
                    unreachable!(
                        "state machine invariant violated: unexpected ready poll with existing state"
                    );
                }

                if let Some(state) = state {
                    let event = match state {
                        OngoingRequestState::PendingState => Event::PendingStateRequest { request_id },
                        OngoingRequestState::SendRequest(peer, request, reason) => {
                            let outbound_request_id = behaviour.send_request(&peer, request);
                            self.active_requests.insert(outbound_request_id, request_id);

                            Event::NewRequestRound {
                                request_id,
                                peer_id: peer,
                                reason,
                            }
                        }
                    };
                    self.pending_events.push_back(event);
                } else if let Poll::Ready(res) = poll {
                    let (event, res) = match res {
                        Ok(response) => {
                            (Event::RequestSucceed { request_id }, Ok(response))
                        }
                        Err((error, request)) => {
                            (Event::RequestFailed { request_id, error }, Err((error, RetriableRequest {
                                request_id,
                                request,
                            },
                            )))
                        }
                    };

                    self.pending_events.push_back(event);

                    // channel can be dropped after `is_closed()` check during future polling
                    let res = channel.take().expect("always Some").send(res);
                    if res.is_err() {
                        self.pending_events.push_back(Event::RequestCancelled { request_id });
                    }

                    return false;
                }

                true
            });

            // it means some futures are pending, so we definitely will wake the task
            if !self.requests.is_empty() {
                self.waker = Some(cx.waker().clone());
            }

            if !self.pending_events.is_empty() {
                // immediately return event instead of task waking
                continue;
            }

            break Poll::Pending;
        }
    }
}

#[derive(Debug)]
enum HashesResponseHandled {
    Done {
        response: BTreeMap<H256, Vec<u8>>,
        stripped: bool,
    },
    NewRequest {
        acc: InnerHashesResponse,
        new_request: HashesRequest,
        stripped: bool,
    },
    Err {
        acc: InnerHashesResponse,
        err: HashesResponseError,
        stripped: bool,
    },
}

impl HashesResponseHandled {
    fn stripped(&self) -> bool {
        match self {
            Self::Done { stripped, .. } => *stripped,
            Self::NewRequest { stripped, .. } => *stripped,
            Self::Err { stripped, .. } => *stripped,
        }
    }
}

#[derive(Debug, Copy, Clone, Eq, PartialEq, derive_more::Display)]
pub enum HashesResponseError {
    #[display("hash mismatch from provided data")]
    HashMismatch,
}

#[derive(Debug, derive_more::Display)]
pub enum ProgramIdsResponseError {
    #[display("not enough program-code ids")]
    NotEnoughIds,
    #[display("router failed: {_0}")]
    RouterQuery(anyhow::Error),
}

#[derive(Debug, derive_more::Display)]
pub enum ValidCodesResponseError {
    #[display("not enough validated codes")]
    NotEnoughCodes,
    #[display("{_0}")]
    RouterQuery(anyhow::Error),
}

#[derive(Debug, derive_more::Display)]
pub enum AnnouncesResponseError {
    #[display("announces head mismatch, expected hash {expected}, received {received}")]
    HeadMismatch {
        expected: AnnounceHash,
        received: AnnounceHash,
    },
    #[display("announces len maximum {expected}, received {received}")]
    LenOverflow { expected: usize, received: usize },
    #[display("response is empty")]
    Empty,
}

#[derive(Debug, derive_more::Display, derive_more::From)]
enum ResponseError {
    #[display("{_0}")]
    Hashes(HashesResponseError),
    #[display("{_0}")]
    ProgramIds(ProgramIdsResponseError),
    #[display("{_0}")]
    ValidCodes(ValidCodesResponseError),
    #[display("{_0}")]
    Announces(AnnouncesResponseError),
    #[display("request and response types mismatch")]
    TypeMismatch,
    #[display("new round required")]
    NewRound,
}

#[derive(Debug)]
enum ResponseHandler {
    Hashes {
        acc: InnerHashesResponse,
        request: HashesRequest,
    },
    ProgramIds {
        request: ProgramIdsRequest,
    },
    ValidCodes {
        request: ValidCodesRequest,
    },
<<<<<<< HEAD
    RewardsDistribution {
        request: RewardsDistributionRequest,
=======
    Announces {
        request: AnnouncesRequest,
>>>>>>> ce8aae2f
    },
}

impl ResponseHandler {
    fn new(request: Request) -> Self {
        match request {
            Request::Hashes(request) => Self::Hashes {
                acc: Default::default(),
                request,
            },
            Request::ProgramIds(request) => Self::ProgramIds { request },
            Request::ValidCodes(request) => Self::ValidCodes { request },
<<<<<<< HEAD
            Request::RewardsDistribution(request) => Self::RewardsDistribution { request },
=======
            Request::Announces(request) => Self::Announces { request },
>>>>>>> ce8aae2f
        }
    }

    fn inner_request(&self) -> InnerRequest {
        match self {
            ResponseHandler::Hashes {
                request: reduced_request,
                ..
            } => InnerRequest::Hashes(reduced_request.clone()),
            ResponseHandler::ProgramIds {
                request:
                    ProgramIdsRequest {
                        at,
                        expected_count: _,
                    },
            } => InnerRequest::ProgramIds(InnerProgramIdsRequest { at: *at }),
            ResponseHandler::ValidCodes {
                request:
                    ValidCodesRequest {
                        at: _,
                        validated_count: _,
                    },
            } => InnerRequest::ValidCodes,
<<<<<<< HEAD
            ResponseHandler::RewardsDistribution { request } => {
                InnerRequest::RewardsDistribution(RewardsDistributionRequest(request.0))
=======
            ResponseHandler::Announces { request } => {
                InnerRequest::Announces(InnerAnnouncesRequest {
                    head: request.head,
                    max_chain_len: request.max_chain_len,
                })
>>>>>>> ce8aae2f
            }
        }
    }

    fn handle_hashes(
        mut acc: InnerHashesResponse,
        reduced_request: &HashesRequest,
        new_response: InnerHashesResponse,
    ) -> HashesResponseHandled {
        let mut new_request = BTreeSet::new();
        let mut stripped = false;

        let diff = itertools::merge_join_by(
            reduced_request.0.iter().copied(),
            new_response.0,
            |req_key, (resp_key, _resp_val)| req_key.cmp(resp_key),
        );

        for either in diff {
            match either {
                EitherOrBoth::Both(req_key, (resp_key, resp_val)) => {
                    debug_assert_eq!(req_key, resp_key);
                    if req_key != ethexe_db::hash(&resp_val) {
                        return HashesResponseHandled::Err {
                            acc,
                            err: HashesResponseError::HashMismatch,
                            stripped,
                        };
                    }

                    acc.0.insert(resp_key, resp_val);
                }
                EitherOrBoth::Left(key) => {
                    // peer was unable to give this key
                    new_request.insert(key);
                }
                EitherOrBoth::Right(_key) => {
                    // peer sent more keys than we requested
                    stripped = true;
                }
            }
        }

        if new_request.is_empty() {
            HashesResponseHandled::Done {
                response: acc.0,
                stripped,
            }
        } else {
            HashesResponseHandled::NewRequest {
                acc,
                new_request: HashesRequest(new_request),
                stripped,
            }
        }
    }

    async fn handle_program_ids(
        response: InnerProgramIdsResponse,
        request: &ProgramIdsRequest,
        external_data_provider: Box<dyn ExternalDataProvider>,
    ) -> Result<BTreeMap<ActorId, CodeId>, ProgramIdsResponseError> {
        let InnerProgramIdsResponse(response) = response;

        if response.len() as u64 != request.expected_count {
            return Err(ProgramIdsResponseError::NotEnoughIds);
        }

        let code_ids = external_data_provider
            .programs_code_ids_at(response.clone(), request.at)
            .await
            .context("failed to get code ids at block")
            .map_err(ProgramIdsResponseError::RouterQuery)?;

        let program_code_ids = iter::zip(response, code_ids).collect();
        Ok(program_code_ids)
    }

    async fn handle_valid_codes(
        response: BTreeSet<CodeId>,
        request: &ValidCodesRequest,
        external_data_provider: Box<dyn ExternalDataProvider>,
    ) -> Result<BTreeSet<CodeId>, ValidCodesResponseError> {
        // validated count at specified block can be less than
        // the number of states at the latest block returned by peer
        // but cannot be more
        if (response.len() as u64) < request.validated_count {
            return Err(ValidCodesResponseError::NotEnoughCodes);
        }

        let states = external_data_provider
            .codes_states_at(response.clone(), request.at)
            .await
            .context("failed to get code states at block")
            .map_err(ValidCodesResponseError::RouterQuery)?;

        let code_ids: BTreeSet<CodeId> = iter::zip(response, states)
            .flat_map(|(code_id, state)| {
                if state == CodeState::Validated {
                    Some(code_id)
                } else {
                    None
                }
            })
            .collect();
        if request.validated_count != code_ids.len() as u64 {
            return Err(ValidCodesResponseError::NotEnoughCodes);
        }

        Ok(code_ids)
    }

    fn handle_announces(
        request: &AnnouncesRequest,
        response: Vec<Announce>,
    ) -> Result<Response, AnnouncesResponseError> {
        let Some(head) = response.first() else {
            return Err(AnnouncesResponseError::Empty);
        };

        if request.head != head.to_hash() {
            return Err(AnnouncesResponseError::HeadMismatch {
                expected: request.head,
                received: head.to_hash(),
            });
        }

        if response.len() > request.max_chain_len as usize {
            return Err(AnnouncesResponseError::LenOverflow {
                expected: request.max_chain_len as usize,
                received: response.len(),
            });
        }

        Ok(Response::Announces(response))
    }

    async fn handle(
        self,
        peer: PeerId,
        response: InnerResponse,
        peer_score_handle: &Handle,
        external_data_provider: Box<dyn ExternalDataProvider>,
    ) -> Result<Response, (Self, ResponseError)> {
        match (self, response) {
            (
                Self::Hashes {
                    acc,
                    request: reduced_request,
                },
                InnerResponse::Hashes(response),
            ) => {
                let processed = Self::handle_hashes(acc, &reduced_request, response);

                if processed.stripped() {
                    log::debug!("data stripped in response from {peer}");
                    peer_score_handle.excessive_data(peer);
                }

                match processed {
                    HashesResponseHandled::Done {
                        response,
                        stripped: _,
                    } => Ok(Response::Hashes(response)),
                    HashesResponseHandled::NewRequest {
                        acc,
                        new_request,
                        stripped: _,
                    } => Err((
                        Self::Hashes {
                            acc,
                            request: new_request,
                        },
                        ResponseError::NewRound,
                    )),
                    HashesResponseHandled::Err {
                        acc,
                        err,
                        stripped: _,
                    } => Err((
                        Self::Hashes {
                            acc,
                            request: reduced_request,
                        },
                        err.into(),
                    )),
                }
            }
            (Self::ProgramIds { request }, InnerResponse::ProgramIds(response)) => {
                Self::handle_program_ids(response, &request, external_data_provider)
                    .await
                    .map(Into::into)
                    .map_err(|err| (Self::ProgramIds { request }, err.into()))
            }
            (Self::ValidCodes { request }, InnerResponse::ValidCodes(response)) => {
                Self::handle_valid_codes(response, &request, external_data_provider)
                    .await
                    .map(Into::into)
                    .map_err(|err| (Self::ValidCodes { request }, err.into()))
            }
            (Self::Announces { request }, InnerResponse::Announces(response)) => {
                Self::handle_announces(&request, response)
                    .map_err(|err| (Self::Announces { request }, err.into()))
            }
            (this, _) => Err((this, ResponseError::TypeMismatch)),
        }
    }
}

#[derive(Debug)]
struct OngoingRequest {
    response_handler: Option<ResponseHandler>,
    tried_peers: HashSet<PeerId>,
}

impl OngoingRequest {
    fn new(request: Request) -> Self {
        Self {
            response_handler: Some(ResponseHandler::new(request)),
            tried_peers: Default::default(),
        }
    }

    async fn choose_next_peer(&mut self) -> (PeerId, Option<NewRequestRoundReason>) {
        let mut event_sent = None;

        let peer = CONTEXT
            .poll_fn(|_task_cx, ctx| {
                let peer = ctx
                    .peers
                    .difference(&self.tried_peers)
                    .choose_stable(&mut rand::thread_rng())
                    .copied();
                self.tried_peers.extend(peer);

                if let Some(peer) = peer {
                    Poll::Ready(peer)
                } else {
                    event_sent.get_or_insert_with(|| {
                        ctx.state
                            .set(OngoingRequestState::PendingState)
                            .expect("set only once");
                    });

                    Poll::Pending
                }
            })
            .await;

        let reason = event_sent.map(|()| NewRequestRoundReason::FromQueue);
        (peer, reason)
    }

    async fn send_request(
        &mut self,
        peer: PeerId,
        reason: NewRequestRoundReason,
    ) -> Result<InnerResponse, ()> {
        CONTEXT.with_mut(|ctx| {
            ctx.state
                .set(OngoingRequestState::SendRequest(
                    peer,
                    self.response_handler
                        .as_ref()
                        .expect("always Some")
                        .inner_request(),
                    reason,
                ))
                .expect("set only once");
        });

        CONTEXT
            .poll_fn(|_task_cx, ctx| {
                if let Some(res) = ctx.response.take() {
                    Poll::Ready(res)
                } else {
                    Poll::Pending
                }
            })
            .await
    }

    async fn next_round(
        &mut self,
        mut reason: NewRequestRoundReason,
        peer_score_handle: &Handle,
        external_data_provider: Box<dyn ExternalDataProvider>,
    ) -> Result<Response, NewRequestRoundReason> {
        let (peer, new_reason) = self.choose_next_peer().await;
        reason = new_reason.unwrap_or(reason);

        let response = self
            .send_request(peer, reason)
            .await
            .map_err(|()| NewRequestRoundReason::PeerFailed)?;

        match self
            .response_handler
            .take()
            .expect("always Some")
            .handle(peer, response, peer_score_handle, external_data_provider)
            .await
        {
            Ok(response) => Ok(response),
            Err((processor, err)) => {
                log::trace!("response processing failed for request from {peer}: {err:?}");
                peer_score_handle.invalid_data(peer);
                self.response_handler = Some(processor);
                Err(NewRequestRoundReason::PartialData)
            }
        }
    }

    async fn request(
        mut self,
        peer_score_handle: Handle,
        external_data_provider: Box<dyn ExternalDataProvider>,
        request_timeout: Duration,
        max_rounds_per_request: u32,
    ) -> Result<Response, (RequestFailure, Self)> {
        let request_loop = async {
            let mut rounds = 0;
            let mut reason = NewRequestRoundReason::FromQueue;

            loop {
                if rounds >= max_rounds_per_request {
                    return Err(RequestFailure::OutOfRounds);
                }
                rounds += 1;

                match self
                    .next_round(
                        reason,
                        &peer_score_handle,
                        external_data_provider.clone_boxed(),
                    )
                    .await
                {
                    Ok(response) => return Ok(response),
                    Err(new_reason) => {
                        reason = new_reason;
                    }
                };
            }
        };

        let res = time::timeout(request_timeout, request_loop)
            .await
            .map_err(|_elapsed| RequestFailure::Timeout)
            .and_then(|res| res);
        res.map_err(|failure| (failure, self))
    }
}

#[derive(Debug)]
enum OngoingRequestState {
    PendingState,
    SendRequest(PeerId, InnerRequest, NewRequestRoundReason),
}

struct OngoingRequestContext {
    state: OnceCell<OngoingRequestState>,
    peers: HashSet<PeerId>,
    response: Option<Result<InnerResponse, ()>>,
}

impl OngoingRequestContext {
    fn into_state(self) -> Option<OngoingRequestState> {
        let Self {
            state,
            peers: _,
            response,
        } = self;
        let state = state.into_inner();
        debug_assert_eq!(response, None, "future must take provided response");
        state
    }
}

#[derive(Debug)]
pub struct RetriableRequest {
    request_id: RequestId,
    request: OngoingRequest,
}

impl PartialEq for RetriableRequest {
    fn eq(&self, other: &Self) -> bool {
        self.request_id == other.request_id
    }
}

impl Eq for RetriableRequest {}

impl RetriableRequest {
    pub fn id(&self) -> RequestId {
        self.request_id
    }
}

#[cfg(test)]
mod tests {
    use super::*;

    #[test]
    fn validate_data_stripped() {
        let hash1 = ethexe_db::hash(b"1");
        let hash2 = ethexe_db::hash(b"2");
        let hash3 = ethexe_db::hash(b"3");

        let request = HashesRequest([hash1, hash2].into());
        let response = InnerHashesResponse(
            [
                (hash1, b"1".to_vec()),
                (hash2, b"2".to_vec()),
                (hash3, b"3".to_vec()),
            ]
            .into(),
        );
        let processed = ResponseHandler::handle_hashes(Default::default(), &request, response);
        let HashesResponseHandled::Done { response, stripped } = processed else {
            unreachable!("{processed:?}")
        };
        assert_eq!(
            response,
            BTreeMap::from_iter([(hash1, b"1".to_vec()), (hash2, b"2".to_vec())])
        );
        assert!(stripped);
    }

    #[test]
    fn validate_data_hash_mismatch() {
        let hash1 = ethexe_db::hash(b"1");

        let request = HashesRequest([hash1].into());
        let response = InnerHashesResponse([(hash1, b"2".to_vec())].into());
        let processed = ResponseHandler::handle_hashes(Default::default(), &request, response);
        let HashesResponseHandled::Err { acc, err, stripped } = processed else {
            unreachable!("{processed:?}")
        };
        assert_eq!(acc, Default::default());
        assert_eq!(err, HashesResponseError::HashMismatch);
        assert!(!stripped);
    }
}<|MERGE_RESOLUTION|>--- conflicted
+++ resolved
@@ -18,17 +18,10 @@
 
 use crate::{
     db_sync::{
-<<<<<<< HEAD
-        Config, Event, ExternalDataProvider, HashesRequest, InnerBehaviour, InnerHashesResponse,
-        InnerProgramIdsRequest, InnerProgramIdsResponse, InnerRequest, InnerResponse,
-        NewRequestRoundReason, PeerId, ProgramIdsRequest, Request, RequestFailure, RequestId,
-        Response, RewardsDistributionRequest, ValidCodesRequest,
-=======
         AnnouncesRequest, Config, Event, ExternalDataProvider, HandleResult, HashesRequest,
         InnerAnnouncesRequest, InnerBehaviour, InnerHashesResponse, InnerProgramIdsRequest,
         InnerProgramIdsResponse, InnerRequest, InnerResponse, NewRequestRoundReason, PeerId,
         ProgramIdsRequest, Request, RequestFailure, RequestId, Response, ValidCodesRequest,
->>>>>>> ce8aae2f
     },
     peer_score::Handle,
     utils::ConnectionMap,
@@ -383,13 +376,8 @@
     ValidCodes {
         request: ValidCodesRequest,
     },
-<<<<<<< HEAD
-    RewardsDistribution {
-        request: RewardsDistributionRequest,
-=======
     Announces {
         request: AnnouncesRequest,
->>>>>>> ce8aae2f
     },
 }
 
@@ -402,11 +390,7 @@
             },
             Request::ProgramIds(request) => Self::ProgramIds { request },
             Request::ValidCodes(request) => Self::ValidCodes { request },
-<<<<<<< HEAD
-            Request::RewardsDistribution(request) => Self::RewardsDistribution { request },
-=======
             Request::Announces(request) => Self::Announces { request },
->>>>>>> ce8aae2f
         }
     }
 
@@ -430,16 +414,11 @@
                         validated_count: _,
                     },
             } => InnerRequest::ValidCodes,
-<<<<<<< HEAD
-            ResponseHandler::RewardsDistribution { request } => {
-                InnerRequest::RewardsDistribution(RewardsDistributionRequest(request.0))
-=======
             ResponseHandler::Announces { request } => {
                 InnerRequest::Announces(InnerAnnouncesRequest {
                     head: request.head,
                     max_chain_len: request.max_chain_len,
                 })
->>>>>>> ce8aae2f
             }
         }
     }
