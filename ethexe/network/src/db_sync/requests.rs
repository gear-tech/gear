--- conflicted
+++ resolved
@@ -27,11 +27,7 @@
     utils::ConnectionMap,
 };
 use anyhow::Context as _;
-<<<<<<< HEAD
-use ethexe_common::{AnnouncesResponseError, gear::CodeState};
-=======
-use ethexe_common::{Announce, HashOf, gear::CodeState};
->>>>>>> e421755e
+use ethexe_common::{gear::CodeState, network::AnnouncesResponseError};
 use futures::{FutureExt, future::BoxFuture};
 use gprimitives::{ActorId, CodeId, H256};
 use itertools::EitherOrBoth;
@@ -339,22 +335,6 @@
     RouterQuery(anyhow::Error),
 }
 
-<<<<<<< HEAD
-=======
-#[derive(Debug, derive_more::Display)]
-pub enum AnnouncesResponseError {
-    #[display("announces head mismatch, expected hash {expected}, received {received}")]
-    HeadMismatch {
-        expected: HashOf<Announce>,
-        received: HashOf<Announce>,
-    },
-    #[display("announces len maximum {expected}, received {received}")]
-    LenOverflow { expected: usize, received: usize },
-    #[display("response is empty")]
-    Empty,
-}
-
->>>>>>> e421755e
 #[derive(Debug, derive_more::Display, derive_more::From)]
 enum ResponseError {
     #[display("{_0}")]
