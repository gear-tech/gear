// This file is part of Gear.
//
// Copyright (C) 2024-2025 Gear Technologies Inc.
// SPDX-License-Identifier: GPL-3.0-or-later WITH Classpath-exception-2.0
//
// This program is free software: you can redistribute it and/or modify
// it under the terms of the GNU General Public License as published by
// the Free Software Foundation, either version 3 of the License, or
// (at your option) any later version.
//
// This program is distributed in the hope that it will be useful,
// but WITHOUT ANY WARRANTY; without even the implied warranty of
// MERCHANTABILITY or FITNESS FOR A PARTICULAR PURPOSE. See the
// GNU General Public License for more details.
//
// You should have received a copy of the GNU General Public License
// along with this program. If not, see <https://www.gnu.org/licenses/>.

mod requests;
mod responses;

use crate::{db_sync::requests::OngoingRequests, utils::AlternateCollectionFmt};
pub(crate) use crate::{
    db_sync::{requests::RetriableRequest, responses::OngoingResponses},
    export::{Multiaddr, PeerId},
    peer_score,
    utils::ParityScaleCodec,
};
use async_trait::async_trait;
use ethexe_common::{Announce, AnnounceHash, gear::CodeState};
use ethexe_db::Database;
use gprimitives::{ActorId, CodeId, H256};
use libp2p::{
    StreamProtocol,
    core::{Endpoint, transport::PortUse},
    request_response,
    request_response::{InboundFailure, Message, OutboundFailure, ProtocolSupport},
    swarm::{
        ConnectionDenied, ConnectionId, FromSwarm, NetworkBehaviour, THandler, THandlerInEvent,
        THandlerOutEvent, ToSwarm,
    },
};
use parity_scale_codec::{Decode, Encode};
use std::{
    collections::{BTreeMap, BTreeSet},
    task::{Context, Poll},
    time::Duration,
};

const STREAM_PROTOCOL: StreamProtocol =
    StreamProtocol::new(concat!("/ethexe/db-sync/", env!("CARGO_PKG_VERSION")));

#[derive(Debug, Copy, Clone, Eq, PartialEq)]
pub enum NewRequestRoundReason {
    /// Request was queued for the first time or re-queued because of there are no available peers
    FromQueue,
    /// We have only part of the data
    PartialData,
    /// Peer failed to respond or response validation failed
    PeerFailed,
}

#[derive(Debug, Clone, Copy, Eq, PartialEq, derive_more::Display)]
pub enum RequestFailure {
    /// Request exceeded its round limit
    #[display("Request exceeded its round limit")]
    OutOfRounds,
    /// Request had been processing for too long
    #[display("Request had been processing for too long")]
    Timeout,
}

#[derive(Debug, Eq, PartialEq)]
pub enum Event {
    /// Request is processing new round
    NewRequestRound {
        /// The ID of request
        request_id: RequestId,
        /// Peer we're currently requesting to
        peer_id: PeerId,
        /// Reason for new request round
        reason: NewRequestRoundReason,
    },
    /// Request is in pending state because of lack of available peers
    PendingStateRequest {
        //// The ID of request
        request_id: RequestId,
    },
    /// Request completion done
    RequestSucceed {
        /// The ID of request
        request_id: RequestId,
        /// Response to the request itself
        response: Response,
    },
    /// Request failed
    RequestFailed {
        /// The failed request
        request: RetriableRequest,
        /// Reason of request failure
        error: RequestFailure,
    },
    /// Incoming request
    IncomingRequest {
        /// The ID of in-progress response
        response_id: ResponseId,
        /// Peer who requested
        peer_id: PeerId,
    },
    /// Request dropped because simultaneous limit exceeded
    IncomingRequestDropped {
        /// Peer who should have received the response
        peer_id: PeerId,
    },
    /// Response sent to incoming request
    ResponseSent {
        /// The ID of completed response
        response_id: ResponseId,
        /// Peer who should receive response
        peer_id: PeerId,
    },
}

#[derive(Debug, Clone)]
pub(crate) struct Config {
    pub max_rounds_per_request: u32,
    pub request_timeout: Duration,
    pub max_simultaneous_responses: u32,
}

impl Default for Config {
    fn default() -> Self {
        Self {
            max_rounds_per_request: 10,
            request_timeout: Duration::from_secs(100),
            max_simultaneous_responses: 10,
        }
    }
}

#[cfg(test)] // used only in tests yet
impl Config {
    pub(crate) fn with_max_rounds_per_request(mut self, max_rounds_per_request: u32) -> Self {
        self.max_rounds_per_request = max_rounds_per_request;
        self
    }

    pub(crate) fn with_request_timeout(mut self, request_timeout: Duration) -> Self {
        self.request_timeout = request_timeout;
        self
    }

    pub(crate) fn with_max_simultaneous_responses(
        mut self,
        max_simultaneous_responses: u32,
    ) -> Self {
        self.max_simultaneous_responses = max_simultaneous_responses;
        self
    }
}

#[async_trait]
pub trait ExternalDataProvider: Send + Sync {
    fn clone_boxed(&self) -> Box<dyn ExternalDataProvider>;

    async fn programs_code_ids_at(
        self: Box<Self>,
        program_ids: BTreeSet<ActorId>,
        block: H256,
    ) -> anyhow::Result<Vec<CodeId>>;

    async fn codes_states_at(
        self: Box<Self>,
        code_ids: BTreeSet<CodeId>,
        block: H256,
    ) -> anyhow::Result<Vec<CodeState>>;
}

#[derive(Debug, Eq, PartialEq, Copy, Clone, Hash)]
pub struct RequestId(pub(crate) u64);

#[derive(Debug, Eq, PartialEq, Copy, Clone, Hash)]
pub struct ResponseId(pub(crate) u64);

#[derive(derive_more::Debug, Default, Clone, Eq, PartialEq, Encode, Decode, derive_more::From)]
pub struct HashesRequest(
    #[debug("{:?}", AlternateCollectionFmt::set(_0, "hashes"))] pub BTreeSet<H256>,
);

#[derive(Debug, Clone, Eq, PartialEq)]
pub struct ProgramIdsRequest {
    pub at: H256,
    pub expected_count: u64,
}

#[derive(Debug, Clone, Eq, PartialEq)]
pub struct ValidCodesRequest {
    pub at: H256,
    pub validated_count: u64,
}

#[derive(Debug, Clone, Eq, PartialEq)]
pub struct AnnouncesRequest {
    /// The hash of head announce
    pub head: AnnounceHash,
    /// Max chain length to return
    pub max_chain_len: u64,
}

#[derive(Debug, Clone, Eq, PartialEq, derive_more::From)]
pub enum Request {
    Hashes(HashesRequest),
    ProgramIds(ProgramIdsRequest),
    ValidCodes(ValidCodesRequest),
    Announces(AnnouncesRequest),
}

impl Request {
    pub fn hashes(request: impl Into<BTreeSet<H256>>) -> Self {
        Self::Hashes(HashesRequest(request.into()))
    }

    pub fn program_ids(at: H256, expected_count: u64) -> Self {
        Self::ProgramIds(ProgramIdsRequest { at, expected_count })
    }

    pub fn valid_codes(at: H256, validated_count: u64) -> Self {
        Self::ValidCodes(ValidCodesRequest {
            at,
            validated_count,
        })
    }
}

#[derive(derive_more::Debug, Clone, Eq, PartialEq, derive_more::From, derive_more::Unwrap)]
pub enum Response {
    Hashes(#[debug("{:?}", AlternateCollectionFmt::map(_0, "entries"))] BTreeMap<H256, Vec<u8>>),
    ProgramIds(
        #[debug("{:?}", AlternateCollectionFmt::map(_0, "programs"))] BTreeMap<ActorId, CodeId>,
    ),
    ValidCodes(#[debug("{:?}", AlternateCollectionFmt::set(_0, "codes"))] BTreeSet<CodeId>),
    Announces(Vec<Announce>),
}

#[derive(Debug, Clone, Eq, PartialEq, Encode, Decode)]
pub struct InnerProgramIdsRequest {
    at: H256,
}

#[derive(Debug, Clone, Eq, PartialEq, Encode, Decode)]
pub struct InnerAnnouncesRequest {
    /// The hash of head announce
    pub head: AnnounceHash,
    /// Max chain length to return
    pub max_chain_len: u64,
}

/// Network-only type to be encoded-decoded and sent over the network
#[derive(Debug, Clone, Eq, PartialEq, Encode, Decode, derive_more::From)]
pub enum InnerRequest {
    Hashes(HashesRequest),
    ProgramIds(InnerProgramIdsRequest),
    ValidCodes,
    Announces(InnerAnnouncesRequest),
}

#[derive(Debug, Default, Eq, PartialEq, Encode, Decode)]
pub struct InnerHashesResponse(BTreeMap<H256, Vec<u8>>);

#[derive(Debug, Default, Eq, PartialEq, Encode, Decode)]
pub struct InnerProgramIdsResponse(BTreeSet<ActorId>);

/// Network-only type to be encoded-decoded and sent over the network
#[derive(Debug, Eq, PartialEq, derive_more::From, Encode, Decode)]
pub enum InnerResponse {
    Hashes(InnerHashesResponse),
    ProgramIds(InnerProgramIdsResponse),
    ValidCodes(BTreeSet<CodeId>),
    Announces(Vec<Announce>),
}

type InnerBehaviour = request_response::Behaviour<ParityScaleCodec<InnerRequest, InnerResponse>>;

pub struct Behaviour {
    inner: InnerBehaviour,
    peer_score_handle: peer_score::Handle,
    ongoing_requests: OngoingRequests,
    ongoing_responses: OngoingResponses,
}

impl Behaviour {
    /// TODO: use database via traits
    pub(crate) fn new(
        config: Config,
        peer_score_handle: peer_score::Handle,
        external_data_provider: Box<dyn ExternalDataProvider>,
        db: Database,
    ) -> Self {
        Self {
            inner: InnerBehaviour::new(
                [(STREAM_PROTOCOL, ProtocolSupport::Full)],
                request_response::Config::default(),
            ),
            peer_score_handle: peer_score_handle.clone(),
            ongoing_requests: OngoingRequests::new(
                &config,
                peer_score_handle,
                external_data_provider,
            ),
            ongoing_responses: OngoingResponses::new(db, &config),
        }
    }

    pub fn request(&mut self, request: Request) -> RequestId {
        self.ongoing_requests.request(request)
    }

    pub fn retry(&mut self, request: RetriableRequest) {
        self.ongoing_requests.retry(request);
    }

    fn handle_inner_event(
        &mut self,
        event: request_response::Event<InnerRequest, InnerResponse>,
    ) -> Poll<ToSwarm<Event, THandlerInEvent<Self>>> {
        match event {
            request_response::Event::Message {
                peer,
                connection_id: _,
                message:
                    Message::Request {
                        request_id: _,
                        request,
                        channel,
                    },
            } => {
                let response_id = self
                    .ongoing_responses
                    .handle_response(peer, channel, request);

                let event = if let Some(response_id) = response_id {
                    Event::IncomingRequest {
                        response_id,
                        peer_id: peer,
                    }
                } else {
                    Event::IncomingRequestDropped { peer_id: peer }
                };

                return Poll::Ready(ToSwarm::GenerateEvent(event));
            }
            request_response::Event::Message {
                peer: _,
                connection_id: _,
                message:
                    Message::Response {
                        request_id,
                        response,
                    },
            } => {
                self.ongoing_requests.on_peer_response(request_id, response);
            }
            request_response::Event::OutboundFailure {
                peer,
                connection_id: _,
                request_id,
                error,
            } => {
                log::trace!("outbound failure for request {request_id} to {peer}: {error}");

                if let OutboundFailure::UnsupportedProtocols = error {
                    log::debug!(
                        "request to {peer} failed because it doesn't support {STREAM_PROTOCOL} protocol"
                    );
                    self.peer_score_handle.unsupported_protocol(peer);
                }

                self.ongoing_requests.on_peer_failure(request_id);
            }
            request_response::Event::InboundFailure {
                peer,
                connection_id: _,
                request_id: _,
                error: InboundFailure::UnsupportedProtocols,
            } => {
                log::debug!(
                    "request from {peer} failed because it doesn't support {STREAM_PROTOCOL} protocol"
                );
                self.peer_score_handle.unsupported_protocol(peer);
            }
            request_response::Event::InboundFailure { .. } => {}
            request_response::Event::ResponseSent { .. } => {}
        }

        Poll::Pending
    }
}

impl NetworkBehaviour for Behaviour {
    type ConnectionHandler = THandler<InnerBehaviour>;
    type ToSwarm = Event;

    fn handle_pending_inbound_connection(
        &mut self,
        connection_id: ConnectionId,
        local_addr: &Multiaddr,
        remote_addr: &Multiaddr,
    ) -> Result<(), ConnectionDenied> {
        self.inner
            .handle_pending_inbound_connection(connection_id, local_addr, remote_addr)
    }

    fn handle_established_inbound_connection(
        &mut self,
        connection_id: ConnectionId,
        peer: PeerId,
        local_addr: &Multiaddr,
        remote_addr: &Multiaddr,
    ) -> Result<THandler<Self>, ConnectionDenied> {
        self.inner.handle_established_inbound_connection(
            connection_id,
            peer,
            local_addr,
            remote_addr,
        )
    }

    fn handle_pending_outbound_connection(
        &mut self,
        connection_id: ConnectionId,
        maybe_peer: Option<PeerId>,
        addresses: &[Multiaddr],
        effective_role: Endpoint,
    ) -> Result<Vec<Multiaddr>, ConnectionDenied> {
        self.inner.handle_pending_outbound_connection(
            connection_id,
            maybe_peer,
            addresses,
            effective_role,
        )
    }

    fn handle_established_outbound_connection(
        &mut self,
        connection_id: ConnectionId,
        peer: PeerId,
        addr: &Multiaddr,
        role_override: Endpoint,
        port_use: PortUse,
    ) -> Result<THandler<Self>, ConnectionDenied> {
        self.inner.handle_established_outbound_connection(
            connection_id,
            peer,
            addr,
            role_override,
            port_use,
        )
    }

    fn on_swarm_event(&mut self, event: FromSwarm) {
        self.inner.on_swarm_event(event);
        self.ongoing_requests.on_swarm_event(event);
    }

    fn on_connection_handler_event(
        &mut self,
        peer_id: PeerId,
        connection_id: ConnectionId,
        event: THandlerOutEvent<Self>,
    ) {
        self.inner
            .on_connection_handler_event(peer_id, connection_id, event)
    }

    fn poll(
        &mut self,
        cx: &mut Context<'_>,
    ) -> Poll<ToSwarm<Self::ToSwarm, THandlerInEvent<Self>>> {
        if let Poll::Ready(request_event) = self.ongoing_requests.poll(cx, &mut self.inner) {
            return Poll::Ready(ToSwarm::GenerateEvent(request_event));
        }

        if let Poll::Ready((peer_id, response_id)) =
            self.ongoing_responses.poll(cx, &mut self.inner)
        {
            return Poll::Ready(ToSwarm::GenerateEvent(Event::ResponseSent {
                response_id,
                peer_id,
            }));
        }

        if let Poll::Ready(to_swarm) = self.inner.poll(cx) {
            return match to_swarm {
                ToSwarm::GenerateEvent(event) => self.handle_inner_event(event),
                to_swarm => Poll::Ready(to_swarm.map_out::<Event>(|_event| {
                    unreachable!("`ToSwarm::GenerateEvent` is handled above")
                })),
            };
        }

        Poll::Pending
    }
}

#[cfg(test)]
pub(crate) mod tests {
    use super::*;
    use crate::{tests::DataProvider, utils::tests::init_logger};
    use assert_matches::assert_matches;
    use ethexe_common::{StateHashWithQueueSize, db::*};
    use ethexe_db::MemDb;
    use libp2p::{
        Swarm, Transport,
        core::{transport::MemoryTransport, upgrade::Version},
        futures::StreamExt,
        identity::Keypair,
        swarm,
        swarm::SwarmEvent,
    };
    use libp2p_swarm_test::SwarmExt;
    use std::{iter, mem};
    use tokio::time;

    // exactly like `Swarm::new_ephemeral_tokio` but we can pass our own config
    fn new_ephemeral_swarm<T: swarm::NetworkBehaviour>(
        config: swarm::Config,
        behaviour: T,
    ) -> Swarm<T> {
        let identity = Keypair::generate_ed25519();
        let peer_id = PeerId::from(identity.public());

        let transport = MemoryTransport::default()
            .or_transport(libp2p::tcp::tokio::Transport::default())
            .upgrade(Version::V1)
            .authenticate(libp2p::plaintext::Config::new(&identity))
            .multiplex(libp2p::yamux::Config::default())
            .timeout(Duration::from_secs(20))
            .boxed();

        Swarm::new(transport, behaviour, peer_id, config)
    }

    async fn new_swarm_with_config(config: Config) -> (Swarm<Behaviour>, Database, DataProvider) {
        let data_provider = DataProvider::default();
        let db = Database::from_one(&MemDb::default());
        let behaviour = Behaviour::new(
            config,
            peer_score::Handle::new_test(),
            data_provider.clone_boxed(),
            db.clone(),
        );
        let mut swarm = Swarm::new_ephemeral_tokio(move |_keypair| behaviour);
        swarm.listen().with_memory_addr_external().await;
        (swarm, db, data_provider)
    }

    async fn new_swarm() -> (Swarm<Behaviour>, Database, DataProvider) {
        new_swarm_with_config(Config::default()).await
    }

    #[tokio::test]
    async fn smoke() {
        init_logger();

        let (mut alice, _alice_db, _data_provider) = new_swarm().await;
        let (mut bob, bob_db, _data_provider) = new_swarm().await;
        let bob_peer_id = *bob.local_peer_id();

        let hello_hash = bob_db.write_hash(b"hello");
        let world_hash = bob_db.write_hash(b"world");

        alice.connect(&mut bob).await;
        tokio::spawn(async move {
            let mut values = None;

            while let Some(event) = bob.next().await {
                let Ok(event) = event.try_into_behaviour_event() else {
                    continue;
                };

                match event {
                    Event::IncomingRequest {
                        response_id,
                        peer_id,
                    } => {
                        values = Some((response_id, peer_id));
                    }
                    Event::ResponseSent {
                        response_id,
                        peer_id,
                    } => {
                        let (initial_response_id, initial_peer_id) =
                            values.expect("IncomingRequest must be first");
                        assert_eq!(initial_response_id, response_id);
                        assert_eq!(initial_peer_id, peer_id);
                    }
                    _ => {}
                }
            }
        });

        let request_id = alice
            .behaviour_mut()
            .request(Request::hashes([hello_hash, world_hash]));

        let event = alice.next_behaviour_event().await;
        assert_eq!(
            event,
            Event::NewRequestRound {
                request_id,
                peer_id: bob_peer_id,
                reason: NewRequestRoundReason::FromQueue,
            }
        );

        let event = alice.next_behaviour_event().await;
        assert_eq!(
            event,
            Event::RequestSucceed {
                request_id,
                response: Response::Hashes(
                    [
                        (hello_hash, b"hello".to_vec()),
                        (world_hash, b"world".to_vec())
                    ]
                    .into()
                )
            }
        )
    }

    #[tokio::test]
    async fn out_of_rounds() {
        init_logger();

        let alice_config = Config::default().with_max_rounds_per_request(1);
        let (mut alice, _alice_db, _data_provider) = new_swarm_with_config(alice_config).await;

        let mut bob = Swarm::new_ephemeral_tokio(move |_keypair| {
            InnerBehaviour::new(
                [(STREAM_PROTOCOL, ProtocolSupport::Full)],
                request_response::Config::default(),
            )
        });
        bob.connect(&mut alice).await;

        let request_id = alice.behaviour_mut().request(Request::hashes([]));

        let event = alice.next_behaviour_event().await;
        assert_eq!(
            event,
            Event::NewRequestRound {
                request_id,
                peer_id: *bob.local_peer_id(),
                reason: NewRequestRoundReason::FromQueue,
            }
        );

        tokio::spawn(async move {
            while let Some(event) = bob.next().await {
                if let Ok(request_response::Event::Message {
                    message:
                        Message::Request {
                            channel, request, ..
                        },
                    ..
                }) = event.try_into_behaviour_event()
                {
                    assert_eq!(request, InnerRequest::Hashes(HashesRequest::default()));
                    drop(channel);
                }
            }
        });

        let event = alice.next_behaviour_event().await;
        assert_matches!(
            event,
            Event::RequestFailed {
                request,
                error: RequestFailure::OutOfRounds,
            } if request.id() == request_id
        );
    }

    #[tokio::test(start_paused = true)]
    async fn timeout() {
        const IDLE_CONNECTION_TIMEOUT: Duration = Duration::from_secs(5);

        init_logger();

        let alice_config = Config::default().with_request_timeout(Duration::from_secs(3));
        let (mut alice, _alice_db, _data_provider) = new_swarm_with_config(alice_config).await;

        // idle connection timeout is lowered because `libp2p` uses `future_timer` inside,
        // so we cannot advance time like in tokio
        let mut bob = new_ephemeral_swarm(
            swarm::Config::with_tokio_executor()
                .with_idle_connection_timeout(IDLE_CONNECTION_TIMEOUT),
            InnerBehaviour::new(
                [(STREAM_PROTOCOL, ProtocolSupport::Full)],
                request_response::Config::default(),
            ),
        );
        let bob_peer_id = *bob.local_peer_id();
        bob.connect(&mut alice).await;

        let request_id = alice.behaviour_mut().request(Request::hashes([]));

        let event = alice.next_behaviour_event().await;
        assert_eq!(
            event,
            Event::NewRequestRound {
                request_id,
                peer_id: *bob.local_peer_id(),
                reason: NewRequestRoundReason::FromQueue,
            }
        );

        tokio::spawn(async move {
            while let Some(event) = bob.next().await {
                if let Ok(request_response::Event::Message {
                    message:
                        Message::Request {
                            channel, request, ..
                        },
                    ..
                }) = event.try_into_behaviour_event()
                {
                    assert_eq!(request, InnerRequest::Hashes(HashesRequest::default()));
                    // just ignore request
                    mem::forget(channel);
                }
            }
        });

        time::advance(Config::default().request_timeout).await;

        let event = alice.next_behaviour_event().await;
        assert!(matches!(
            event,
            Event::RequestFailed {
                request,
                error: RequestFailure::Timeout,
            } if request.id() == request_id
        ));

        time::resume();
        time::sleep(IDLE_CONNECTION_TIMEOUT).await;

        let event = alice.next_swarm_event().await;
        assert_matches!(event, SwarmEvent::ConnectionClosed { peer_id, .. } if peer_id == bob_peer_id);
    }

    #[tokio::test]
    async fn excessive_data_stripped() {
        const DATA: [[u8; 1]; 3] = [*b"1", *b"2", *b"3"];

        init_logger();

        let (mut alice, _alice_db, _data_provider) = new_swarm().await;

        let mut bob = Swarm::new_ephemeral_tokio(move |_keypair| {
            InnerBehaviour::new(
                [(STREAM_PROTOCOL, ProtocolSupport::Full)],
                request_response::Config::default(),
            )
        });
        bob.connect(&mut alice).await;

        let data_0 = ethexe_db::hash(&DATA[0]);
        let data_1 = ethexe_db::hash(&DATA[1]);
        let data_2 = ethexe_db::hash(&DATA[2]);

        let request_id = alice
            .behaviour_mut()
            .request(Request::hashes([data_0, data_1]));

        let event = alice.next_behaviour_event().await;
        assert_eq!(
            event,
            Event::NewRequestRound {
                request_id,
                peer_id: *bob.local_peer_id(),
                reason: NewRequestRoundReason::FromQueue,
            }
        );

        tokio::spawn(async move {
            while let Some(event) = bob.next().await {
                if let Ok(request_response::Event::Message {
                    message:
                        Message::Request {
                            channel, request, ..
                        },
                    ..
                }) = event.try_into_behaviour_event()
                {
                    assert_eq!(
                        request,
                        InnerRequest::Hashes(HashesRequest([data_0, data_1].into()))
                    );
                    bob.behaviour_mut()
                        .send_response(
                            channel,
                            InnerHashesResponse(
                                [
                                    (data_0, DATA[0].to_vec()),
                                    (data_1, DATA[1].to_vec()),
                                    (data_2, DATA[2].to_vec()),
                                ]
                                .into(),
                            )
                            .into(),
                        )
                        .unwrap();
                }
            }
        });

        let event = alice.next_behaviour_event().await;
        assert_eq!(
            event,
            Event::RequestSucceed {
                request_id,
                response: Response::Hashes(
                    [(data_0, DATA[0].to_vec()), (data_1, DATA[1].to_vec())].into()
                )
            }
        );
    }

    #[tokio::test]
    async fn request_response_type_mismatch() {
        init_logger();

        let alice_config = Config::default().with_max_rounds_per_request(1);
        let (mut alice, _alice_db, _data_provider) = new_swarm_with_config(alice_config).await;

        let mut bob = Swarm::new_ephemeral_tokio(move |_keypair| {
            InnerBehaviour::new(
                [(STREAM_PROTOCOL, ProtocolSupport::Full)],
                request_response::Config::default(),
            )
        });
        bob.connect(&mut alice).await;

        let request_id = alice.behaviour_mut().request(Request::hashes([]));

        let event = alice.next_behaviour_event().await;
        assert_eq!(
            event,
            Event::NewRequestRound {
                request_id,
                peer_id: *bob.local_peer_id(),
                reason: NewRequestRoundReason::FromQueue,
            }
        );

        tokio::spawn(async move {
            while let Some(event) = bob.next().await {
                if let Ok(request_response::Event::Message {
                    message:
                        Message::Request {
                            channel, request, ..
                        },
                    ..
                }) = event.try_into_behaviour_event()
                {
                    assert_eq!(request, InnerRequest::Hashes(HashesRequest::default()));
                    bob.behaviour_mut()
                        .send_response(channel, InnerProgramIdsResponse::default().into())
                        .unwrap();
                }
            }
        });

        let event = alice.next_behaviour_event().await;
        assert_matches!(
            event,
            Event::RequestFailed {
                request,
                error: RequestFailure::OutOfRounds,
            } if request.id() == request_id
        );
    }

    #[tokio::test]
    async fn request_completed_by_3_rounds() {
        init_logger();

        let (mut alice, _alice_db, _data_provider) = new_swarm().await;
        let (mut bob, bob_db, _data_provider) = new_swarm().await;
        let (mut charlie, charlie_db, _data_provider) = new_swarm().await;
        let (mut dave, dave_db, _data_provider) = new_swarm().await;

        alice.connect(&mut bob).await;
        alice.connect(&mut charlie).await;
        alice.connect(&mut dave).await;
        tokio::spawn(bob.loop_on_next());
        tokio::spawn(charlie.loop_on_next());
        tokio::spawn(dave.loop_on_next());

        let hello_hash = bob_db.write_hash(b"hello");
        let world_hash = charlie_db.write_hash(b"world");
        let mark_hash = dave_db.write_hash(b"!");

        let request_id = alice
            .behaviour_mut()
            .request(Request::hashes([hello_hash, world_hash, mark_hash]));

        // first round
        let event = alice.next_behaviour_event().await;
        assert_matches!(
            event,
            Event::NewRequestRound { request_id: rid, reason: NewRequestRoundReason::FromQueue, .. } if rid == request_id
        );
        // second round
        let event = alice.next_behaviour_event().await;
        assert_matches!(
            event,
            Event::NewRequestRound { request_id: rid, reason: NewRequestRoundReason::PartialData, .. } if rid == request_id
        );
        // third round
        let event = alice.next_behaviour_event().await;
        assert_matches!(
            event,
            Event::NewRequestRound { request_id: rid, reason: NewRequestRoundReason::PartialData, .. } if rid == request_id
        );

        let event = alice.next_behaviour_event().await;
        assert_eq!(
            event,
            Event::RequestSucceed {
                request_id,
                response: Response::Hashes(
                    [
                        (hello_hash, b"hello".to_vec()),
                        (world_hash, b"world".to_vec()),
                        (mark_hash, b"!".to_vec()),
                    ]
                    .into()
                ),
            }
        );
    }

    #[tokio::test]
    async fn request_completed_after_new_peer() {
        init_logger();

        let (mut alice, _alice_db, _data_provider) = new_swarm().await;
        let (mut bob, bob_db, _data_provider) = new_swarm().await;
        let bob_peer_id = *bob.local_peer_id();
        let (charlie, charlie_db, _data_provider) = new_swarm().await;
        let charlie_peer_id = *charlie.local_peer_id();
        let charlie_addr = charlie.external_addresses().next().cloned().unwrap();

        alice.connect(&mut bob).await;
        tokio::spawn(bob.loop_on_next());

        let hello_hash = bob_db.write_hash(b"hello");
        let world_hash = charlie_db.write_hash(b"world");

        let request_id = alice
            .behaviour_mut()
            .request(Request::hashes([hello_hash, world_hash]));

        // first round
        let event = alice.next_behaviour_event().await;
        assert_eq!(
            event,
            Event::NewRequestRound {
                request_id,
                peer_id: bob_peer_id,
                reason: NewRequestRoundReason::FromQueue
            }
        );

        let event = alice.next_behaviour_event().await;
        assert_eq!(event, Event::PendingStateRequest { request_id });

        tokio::spawn(charlie.loop_on_next());
        alice.dial_and_wait(charlie_addr).await;

        // second round
        let event = alice.next_behaviour_event().await;
        assert_eq!(
            event,
            Event::NewRequestRound {
                request_id,
                peer_id: charlie_peer_id,
                reason: NewRequestRoundReason::FromQueue,
            }
        );

        let event = alice.next_behaviour_event().await;
        assert_eq!(
            event,
            Event::RequestSucceed {
                request_id,
                response: Response::Hashes(
                    [
                        (hello_hash, b"hello".to_vec()),
                        (world_hash, b"world".to_vec())
                    ]
                    .into()
                )
            }
        )
    }

    #[tokio::test]
    async fn unsupported_protocol_handled() {
        init_logger();

        let alice_config = Config::default().with_request_timeout(Duration::from_secs(2));
        let (mut alice, _alice_db, _data_provider) = new_swarm_with_config(alice_config).await;

        // idle connection timeout is lowered because `libp2p` uses `future_timer` inside,
        // so we cannot advance time like in tokio
        let mut bob = new_ephemeral_swarm(
            swarm::Config::with_tokio_executor()
                .with_idle_connection_timeout(Duration::from_secs(5)),
            InnerBehaviour::new([], request_response::Config::default()),
        );
        let bob_peer_id = *bob.local_peer_id();
        bob.connect(&mut alice).await;
        tokio::spawn(bob.loop_on_next());

        let request_id = alice.behaviour_mut().request(Request::hashes([]));

        let event = alice.next_behaviour_event().await;
        assert_eq!(
            event,
            Event::NewRequestRound {
                request_id,
                peer_id: bob_peer_id,
                reason: NewRequestRoundReason::FromQueue
            }
        );

        let event = alice.next_behaviour_event().await;
        assert_eq!(event, Event::PendingStateRequest { request_id });

        let event = alice.next_behaviour_event().await;
        assert_matches!(event, Event::RequestFailed { request, error: RequestFailure::Timeout } if request.id() == request_id);

        let event = alice.next_swarm_event().await;
        assert_matches!(event, SwarmEvent::ConnectionClosed { peer_id, .. } if peer_id == bob_peer_id);
    }

    #[tokio::test]
    async fn simultaneous_responses_limit() {
        init_logger();

        let alice_config = Config::default().with_max_simultaneous_responses(2);
        let (mut alice, _alice_db, _data_provider) = new_swarm_with_config(alice_config).await;
        let (mut bob, _bob_db, _data_provider) = new_swarm().await;
        let bob_peer_id = *bob.local_peer_id();
        alice.connect(&mut bob).await;

        // make request way heavier so there definitely will be a few simultaneous requests
        let request = Request::hashes(
            iter::from_fn(|| Some(H256::random()))
                .take(24 * 1024)
                .collect::<BTreeSet<H256>>(),
        );
        bob.behaviour_mut().request(request.clone());
        bob.behaviour_mut().request(request.clone());
        bob.behaviour_mut().request(request);
        tokio::spawn(bob.loop_on_next());

        let event = alice.next_behaviour_event().await;
        assert!(matches!(event, Event::IncomingRequest { peer_id, .. } if peer_id == bob_peer_id));

        let event = alice.next_behaviour_event().await;
        assert!(matches!(event, Event::IncomingRequest { peer_id, .. } if peer_id == bob_peer_id));

        let event = alice.next_behaviour_event().await;
        assert!(
            matches!(event, Event::IncomingRequestDropped { peer_id, .. } if peer_id == bob_peer_id),
            "event: {event:?}"
        );

        let event = alice.next_behaviour_event().await;
        assert!(matches!(event, Event::ResponseSent { peer_id, .. } if peer_id == bob_peer_id));

        let event = alice.next_behaviour_event().await;
        assert!(matches!(event, Event::ResponseSent { peer_id, .. } if peer_id == bob_peer_id));
    }

    #[tokio::test(start_paused = true)]
    async fn retry() {
        init_logger();

        let alice_config = Config::default().with_max_rounds_per_request(1);
        let (mut alice, _alice_db, _data_provider) = new_swarm_with_config(alice_config).await;
        let mut bob = Swarm::new_ephemeral_tokio(move |_keypair| {
            InnerBehaviour::new(
                [(STREAM_PROTOCOL, ProtocolSupport::Full)],
                request_response::Config::default(),
            )
        });
        bob.connect(&mut alice).await;

        let request_key = ethexe_db::hash(b"test");
        let request_id = alice
            .behaviour_mut()
            .request(Request::hashes([request_key]));

        // first round
        let event = alice.next_behaviour_event().await;
        assert!(
            matches!(event, Event::NewRequestRound { request_id: rid, reason: NewRequestRoundReason::FromQueue, .. } if rid == request_id)
        );

        let bob_handle = tokio::spawn(async move {
            while let Some(event) = bob.next().await {
                if let Ok(request_response::Event::Message {
                    message:
                        Message::Request {
                            channel, request, ..
                        },
                    ..
                }) = event.try_into_behaviour_event()
                {
                    assert_eq!(
                        request,
                        InnerRequest::Hashes(HashesRequest([request_key].into()))
                    );
                    // just ignore request
                    mem::forget(channel);
                }
            }
        });

        time::advance(Config::default().request_timeout).await;

        let event = alice.next_behaviour_event().await;
        let Event::RequestFailed {
            request: ongoing_request,
            error: RequestFailure::Timeout,
        } = event
        else {
            unreachable!("unexpected event: {event:?}");
        };
        assert_eq!(request_id, ongoing_request.id());

        time::resume();

        bob_handle.abort();
        assert!(bob_handle.await.unwrap_err().is_cancelled());
        let (mut charlie, charlie_db, _data_provider) = new_swarm().await;
        alice.connect(&mut charlie).await;
        tokio::spawn(charlie.loop_on_next());

        let key = charlie_db.write_hash(b"test");
        assert_eq!(request_key, key);
        alice.behaviour_mut().retry(ongoing_request);

        // retry round
        let event = alice.next_behaviour_event().await;
        assert!(
            matches!(event, Event::NewRequestRound { request_id: rid, reason: NewRequestRoundReason::FromQueue, .. } if rid == request_id)
        );

        let event = alice.next_behaviour_event().await;
        assert_eq!(
            event,
            Event::RequestSucceed {
                request_id,
                response: Response::Hashes([(request_key, b"test".to_vec())].into()),
            }
        );
    }

    #[tokio::test]
    async fn external_data_provider() {
        init_logger();

        let (mut alice, _alice_db, alice_data_provider) = new_swarm().await;
        let (mut bob, _bob_db, _data_provider) = new_swarm().await;
        let (mut charlie, charlie_db, _data_provider) = new_swarm().await;
        let bob_peer_id = *bob.local_peer_id();

        let expected_response = fill_data_provider(alice_data_provider, charlie_db).await;

        alice.connect(&mut bob).await;
        tokio::spawn(bob.loop_on_next());

        let request_id = alice
            .behaviour_mut()
            .request(Request::program_ids(H256::zero(), 2));

        let event = alice.next_behaviour_event().await;
        assert_eq!(
            event,
            Event::NewRequestRound {
                request_id,
                peer_id: bob_peer_id,
                reason: NewRequestRoundReason::FromQueue,
            }
        );

        let event = alice.next_behaviour_event().await;
        assert_eq!(event, Event::PendingStateRequest { request_id });

        alice.connect(&mut charlie).await;
        tokio::spawn(charlie.loop_on_next());

        // `Event::NewRequestRound` skipped by `connect()` above

        let event = alice.next_behaviour_event().await;
        assert_eq!(
            event,
            Event::RequestSucceed {
                request_id,
                response: expected_response,
            }
        );
    }

    pub(crate) async fn fill_data_provider(
        // data provider of the first peer
        left_data_provider: DataProvider,
        // database of the second peer
        right_db: Database,
    ) -> Response {
        let program_ids: BTreeSet<ActorId> = [ActorId::new([1; 32]), ActorId::new([2; 32])].into();
        let code_ids = vec![CodeId::new([0xfe; 32]), CodeId::new([0xef; 32])];
        left_data_provider
            .set_programs_code_ids_at(program_ids.clone(), H256::zero(), code_ids.clone())
            .await;

        let mut announce_hash = AnnounceHash::zero();
        right_db.mutate_block_meta(H256::zero(), |meta| {
            assert!(meta.announces.is_none());
            let announce = Announce::base(H256::zero(), AnnounceHash::zero());
<<<<<<< HEAD
            announce_hash = announce.hash();
            meta.announces = Some([announce_hash].into());
=======
            announce_hash = announce.to_hash();
            meta.announces = Some(vec![announce_hash]);
>>>>>>> 0a53da02
        });

        right_db.set_announce_program_states(
            announce_hash,
            iter::zip(
                program_ids.clone(),
                iter::repeat_with(H256::random).map(|hash| StateHashWithQueueSize {
                    hash,
                    cached_queue_size: 0,
                }),
            )
            .collect(),
        );

        Response::ProgramIds(iter::zip(program_ids, code_ids).collect())
    }
}<|MERGE_RESOLUTION|>--- conflicted
+++ resolved
@@ -1236,13 +1236,8 @@
         right_db.mutate_block_meta(H256::zero(), |meta| {
             assert!(meta.announces.is_none());
             let announce = Announce::base(H256::zero(), AnnounceHash::zero());
-<<<<<<< HEAD
-            announce_hash = announce.hash();
+            announce_hash = announce.to_hash();
             meta.announces = Some([announce_hash].into());
-=======
-            announce_hash = announce.to_hash();
-            meta.announces = Some(vec![announce_hash]);
->>>>>>> 0a53da02
         });
 
         right_db.set_announce_program_states(
