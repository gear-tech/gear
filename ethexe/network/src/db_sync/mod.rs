--- conflicted
+++ resolved
@@ -332,11 +332,8 @@
                 return Poll::Ready(ToSwarm::GenerateEvent(event));
             }
             request_response::Event::Message {
-<<<<<<< HEAD
                 peer: _,
-=======
-                peer,
->>>>>>> eaf059e8
+                connection_id: _,
                 connection_id: _,
                 message:
                     Message::Response {
@@ -495,7 +492,6 @@
     use assert_matches::assert_matches;
     use ethexe_common::db::BlockMetaStorage;
     use ethexe_db::MemDb;
-<<<<<<< HEAD
     use libp2p::{
         core::{transport::MemoryTransport, upgrade::Version},
         futures::StreamExt,
@@ -504,9 +500,6 @@
         swarm::SwarmEvent,
         Swarm, Transport,
     };
-=======
-    use libp2p::{futures::StreamExt, Swarm};
->>>>>>> eaf059e8
     use libp2p_swarm_test::SwarmExt;
     use std::{iter, mem};
     use tokio::time;
@@ -533,16 +526,12 @@
     async fn new_swarm_with_config(config: Config) -> (Swarm<Behaviour>, Database, DataProvider) {
         let data_provider = DataProvider::default();
         let db = Database::from_one(&MemDb::default());
-<<<<<<< HEAD
         let behaviour = Behaviour::new(
             config,
             peer_score::Handle::new_test(),
             data_provider.clone_boxed(),
             db.clone(),
         );
-=======
-        let behaviour = Behaviour::new(config, peer_score::Handle::new_test(), db.clone());
->>>>>>> eaf059e8
         let mut swarm = Swarm::new_ephemeral_tokio(move |_keypair| behaviour);
         swarm.listen().with_memory_addr_external().await;
         (swarm, db, data_provider)
@@ -682,7 +671,6 @@
 
         init_logger();
 
-<<<<<<< HEAD
         let alice_config = Config::default().with_request_timeout(Duration::from_secs(3));
         let (mut alice, _alice_db, _data_provider) = new_swarm_with_config(alice_config).await;
 
@@ -691,10 +679,6 @@
         let mut bob = new_ephemeral_swarm(
             swarm::Config::with_tokio_executor()
                 .with_idle_connection_timeout(IDLE_CONNECTION_TIMEOUT),
-=======
-        let (mut alice, _alice_db) = new_swarm().await;
-        let mut bob = Swarm::new_ephemeral_tokio(move |_keypair| {
->>>>>>> eaf059e8
             InnerBehaviour::new(
                 [(STREAM_PROTOCOL, ProtocolSupport::Full)],
                 request_response::Config::default(),
@@ -997,7 +981,6 @@
         init_logger();
 
         let alice_config = Config::default().with_request_timeout(Duration::from_secs(2));
-<<<<<<< HEAD
         let (mut alice, _alice_db, _data_provider) = new_swarm_with_config(alice_config).await;
 
         // idle connection timeout is lowered because `libp2p` uses `future_timer` inside,
@@ -1007,13 +990,6 @@
                 .with_idle_connection_timeout(Duration::from_secs(5)),
             InnerBehaviour::new([], request_response::Config::default()),
         );
-=======
-        let (mut alice, _alice_db) = new_swarm_with_config(alice_config).await;
-
-        let mut bob = Swarm::new_ephemeral_tokio(move |_keypair| {
-            InnerBehaviour::new([], request_response::Config::default())
-        });
->>>>>>> eaf059e8
         let bob_peer_id = *bob.local_peer_id();
         bob.connect(&mut alice).await;
         tokio::spawn(bob.loop_on_next());
@@ -1031,7 +1007,6 @@
         );
 
         let event = alice.next_behaviour_event().await;
-<<<<<<< HEAD
         assert_matches!(event, Event::PendingStateRequest { request_id: rid } if rid == request_id);
 
         let event = alice.next_behaviour_event().await;
@@ -1039,9 +1014,6 @@
 
         let event = alice.next_swarm_event().await;
         assert_matches!(event, SwarmEvent::ConnectionClosed { peer_id, .. } if peer_id == bob_peer_id);
-=======
-        assert_eq!(event, Event::PendingStateRequest { request_id });
->>>>>>> eaf059e8
     }
 
     #[tokio::test]
@@ -1089,11 +1061,7 @@
         init_logger();
 
         let alice_config = Config::default().with_max_rounds_per_request(1);
-<<<<<<< HEAD
         let (mut alice, _alice_db, _data_provider) = new_swarm_with_config(alice_config).await;
-=======
-        let (mut alice, _alice_db) = new_swarm_with_config(alice_config).await;
->>>>>>> eaf059e8
         let mut bob = Swarm::new_ephemeral_tokio(move |_keypair| {
             InnerBehaviour::new(
                 [(STREAM_PROTOCOL, ProtocolSupport::Full)],
