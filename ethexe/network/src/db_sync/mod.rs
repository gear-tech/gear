--- conflicted
+++ resolved
@@ -19,22 +19,13 @@
 mod requests;
 mod responses;
 
-<<<<<<< HEAD
-use crate::utils::AlternateCollectionFmt;
-=======
 use crate::{db_sync::requests::OngoingRequests, utils::AlternateCollectionFmt};
->>>>>>> a0d2bced
 pub(crate) use crate::{
     db_sync::{requests::RetriableRequest, responses::OngoingResponses},
     export::{Multiaddr, PeerId},
     peer_score,
     utils::ParityScaleCodec,
 };
-<<<<<<< HEAD
-
-use crate::db_sync::requests::OngoingRequests;
-=======
->>>>>>> a0d2bced
 use async_trait::async_trait;
 use ethexe_common::gear::CodeState;
 use ethexe_db::Database;
@@ -79,7 +70,7 @@
     Timeout,
 }
 
-#[derive(Debug)]
+#[derive(Debug, Eq, PartialEq)]
 pub enum Event {
     /// Request is processing new round
     NewRequestRound {
@@ -203,11 +194,7 @@
 }
 
 #[derive(Debug, Clone, Eq, PartialEq)]
-<<<<<<< HEAD
-pub struct ValidatedCodesRequest {
-=======
 pub struct ValidCodesRequest {
->>>>>>> a0d2bced
     pub at: H256,
     pub validated_count: u64,
 }
@@ -216,11 +203,7 @@
 pub enum Request {
     Hashes(HashesRequest),
     ProgramIds(ProgramIdsRequest),
-<<<<<<< HEAD
-    ValidatedCodes(ValidatedCodesRequest),
-=======
     ValidCodes(ValidCodesRequest),
->>>>>>> a0d2bced
 }
 
 impl Request {
@@ -232,13 +215,8 @@
         Self::ProgramIds(ProgramIdsRequest { at, expected_count })
     }
 
-<<<<<<< HEAD
-    pub fn validated_codes(at: H256, validated_count: u64) -> Self {
-        Self::ValidatedCodes(ValidatedCodesRequest {
-=======
     pub fn valid_codes(at: H256, validated_count: u64) -> Self {
         Self::ValidCodes(ValidCodesRequest {
->>>>>>> a0d2bced
             at,
             validated_count,
         })
@@ -606,30 +584,19 @@
             .request(Request::hashes([hello_hash, world_hash]));
 
         let event = alice.next_behaviour_event().await;
-        assert_matches!(
+        assert_eq!(
             event,
             Event::NewRequestRound {
-                request_id: rid,
-                peer_id,
+                request_id,
+                peer_id: bob_peer_id,
                 reason: NewRequestRoundReason::FromQueue,
-            } if rid == request_id && peer_id == bob_peer_id
-        );
-
-        let event = alice.next_behaviour_event().await;
-        assert_matches!(
+            }
+        );
+
+        let event = alice.next_behaviour_event().await;
+        assert_eq!(
             event,
             Event::RequestSucceed {
-<<<<<<< HEAD
-                request_id: rid,
-                response
-            } if request_id == rid && response == Response::Hashes(
-                [
-                    (hello_hash, b"hello".to_vec()),
-                    (world_hash, b"world".to_vec())
-                ]
-                .into()
-            )
-=======
                 request_id,
                 response: Response::Hashes(
                     [
@@ -639,7 +606,6 @@
                     .into()
                 )
             }
->>>>>>> a0d2bced
         )
     }
 
@@ -661,13 +627,13 @@
         let request_id = alice.behaviour_mut().request(Request::hashes([]));
 
         let event = alice.next_behaviour_event().await;
-        assert_matches!(
+        assert_eq!(
             event,
             Event::NewRequestRound {
-                request_id: rid,
-                peer_id,
+                request_id,
+                peer_id: *bob.local_peer_id(),
                 reason: NewRequestRoundReason::FromQueue,
-            } if rid == request_id && peer_id == *bob.local_peer_id()
+            }
         );
 
         tokio::spawn(async move {
@@ -721,13 +687,13 @@
         let request_id = alice.behaviour_mut().request(Request::hashes([]));
 
         let event = alice.next_behaviour_event().await;
-        assert_matches!(
+        assert_eq!(
             event,
             Event::NewRequestRound {
-                request_id: rid,
-                peer_id,
+                request_id,
+                peer_id: *bob.local_peer_id(),
                 reason: NewRequestRoundReason::FromQueue,
-            } if rid == request_id &&  peer_id == *bob.local_peer_id()
+            }
         );
 
         tokio::spawn(async move {
@@ -790,13 +756,13 @@
             .request(Request::hashes([data_0, data_1]));
 
         let event = alice.next_behaviour_event().await;
-        assert_matches!(
+        assert_eq!(
             event,
             Event::NewRequestRound {
-                request_id: rid,
-                peer_id,
+                request_id,
+                peer_id: *bob.local_peer_id(),
                 reason: NewRequestRoundReason::FromQueue,
-            } if rid == request_id &&  peer_id == *bob.local_peer_id()
+            }
         );
 
         tokio::spawn(async move {
@@ -832,15 +798,14 @@
         });
 
         let event = alice.next_behaviour_event().await;
-        assert_matches!(
+        assert_eq!(
             event,
             Event::RequestSucceed {
-<<<<<<< HEAD
-                request_id: rid,
-                response,
-            } if rid == request_id &&  response == Response::Hashes(
-                [(data_0, DATA[0].to_vec()), (data_1, DATA[1].to_vec())].into()
-            )
+                request_id,
+                response: Response::Hashes(
+                    [(data_0, DATA[0].to_vec()), (data_1, DATA[1].to_vec())].into()
+                )
+            }
         );
     }
 
@@ -862,13 +827,13 @@
         let request_id = alice.behaviour_mut().request(Request::hashes([]));
 
         let event = alice.next_behaviour_event().await;
-        assert_matches!(
+        assert_eq!(
             event,
             Event::NewRequestRound {
-                request_id: rid,
-                peer_id,
+                request_id,
+                peer_id: *bob.local_peer_id(),
                 reason: NewRequestRoundReason::FromQueue,
-            } if rid == request_id && peer_id == *bob.local_peer_id()
+            }
         );
 
         tokio::spawn(async move {
@@ -886,67 +851,6 @@
                         .send_response(channel, InnerProgramIdsResponse::default().into())
                         .unwrap();
                 }
-=======
-                request_id,
-                response: Response::Hashes(
-                    [(data_0, DATA[0].to_vec()), (data_1, DATA[1].to_vec())].into()
-                )
->>>>>>> a0d2bced
-            }
-        });
-
-        let event = alice.next_behaviour_event().await;
-        assert_matches!(
-            event,
-            Event::RequestFailed {
-                request,
-                error: RequestFailure::OutOfRounds,
-            } if request.id() == request_id
-        );
-    }
-
-    #[tokio::test]
-    async fn request_response_type_mismatch() {
-        init_logger();
-
-        let alice_config = Config::default().with_max_rounds_per_request(1);
-        let (mut alice, _alice_db, _data_provider) = new_swarm_with_config(alice_config).await;
-
-        let mut bob = Swarm::new_ephemeral_tokio(move |_keypair| {
-            InnerBehaviour::new(
-                [(STREAM_PROTOCOL, ProtocolSupport::Full)],
-                request_response::Config::default(),
-            )
-        });
-        bob.connect(&mut alice).await;
-
-        let request_id = alice.behaviour_mut().request(Request::hashes([]));
-
-        let event = alice.next_behaviour_event().await;
-        assert_eq!(
-            event,
-            Event::NewRequestRound {
-                request_id,
-                peer_id: *bob.local_peer_id(),
-                reason: NewRequestRoundReason::FromQueue,
-            }
-        );
-
-        tokio::spawn(async move {
-            while let Some(event) = bob.next().await {
-                if let Ok(request_response::Event::Message {
-                    message:
-                        Message::Request {
-                            channel, request, ..
-                        },
-                    ..
-                }) = event.try_into_behaviour_event()
-                {
-                    assert_eq!(request, InnerRequest::Hashes(HashesRequest::default()));
-                    bob.behaviour_mut()
-                        .send_response(channel, InnerProgramIdsResponse::default().into())
-                        .unwrap();
-                }
             }
         });
 
@@ -1004,21 +908,9 @@
         );
 
         let event = alice.next_behaviour_event().await;
-        assert_matches!(
+        assert_eq!(
             event,
             Event::RequestSucceed {
-<<<<<<< HEAD
-                request_id: rid,
-                response
-            } if rid == request_id &&  response == Response::Hashes(
-                [
-                    (hello_hash, b"hello".to_vec()),
-                    (world_hash, b"world".to_vec()),
-                    (mark_hash, b"!".to_vec()),
-                ]
-                .into()
-            )
-=======
                 request_id,
                 response: Response::Hashes(
                     [
@@ -1029,7 +921,6 @@
                     .into()
                 ),
             }
->>>>>>> a0d2bced
         );
     }
 
@@ -1039,13 +930,9 @@
 
         let (mut alice, _alice_db, _data_provider) = new_swarm().await;
         let (mut bob, bob_db, _data_provider) = new_swarm().await;
-<<<<<<< HEAD
-        let (charlie, charlie_db, _data_provider) = new_swarm().await;
-=======
         let bob_peer_id = *bob.local_peer_id();
         let (charlie, charlie_db, _data_provider) = new_swarm().await;
         let charlie_peer_id = *charlie.local_peer_id();
->>>>>>> a0d2bced
         let charlie_addr = charlie.external_addresses().next().cloned().unwrap();
 
         alice.connect(&mut bob).await;
@@ -1060,12 +947,6 @@
 
         // first round
         let event = alice.next_behaviour_event().await;
-<<<<<<< HEAD
-        assert_matches!(event, Event::NewRequestRound { request_id: rid, reason: NewRequestRoundReason::FromQueue, .. } if rid == request_id);
-
-        let event = alice.next_behaviour_event().await;
-        assert_matches!(event, Event::PendingStateRequest { request_id: rid } if rid == request_id);
-=======
         assert_eq!(
             event,
             Event::NewRequestRound {
@@ -1077,16 +958,12 @@
 
         let event = alice.next_behaviour_event().await;
         assert_eq!(event, Event::PendingStateRequest { request_id });
->>>>>>> a0d2bced
 
         tokio::spawn(charlie.loop_on_next());
         alice.dial_and_wait(charlie_addr).await;
 
         // second round
         let event = alice.next_behaviour_event().await;
-<<<<<<< HEAD
-        assert_matches!(event, Event::NewRequestRound { request_id: rid, reason: NewRequestRoundReason::FromQueue, .. } if rid == request_id);
-=======
         assert_eq!(
             event,
             Event::NewRequestRound {
@@ -1095,23 +972,11 @@
                 reason: NewRequestRoundReason::FromQueue,
             }
         );
->>>>>>> a0d2bced
-
-        let event = alice.next_behaviour_event().await;
-        assert_matches!(
+
+        let event = alice.next_behaviour_event().await;
+        assert_eq!(
             event,
             Event::RequestSucceed {
-<<<<<<< HEAD
-                request_id: rid,
-                response
-            } if rid == request_id &&  response == Response::Hashes(
-                [
-                    (hello_hash, b"hello".to_vec()),
-                    (world_hash, b"world".to_vec())
-                ]
-                .into()
-            )
-=======
                 request_id,
                 response: Response::Hashes(
                     [
@@ -1121,7 +986,6 @@
                     .into()
                 )
             }
->>>>>>> a0d2bced
         )
     }
 
@@ -1146,27 +1010,20 @@
         let request_id = alice.behaviour_mut().request(Request::hashes([]));
 
         let event = alice.next_behaviour_event().await;
-        assert_matches!(
+        assert_eq!(
             event,
             Event::NewRequestRound {
-                request_id: rid,
-                peer_id,
+                request_id,
+                peer_id: bob_peer_id,
                 reason: NewRequestRoundReason::FromQueue
-            } if rid == request_id &&  peer_id == bob_peer_id
-        );
-
-        let event = alice.next_behaviour_event().await;
-<<<<<<< HEAD
-        assert_matches!(event, Event::PendingStateRequest { request_id: rid } if rid == request_id);
-
-        let event = alice.next_behaviour_event().await;
-        assert_matches!(event, Event::RequestFailed { request, error } if request.id() == request_id && error == RequestFailure::Timeout);
-=======
+            }
+        );
+
+        let event = alice.next_behaviour_event().await;
         assert_eq!(event, Event::PendingStateRequest { request_id });
 
         let event = alice.next_behaviour_event().await;
         assert_matches!(event, Event::RequestFailed { request, error: RequestFailure::Timeout } if request.id() == request_id);
->>>>>>> a0d2bced
 
         let event = alice.next_swarm_event().await;
         assert_matches!(event, SwarmEvent::ConnectionClosed { peer_id, .. } if peer_id == bob_peer_id);
@@ -1185,11 +1042,7 @@
         // make request way heavier so there definitely will be a few simultaneous requests
         let request = Request::hashes(
             iter::from_fn(|| Some(H256::random()))
-<<<<<<< HEAD
-                .take(16 * 1024)
-=======
                 .take(24 * 1024)
->>>>>>> a0d2bced
                 .collect::<BTreeSet<H256>>(),
         );
         bob.behaviour_mut().request(request.clone());
@@ -1292,84 +1145,12 @@
         );
 
         let event = alice.next_behaviour_event().await;
-        assert_matches!(
+        assert_eq!(
             event,
             Event::RequestSucceed {
-<<<<<<< HEAD
-                request_id: rid,
-                response
-            } if rid == request_id && response == Response::Hashes([(request_key, b"test".to_vec())].into())
-        );
-    }
-
-    #[tokio::test]
-    async fn external_data_provider() {
-        init_logger();
-
-        let (mut alice, _alice_db, alice_data_provider) = new_swarm().await;
-        let (mut bob, _bob_db, _data_provider) = new_swarm().await;
-        let (mut charlie, charlie_db, _data_provider) = new_swarm().await;
-        let bob_peer_id = *bob.local_peer_id();
-
-        let program_ids: BTreeSet<ActorId> = [ActorId::new([1; 32]), ActorId::new([2; 32])].into();
-        let code_ids = vec![CodeId::new([0xfe; 32]), CodeId::new([0xef; 32])];
-        alice_data_provider
-            .set_programs_code_ids_at(program_ids.clone(), H256::zero(), code_ids.clone())
-            .await;
-        charlie_db.set_block_program_states(
-            H256::zero(),
-            iter::zip(
-                program_ids.clone(),
-                iter::repeat_with(H256::random).map(|hash| StateHashWithQueueSize {
-                    hash,
-                    cached_queue_size: 0,
-                }),
-            )
-            .collect(),
-        );
-
-        let expected_response = Response::ProgramIds(iter::zip(program_ids, code_ids).collect());
-
-        alice.connect(&mut bob).await;
-        tokio::spawn(bob.loop_on_next());
-
-        let request_id = alice
-            .behaviour_mut()
-            .request(Request::program_ids(H256::zero(), 2));
-
-        let event = alice.next_behaviour_event().await;
-        assert_matches!(
-            event,
-            Event::NewRequestRound {
-                request_id: rid,
-                peer_id,
-                reason: NewRequestRoundReason::FromQueue,
-            } if rid == request_id && peer_id == bob_peer_id
-        );
-
-        let event = alice.next_behaviour_event().await;
-        assert_matches!(
-            event,
-            Event::PendingStateRequest { request_id: rid } if rid == request_id
-        );
-
-        alice.connect(&mut charlie).await;
-        tokio::spawn(charlie.loop_on_next());
-
-        // `Event::NewRequestRound` skipped by `connect()` above
-
-        let event = alice.next_behaviour_event().await;
-        assert_matches!(
-            event,
-            Event::RequestSucceed {
-                request_id: rid,
-                response,
-            } if rid == request_id && response == expected_response
-=======
                 request_id,
                 response: Response::Hashes([(request_key, b"test".to_vec())].into()),
             }
->>>>>>> a0d2bced
         );
     }
 
