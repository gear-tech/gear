// This file is part of Gear.
//
// Copyright (C) 2024-2025 Gear Technologies Inc.
// SPDX-License-Identifier: GPL-3.0-or-later WITH Classpath-exception-2.0
//
// This program is free software: you can redistribute it and/or modify
// it under the terms of the GNU General Public License as published by
// the Free Software Foundation, either version 3 of the License, or
// (at your option) any later version.
//
// This program is distributed in the hope that it will be useful,
// but WITHOUT ANY WARRANTY; without even the implied warranty of
// MERCHANTABILITY or FITNESS FOR A PARTICULAR PURPOSE. See the
// GNU General Public License for more details.
//
// You should have received a copy of the GNU General Public License
// along with this program. If not, see <https://www.gnu.org/licenses/>.

mod ongoing;

use crate::{
    db_sync::ongoing::{
        OngoingRequests, OngoingResponses, PeerResponse, SendRequestError, SendRequestErrorKind,
    },
    export::{Multiaddr, PeerId},
    peer_score,
    utils::ParityScaleCodec,
};
use ethexe_db::Database;
use gprimitives::H256;
use libp2p::{
    core::{transport::PortUse, Endpoint},
    request_response,
    request_response::{InboundFailure, Message, OutboundFailure, ProtocolSupport},
    swarm::{
        ConnectionDenied, ConnectionId, FromSwarm, NetworkBehaviour, THandler, THandlerInEvent,
        THandlerOutEvent, ToSwarm,
    },
    StreamProtocol,
};
use parity_scale_codec::{Decode, Encode};
use std::{
    collections::{BTreeMap, BTreeSet, VecDeque},
    fmt,
    task::{Context, Poll},
    time::Duration,
};

const STREAM_PROTOCOL: StreamProtocol =
    StreamProtocol::new(concat!("/ethexe/db-sync/", env!("CARGO_PKG_VERSION")));

#[derive(Debug, Eq, PartialEq, Copy, Clone, Hash)]
pub struct RequestId(u64);

#[derive(Debug, Eq, PartialEq, Copy, Clone, Hash)]
pub struct ResponseId(u64);

#[derive(Clone, Eq, PartialEq, Encode, Decode)]
<<<<<<< HEAD
pub struct Request(pub BTreeSet<H256>);

impl fmt::Debug for Request {
    fn fmt(&self, f: &mut fmt::Formatter) -> fmt::Result {
        if f.alternate() {
            f.debug_tuple("Request").field(&self.0).finish()
        } else {
            f.debug_tuple("Request")
                .field(&format_args!("{} keys", self.0.len()))
                .finish()
        }
    }
=======
pub enum Request {
    DataForHashes(BTreeSet<H256>),
    ProgramIds,
>>>>>>> 0dc31dde
}

impl fmt::Debug for Request {
    fn fmt(&self, f: &mut fmt::Formatter) -> fmt::Result {
        match self {
            Request::DataForHashes(set) => {
                if f.alternate() {
                    f.debug_tuple("DataForHashes").field(&set).finish()
                } else {
                    f.debug_tuple("DataForHashes")
                        .field(&format_args!("{} keys", set.len()))
                        .finish()
                }
            }
            Request::ProgramIds => f.debug_tuple("ProgramIds").finish(),
        }
    }
}

impl Request {
    /// Calculate missing request keys in response and create a new request with these keys
    fn difference(&self, resp: &Response) -> Option<Self> {
        let hashes_keys = resp.0.keys().copied().collect();
        let new_requested_hashes: BTreeSet<H256> =
            self.0.difference(&hashes_keys).copied().collect();
        if !new_requested_hashes.is_empty() {
            Some(Self(new_requested_hashes))
        } else {
            None
        }
    }
}

#[derive(Debug, Eq, PartialEq)]
enum ResponseValidationError {
    /// Hashed data unequal to its corresponding hash
    DataHashMismatch,
}

#[derive(Clone, Eq, PartialEq, Encode, Decode)]
<<<<<<< HEAD
pub struct Response(pub BTreeMap<H256, Vec<u8>>);

impl fmt::Debug for Response {
    fn fmt(&self, f: &mut fmt::Formatter) -> fmt::Result {
        if f.alternate() {
            f.debug_tuple("Response").field(&self.0).finish()
        } else {
            f.debug_tuple("Response")
                .field(&format_args!("{} entries", self.0.len()))
                .finish()
        }
    }
=======
pub enum Response {
    /// Key (hash) - value (bytes) data
    DataForHashes(BTreeMap<H256, Vec<u8>>),
    /// All existing programs
    ProgramIds(BTreeSet<ProgramId>),
>>>>>>> 0dc31dde
}

impl fmt::Debug for Response {
    fn fmt(&self, f: &mut fmt::Formatter) -> fmt::Result {
        match self {
            Response::DataForHashes(data) => {
                if f.alternate() {
                    f.debug_tuple("DataForHashes").field(&data).finish()
                } else {
                    f.debug_tuple("DataForHashes")
                        .field(&format_args!("{} entries", data.len()))
                        .finish()
                }
            }
            Response::ProgramIds(ids) => {
                if f.alternate() {
                    f.debug_tuple("ProgramIds").field(&ids).finish()
                } else {
                    f.debug_tuple("ProgramIds")
                        .field(&format_args!("{} entries", ids.len()))
                        .finish()
                }
            }
        }
    }
}

impl Response {
    fn from_db(request: Request, db: &Database) -> Self {
        Self(
            request
                .0
                .into_iter()
                .filter_map(|hash| Some((hash, db.read_by_hash(hash)?)))
                .collect(),
        )
    }

    fn merge(&mut self, new_response: Response) {
        self.0.extend(new_response.0);
    }

    /// Validates response against request.
    ///
    /// Returns `false` if external validation is required.
    fn validate(&self) -> Result<(), ResponseValidationError> {
        for (hash, data) in &self.0 {
            if *hash != ethexe_db::hash(data) {
                return Err(ResponseValidationError::DataHashMismatch);
            }
        }

        Ok(())
    }

    fn strip(&mut self, request: &Request) -> bool {
        let hashes_keys: BTreeSet<H256> = self.0.keys().copied().collect();
        let excessive_requested_hashes: BTreeSet<H256> =
            hashes_keys.difference(&request.0).copied().collect();

        if excessive_requested_hashes.is_empty() {
            return false;
        }

        for excessive_key in excessive_requested_hashes {
            self.0.remove(&excessive_key);
        }

        true
    }
}

#[derive(Debug, Eq, PartialEq)]
pub enum NewRequestRoundReason {
    /// Request was queued for the first time or re-queued because of there are no available peers
    FromQueue,
    /// We have only part of the data
    PartialData,
    /// Peer failed to respond or response validation failed
    PeerFailed,
}

#[derive(Clone, Debug, Eq, PartialEq)]
pub enum RequestFailure {
    /// Request exceeded its round limit
    OutOfRounds,
    /// Request had been processing for too long
    Timeout,
}

#[derive(Debug, Eq, PartialEq)]
pub enum Event {
    /// Request is processing new round
    NewRequestRound {
        /// The ID of request
        request_id: RequestId,
        /// Peer we're currently requesting to
        peer_id: PeerId,
        /// Reason for new request round
        reason: NewRequestRoundReason,
    },
    /// Request is in pending state because of lack of available peers
    PendingStateRequest {
        //// The ID of request
        request_id: RequestId,
    },
    /// Request completion done
    RequestSucceed {
        /// The ID of request
        request_id: RequestId,
        /// Response to the request itself
        response: Response,
    },
    /// Request failed
    RequestFailed {
        /// The ID of request
        request_id: RequestId,
        /// Reason of request failure
        error: RequestFailure,
    },
    /// Incoming request
    IncomingRequest {
        /// The ID of in-progress response
        response_id: ResponseId,
        /// Peer who requested
        peer_id: PeerId,
    },
    /// Request dropped because simultaneous limit exceeded
    IncomingRequestDropped {
        /// Peer who should have received the response
        peer_id: PeerId,
    },
    /// Response sent to incoming request
    ResponseSent {
        /// The ID of completed response
        response_id: ResponseId,
        /// Peer who should receive response
        peer_id: PeerId,
    },
}

#[derive(Debug, Clone)]
pub(crate) struct Config {
    max_rounds_per_request: u32,
    request_timeout: Duration,
    max_simultaneous_responses: u32,
}

impl Default for Config {
    fn default() -> Self {
        Self {
            max_rounds_per_request: 10,
            request_timeout: Duration::from_secs(100),
            max_simultaneous_responses: 10,
        }
    }
}

#[cfg(test)] // used only in tests yet
impl Config {
    pub(crate) fn with_max_rounds_per_request(mut self, max_rounds_per_request: u32) -> Self {
        self.max_rounds_per_request = max_rounds_per_request;
        self
    }

    pub(crate) fn with_request_timeout(mut self, request_timeout: Duration) -> Self {
        self.request_timeout = request_timeout;
        self
    }

    pub(crate) fn with_max_simultaneous_responses(
        mut self,
        max_simultaneous_responses: u32,
    ) -> Self {
        self.max_simultaneous_responses = max_simultaneous_responses;
        self
    }
}

type InnerBehaviour = request_response::Behaviour<ParityScaleCodec<Request, Response>>;

pub(crate) struct Behaviour {
    inner: InnerBehaviour,
    pending_events: VecDeque<Event>,
    peer_score_handle: peer_score::Handle,
    ongoing_requests: OngoingRequests,
    ongoing_responses: OngoingResponses,
}

impl Behaviour {
    /// TODO: use database via traits
    pub(crate) fn new(config: Config, peer_score_handle: peer_score::Handle, db: Database) -> Self {
        Self {
            inner: InnerBehaviour::new(
                [(STREAM_PROTOCOL, ProtocolSupport::Full)],
                request_response::Config::default(),
            ),
            pending_events: VecDeque::new(),
            peer_score_handle: peer_score_handle.clone(),
            ongoing_requests: OngoingRequests::new(&config, peer_score_handle),
            ongoing_responses: OngoingResponses::new(db, &config),
        }
    }

    pub(crate) fn request(&mut self, request: Request) -> RequestId {
        self.ongoing_requests.push_pending_request(request)
    }

    fn handle_inner_event(
        &mut self,
        event: request_response::Event<Request, Response>,
    ) -> Poll<ToSwarm<Event, THandlerInEvent<Self>>> {
        match event {
            request_response::Event::Message {
                peer,
                message:
                    Message::Request {
                        request_id: _,
                        request,
                        channel,
                    },
            } => {
                let response_id = self
                    .ongoing_responses
                    .prepare_response(peer, channel, request);

                let event = if let Some(response_id) = response_id {
                    Event::IncomingRequest {
                        response_id,
                        peer_id: peer,
                    }
                } else {
                    Event::IncomingRequestDropped { peer_id: peer }
                };

                return Poll::Ready(ToSwarm::GenerateEvent(event));
            }
            request_response::Event::Message {
                peer,
                message:
                    Message::Response {
                        request_id,
                        response,
                    },
            } => {
                let event = match self.ongoing_requests.on_peer_response(
                    &mut self.inner,
                    peer,
                    request_id,
                    response,
                ) {
                    Ok(PeerResponse::Success {
                        request_id,
                        response,
                    }) => Event::RequestSucceed {
                        request_id,
                        response,
                    },
                    Ok(PeerResponse::NewRound {
                        peer_id,
                        request_id,
                    }) => Event::NewRequestRound {
                        request_id,
                        peer_id,
                        reason: NewRequestRoundReason::PartialData,
                    },
                    Err(SendRequestError {
                        request_id,
                        kind: SendRequestErrorKind::OutOfRounds,
                    }) => Event::RequestFailed {
                        request_id,
                        error: RequestFailure::OutOfRounds,
                    },
                    Err(SendRequestError {
                        request_id,
                        kind: SendRequestErrorKind::NoPeers,
                    }) => Event::PendingStateRequest { request_id },
                };

                return Poll::Ready(ToSwarm::GenerateEvent(event));
            }
            request_response::Event::OutboundFailure {
                peer,
                request_id,
                error,
            } => {
                log::trace!("outbound failure for request {request_id} to {peer}: {error}");

                if let OutboundFailure::UnsupportedProtocols = error {
                    log::debug!(
                        "request to {peer} failed because it doesn't support {STREAM_PROTOCOL} protocol"
                    );
                    self.peer_score_handle.unsupported_protocol(peer);
                }

                let event =
                    match self
                        .ongoing_requests
                        .on_peer_failed(&mut self.inner, peer, request_id)
                    {
                        Ok((peer_id, request_id)) => Event::NewRequestRound {
                            request_id,
                            peer_id,
                            reason: NewRequestRoundReason::PeerFailed,
                        },
                        Err(SendRequestError {
                            request_id,
                            kind: SendRequestErrorKind::OutOfRounds,
                        }) => Event::RequestFailed {
                            request_id,
                            error: RequestFailure::OutOfRounds,
                        },
                        Err(SendRequestError {
                            request_id,
                            kind: SendRequestErrorKind::NoPeers,
                        }) => Event::PendingStateRequest { request_id },
                    };

                return Poll::Ready(ToSwarm::GenerateEvent(event));
            }
            request_response::Event::InboundFailure {
                peer,
                request_id: _,
                error: InboundFailure::UnsupportedProtocols,
            } => {
                log::debug!(
                    "request from {peer} failed because it doesn't support {STREAM_PROTOCOL} protocol"
                );
                self.peer_score_handle.unsupported_protocol(peer);
            }
            request_response::Event::InboundFailure { .. } => {}
            request_response::Event::ResponseSent { .. } => {}
        }

        Poll::Pending
    }
}

impl NetworkBehaviour for Behaviour {
    type ConnectionHandler = THandler<InnerBehaviour>;
    type ToSwarm = Event;

    fn handle_pending_inbound_connection(
        &mut self,
        connection_id: ConnectionId,
        local_addr: &Multiaddr,
        remote_addr: &Multiaddr,
    ) -> Result<(), ConnectionDenied> {
        self.inner
            .handle_pending_inbound_connection(connection_id, local_addr, remote_addr)
    }

    fn handle_established_inbound_connection(
        &mut self,
        connection_id: ConnectionId,
        peer: PeerId,
        local_addr: &Multiaddr,
        remote_addr: &Multiaddr,
    ) -> Result<THandler<Self>, ConnectionDenied> {
        self.inner.handle_established_inbound_connection(
            connection_id,
            peer,
            local_addr,
            remote_addr,
        )
    }

    fn handle_pending_outbound_connection(
        &mut self,
        connection_id: ConnectionId,
        maybe_peer: Option<PeerId>,
        addresses: &[Multiaddr],
        effective_role: Endpoint,
    ) -> Result<Vec<Multiaddr>, ConnectionDenied> {
        self.inner.handle_pending_outbound_connection(
            connection_id,
            maybe_peer,
            addresses,
            effective_role,
        )
    }

    fn handle_established_outbound_connection(
        &mut self,
        connection_id: ConnectionId,
        peer: PeerId,
        addr: &Multiaddr,
        role_override: Endpoint,
        port_use: PortUse,
    ) -> Result<THandler<Self>, ConnectionDenied> {
        self.inner.handle_established_outbound_connection(
            connection_id,
            peer,
            addr,
            role_override,
            port_use,
        )
    }

    fn on_swarm_event(&mut self, event: FromSwarm) {
        self.inner.on_swarm_event(event);
        self.ongoing_requests.on_swarm_event(event);
    }

    fn on_connection_handler_event(
        &mut self,
        peer_id: PeerId,
        connection_id: ConnectionId,
        event: THandlerOutEvent<Self>,
    ) {
        self.inner
            .on_connection_handler_event(peer_id, connection_id, event)
    }

    fn poll(
        &mut self,
        cx: &mut Context<'_>,
    ) -> Poll<ToSwarm<Self::ToSwarm, THandlerInEvent<Self>>> {
        if let Some(request_id) = self.ongoing_requests.remove_if_timeout(cx) {
            return Poll::Ready(ToSwarm::GenerateEvent(Event::RequestFailed {
                request_id,
                error: RequestFailure::Timeout,
            }));
        }

        if let Some(event) = self.pending_events.pop_front() {
            return Poll::Ready(ToSwarm::GenerateEvent(event));
        }

        let event = match self.ongoing_requests.send_pending_request(&mut self.inner) {
            Ok(Some((peer_id, request_id))) => Some(Event::NewRequestRound {
                request_id,
                peer_id,
                reason: NewRequestRoundReason::FromQueue,
            }),
            Ok(None) => None,
            Err(SendRequestError {
                request_id,
                kind: SendRequestErrorKind::OutOfRounds,
            }) => Some(Event::RequestFailed {
                request_id,
                error: RequestFailure::OutOfRounds,
            }),
            Err(SendRequestError {
                request_id: _,
                kind: SendRequestErrorKind::NoPeers,
            }) => None,
        };
        if let Some(event) = event {
            return Poll::Ready(ToSwarm::GenerateEvent(event));
        }

        if let Poll::Ready((peer_id, response_id)) = self
            .ongoing_responses
            .poll_send_response(cx, &mut self.inner)
        {
            return Poll::Ready(ToSwarm::GenerateEvent(Event::ResponseSent {
                response_id,
                peer_id,
            }));
        }

        if let Poll::Ready(to_swarm) = self.inner.poll(cx) {
            return match to_swarm {
                ToSwarm::GenerateEvent(event) => self.handle_inner_event(event),
                to_swarm => Poll::Ready(to_swarm.map_out::<Event>(|_event| {
                    unreachable!("`ToSwarm::GenerateEvent` is handled above")
                })),
            };
        }

        Poll::Pending
    }
}

#[cfg(test)]
mod tests {
    use super::*;
    use crate::utils::tests::init_logger;
    use ethexe_db::MemDb;
    use libp2p::{futures::StreamExt, swarm::SwarmEvent, Swarm};
    use libp2p_swarm_test::SwarmExt;
    use std::{iter, mem};

    async fn new_swarm_with_config(config: Config) -> (Swarm<Behaviour>, Database) {
        let db = Database::from_one(&MemDb::default(), [0; 20]);
        let behaviour = Behaviour::new(config, peer_score::Handle::new_test(), db.clone());
        let mut swarm = Swarm::new_ephemeral(move |_keypair| behaviour);
        swarm.listen().with_memory_addr_external().await;
        (swarm, db)
    }

    async fn new_swarm() -> (Swarm<Behaviour>, Database) {
        new_swarm_with_config(Config::default()).await
    }

    #[test]
    fn validate_data_stripped() {
        let hash1 = ethexe_db::hash(b"1");
        let hash2 = ethexe_db::hash(b"2");
        let hash3 = ethexe_db::hash(b"3");

        let request = Request([hash1, hash2].into());
        let mut response = Response(
            [
                (hash1, b"1".to_vec()),
                (hash2, b"2".to_vec()),
                (hash3, b"3".to_vec()),
            ]
            .into(),
        );
        assert!(response.strip(&request));
        assert_eq!(
            response,
            Response([(hash1, b"1".to_vec()), (hash2, b"2".to_vec())].into())
        );
    }

    #[test]
    fn validate_data_hash_mismatch() {
        let hash1 = ethexe_db::hash(b"1");

        let response = Response([(hash1, b"2".to_vec())].into());
        assert_eq!(
            response.validate(),
            Err(ResponseValidationError::DataHashMismatch)
        );
    }

    #[tokio::test]
    async fn smoke() {
        init_logger();

        let (mut alice, _alice_db) = new_swarm().await;
        let (mut bob, bob_db) = new_swarm().await;
        let bob_peer_id = *bob.local_peer_id();

        let hello_hash = bob_db.write(b"hello");
        let world_hash = bob_db.write(b"world");

        alice.connect(&mut bob).await;
        tokio::spawn(async move {
            let mut values = None;

            while let Some(event) = bob.next().await {
                let Ok(event) = event.try_into_behaviour_event() else {
                    continue;
                };

                match event {
                    Event::IncomingRequest {
                        response_id,
                        peer_id,
                    } => {
                        values = Some((response_id, peer_id));
                    }
                    Event::ResponseSent {
                        response_id,
                        peer_id,
                    } => {
                        let (initial_response_id, initial_peer_id) =
                            values.expect("IncomingRequest must be first");
                        assert_eq!(initial_response_id, response_id);
                        assert_eq!(initial_peer_id, peer_id);
                    }
                    _ => {}
                }
            }
        });

        let request_id = alice
            .behaviour_mut()
            .request(Request([hello_hash, world_hash].into()));

        let event = alice.next_behaviour_event().await;
        assert_eq!(
            event,
            Event::NewRequestRound {
                request_id,
                peer_id: bob_peer_id,
                reason: NewRequestRoundReason::FromQueue,
            }
        );

        let event = alice.next_behaviour_event().await;
        assert_eq!(
            event,
            Event::RequestSucceed {
                request_id,
                response: Response(
                    [
                        (hello_hash, b"hello".to_vec()),
                        (world_hash, b"world".to_vec())
                    ]
                    .into()
                )
            }
        )
    }

    #[tokio::test]
    async fn out_of_rounds() {
        init_logger();

        let alice_config = Config::default().with_max_rounds_per_request(1);
        let (mut alice, _alice_db) = new_swarm_with_config(alice_config).await;

        let mut bob = Swarm::new_ephemeral(move |_keypair| {
            InnerBehaviour::new(
                [(STREAM_PROTOCOL, ProtocolSupport::Full)],
                request_response::Config::default(),
            )
        });
        bob.connect(&mut alice).await;

        let request_id = alice.behaviour_mut().request(Request([].into()));

        let event = alice.next_behaviour_event().await;
        assert_eq!(
            event,
            Event::NewRequestRound {
                request_id,
                peer_id: *bob.local_peer_id(),
                reason: NewRequestRoundReason::FromQueue,
            }
        );

        tokio::spawn(async move {
            while let Some(event) = bob.next().await {
                if let Ok(request_response::Event::Message {
                    message:
                        Message::Request {
                            channel, request, ..
                        },
                    ..
                }) = event.try_into_behaviour_event()
                {
                    assert_eq!(request, Request([].into()));
                    drop(channel);
                }
            }
        });

        let event = alice.next_behaviour_event().await;
        assert_eq!(
            event,
            Event::RequestFailed {
                request_id,
                error: RequestFailure::OutOfRounds,
            }
        );
    }

    #[tokio::test]
    async fn timeout() {
        init_logger();

        let alice_config = Config::default().with_request_timeout(Duration::from_secs(2));
        let (mut alice, _alice_db) = new_swarm_with_config(alice_config).await;

        let mut bob = Swarm::new_ephemeral(move |_keypair| {
            InnerBehaviour::new(
                [(STREAM_PROTOCOL, ProtocolSupport::Full)],
                request_response::Config::default(),
            )
        });
        bob.connect(&mut alice).await;

        let request_id = alice.behaviour_mut().request(Request([].into()));

        let event = alice.next_behaviour_event().await;
        assert_eq!(
            event,
            Event::NewRequestRound {
                request_id,
                peer_id: *bob.local_peer_id(),
                reason: NewRequestRoundReason::FromQueue,
            }
        );

        tokio::spawn(async move {
            while let Some(event) = bob.next().await {
                if let Ok(request_response::Event::Message {
                    message:
                        Message::Request {
                            channel, request, ..
                        },
                    ..
                }) = event.try_into_behaviour_event()
                {
                    assert_eq!(request, Request([].into()));
                    // just ignore request
                    mem::forget(channel);
                }
            }
        });

        let event = alice.next_behaviour_event().await;
        assert_eq!(
            event,
            Event::RequestFailed {
                request_id,
                error: RequestFailure::Timeout,
            }
        );
    }

    #[tokio::test]
    async fn excessive_data_stripped() {
        const DATA: [[u8; 1]; 3] = [*b"1", *b"2", *b"3"];

        init_logger();

        let (mut alice, _alice_db) = new_swarm().await;

        let mut bob = Swarm::new_ephemeral(move |_keypair| {
            InnerBehaviour::new(
                [(STREAM_PROTOCOL, ProtocolSupport::Full)],
                request_response::Config::default(),
            )
        });
        bob.connect(&mut alice).await;

        let data_0 = ethexe_db::hash(&DATA[0]);
        let data_1 = ethexe_db::hash(&DATA[1]);
        let data_2 = ethexe_db::hash(&DATA[2]);

        let request_id = alice
            .behaviour_mut()
            .request(Request([data_0, data_1].into()));

        let event = alice.next_behaviour_event().await;
        assert_eq!(
            event,
            Event::NewRequestRound {
                request_id,
                peer_id: *bob.local_peer_id(),
                reason: NewRequestRoundReason::FromQueue,
            }
        );

        tokio::spawn(async move {
            while let Some(event) = bob.next().await {
                if let Ok(request_response::Event::Message {
                    message:
                        Message::Request {
                            channel, request, ..
                        },
                    ..
                }) = event.try_into_behaviour_event()
                {
                    assert_eq!(request, Request([data_0, data_1].into()));
                    bob.behaviour_mut()
                        .send_response(
                            channel,
                            Response(
                                [
                                    (data_0, DATA[0].to_vec()),
                                    (data_1, DATA[1].to_vec()),
                                    (data_2, DATA[2].to_vec()),
                                ]
                                .into(),
                            ),
                        )
                        .unwrap();
                }
            }
        });

        let event = alice.next_behaviour_event().await;
        assert_eq!(
            event,
            Event::RequestSucceed {
                request_id,
                response: Response([(data_0, DATA[0].to_vec()), (data_1, DATA[1].to_vec())].into()),
            }
        );
    }

    #[tokio::test]
    async fn request_completed_by_3_rounds() {
        init_logger();

        let (mut alice, _alice_db) = new_swarm().await;
        let (mut bob, bob_db) = new_swarm().await;
        let (mut charlie, charlie_db) = new_swarm().await;
        let (mut dave, dave_db) = new_swarm().await;

        alice.connect(&mut bob).await;
        alice.connect(&mut charlie).await;
        alice.connect(&mut dave).await;
        tokio::spawn(bob.loop_on_next());
        tokio::spawn(charlie.loop_on_next());
        tokio::spawn(dave.loop_on_next());

        let hello_hash = bob_db.write(b"hello");
        let world_hash = charlie_db.write(b"world");
        let mark_hash = dave_db.write(b"!");

        let request_id = alice
            .behaviour_mut()
            .request(Request([hello_hash, world_hash, mark_hash].into()));

        // first round
        let event = alice.next_behaviour_event().await;
        assert!(
            matches!(event, Event::NewRequestRound { request_id: rid, reason: NewRequestRoundReason::FromQueue, .. } if rid == request_id)
        );
        // second round
        let event = alice.next_behaviour_event().await;
        assert!(
            matches!(event, Event::NewRequestRound { request_id: rid, reason: NewRequestRoundReason::PartialData, .. } if rid == request_id)
        );
        // third round
        let event = alice.next_behaviour_event().await;
        assert!(
            matches!(event, Event::NewRequestRound { request_id: rid, reason: NewRequestRoundReason::PartialData, .. } if rid == request_id)
        );

        let event = alice.next_behaviour_event().await;
        assert_eq!(
            event,
            Event::RequestSucceed {
                request_id,
                response: Response(
                    [
                        (hello_hash, b"hello".to_vec()),
                        (world_hash, b"world".to_vec()),
                        (mark_hash, b"!".to_vec()),
                    ]
                    .into()
                )
            }
        );
    }

    #[tokio::test]
    async fn request_completed_after_new_peer() {
        init_logger();

        let (mut alice, _alice_db) = new_swarm().await;
        let (mut bob, bob_db) = new_swarm().await;
        let (charlie, charlie_db) = new_swarm().await;
        let charlie_addr = charlie.external_addresses().next().cloned().unwrap();

        alice.connect(&mut bob).await;
        tokio::spawn(bob.loop_on_next());

        let hello_hash = bob_db.write(b"hello");
        let world_hash = charlie_db.write(b"world");

        let request_id = alice
            .behaviour_mut()
            .request(Request([hello_hash, world_hash].into()));

        // first round
        let event = alice.next_behaviour_event().await;
        assert!(
            matches!(event, Event::NewRequestRound { request_id: rid, reason: NewRequestRoundReason::FromQueue, .. } if rid == request_id)
        );

        let event = alice.next_behaviour_event().await;
        assert!(
            matches!(event, Event::PendingStateRequest { request_id: rid } if rid == request_id)
        );

        tokio::spawn(charlie.loop_on_next());
        alice.dial_and_wait(charlie_addr).await;

        // second round
        let event = alice.next_behaviour_event().await;
        assert!(
            matches!(event, Event::NewRequestRound { request_id: rid, reason: NewRequestRoundReason::FromQueue, .. } if rid == request_id)
        );

        let event = alice.next_behaviour_event().await;
        assert_eq!(
            event,
            Event::RequestSucceed {
                request_id,
                response: Response(
                    [
                        (hello_hash, b"hello".to_vec()),
                        (world_hash, b"world".to_vec())
                    ]
                    .into()
                )
            }
        )
    }

    #[tokio::test]
    async fn unsupported_protocol_handled() {
        init_logger();

        let alice_config = Config::default().with_request_timeout(Duration::from_secs(2));
        let (mut alice, _alice_db) = new_swarm_with_config(alice_config).await;

        let mut bob = Swarm::new_ephemeral(move |_keypair| {
            InnerBehaviour::new([], request_response::Config::default())
        });
        let bob_peer_id = *bob.local_peer_id();
        bob.connect(&mut alice).await;
        tokio::spawn(bob.loop_on_next());

        let request_id = alice.behaviour_mut().request(Request([].into()));

        let event = alice.next_behaviour_event().await;
        assert_eq!(
            event,
            Event::NewRequestRound {
                request_id,
                peer_id: bob_peer_id,
                reason: NewRequestRoundReason::FromQueue
            }
        );

        let event = alice.next_behaviour_event().await;
        assert_eq!(event, Event::PendingStateRequest { request_id });

        let event = alice.next_swarm_event().await;
        assert!(
            matches!(event, SwarmEvent::ConnectionClosed { peer_id, .. } if peer_id == bob_peer_id)
        );
    }

    #[tokio::test]
    async fn simultaneous_responses_limit() {
        init_logger();

        let alice_config = Config::default().with_max_simultaneous_responses(2);
        let (mut alice, _alice_db) = new_swarm_with_config(alice_config).await;
        let (mut bob, _bob_db) = new_swarm().await;
        let bob_peer_id = *bob.local_peer_id();
        alice.connect(&mut bob).await;

        // make request way heavier so there definitely will be a few simultaneous requests
        let request = Request(
            iter::from_fn(|| Some(H256::random()))
                .take(16 * 1024)
                .collect(),
        );
        bob.behaviour_mut().request(request.clone());
        bob.behaviour_mut().request(request.clone());
        bob.behaviour_mut().request(request);
        tokio::spawn(bob.loop_on_next());

        let event = alice.next_behaviour_event().await;
        assert!(matches!(event, Event::IncomingRequest { peer_id, .. } if peer_id == bob_peer_id));

        let event = alice.next_behaviour_event().await;
        assert!(matches!(event, Event::IncomingRequest { peer_id, .. } if peer_id == bob_peer_id));

        let event = alice.next_behaviour_event().await;
        assert!(
            matches!(event, Event::IncomingRequestDropped { peer_id, .. } if peer_id == bob_peer_id),
            "event: {event:?}"
        );

        let event = alice.next_behaviour_event().await;
        assert!(matches!(event, Event::ResponseSent { peer_id, .. } if peer_id == bob_peer_id));

        let event = alice.next_behaviour_event().await;
        assert!(matches!(event, Event::ResponseSent { peer_id, .. } if peer_id == bob_peer_id));
    }
}<|MERGE_RESOLUTION|>--- conflicted
+++ resolved
@@ -56,7 +56,6 @@
 pub struct ResponseId(u64);
 
 #[derive(Clone, Eq, PartialEq, Encode, Decode)]
-<<<<<<< HEAD
 pub struct Request(pub BTreeSet<H256>);
 
 impl fmt::Debug for Request {
@@ -69,11 +68,6 @@
                 .finish()
         }
     }
-=======
-pub enum Request {
-    DataForHashes(BTreeSet<H256>),
-    ProgramIds,
->>>>>>> 0dc31dde
 }
 
 impl fmt::Debug for Request {
@@ -114,7 +108,6 @@
 }
 
 #[derive(Clone, Eq, PartialEq, Encode, Decode)]
-<<<<<<< HEAD
 pub struct Response(pub BTreeMap<H256, Vec<u8>>);
 
 impl fmt::Debug for Response {
@@ -127,13 +120,6 @@
                 .finish()
         }
     }
-=======
-pub enum Response {
-    /// Key (hash) - value (bytes) data
-    DataForHashes(BTreeMap<H256, Vec<u8>>),
-    /// All existing programs
-    ProgramIds(BTreeSet<ProgramId>),
->>>>>>> 0dc31dde
 }
 
 impl fmt::Debug for Response {
