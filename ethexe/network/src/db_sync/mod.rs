--- conflicted
+++ resolved
@@ -27,11 +27,6 @@
     utils::ParityScaleCodec,
 };
 use async_trait::async_trait;
-<<<<<<< HEAD
-use ethexe_common::{Address, gear::CodeState};
-use ethexe_db::Database;
-use gprimitives::{ActorId, CodeId, H256, U256};
-=======
 use ethexe_common::{
     Announce, AnnounceHash,
     db::{
@@ -43,7 +38,6 @@
 use ethexe_db::Database;
 use futures::FutureExt;
 use gprimitives::{ActorId, CodeId, H256};
->>>>>>> ce8aae2f
 use libp2p::{
     StreamProtocol,
     core::{Endpoint, transport::PortUse},
@@ -230,11 +224,6 @@
     pub validated_count: u64,
 }
 
-<<<<<<< HEAD
-// u64 - era
-#[derive(Clone, Debug, PartialEq, Eq, Encode, Decode, derive_more::From)]
-pub struct RewardsDistributionRequest(pub u64);
-=======
 #[derive(Debug, Clone, Eq, PartialEq)]
 pub struct AnnouncesRequest {
     /// The hash of head announce
@@ -242,18 +231,13 @@
     /// Max chain length to return
     pub max_chain_len: u64,
 }
->>>>>>> ce8aae2f
 
 #[derive(Debug, Clone, Eq, PartialEq, derive_more::From)]
 pub enum Request {
     Hashes(HashesRequest),
     ProgramIds(ProgramIdsRequest),
     ValidCodes(ValidCodesRequest),
-<<<<<<< HEAD
-    RewardsDistribution(RewardsDistributionRequest),
-=======
     Announces(AnnouncesRequest),
->>>>>>> ce8aae2f
 }
 
 impl Request {
@@ -272,9 +256,9 @@
         })
     }
 
-    pub fn rewards_distribution(at_era: u64) -> Self {
-        Self::RewardsDistribution(RewardsDistributionRequest(at_era))
-    }
+    // pub fn rewards_distribution(at_era: u64) -> Self {
+    //     Self::RewardsDistribution(RewardsDistributionRequest(at_era))
+    // }
 }
 
 #[derive(derive_more::Debug, Clone, Eq, PartialEq, derive_more::From, derive_more::Unwrap)]
@@ -284,11 +268,6 @@
         #[debug("{:?}", AlternateCollectionFmt::map(_0, "programs"))] BTreeMap<ActorId, CodeId>,
     ),
     ValidCodes(#[debug("{:?}", AlternateCollectionFmt::set(_0, "codes"))] BTreeSet<CodeId>),
-<<<<<<< HEAD
-    RewardsDistribution(
-        #[debug("{:?}", AlternateCollectionFmt::map(_0, "distribution"))] BTreeMap<Address, U256>,
-    ),
-=======
     Announces(Vec<Announce>),
 }
 
@@ -351,7 +330,6 @@
     pub fn retry(&self, request: RetriableRequest) -> HandleFuture {
         self.send(HandleAction::Retry(request))
     }
->>>>>>> ce8aae2f
 }
 
 #[derive(Debug, Clone, Eq, PartialEq, Encode, Decode)]
@@ -373,11 +351,7 @@
     Hashes(HashesRequest),
     ProgramIds(InnerProgramIdsRequest),
     ValidCodes,
-<<<<<<< HEAD
-    RewardsDistribution(RewardsDistributionRequest),
-=======
     Announces(InnerAnnouncesRequest),
->>>>>>> ce8aae2f
 }
 
 #[derive(Debug, Default, Eq, PartialEq, Encode, Decode)]
@@ -386,8 +360,8 @@
 #[derive(Debug, Default, Eq, PartialEq, Encode, Decode)]
 pub(crate) struct InnerProgramIdsResponse(BTreeSet<ActorId>);
 
-#[derive(Debug, Default, Eq, PartialEq, Encode, Decode)]
-pub struct InnerRewardsDistributionResponse(BTreeMap<Address, U256>);
+// #[derive(Debug, Default, Eq, PartialEq, Encode, Decode)]
+// pub struct InnerRewardsDistributionResponse(BTreeMap<Address, U256>);
 
 /// Network-only type to be encoded-decoded and sent over the network
 #[derive(Debug, Eq, PartialEq, derive_more::From, Encode, Decode)]
@@ -395,11 +369,7 @@
     Hashes(InnerHashesResponse),
     ProgramIds(InnerProgramIdsResponse),
     ValidCodes(BTreeSet<CodeId>),
-<<<<<<< HEAD
-    RewardsDistribution(InnerRewardsDistributionResponse),
-=======
     Announces(Vec<Announce>),
->>>>>>> ce8aae2f
 }
 
 type InnerBehaviour = request_response::Behaviour<ParityScaleCodec<InnerRequest, InnerResponse>>;
