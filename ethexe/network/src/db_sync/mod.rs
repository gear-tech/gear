--- conflicted
+++ resolved
@@ -1,6 +1,6 @@
 // This file is part of Gear.
 //
-// Copyright (C) 2025 Gear Technologies Inc.
+// Copyright (C) 2024-2025 Gear Technologies Inc.
 // SPDX-License-Identifier: GPL-3.0-or-later WITH Classpath-exception-2.0
 //
 // This program is free software: you can redistribute it and/or modify
@@ -365,9 +365,6 @@
 
 type InnerBehaviour = request_response::Behaviour<ParityScaleCodec<InnerRequest, InnerResponse>>;
 
-<<<<<<< HEAD
-pub(crate) struct Behaviour {
-=======
 pub trait DbSyncDatabase:
     Send
     + HashStorageRead
@@ -385,8 +382,7 @@
     }
 }
 
-pub struct Behaviour {
->>>>>>> 0a78f9ac
+pub(crate) struct Behaviour {
     inner: InnerBehaviour,
     handle: Handle,
     rx: mpsc::UnboundedReceiver<(HandleAction, oneshot::Sender<HandleResult>)>,
