--- conflicted
+++ resolved
@@ -28,10 +28,6 @@
 };
 use async_trait::async_trait;
 use ethexe_common::{
-<<<<<<< HEAD
-    AnnouncesRequest, AnnouncesResponse, CheckedAnnouncesResponse,
-=======
->>>>>>> 765b3b56
     db::{
         AnnounceStorageRO, BlockMetaStorageRO, CodesStorageRO, HashStorageRO, LatestDataStorageRO,
     },
