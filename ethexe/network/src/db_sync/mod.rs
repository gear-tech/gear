--- conflicted
+++ resolved
@@ -1043,11 +1043,7 @@
         let request = Request::hashes(
             iter::from_fn(|| Some(H256::random()))
                 .take(24 * 1024)
-<<<<<<< HEAD
-                .collect(),
-=======
                 .collect::<BTreeSet<H256>>(),
->>>>>>> a0d2bced
         );
         bob.behaviour_mut().request(request.clone());
         bob.behaviour_mut().request(request.clone());
