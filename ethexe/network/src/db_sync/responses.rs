--- conflicted
+++ resolved
@@ -273,16 +273,11 @@
 mod tests {
     use super::*;
     use ethexe_common::{
-<<<<<<< HEAD
-        Announce, HashOf,
+        Announce, HashOf, SimpleBlockData,
         db::{AnnounceStorageRW, InjectedStorageRW, LatestDataStorageRW},
         ecdsa::PrivateKey,
         injected::{InjectedTransaction, SignedInjectedTransaction},
         mock::Mock,
-=======
-        Announce, HashOf, SimpleBlockData,
-        db::{AnnounceStorageRW, LatestDataStorageRW},
->>>>>>> d00ebd8a
     };
     use ethexe_db::Database;
     use gprimitives::H256;
