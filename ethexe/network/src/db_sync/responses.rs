// This file is part of Gear.
//
// Copyright (C) 2024-2025 Gear Technologies Inc.
// SPDX-License-Identifier: GPL-3.0-or-later WITH Classpath-exception-2.0
//
// This program is free software: you can redistribute it and/or modify
// it under the terms of the GNU General Public License as published by
// the Free Software Foundation, either version 3 of the License, or
// (at your option) any later version.
//
// This program is distributed in the hope that it will be useful,
// but WITHOUT ANY WARRANTY; without even the implied warranty of
// MERCHANTABILITY or FITNESS FOR A PARTICULAR PURPOSE. See the
// GNU General Public License for more details.
//
// You should have received a copy of the GNU General Public License
// along with this program. If not, see <https://www.gnu.org/licenses/>.

use crate::{
    db_sync::{
        Config, DbSyncDatabase, InnerBehaviour, InnerHashesResponse, InnerProgramIdsResponse,
        InnerRequest, InnerResponse, ResponseId,
    },
    export::PeerId,
};
<<<<<<< HEAD
use ethexe_common::{
    Announce, HashOf,
    db::{
        AnnounceStorageRead, BlockMetaStorageRead, HashStorageRead, LatestData,
        LatestDataStorageRead,
    },
    network::{AnnouncesRequest, AnnouncesRequestUntil, AnnouncesResponse},
=======
use ethexe_common::db::{
    AnnounceStorageRO, BlockMetaStorageRO, HashStorageRO, LatestDataStorageRO,
>>>>>>> f030ef2e
};
use libp2p::request_response;
use std::{
    collections::VecDeque,
    num::NonZeroU32,
    task::{Context, Poll},
};
use thiserror::Error;
use tokio::task::JoinSet;

/// Maximum length of the chain for announces responses to prevent abuse
const MAX_CHAIN_LEN_FOR_ANNOUNCES_RESPONSE: NonZeroU32 = NonZeroU32::new(1000).unwrap();

struct OngoingResponse {
    response_id: ResponseId,
    peer_id: PeerId,
    channel: request_response::ResponseChannel<InnerResponse>,
    response: InnerResponse,
}

pub(crate) struct OngoingResponses {
    response_id_counter: u64,
    db: Box<dyn DbSyncDatabase>,
    db_readers: JoinSet<OngoingResponse>,
    max_simultaneous_responses: u32,
}

impl OngoingResponses {
    pub(crate) fn new(db: Box<dyn DbSyncDatabase>, config: &Config) -> Self {
        Self {
            response_id_counter: 0,
            db,
            db_readers: JoinSet::new(),
            max_simultaneous_responses: config.max_simultaneous_responses,
        }
    }

    fn next_response_id(&mut self) -> ResponseId {
        let id = self.response_id_counter;
        self.response_id_counter += 1;
        ResponseId(id)
    }

    fn response_from_db(request: InnerRequest, db: Box<dyn DbSyncDatabase>) -> InnerResponse {
        match request {
            InnerRequest::Hashes(request) => InnerHashesResponse(
                request
                    .0
                    .into_iter()
                    .filter_map(|hash| Some((hash, db.read_by_hash(hash)?)))
                    .collect(),
            )
            .into(),
            InnerRequest::ProgramIds(request) => InnerProgramIdsResponse(
                db.block_meta(request.at)
                    .announces
                    .and_then(|a| a.first().copied())
                    .and_then(|announce_hash| {
                        db.announce_program_states(announce_hash)
                            .map(|states| states.into_keys().collect())
                    })
                    .unwrap_or_default(), // FIXME: Option might be more suitable
            )
            .into(),
            InnerRequest::ValidCodes => db.valid_codes().into(),
            InnerRequest::Announces(request) => {
                match Self::process_announce_request(&db, request) {
                    Ok(response) => response.into(),
                    Err(e) => {
                        log::warn!("cannot complete request: {e}");
                        InnerResponse::Announces(Default::default())
                    }
                }
            }
        }
    }

    fn process_announce_request<DB: AnnounceStorageRead + LatestDataStorageRead>(
        db: &DB,
        request: AnnouncesRequest,
    ) -> Result<AnnouncesResponse, ProcessAnnounceError> {
        let AnnouncesRequest { head, until } = request;

        // Check the requested chain length first to prevent abuse
        if let AnnouncesRequestUntil::ChainLen(len) = until
            && len > MAX_CHAIN_LEN_FOR_ANNOUNCES_RESPONSE
        {
            // TODO #4874: use peer score to punish the peer for such requests
            return Err(ProcessAnnounceError::ChainLenExceedsMax { requested: len });
        }

        let Some(LatestData {
            genesis_announce_hash,
            start_announce_hash,
            ..
        }) = db.latest_data()
        else {
            return Err(ProcessAnnounceError::LatestDataMissing);
        };

        let mut announces = VecDeque::new();
        let mut announce_hash = head;
        for _ in 0..MAX_CHAIN_LEN_FOR_ANNOUNCES_RESPONSE.get() {
            let Some(announce) = db.announce(announce_hash) else {
                return Err(ProcessAnnounceError::AnnounceMissing {
                    hash: announce_hash,
                });
            };

            let parent = announce.parent;
            announces.push_front(announce);

            match until {
                AnnouncesRequestUntil::Tail(tail) if announce_hash == tail => {
                    return Ok(AnnouncesResponse {
                        announces: announces.into(),
                    });
                }
                AnnouncesRequestUntil::ChainLen(len) if announces.len() == len.get() as usize => {
                    return Ok(AnnouncesResponse {
                        announces: announces.into(),
                    });
                }
                _ => {}
            }

            if announce_hash == start_announce_hash {
                if start_announce_hash == genesis_announce_hash {
                    // Reaching genesis - request is invalid and should be punished.
                    // TODO #4874: use peer score to punish the peer for such requests
                    return Err(ProcessAnnounceError::ReachedGenesis {
                        genesis: genesis_announce_hash,
                    });
                } else {
                    // Reaching start announce - request can be valid, we just can't go further
                    return Err(ProcessAnnounceError::ReachedStart {
                        start: start_announce_hash,
                    });
                }
            }

            announce_hash = parent;
        }

        // TODO #4874: use peer score to punish the peer for such requests
        Err(ProcessAnnounceError::ReachedMaxChainLength)
    }

    pub(crate) fn handle_response(
        &mut self,
        peer_id: PeerId,
        channel: request_response::ResponseChannel<InnerResponse>,
        request: InnerRequest,
    ) -> Option<ResponseId> {
        if self.db_readers.len() >= self.max_simultaneous_responses as usize {
            return None;
        }

        let response_id = self.next_response_id();

        let db = self.db.clone_boxed();
        self.db_readers.spawn_blocking(move || {
            let response = Self::response_from_db(request, db);
            OngoingResponse {
                response_id,
                peer_id,
                channel,
                response,
            }
        });

        Some(response_id)
    }

    pub(crate) fn poll(
        &mut self,
        cx: &mut Context<'_>,
        behaviour: &mut InnerBehaviour,
    ) -> Poll<(PeerId, ResponseId)> {
        if let Poll::Ready(Some(res)) = self.db_readers.poll_join_next(cx) {
            let OngoingResponse {
                response_id,
                peer_id,
                channel,
                response,
            } = res.expect("database panicked");
            let _res = behaviour.send_response(channel, response);
            Poll::Ready((peer_id, response_id))
        } else {
            Poll::Pending
        }
    }
}

#[derive(Debug, Error, PartialEq, Eq)]
enum ProcessAnnounceError {
    #[error(
        "requested chain length {requested} exceeds maximum allowed {MAX_CHAIN_LEN_FOR_ANNOUNCES_RESPONSE}"
    )]
    ChainLenExceedsMax { requested: NonZeroU32 },
    #[error("latest data not found in database")]
    LatestDataMissing,
    #[error("announce {hash} not found in database")]
    AnnounceMissing { hash: HashOf<Announce> },
    #[error("reached genesis announce {genesis}")]
    ReachedGenesis { genesis: HashOf<Announce> },
    #[error("reached start announce {start}")]
    ReachedStart { start: HashOf<Announce> },
    #[error("reached maximum chain length {MAX_CHAIN_LEN_FOR_ANNOUNCES_RESPONSE}")]
    ReachedMaxChainLength,
}

#[cfg(test)]
mod tests {
    use super::*;
    use ethexe_common::{
        Announce, HashOf,
        db::{AnnounceStorageWrite, LatestDataStorageWrite},
    };
    use ethexe_db::Database;
    use gprimitives::H256;
    use std::num::NonZeroU32;

    fn make_announce(block: u64, parent: HashOf<Announce>) -> Announce {
        Announce::base(H256::from_low_u64_be(block), parent)
    }

    fn set_latest_data(db: &Database, genesis: HashOf<Announce>, start: HashOf<Announce>) {
        db.set_latest_data(LatestData {
            synced_block_height: 0,
            prepared_block_hash: H256::zero(),
            computed_announce_hash: HashOf::zero(),
            genesis_block_hash: H256::zero(),
            genesis_announce_hash: genesis,
            start_block_hash: H256::zero(),
            start_announce_hash: start,
        });
    }

    #[test]
    fn fails_chain_len_exceeding_max() {
        let db = Database::memory();
        set_latest_data(&db, HashOf::zero(), HashOf::zero());

        let len = MAX_CHAIN_LEN_FOR_ANNOUNCES_RESPONSE.checked_add(1).unwrap();
        let request = AnnouncesRequest {
            head: HashOf::zero(),
            until: AnnouncesRequestUntil::ChainLen(len),
        };

        let err = OngoingResponses::process_announce_request(&db, request).unwrap_err();
        assert_eq!(
            err,
            ProcessAnnounceError::ChainLenExceedsMax { requested: len }
        );
    }

    #[test]
    fn fails_latest_data_missing() {
        let db = Database::memory();
        let request = AnnouncesRequest {
            head: HashOf::zero(),
            until: AnnouncesRequestUntil::Tail(HashOf::zero()),
        };

        let err = OngoingResponses::process_announce_request(&db, request).unwrap_err();
        assert_eq!(err, ProcessAnnounceError::LatestDataMissing);
    }

    #[test]
    fn fails_announce_missing() {
        let head = HashOf::random();
        let db = Database::memory();
        set_latest_data(&db, HashOf::zero(), HashOf::zero());

        let request = AnnouncesRequest {
            head,
            until: AnnouncesRequestUntil::Tail(HashOf::zero()),
        };

        let err = OngoingResponses::process_announce_request(&db, request).unwrap_err();
        assert_eq!(err, ProcessAnnounceError::AnnounceMissing { hash: head });
    }

    #[test]
    fn fails_when_reaching_genesis() {
        let db = Database::memory();

        let genesis_announce = make_announce(10, HashOf::random());
        let genesis = db.set_announce(genesis_announce);
        let middle = make_announce(11, genesis);
        let middle_hash = db.set_announce(middle.clone());
        let head = make_announce(12, middle_hash);
        let head_hash = db.set_announce(head.clone());

        set_latest_data(&db, genesis, genesis);

        let request = AnnouncesRequest {
            head: head_hash,
            until: AnnouncesRequestUntil::Tail(HashOf::random()),
        };

        let err = OngoingResponses::process_announce_request(&db, request).unwrap_err();
        assert_eq!(err, ProcessAnnounceError::ReachedGenesis { genesis });
    }

    #[test]
    fn fails_reaching_start_non_genesis() {
        let db = Database::memory();
        let start_announce = make_announce(10, HashOf::random());
        let start = db.set_announce(start_announce);
        let genesis = HashOf::random();

        set_latest_data(&db, genesis, start);

        let head = make_announce(11, start);
        let head_hash = db.set_announce(head);

        let request = AnnouncesRequest {
            head: head_hash,
            until: AnnouncesRequestUntil::Tail(HashOf::random()),
        };

        let err = OngoingResponses::process_announce_request(&db, request).unwrap_err();
        assert_eq!(err, ProcessAnnounceError::ReachedStart { start });
    }

    #[test]
    fn fails_reaching_max_chain_length() {
        let db = Database::memory();

        let mut parent = HashOf::random();
        let mut head_hash = parent;
        let mut chain_hashes = Vec::new();

        for i in 0..MAX_CHAIN_LEN_FOR_ANNOUNCES_RESPONSE.get() {
            let announce = make_announce(10_000 + i as u64, parent);
            let hash = db.set_announce(announce);
            chain_hashes.push(hash);
            parent = hash;
            head_hash = hash;
        }

        let start = HashOf::random();
        let genesis = HashOf::random();
        let tail = HashOf::random();

        assert!(!chain_hashes.contains(&start));
        assert!(!chain_hashes.contains(&genesis));
        assert!(!chain_hashes.contains(&tail));

        set_latest_data(&db, genesis, start);

        let request = AnnouncesRequest {
            head: head_hash,
            until: AnnouncesRequestUntil::Tail(tail),
        };

        let err = OngoingResponses::process_announce_request(&db, request).unwrap_err();
        assert_eq!(err, ProcessAnnounceError::ReachedMaxChainLength);
    }

    #[test]
    fn returns_announces_until_tail() {
        let db = Database::memory();

        let tail = make_announce(10, HashOf::random());
        let tail_hash = db.set_announce(tail.clone());
        let head = make_announce(11, tail_hash);
        let head_hash = db.set_announce(head.clone());

        let genesis = HashOf::random();
        let start = HashOf::random();
        set_latest_data(&db, genesis, start);

        let request = AnnouncesRequest {
            head: head_hash,
            until: AnnouncesRequestUntil::Tail(tail_hash),
        };

        let response = OngoingResponses::process_announce_request(&db, request).unwrap();
        assert_eq!(response.announces, vec![tail, head]);
        response.try_into_checked(request).unwrap();
    }

    #[test]
    fn returns_announces_until_chain_len() {
        let db = Database::memory();

        let tail = make_announce(10, HashOf::random());
        let tail_hash = db.set_announce(tail.clone());
        let middle = make_announce(11, tail_hash);
        let middle_hash = db.set_announce(middle.clone());
        let head = make_announce(12, middle_hash);
        let head_hash = db.set_announce(head.clone());

        let genesis = HashOf::random();
        let start = HashOf::random();
        set_latest_data(&db, genesis, start);

        let length = NonZeroU32::new(2).unwrap();
        let request = AnnouncesRequest {
            head: head_hash,
            until: AnnouncesRequestUntil::ChainLen(length),
        };

        let response = OngoingResponses::process_announce_request(&db, request).unwrap();
        assert_eq!(response.announces, vec![middle, head]);
        response.try_into_checked(request).unwrap();
    }
}<|MERGE_RESOLUTION|>--- conflicted
+++ resolved
@@ -23,18 +23,10 @@
     },
     export::PeerId,
 };
-<<<<<<< HEAD
 use ethexe_common::{
     Announce, HashOf,
-    db::{
-        AnnounceStorageRead, BlockMetaStorageRead, HashStorageRead, LatestData,
-        LatestDataStorageRead,
-    },
+    db::{AnnounceStorageRO, BlockMetaStorageRO, HashStorageRO, LatestData, LatestDataStorageRO},
     network::{AnnouncesRequest, AnnouncesRequestUntil, AnnouncesResponse},
-=======
-use ethexe_common::db::{
-    AnnounceStorageRO, BlockMetaStorageRO, HashStorageRO, LatestDataStorageRO,
->>>>>>> f030ef2e
 };
 use libp2p::request_response;
 use std::{
@@ -112,7 +104,7 @@
         }
     }
 
-    fn process_announce_request<DB: AnnounceStorageRead + LatestDataStorageRead>(
+    fn process_announce_request<DB: AnnounceStorageRO + LatestDataStorageRO>(
         db: &DB,
         request: AnnouncesRequest,
     ) -> Result<AnnouncesResponse, ProcessAnnounceError> {
@@ -252,7 +244,7 @@
     use super::*;
     use ethexe_common::{
         Announce, HashOf,
-        db::{AnnounceStorageWrite, LatestDataStorageWrite},
+        db::{AnnounceStorageRW, LatestDataStorageRW},
     };
     use ethexe_db::Database;
     use gprimitives::H256;
