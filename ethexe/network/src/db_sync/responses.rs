// This file is part of Gear.
//
// Copyright (C) 2024-2025 Gear Technologies Inc.
// SPDX-License-Identifier: GPL-3.0-or-later WITH Classpath-exception-2.0
//
// This program is free software: you can redistribute it and/or modify
// it under the terms of the GNU General Public License as published by
// the Free Software Foundation, either version 3 of the License, or
// (at your option) any later version.
//
// This program is distributed in the hope that it will be useful,
// but WITHOUT ANY WARRANTY; without even the implied warranty of
// MERCHANTABILITY or FITNESS FOR A PARTICULAR PURPOSE. See the
// GNU General Public License for more details.
//
// You should have received a copy of the GNU General Public License
// along with this program. If not, see <https://www.gnu.org/licenses/>.

use crate::{
    db_sync::{
        Config, InnerBehaviour, InnerHashesResponse, InnerProgramIdsResponse, InnerRequest,
        InnerResponse, ResponseId,
    },
    export::PeerId,
};
use ethexe_common::{
    AnnouncesRequest, AnnouncesResponse,
    db::{AnnounceStorageRead, BlockMetaStorageRead, CodesStorageWrite},
};
use ethexe_db::Database;
use libp2p::request_response;
use std::task::{Context, Poll};
use tokio::task::JoinSet;

/// Maximum length of the chain for announces responses to prevent abuse
const MAX_CHAIN_LEN_FOR_ANNOUNCES_RESPONSE: u32 = 10_000;
const _: () = assert!(MAX_CHAIN_LEN_FOR_ANNOUNCES_RESPONSE > 0, "cannot be zero");

struct OngoingResponse {
    response_id: ResponseId,
    peer_id: PeerId,
    channel: request_response::ResponseChannel<InnerResponse>,
    response: InnerResponse,
}

pub(crate) struct OngoingResponses {
    response_id_counter: u64,
    db: Database,
    db_readers: JoinSet<OngoingResponse>,
    max_simultaneous_responses: u32,
}

impl OngoingResponses {
    pub(crate) fn new(db: Database, config: &Config) -> Self {
        Self {
            response_id_counter: 0,
            db,
            db_readers: JoinSet::new(),
            max_simultaneous_responses: config.max_simultaneous_responses,
        }
    }

    fn next_response_id(&mut self) -> ResponseId {
        let id = self.response_id_counter;
        self.response_id_counter += 1;
        ResponseId(id)
    }

    fn response_from_db(request: InnerRequest, db: &Database) -> InnerResponse {
        match request {
            InnerRequest::Hashes(request) => InnerHashesResponse(
                request
                    .0
                    .into_iter()
                    .filter_map(|hash| Some((hash, db.read_by_hash(hash)?)))
                    .collect(),
            )
            .into(),
            InnerRequest::ProgramIds(request) => InnerProgramIdsResponse(
                db.block_meta(request.at)
                    .announces
                    .and_then(|a| a.first().copied())
                    .and_then(|announce_hash| {
                        db.announce_program_states(announce_hash)
                            .map(|states| states.into_keys().collect())
                    })
                    .unwrap_or_default(), // FIXME: Option might be more suitable
            )
            .into(),
            InnerRequest::ValidCodes => db.valid_codes().into(),
            InnerRequest::Announces(AnnouncesRequest {
                head,
                tail,
                max_chain_len,
            }) => {
<<<<<<< HEAD
                let max_chain_len1 = max_chain_len.min(MAX_CHAIN_LEN_FOR_ANNOUNCES_RESPONSE);
=======
                if max_chain_len > MAX_CHAIN_LEN_FOR_ANNOUNCES_RESPONSE {
                    log::trace!(
                        "Request for announces with too large max_chain_len: {max_chain_len}, \
                         max is {MAX_CHAIN_LEN_FOR_ANNOUNCES_RESPONSE} instead"
                    );
                    // TODO #4874: use peer score to punish the peer for such requests
                    return InnerResponse::Announces(vec![]);
                }
>>>>>>> 8b716838

                let mut announces = vec![];
                let mut announce_hash = head;
<<<<<<< HEAD
                let mut counter = max_chain_len1;
                while counter > 0 && Some(announce_hash) != tail {
=======
                let mut counter = 0;
                while counter < max_chain_len && announce_hash != start_announce_hash {
>>>>>>> 8b716838
                    let Some(announce) = db.announce(announce_hash) else {
                        log::warn!(
                            "Cannot complete request: announce {announce_hash} not found in database"
                        );
<<<<<<< HEAD

                        return AnnouncesResponse::default().into();
=======
                        return InnerResponse::Announces(vec![]);
>>>>>>> 8b716838
                    };

                    announce_hash = announce.parent;
                    announces.push(announce);
                    counter += 1;
                }

                AnnouncesResponse { announces }.into()
            }
        }
    }

    pub(crate) fn handle_response(
        &mut self,
        peer_id: PeerId,
        channel: request_response::ResponseChannel<InnerResponse>,
        request: InnerRequest,
    ) -> Option<ResponseId> {
        if self.db_readers.len() >= self.max_simultaneous_responses as usize {
            return None;
        }

        let response_id = self.next_response_id();

        let db = self.db.clone();
        self.db_readers.spawn_blocking(move || {
            let response = Self::response_from_db(request, &db);
            OngoingResponse {
                response_id,
                peer_id,
                channel,
                response,
            }
        });

        Some(response_id)
    }

    pub(crate) fn poll(
        &mut self,
        cx: &mut Context<'_>,
        behaviour: &mut InnerBehaviour,
    ) -> Poll<(PeerId, ResponseId)> {
        if let Poll::Ready(Some(res)) = self.db_readers.poll_join_next(cx) {
            let OngoingResponse {
                response_id,
                peer_id,
                channel,
                response,
            } = res.expect("database panicked");
            let _res = behaviour.send_response(channel, response);
            Poll::Ready((peer_id, response_id))
        } else {
            Poll::Pending
        }
    }
}<|MERGE_RESOLUTION|>--- conflicted
+++ resolved
@@ -25,7 +25,10 @@
 };
 use ethexe_common::{
     AnnouncesRequest, AnnouncesResponse,
-    db::{AnnounceStorageRead, BlockMetaStorageRead, CodesStorageWrite},
+    db::{
+        AnnounceStorageRead, BlockMetaStorageRead, CodesStorageWrite, LatestData,
+        LatestDataStorageRead,
+    },
 };
 use ethexe_db::Database;
 use libp2p::request_response;
@@ -93,43 +96,50 @@
                 tail,
                 max_chain_len,
             }) => {
-<<<<<<< HEAD
-                let max_chain_len1 = max_chain_len.min(MAX_CHAIN_LEN_FOR_ANNOUNCES_RESPONSE);
-=======
-                if max_chain_len > MAX_CHAIN_LEN_FOR_ANNOUNCES_RESPONSE {
-                    log::trace!(
-                        "Request for announces with too large max_chain_len: {max_chain_len}, \
-                         max is {MAX_CHAIN_LEN_FOR_ANNOUNCES_RESPONSE} instead"
-                    );
-                    // TODO #4874: use peer score to punish the peer for such requests
-                    return InnerResponse::Announces(vec![]);
-                }
->>>>>>> 8b716838
+                // +_+_+ change this to until
+                let max_chain_len = max_chain_len.min(MAX_CHAIN_LEN_FOR_ANNOUNCES_RESPONSE);
+
+                let Some(LatestData {
+                    genesis_announce_hash,
+                    start_announce_hash,
+                    ..
+                }) = db.latest_data()
+                else {
+                    log::warn!("Cannot complete request: latest data not found in database");
+
+                    return AnnouncesResponse::default().into();
+                };
 
                 let mut announces = vec![];
                 let mut announce_hash = head;
-<<<<<<< HEAD
-                let mut counter = max_chain_len1;
-                while counter > 0 && Some(announce_hash) != tail {
-=======
                 let mut counter = 0;
-                while counter < max_chain_len && announce_hash != start_announce_hash {
->>>>>>> 8b716838
+                while counter < max_chain_len
+                    && announce_hash != start_announce_hash
+                    && Some(announce_hash) != tail
+                {
                     let Some(announce) = db.announce(announce_hash) else {
                         log::warn!(
                             "Cannot complete request: announce {announce_hash} not found in database"
                         );
-<<<<<<< HEAD
 
                         return AnnouncesResponse::default().into();
-=======
-                        return InnerResponse::Announces(vec![]);
->>>>>>> 8b716838
                     };
 
                     announce_hash = announce.parent;
                     announces.push(announce);
                     counter += 1;
+                }
+
+                if let Some(tail) = tail
+                    && announce_hash != tail
+                    && announce_hash != start_announce_hash
+                {
+                    // TODO #4874: use peer score to punish the peer for such requests
+                    log::trace!(
+                        "Cannot complete request: announce tail {tail} not found in the chain starting from head {head} within {max_chain_len} announces"
+                    );
+
+                    return AnnouncesResponse::default().into();
                 }
 
                 AnnouncesResponse { announces }.into()
