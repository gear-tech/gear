// This file is part of Gear.
//
// Copyright (C) 2024-2025 Gear Technologies Inc.
// SPDX-License-Identifier: GPL-3.0-or-later WITH Classpath-exception-2.0
//
// This program is free software: you can redistribute it and/or modify
// it under the terms of the GNU General Public License as published by
// the Free Software Foundation, either version 3 of the License, or
// (at your option) any later version.
//
// This program is distributed in the hope that it will be useful,
// but WITHOUT ANY WARRANTY; without even the implied warranty of
// MERCHANTABILITY or FITNESS FOR A PARTICULAR PURPOSE. See the
// GNU General Public License for more details.
//
// You should have received a copy of the GNU General Public License
// along with this program. If not, see <https://www.gnu.org/licenses/>.

use crate::{
    db_sync::{
<<<<<<< HEAD
        Config, DbSyncDatabase, InnerBehaviour, InnerHashesResponse, InnerProgramIdsResponse,
        InnerRequest, InnerResponse, ResponseId,
    },
    export::PeerId,
};
use ethexe_common::db::BlockMetaStorageRead;
=======
        Config, InnerAnnouncesRequest, InnerBehaviour, InnerHashesResponse,
        InnerProgramIdsResponse, InnerRequest, InnerResponse, ResponseId,
    },
    export::PeerId,
};
use ethexe_common::db::{
    AnnounceStorageRead, BlockMetaStorageRead, CodesStorageWrite, LatestDataStorageRead,
};
use ethexe_db::Database;
>>>>>>> 58338cf4
use libp2p::request_response;
use std::task::{Context, Poll};
use tokio::task::JoinSet;

/// Maximum length of the chain for announces responses to prevent abuse
const MAX_CHAIN_LEN_FOR_ANNOUNCES_RESPONSE: u64 = 10_000;
const _: () = assert!(MAX_CHAIN_LEN_FOR_ANNOUNCES_RESPONSE > 0, "cannot be zero");

struct OngoingResponse {
    response_id: ResponseId,
    peer_id: PeerId,
    channel: request_response::ResponseChannel<InnerResponse>,
    response: InnerResponse,
}

pub(crate) struct OngoingResponses {
    response_id_counter: u64,
    db: Box<dyn DbSyncDatabase>,
    db_readers: JoinSet<OngoingResponse>,
    max_simultaneous_responses: u32,
}

impl OngoingResponses {
    pub(crate) fn new(db: Box<dyn DbSyncDatabase>, config: &Config) -> Self {
        Self {
            response_id_counter: 0,
            db,
            db_readers: JoinSet::new(),
            max_simultaneous_responses: config.max_simultaneous_responses,
        }
    }

    fn next_response_id(&mut self) -> ResponseId {
        let id = self.response_id_counter;
        self.response_id_counter += 1;
        ResponseId(id)
    }

    fn response_from_db(request: InnerRequest, db: Box<dyn DbSyncDatabase>) -> InnerResponse {
        match request {
            InnerRequest::Hashes(request) => InnerHashesResponse(
                request
                    .0
                    .into_iter()
                    .filter_map(|hash| Some((hash, db.read_by_hash(hash)?)))
                    .collect(),
            )
            .into(),
            InnerRequest::ProgramIds(request) => InnerProgramIdsResponse(
                db.block_meta(request.at)
                    .announces
                    .and_then(|mut a| a.pop())
                    .and_then(|announce_hash| {
                        db.announce_program_states(announce_hash)
                            .map(|states| states.into_keys().collect())
                    })
                    .unwrap_or_default(), // FIXME: Option might be more suitable
            )
            .into(),
            InnerRequest::ValidCodes => db.valid_codes().into(),
            InnerRequest::Announces(InnerAnnouncesRequest {
                head,
                max_chain_len,
            }) => {
                if max_chain_len > MAX_CHAIN_LEN_FOR_ANNOUNCES_RESPONSE {
                    log::trace!(
                        "Request for announces with too large max_chain_len: {max_chain_len}, \
                         max is {MAX_CHAIN_LEN_FOR_ANNOUNCES_RESPONSE} instead"
                    );
                    // TODO #4874: use peer score to punish the peer for such requests
                    return InnerResponse::Announces(vec![]);
                }

                let Some(start_announce_hash) = db.latest_data().map(|d| d.start_announce_hash)
                else {
                    log::warn!("Cannot complete request: latest data not found in database");
                    return InnerResponse::Announces(vec![]);
                };
                let mut announces = vec![];
                let mut announce_hash = head;
                let mut counter = 0;
                while counter < max_chain_len && announce_hash != start_announce_hash {
                    let Some(announce) = db.announce(announce_hash) else {
                        log::warn!(
                            "Cannot complete request: announce {announce_hash} not found in database"
                        );
                        return InnerResponse::Announces(vec![]);
                    };

                    announce_hash = announce.parent;
                    announces.push(announce);
                    counter += 1;
                }
                InnerResponse::Announces(announces)
            }
        }
    }

    pub(crate) fn handle_response(
        &mut self,
        peer_id: PeerId,
        channel: request_response::ResponseChannel<InnerResponse>,
        request: InnerRequest,
    ) -> Option<ResponseId> {
        if self.db_readers.len() >= self.max_simultaneous_responses as usize {
            return None;
        }

        let response_id = self.next_response_id();

        let db = self.db.clone_boxed();
        self.db_readers.spawn_blocking(move || {
            let response = Self::response_from_db(request, db);
            OngoingResponse {
                response_id,
                peer_id,
                channel,
                response,
            }
        });

        Some(response_id)
    }

    pub(crate) fn poll(
        &mut self,
        cx: &mut Context<'_>,
        behaviour: &mut InnerBehaviour,
    ) -> Poll<(PeerId, ResponseId)> {
        if let Poll::Ready(Some(res)) = self.db_readers.poll_join_next(cx) {
            let OngoingResponse {
                response_id,
                peer_id,
                channel,
                response,
            } = res.expect("database panicked");
            let _res = behaviour.send_response(channel, response);
            Poll::Ready((peer_id, response_id))
        } else {
            Poll::Pending
        }
    }
}<|MERGE_RESOLUTION|>--- conflicted
+++ resolved
@@ -18,14 +18,6 @@
 
 use crate::{
     db_sync::{
-<<<<<<< HEAD
-        Config, DbSyncDatabase, InnerBehaviour, InnerHashesResponse, InnerProgramIdsResponse,
-        InnerRequest, InnerResponse, ResponseId,
-    },
-    export::PeerId,
-};
-use ethexe_common::db::BlockMetaStorageRead;
-=======
         Config, InnerAnnouncesRequest, InnerBehaviour, InnerHashesResponse,
         InnerProgramIdsResponse, InnerRequest, InnerResponse, ResponseId,
     },
@@ -35,7 +27,6 @@
     AnnounceStorageRead, BlockMetaStorageRead, CodesStorageWrite, LatestDataStorageRead,
 };
 use ethexe_db::Database;
->>>>>>> 58338cf4
 use libp2p::request_response;
 use std::task::{Context, Poll};
 use tokio::task::JoinSet;
