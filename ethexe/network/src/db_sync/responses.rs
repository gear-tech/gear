// This file is part of Gear.
//
// Copyright (C) 2024-2025 Gear Technologies Inc.
// SPDX-License-Identifier: GPL-3.0-or-later WITH Classpath-exception-2.0
//
// This program is free software: you can redistribute it and/or modify
// it under the terms of the GNU General Public License as published by
// the Free Software Foundation, either version 3 of the License, or
// (at your option) any later version.
//
// This program is distributed in the hope that it will be useful,
// but WITHOUT ANY WARRANTY; without even the implied warranty of
// MERCHANTABILITY or FITNESS FOR A PARTICULAR PURPOSE. See the
// GNU General Public License for more details.
//
// You should have received a copy of the GNU General Public License
// along with this program. If not, see <https://www.gnu.org/licenses/>.

use crate::{
    db_sync::{
<<<<<<< HEAD
        Config, InnerBehaviour, InnerHashesResponse, InnerProgramIdsResponse, InnerRequest,
        InnerResponse, InnerRewardsDistributionResponse, ResponseId,
=======
        Config, DbSyncDatabase, InnerAnnouncesRequest, InnerBehaviour, InnerHashesResponse,
        InnerProgramIdsResponse, InnerRequest, InnerResponse, ResponseId,
>>>>>>> ce8aae2f
    },
    export::PeerId,
};
use ethexe_common::db::{
    AnnounceStorageRead, BlockMetaStorageRead, HashStorageRead, LatestDataStorageRead,
};
use libp2p::request_response;
use std::task::{Context, Poll};
use tokio::task::JoinSet;

/// Maximum length of the chain for announces responses to prevent abuse
const MAX_CHAIN_LEN_FOR_ANNOUNCES_RESPONSE: u64 = 10_000;
const _: () = assert!(MAX_CHAIN_LEN_FOR_ANNOUNCES_RESPONSE > 0, "cannot be zero");

struct OngoingResponse {
    response_id: ResponseId,
    peer_id: PeerId,
    channel: request_response::ResponseChannel<InnerResponse>,
    response: InnerResponse,
}

pub(crate) struct OngoingResponses {
    response_id_counter: u64,
    db: Box<dyn DbSyncDatabase>,
    db_readers: JoinSet<OngoingResponse>,
    max_simultaneous_responses: u32,
}

impl OngoingResponses {
    pub(crate) fn new(db: Box<dyn DbSyncDatabase>, config: &Config) -> Self {
        Self {
            response_id_counter: 0,
            db,
            db_readers: JoinSet::new(),
            max_simultaneous_responses: config.max_simultaneous_responses,
        }
    }

    fn next_response_id(&mut self) -> ResponseId {
        let id = self.response_id_counter;
        self.response_id_counter += 1;
        ResponseId(id)
    }

    fn response_from_db(request: InnerRequest, db: Box<dyn DbSyncDatabase>) -> InnerResponse {
        match request {
            InnerRequest::Hashes(request) => InnerHashesResponse(
                request
                    .0
                    .into_iter()
                    .filter_map(|hash| Some((hash, db.read_by_hash(hash)?)))
                    .collect(),
            )
            .into(),
            InnerRequest::ProgramIds(request) => InnerProgramIdsResponse(
                db.block_meta(request.at)
                    .announces
                    .and_then(|a| a.first().copied())
                    .and_then(|announce_hash| {
                        db.announce_program_states(announce_hash)
                            .map(|states| states.into_keys().collect())
                    })
                    .unwrap_or_default(), // FIXME: Option might be more suitable
            )
            .into(),
            InnerRequest::ValidCodes => db.valid_codes().into(),
<<<<<<< HEAD
            InnerRequest::RewardsDistribution(_request) => InnerRewardsDistributionResponse(
                // FIXME: Option might be more suitable
                // db.operators_rewards_distribution_at(request.0)
                //     .unwrap_or_default(),
                Default::default(),
            )
            .into(),
=======
            InnerRequest::Announces(InnerAnnouncesRequest {
                head,
                max_chain_len,
            }) => {
                if max_chain_len > MAX_CHAIN_LEN_FOR_ANNOUNCES_RESPONSE {
                    log::trace!(
                        "Request for announces with too large max_chain_len: {max_chain_len}, \
                         max is {MAX_CHAIN_LEN_FOR_ANNOUNCES_RESPONSE} instead"
                    );
                    // TODO #4874: use peer score to punish the peer for such requests
                    return InnerResponse::Announces(vec![]);
                }

                let Some(start_announce_hash) = db.latest_data().map(|d| d.start_announce_hash)
                else {
                    log::warn!("Cannot complete request: latest data not found in database");
                    return InnerResponse::Announces(vec![]);
                };
                let mut announces = vec![];
                let mut announce_hash = head;
                let mut counter = 0;
                while counter < max_chain_len && announce_hash != start_announce_hash {
                    let Some(announce) = db.announce(announce_hash) else {
                        log::warn!(
                            "Cannot complete request: announce {announce_hash} not found in database"
                        );
                        return InnerResponse::Announces(vec![]);
                    };

                    announce_hash = announce.parent;
                    announces.push(announce);
                    counter += 1;
                }
                InnerResponse::Announces(announces)
            }
>>>>>>> ce8aae2f
        }
    }

    pub(crate) fn handle_response(
        &mut self,
        peer_id: PeerId,
        channel: request_response::ResponseChannel<InnerResponse>,
        request: InnerRequest,
    ) -> Option<ResponseId> {
        if self.db_readers.len() >= self.max_simultaneous_responses as usize {
            return None;
        }

        let response_id = self.next_response_id();

        let db = self.db.clone_boxed();
        self.db_readers.spawn_blocking(move || {
            let response = Self::response_from_db(request, db);
            OngoingResponse {
                response_id,
                peer_id,
                channel,
                response,
            }
        });
        Some(response_id)
    }

    pub(crate) fn poll(
        &mut self,
        cx: &mut Context<'_>,
        behaviour: &mut InnerBehaviour,
    ) -> Poll<(PeerId, ResponseId)> {
        if let Poll::Ready(Some(res)) = self.db_readers.poll_join_next(cx) {
            let OngoingResponse {
                response_id,
                peer_id,
                channel,
                response,
            } = res.expect("database panicked");
            let _res = behaviour.send_response(channel, response);
            Poll::Ready((peer_id, response_id))
        } else {
            Poll::Pending
        }
    }
}<|MERGE_RESOLUTION|>--- conflicted
+++ resolved
@@ -18,13 +18,8 @@
 
 use crate::{
     db_sync::{
-<<<<<<< HEAD
-        Config, InnerBehaviour, InnerHashesResponse, InnerProgramIdsResponse, InnerRequest,
-        InnerResponse, InnerRewardsDistributionResponse, ResponseId,
-=======
         Config, DbSyncDatabase, InnerAnnouncesRequest, InnerBehaviour, InnerHashesResponse,
         InnerProgramIdsResponse, InnerRequest, InnerResponse, ResponseId,
->>>>>>> ce8aae2f
     },
     export::PeerId,
 };
@@ -91,15 +86,6 @@
             )
             .into(),
             InnerRequest::ValidCodes => db.valid_codes().into(),
-<<<<<<< HEAD
-            InnerRequest::RewardsDistribution(_request) => InnerRewardsDistributionResponse(
-                // FIXME: Option might be more suitable
-                // db.operators_rewards_distribution_at(request.0)
-                //     .unwrap_or_default(),
-                Default::default(),
-            )
-            .into(),
-=======
             InnerRequest::Announces(InnerAnnouncesRequest {
                 head,
                 max_chain_len,
@@ -135,7 +121,6 @@
                 }
                 InnerResponse::Announces(announces)
             }
->>>>>>> ce8aae2f
         }
     }
 
