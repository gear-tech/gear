// This file is part of Gear.
//
// Copyright (C) 2024-2025 Gear Technologies Inc.
// SPDX-License-Identifier: GPL-3.0-or-later WITH Classpath-exception-2.0
//
// This program is free software: you can redistribute it and/or modify
// it under the terms of the GNU General Public License as published by
// the Free Software Foundation, either version 3 of the License, or
// (at your option) any later version.
//
// This program is distributed in the hope that it will be useful,
// but WITHOUT ANY WARRANTY; without even the implied warranty of
// MERCHANTABILITY or FITNESS FOR A PARTICULAR PURPOSE. See the
// GNU General Public License for more details.
//
// You should have received a copy of the GNU General Public License
// along with this program. If not, see <https://www.gnu.org/licenses/>.

use crate::{
    db_sync::{
        Config, DbSyncDatabase, InnerBehaviour, InnerHashesResponse, InnerProgramIdsResponse,
        InnerRequest, InnerResponse, ResponseId,
    },
    export::PeerId,
};
<<<<<<< HEAD
use anyhow::{Result, anyhow};
use ethexe_common::{
    AnnouncesRequest, AnnouncesRequestUntil, AnnouncesResponse,
    db::{
        AnnounceStorageRead, BlockMetaStorageRead, HashStorageRead, LatestData,
        LatestDataStorageRead,
    },
=======
use ethexe_common::db::{
    AnnounceStorageRO, BlockMetaStorageRO, HashStorageRO, LatestDataStorageRO,
>>>>>>> 8c4e323a
};
use libp2p::request_response;
use std::{
    collections::VecDeque,
    num::NonZeroU32,
    task::{Context, Poll},
};
use tokio::task::JoinSet;

/// Maximum length of the chain for announces responses to prevent abuse
const MAX_CHAIN_LEN_FOR_ANNOUNCES_RESPONSE: NonZeroU32 = NonZeroU32::new(1000).unwrap();

struct OngoingResponse {
    response_id: ResponseId,
    peer_id: PeerId,
    channel: request_response::ResponseChannel<InnerResponse>,
    response: InnerResponse,
}

pub(crate) struct OngoingResponses {
    response_id_counter: u64,
    db: Box<dyn DbSyncDatabase>,
    db_readers: JoinSet<OngoingResponse>,
    max_simultaneous_responses: u32,
}

impl OngoingResponses {
    pub(crate) fn new(db: Box<dyn DbSyncDatabase>, config: &Config) -> Self {
        Self {
            response_id_counter: 0,
            db,
            db_readers: JoinSet::new(),
            max_simultaneous_responses: config.max_simultaneous_responses,
        }
    }

    fn next_response_id(&mut self) -> ResponseId {
        let id = self.response_id_counter;
        self.response_id_counter += 1;
        ResponseId(id)
    }

    fn response_from_db(request: InnerRequest, db: Box<dyn DbSyncDatabase>) -> InnerResponse {
        match request {
            InnerRequest::Hashes(request) => InnerHashesResponse(
                request
                    .0
                    .into_iter()
                    .filter_map(|hash| Some((hash, db.read_by_hash(hash)?)))
                    .collect(),
            )
            .into(),
            InnerRequest::ProgramIds(request) => InnerProgramIdsResponse(
                db.block_meta(request.at)
                    .announces
                    .and_then(|a| a.first().copied())
                    .and_then(|announce_hash| {
                        db.announce_program_states(announce_hash)
                            .map(|states| states.into_keys().collect())
                    })
                    .unwrap_or_default(), // FIXME: Option might be more suitable
            )
            .into(),
            InnerRequest::ValidCodes => db.valid_codes().into(),
            InnerRequest::Announces(request) => {
                match Self::process_announce_request(&db, request) {
                    Ok(response) => response.into(),
                    Err(e) => {
                        log::warn!("cannot complete request: {e}");
                        InnerResponse::Announces(Default::default())
                    }
                }
            }
        }
    }

    fn process_announce_request<DB: AnnounceStorageRead + LatestDataStorageRead>(
        db: &DB,
        request: AnnouncesRequest,
    ) -> Result<AnnouncesResponse> {
        let AnnouncesRequest { head, until } = request;

        // Check the requested chain length first to prevent abuse
        if let AnnouncesRequestUntil::ChainLen(len) = until
            && len > MAX_CHAIN_LEN_FOR_ANNOUNCES_RESPONSE
        {
            // TODO #4874: use peer score to punish the peer for such requests
            return Err(anyhow!(
                "requested chain length {len} exceeds maximum allowed {MAX_CHAIN_LEN_FOR_ANNOUNCES_RESPONSE}"
            ));
        }

        let Some(LatestData {
            genesis_announce_hash,
            start_announce_hash,
            ..
        }) = db.latest_data()
        else {
            return Err(anyhow!("latest data not found in database"));
        };

        let mut announces = VecDeque::new();
        let mut announce_hash = head;
        for _ in 0..MAX_CHAIN_LEN_FOR_ANNOUNCES_RESPONSE.get() {
            let Some(announce) = db.announce(announce_hash) else {
                return Err(anyhow!("announce {announce_hash} not found in database"));
            };

            let parent = announce.parent;
            announces.push_front(announce);

            match until {
                AnnouncesRequestUntil::Tail(tail) if announce_hash == tail => {
                    return Ok(AnnouncesResponse {
                        announces: announces.into(),
                    });
                }
                AnnouncesRequestUntil::ChainLen(len) if announces.len() == len.get() as usize => {
                    return Ok(AnnouncesResponse {
                        announces: announces.into(),
                    });
                }
                _ => {}
            }

            if announce_hash == start_announce_hash {
                if start_announce_hash == genesis_announce_hash {
                    // Reaching genesis - request is invalid and should be punished.
                    // TODO #4874: use peer score to punish the peer for such requests
                    return Err(anyhow!("reached genesis announce {genesis_announce_hash}"));
                } else {
                    // Reaching start announce - request can be valid, we just can't go further
                    return Err(anyhow!("reached start announce {start_announce_hash}"));
                }
            }

            announce_hash = parent;
        }

        // TODO #4874: use peer score to punish the peer for such requests
        Err(anyhow!(
            "reached maximum chain length {MAX_CHAIN_LEN_FOR_ANNOUNCES_RESPONSE}"
        ))
    }

    pub(crate) fn handle_response(
        &mut self,
        peer_id: PeerId,
        channel: request_response::ResponseChannel<InnerResponse>,
        request: InnerRequest,
    ) -> Option<ResponseId> {
        if self.db_readers.len() >= self.max_simultaneous_responses as usize {
            return None;
        }

        let response_id = self.next_response_id();

        let db = self.db.clone_boxed();
        self.db_readers.spawn_blocking(move || {
            let response = Self::response_from_db(request, db);
            OngoingResponse {
                response_id,
                peer_id,
                channel,
                response,
            }
        });

        Some(response_id)
    }

    pub(crate) fn poll(
        &mut self,
        cx: &mut Context<'_>,
        behaviour: &mut InnerBehaviour,
    ) -> Poll<(PeerId, ResponseId)> {
        if let Poll::Ready(Some(res)) = self.db_readers.poll_join_next(cx) {
            let OngoingResponse {
                response_id,
                peer_id,
                channel,
                response,
            } = res.expect("database panicked");
            let _res = behaviour.send_response(channel, response);
            Poll::Ready((peer_id, response_id))
        } else {
            Poll::Pending
        }
    }
}

#[cfg(test)]
mod tests {
    use super::*;
    use ethexe_common::{
        Announce, AnnounceHash,
        db::{AnnounceStorageWrite, LatestDataStorageWrite},
    };
    use ethexe_db::Database;
    use gprimitives::H256;
    use std::num::NonZeroU32;

    fn make_announce(block: u64, parent: AnnounceHash) -> Announce {
        Announce::base(H256::from_low_u64_be(block), parent)
    }

    fn set_latest_data(db: &Database, genesis: AnnounceHash, start: AnnounceHash) {
        db.set_latest_data(LatestData {
            synced_block_height: 0,
            prepared_block_hash: H256::zero(),
            computed_announce_hash: AnnounceHash::zero(),
            genesis_block_hash: H256::zero(),
            genesis_announce_hash: genesis,
            start_block_hash: H256::zero(),
            start_announce_hash: start,
        });
    }

    #[test]
    fn fails_chain_len_exceeding_max() {
        let db = Database::memory();
        set_latest_data(&db, AnnounceHash::zero(), AnnounceHash::zero());

        let len = MAX_CHAIN_LEN_FOR_ANNOUNCES_RESPONSE.checked_add(1).unwrap();
        let request = AnnouncesRequest {
            head: AnnounceHash::zero(),
            until: AnnouncesRequestUntil::ChainLen(len),
        };

        OngoingResponses::process_announce_request(&db, request).unwrap_err();
    }

    #[test]
    fn fails_latest_data_missing() {
        let db = Database::memory();
        let request = AnnouncesRequest {
            head: AnnounceHash::zero(),
            until: AnnouncesRequestUntil::Tail(AnnounceHash::zero()),
        };

        OngoingResponses::process_announce_request(&db, request).unwrap_err();
    }

    #[test]
    fn fails_announce_missing() {
        let head = AnnounceHash(H256::from_low_u64_be(1));
        let db = Database::memory();
        set_latest_data(&db, AnnounceHash::zero(), AnnounceHash::zero());

        let request = AnnouncesRequest {
            head,
            until: AnnouncesRequestUntil::Tail(AnnounceHash::zero()),
        };

        OngoingResponses::process_announce_request(&db, request).unwrap_err();
    }

    #[test]
    fn fails_when_reaching_genesis() {
        let db = Database::memory();

        let genesis_announce = make_announce(10, AnnounceHash(H256::from_low_u64_be(99)));
        let genesis = db.set_announce(genesis_announce);
        let middle = make_announce(11, genesis);
        let middle_hash = db.set_announce(middle.clone());
        let head = make_announce(12, middle_hash);
        let head_hash = db.set_announce(head.clone());

        set_latest_data(&db, genesis, genesis);

        let request = AnnouncesRequest {
            head: head_hash,
            until: AnnouncesRequestUntil::Tail(AnnounceHash(H256::from_low_u64_be(123))),
        };

        OngoingResponses::process_announce_request(&db, request).unwrap_err();
    }

    #[test]
    fn fails_reaching_start_non_genesis() {
        let db = Database::memory();

        let start_announce = make_announce(10, AnnounceHash(H256::from_low_u64_be(99)));
        let start = db.set_announce(start_announce);
        let genesis = AnnounceHash(H256::from_low_u64_be(1));

        set_latest_data(&db, genesis, start);

        let head = make_announce(11, start);
        let head_hash = db.set_announce(head);

        let request = AnnouncesRequest {
            head: head_hash,
            until: AnnouncesRequestUntil::Tail(AnnounceHash(H256::from_low_u64_be(123))),
        };

        OngoingResponses::process_announce_request(&db, request).unwrap_err();
    }

    #[test]
    fn fails_reaching_max_chain_length() {
        let db = Database::memory();

        let mut parent = AnnounceHash(H256::from_low_u64_be(1));
        let mut head_hash = parent;
        let mut chain_hashes = Vec::new();

        for i in 0..MAX_CHAIN_LEN_FOR_ANNOUNCES_RESPONSE.get() {
            let announce = make_announce(10_000 + i as u64, parent);
            let hash = db.set_announce(announce);
            chain_hashes.push(hash);
            parent = hash;
            head_hash = hash;
        }

        let start = AnnounceHash(H256::from_low_u64_be(2));
        let genesis = AnnounceHash(H256::from_low_u64_be(3));
        let tail = AnnounceHash(H256::from_low_u64_be(4));

        assert!(!chain_hashes.contains(&start));
        assert!(!chain_hashes.contains(&genesis));
        assert!(!chain_hashes.contains(&tail));

        set_latest_data(&db, genesis, start);

        let request = AnnouncesRequest {
            head: head_hash,
            until: AnnouncesRequestUntil::Tail(tail),
        };

        OngoingResponses::process_announce_request(&db, request).unwrap_err();
    }

    #[test]
    fn returns_announces_until_tail() {
        let db = Database::memory();

        let tail = make_announce(10, AnnounceHash(H256::from_low_u64_be(99)));
        let tail_hash = db.set_announce(tail.clone());
        let head = make_announce(11, tail_hash);
        let head_hash = db.set_announce(head.clone());

        let genesis = AnnounceHash(H256::from_low_u64_be(1));
        let start = AnnounceHash(H256::from_low_u64_be(2));
        set_latest_data(&db, genesis, start);

        let request = AnnouncesRequest {
            head: head_hash,
            until: AnnouncesRequestUntil::Tail(tail_hash),
        };

        let response = OngoingResponses::process_announce_request(&db, request).unwrap();
        assert_eq!(response.announces, vec![tail, head]);
        response.try_into_checked(request).unwrap();
    }

    #[test]
    fn returns_announces_until_chain_len() {
        let db = Database::memory();

        let tail = make_announce(10, AnnounceHash(H256::from_low_u64_be(99)));
        let tail_hash = db.set_announce(tail.clone());
        let middle = make_announce(11, tail_hash);
        let middle_hash = db.set_announce(middle.clone());
        let head = make_announce(12, middle_hash);
        let head_hash = db.set_announce(head.clone());

        let genesis = AnnounceHash(H256::from_low_u64_be(1));
        let start = AnnounceHash(H256::from_low_u64_be(2));
        set_latest_data(&db, genesis, start);

        let length = NonZeroU32::new(2).unwrap();
        let request = AnnouncesRequest {
            head: head_hash,
            until: AnnouncesRequestUntil::ChainLen(length),
        };

        let response = OngoingResponses::process_announce_request(&db, request).unwrap();
        assert_eq!(response.announces, vec![middle, head]);
        response.try_into_checked(request).unwrap();
    }
}<|MERGE_RESOLUTION|>--- conflicted
+++ resolved
@@ -23,18 +23,10 @@
     },
     export::PeerId,
 };
-<<<<<<< HEAD
 use anyhow::{Result, anyhow};
 use ethexe_common::{
     AnnouncesRequest, AnnouncesRequestUntil, AnnouncesResponse,
-    db::{
-        AnnounceStorageRead, BlockMetaStorageRead, HashStorageRead, LatestData,
-        LatestDataStorageRead,
-    },
-=======
-use ethexe_common::db::{
-    AnnounceStorageRO, BlockMetaStorageRO, HashStorageRO, LatestDataStorageRO,
->>>>>>> 8c4e323a
+    db::{AnnounceStorageRO, BlockMetaStorageRO, HashStorageRO, LatestData, LatestDataStorageRO},
 };
 use libp2p::request_response;
 use std::{
@@ -111,7 +103,7 @@
         }
     }
 
-    fn process_announce_request<DB: AnnounceStorageRead + LatestDataStorageRead>(
+    fn process_announce_request<DB: AnnounceStorageRO + LatestDataStorageRO>(
         db: &DB,
         request: AnnouncesRequest,
     ) -> Result<AnnouncesResponse> {
@@ -230,22 +222,22 @@
 mod tests {
     use super::*;
     use ethexe_common::{
-        Announce, AnnounceHash,
-        db::{AnnounceStorageWrite, LatestDataStorageWrite},
+        Announce, HashOf,
+        db::{AnnounceStorageRW, LatestData, LatestDataStorageRW},
     };
     use ethexe_db::Database;
     use gprimitives::H256;
     use std::num::NonZeroU32;
 
-    fn make_announce(block: u64, parent: AnnounceHash) -> Announce {
+    fn make_announce(block: u64, parent: HashOf<Announce>) -> Announce {
         Announce::base(H256::from_low_u64_be(block), parent)
     }
 
-    fn set_latest_data(db: &Database, genesis: AnnounceHash, start: AnnounceHash) {
+    fn set_latest_data(db: &Database, genesis: HashOf<Announce>, start: HashOf<Announce>) {
         db.set_latest_data(LatestData {
             synced_block_height: 0,
             prepared_block_hash: H256::zero(),
-            computed_announce_hash: AnnounceHash::zero(),
+            computed_announce_hash: HashOf::zero(),
             genesis_block_hash: H256::zero(),
             genesis_announce_hash: genesis,
             start_block_hash: H256::zero(),
@@ -256,11 +248,11 @@
     #[test]
     fn fails_chain_len_exceeding_max() {
         let db = Database::memory();
-        set_latest_data(&db, AnnounceHash::zero(), AnnounceHash::zero());
+        set_latest_data(&db, HashOf::zero(), HashOf::zero());
 
         let len = MAX_CHAIN_LEN_FOR_ANNOUNCES_RESPONSE.checked_add(1).unwrap();
         let request = AnnouncesRequest {
-            head: AnnounceHash::zero(),
+            head: HashOf::zero(),
             until: AnnouncesRequestUntil::ChainLen(len),
         };
 
@@ -271,8 +263,8 @@
     fn fails_latest_data_missing() {
         let db = Database::memory();
         let request = AnnouncesRequest {
-            head: AnnounceHash::zero(),
-            until: AnnouncesRequestUntil::Tail(AnnounceHash::zero()),
+            head: HashOf::zero(),
+            until: AnnouncesRequestUntil::Tail(HashOf::zero()),
         };
 
         OngoingResponses::process_announce_request(&db, request).unwrap_err();
@@ -280,13 +272,13 @@
 
     #[test]
     fn fails_announce_missing() {
-        let head = AnnounceHash(H256::from_low_u64_be(1));
-        let db = Database::memory();
-        set_latest_data(&db, AnnounceHash::zero(), AnnounceHash::zero());
+        let head = HashOf::random();
+        let db = Database::memory();
+        set_latest_data(&db, HashOf::zero(), HashOf::zero());
 
         let request = AnnouncesRequest {
             head,
-            until: AnnouncesRequestUntil::Tail(AnnounceHash::zero()),
+            until: AnnouncesRequestUntil::Tail(HashOf::zero()),
         };
 
         OngoingResponses::process_announce_request(&db, request).unwrap_err();
@@ -296,7 +288,7 @@
     fn fails_when_reaching_genesis() {
         let db = Database::memory();
 
-        let genesis_announce = make_announce(10, AnnounceHash(H256::from_low_u64_be(99)));
+        let genesis_announce = make_announce(10, HashOf::random());
         let genesis = db.set_announce(genesis_announce);
         let middle = make_announce(11, genesis);
         let middle_hash = db.set_announce(middle.clone());
@@ -307,7 +299,7 @@
 
         let request = AnnouncesRequest {
             head: head_hash,
-            until: AnnouncesRequestUntil::Tail(AnnounceHash(H256::from_low_u64_be(123))),
+            until: AnnouncesRequestUntil::Tail(HashOf::random()),
         };
 
         OngoingResponses::process_announce_request(&db, request).unwrap_err();
@@ -317,9 +309,9 @@
     fn fails_reaching_start_non_genesis() {
         let db = Database::memory();
 
-        let start_announce = make_announce(10, AnnounceHash(H256::from_low_u64_be(99)));
+        let start_announce = make_announce(10, HashOf::random());
         let start = db.set_announce(start_announce);
-        let genesis = AnnounceHash(H256::from_low_u64_be(1));
+        let genesis = HashOf::random();
 
         set_latest_data(&db, genesis, start);
 
@@ -328,7 +320,7 @@
 
         let request = AnnouncesRequest {
             head: head_hash,
-            until: AnnouncesRequestUntil::Tail(AnnounceHash(H256::from_low_u64_be(123))),
+            until: AnnouncesRequestUntil::Tail(HashOf::random()),
         };
 
         OngoingResponses::process_announce_request(&db, request).unwrap_err();
@@ -338,7 +330,7 @@
     fn fails_reaching_max_chain_length() {
         let db = Database::memory();
 
-        let mut parent = AnnounceHash(H256::from_low_u64_be(1));
+        let mut parent = HashOf::random();
         let mut head_hash = parent;
         let mut chain_hashes = Vec::new();
 
@@ -350,9 +342,9 @@
             head_hash = hash;
         }
 
-        let start = AnnounceHash(H256::from_low_u64_be(2));
-        let genesis = AnnounceHash(H256::from_low_u64_be(3));
-        let tail = AnnounceHash(H256::from_low_u64_be(4));
+        let start = HashOf::random();
+        let genesis = HashOf::random();
+        let tail = HashOf::random();
 
         assert!(!chain_hashes.contains(&start));
         assert!(!chain_hashes.contains(&genesis));
@@ -372,13 +364,13 @@
     fn returns_announces_until_tail() {
         let db = Database::memory();
 
-        let tail = make_announce(10, AnnounceHash(H256::from_low_u64_be(99)));
+        let tail = make_announce(10, HashOf::random());
         let tail_hash = db.set_announce(tail.clone());
         let head = make_announce(11, tail_hash);
         let head_hash = db.set_announce(head.clone());
 
-        let genesis = AnnounceHash(H256::from_low_u64_be(1));
-        let start = AnnounceHash(H256::from_low_u64_be(2));
+        let genesis = HashOf::random();
+        let start = HashOf::random();
         set_latest_data(&db, genesis, start);
 
         let request = AnnouncesRequest {
@@ -395,15 +387,15 @@
     fn returns_announces_until_chain_len() {
         let db = Database::memory();
 
-        let tail = make_announce(10, AnnounceHash(H256::from_low_u64_be(99)));
+        let tail = make_announce(10, HashOf::random());
         let tail_hash = db.set_announce(tail.clone());
         let middle = make_announce(11, tail_hash);
         let middle_hash = db.set_announce(middle.clone());
         let head = make_announce(12, middle_hash);
         let head_hash = db.set_announce(head.clone());
 
-        let genesis = AnnounceHash(H256::from_low_u64_be(1));
-        let start = AnnounceHash(H256::from_low_u64_be(2));
+        let genesis = HashOf::random();
+        let start = HashOf::random();
         set_latest_data(&db, genesis, start);
 
         let length = NonZeroU32::new(2).unwrap();
