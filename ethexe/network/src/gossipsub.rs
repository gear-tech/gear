--- conflicted
+++ resolved
@@ -23,13 +23,7 @@
     peer_score,
 };
 use anyhow::anyhow;
-<<<<<<< HEAD
-use ethexe_common::{
-    Address, injected::SignedInjectedTransaction, network::SignedValidatorMessage,
-};
-=======
 use ethexe_common::{Address, network::SignedValidatorMessage};
->>>>>>> 36291b2a
 use libp2p::{
     core::{Endpoint, transport::PortUse},
     gossipsub,
@@ -49,30 +43,18 @@
 #[derive(Debug, derive_more::From)]
 pub enum Message {
     Commitments(SignedValidatorMessage),
-<<<<<<< HEAD
-    Injected(SignedInjectedTransaction),
-=======
->>>>>>> 36291b2a
 }
 
 impl Message {
     fn topic_hash(&self, behaviour: &Behaviour) -> TopicHash {
         match self {
             Message::Commitments(_) => behaviour.commitments_topic.hash(),
-<<<<<<< HEAD
-            Message::Injected(_) => behaviour.offchain_topic.hash(),
-=======
->>>>>>> 36291b2a
         }
     }
 
     fn encode(&self) -> Vec<u8> {
         match self {
             Message::Commitments(message) => message.encode(),
-<<<<<<< HEAD
-            Message::Injected(transaction) => transaction.encode(),
-=======
->>>>>>> 36291b2a
         }
     }
 }
@@ -188,11 +170,6 @@
 
                 let res = if topic == self.commitments_topic.hash() {
                     SignedValidatorMessage::decode(&mut &data[..]).map(Message::Commitments)
-<<<<<<< HEAD
-                } else if topic == self.offchain_topic.hash() {
-                    SignedInjectedTransaction::decode(&mut &data[..]).map(Message::Injected)
-=======
->>>>>>> 36291b2a
                 } else {
                     unreachable!("topic we never subscribed to: {topic:?}");
                 };
