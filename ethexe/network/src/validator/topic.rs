--- conflicted
+++ resolved
@@ -257,14 +257,9 @@
     use super::*;
     use assert_matches::assert_matches;
     use ethexe_common::{
-<<<<<<< HEAD
-        BlockHeader, NetworkAnnounce, ProtocolTimelines, db::OnChainStorageRW, mock::Mock,
-        network::ValidatorMessage,
-=======
-        Announce,
+        NetworkAnnounce,
         mock::Mock,
         network::{SignedValidatorMessage, ValidatorMessage},
->>>>>>> 44dec28a
     };
     use ethexe_signer::Signer;
     use nonempty::{NonEmpty, nonempty};
@@ -297,13 +292,8 @@
             .signed_data(
                 pub_key,
                 ValidatorMessage {
-<<<<<<< HEAD
-                    block,
+                    era_index,
                     payload: NetworkAnnounce::mock(()),
-=======
-                    era_index,
-                    payload: Announce::mock(()),
->>>>>>> 44dec28a
                 },
             )
             .map(SignedValidatorMessage::from)
