--- conflicted
+++ resolved
@@ -32,11 +32,8 @@
 futures.workspace = true
 log.workspace = true
 tracing.workspace = true
-<<<<<<< HEAD
+derive_more.workspace = true
 intentionally-empty.workspace = true
-=======
-derive_more.workspace = true
->>>>>>> 8328e24a
 
 [dev-dependencies]
 gear-utils.workspace = true
