// This file is part of Gear.
//
// Copyright (C) 2024-2025 Gear Technologies Inc.
// SPDX-License-Identifier: GPL-3.0-or-later WITH Classpath-exception-2.0
//
// This program is free software: you can redistribute it and/or modify
// it under the terms of the GNU General Public License as published by
// the Free Software Foundation, either version 3 of the License, or
// (at your option) any later version.
//
// This program is distributed in the hope that it will be useful,
// but WITHOUT ANY WARRANTY; without even the implied warranty of
// MERCHANTABILITY or FITNESS FOR A PARTICULAR PURPOSE. See the
// GNU General Public License for more details.
//
// You should have received a copy of the GNU General Public License
// along with this program. If not, see <https://www.gnu.org/licenses/>.

//! Ethereum state observer for ethexe.

use crate::utils::load_block_data;
use alloy::{
    providers::{Provider, ProviderBuilder, RootProvider},
    pubsub::{Subscription, SubscriptionStream},
    rpc::types::eth::Header,
    transports::{RpcError, TransportErrorKind},
};
use anyhow::{Context as _, Result, anyhow};
use ethexe_common::{
    Address, BlockData, BlockHeader, ProtocolTimelines, SimpleBlockData, db::BlockMetaStorageRO,
};
use ethexe_db::Database;
use ethexe_ethereum::router::RouterQuery;
use futures::{FutureExt, Stream, StreamExt, future::BoxFuture, stream::FusedStream};
use gprimitives::H256;
use std::{
    collections::VecDeque,
    pin::Pin,
    task::{Context, Poll},
    time::Duration,
};
use sync::ChainSync;

mod sync;
mod utils;

#[cfg(test)]
mod tests;

type HeadersSubscriptionFuture =
    BoxFuture<'static, std::result::Result<Subscription<Header>, RpcError<TransportErrorKind>>>;

#[derive(Clone, Debug)]
pub struct EthereumConfig {
    pub rpc: String,
    pub beacon_rpc: String,
    pub router_address: Address,
    pub block_time: Duration,
}
<<<<<<< HEAD
#[derive(Clone, PartialEq, Eq)]
=======
#[derive(Debug, Clone, PartialEq, Eq)]
>>>>>>> 7e4b00fb
pub enum ObserverEvent {
    Block(SimpleBlockData),
    BlockSynced(H256),
}

#[derive(Clone, Debug)]
struct RuntimeConfig {
    router_address: Address,
<<<<<<< HEAD
    wvara_address: Address,
    middleware_address: Address,
    max_sync_depth: u32,
    batched_sync_depth: u32,
=======
    max_sync_depth: u32,
    batched_sync_depth: u32,
    genesis_block_hash: H256,
>>>>>>> 7e4b00fb
}

// TODO #4552: make tests for observer service
pub struct ObserverService {
    provider: RootProvider,
    config: RuntimeConfig,
    chain_sync: ChainSync<Database>,

    last_block_number: u32,
    headers_stream: SubscriptionStream<Header>,

    block_sync_queue: VecDeque<Header>,
    sync_future: Option<BoxFuture<'static, Result<H256>>>,
    subscription_future: Option<HeadersSubscriptionFuture>,
}

impl Stream for ObserverService {
    type Item = Result<ObserverEvent>;

    fn poll_next(mut self: Pin<&mut Self>, cx: &mut Context<'_>) -> Poll<Option<Self::Item>> {
        if let Some(future) = self.subscription_future.as_mut() {
            match future.poll_unpin(cx) {
                Poll::Ready(Ok(subscription)) => self.headers_stream = subscription.into_stream(),
                Poll::Ready(Err(e)) => {
                    return Poll::Ready(Some(Err(anyhow!(
                        "failed to create new headers stream: {e}"
                    ))));
                }
                Poll::Pending => return Poll::Pending,
            }
        }

        if let Poll::Ready(res) = self.headers_stream.poll_next_unpin(cx) {
            let Some(header) = res else {
                log::warn!("Alloy headers stream ended. Creating a new one...");

                // TODO #4568: test creating a new subscription in case when Receiver becomes invalid
                let provider = self.provider().clone();
                let _fut = provider.get_block_by_number(alloy::eips::BlockNumberOrTag::Earliest);
                self.subscription_future =
                    Some(Box::pin(async move { provider.subscribe_blocks().await }));

                cx.waker().wake_by_ref();
                return Poll::Pending;
            };

            let data = SimpleBlockData {
                hash: H256(header.hash.0),
                header: BlockHeader {
                    height: header.number as u32,
                    timestamp: header.timestamp,
                    parent_hash: H256(header.parent_hash.0),
                },
            };

            log::trace!("Received a new block: {data:?}");
            self.block_sync_queue.push_front(header);

            return Poll::Ready(Some(Ok(ObserverEvent::Block(data))));
        }

        if self.sync_future.is_none()
            && let Some(header) = self.block_sync_queue.pop_back()
        {
            self.sync_future = Some(self.chain_sync.clone().sync(header).boxed());
        }

        if let Some(fut) = self.sync_future.as_mut()
            && let Poll::Ready(result) = fut.poll_unpin(cx)
        {
            self.sync_future = None;

            let maybe_event = result.map(ObserverEvent::BlockSynced);
            return Poll::Ready(Some(maybe_event));
        }

        Poll::Pending
    }
}

impl FusedStream for ObserverService {
    fn is_terminated(&self) -> bool {
        false
    }
}

impl ObserverService {
    pub async fn new(eth_cfg: &EthereumConfig, max_sync_depth: u32, db: Database) -> Result<Self> {
        let EthereumConfig {
            rpc,
            router_address,
            ..
        } = eth_cfg;

        let router_query = RouterQuery::new(rpc, *router_address).await?;
<<<<<<< HEAD
        let wvara_address = Address(router_query.wvara_address().await?.0.0);
        let middleware_address = router_query.middleware_address().await?.into();
=======
>>>>>>> 7e4b00fb

        let provider = ProviderBuilder::default()
            .connect(rpc)
            .await
            .context("failed to create ethereum provider")?;

<<<<<<< HEAD
        Self::pre_process_genesis_for_db(&db, &provider, &router_query).await?;
=======
        let genesis_block_hash =
            Self::pre_process_genesis_for_db(&db, &provider, &router_query).await?;
>>>>>>> 7e4b00fb

        let headers_stream = provider
            .subscribe_blocks()
            .await
            .context("failed to subscribe blocks")?
            .into_stream();

        let config = RuntimeConfig {
            router_address: *router_address,
<<<<<<< HEAD
            wvara_address,
            middleware_address,
            max_sync_depth,
            // TODO #4562: make this configurable. Important: must be greater than 1.
            batched_sync_depth: 2,
=======
            max_sync_depth,
            // TODO #4562: make this configurable. Important: must be greater than 1.
            batched_sync_depth: 2,
            genesis_block_hash,
>>>>>>> 7e4b00fb
        };

        let chain_sync = ChainSync {
            db,
            provider: provider.clone(),
            config: config.clone(),
        };

        Ok(Self {
            provider,
            config,

            chain_sync,
            sync_future: None,
            block_sync_queue: VecDeque::new(),

            last_block_number: 0,
            subscription_future: None,
            headers_stream,
        })
    }

    // TODO #4563: this is a temporary solution.
    // Choose a better place for this, out of ObserverService.
    /// If genesis block is not yet fully setup in the database, we need to do it
    async fn pre_process_genesis_for_db(
        db: &Database,
        provider: &RootProvider,
        router_query: &RouterQuery,
<<<<<<< HEAD
    ) -> Result<()> {
        let genesis_block_hash = router_query.genesis_block_hash().await?;

        if db.block_meta(genesis_block_hash).prepared {
            return Ok(());
=======
    ) -> Result<H256> {
        let genesis_block_hash = router_query.genesis_block_hash().await?;

        if db.block_meta(genesis_block_hash).prepared {
            return Ok(genesis_block_hash);
>>>>>>> 7e4b00fb
        }

        let genesis_block = provider
            .get_block_by_hash(genesis_block_hash.0.into())
            .await?
            .ok_or_else(|| {
                anyhow!("Genesis block with hash {genesis_block_hash:?} not found by rpc")
            })?;

        let genesis_header = BlockHeader {
            height: genesis_block.header.number as u32,
            timestamp: genesis_block.header.timestamp,
            parent_hash: H256(genesis_block.header.parent_hash.0),
        };

        let router_timelines = router_query.timelines().await?;
        let timelines = ProtocolTimelines {
            genesis_ts: genesis_header.timestamp,
            era: router_timelines.era,
            election: router_timelines.election,
        };
<<<<<<< HEAD
=======

        let genesis_validators = router_query.validators_at(genesis_block_hash).await?;
>>>>>>> 7e4b00fb

        ethexe_common::setup_genesis_in_db(
            db,
            SimpleBlockData {
                hash: genesis_block_hash,
                header: genesis_header,
            },
<<<<<<< HEAD
            timelines,
        );

        Ok(())
=======
            genesis_validators,
            timelines,
        );

        Ok(genesis_block_hash)
>>>>>>> 7e4b00fb
    }

    pub fn provider(&self) -> &RootProvider {
        &self.provider
    }

    pub fn last_block_number(&self) -> u32 {
        self.last_block_number
    }

<<<<<<< HEAD
=======
    pub fn genesis_block_hash(&self) -> H256 {
        self.config.genesis_block_hash
    }

>>>>>>> 7e4b00fb
    pub fn load_block_data(&self, block: H256) -> impl Future<Output = Result<BlockData>> {
        load_block_data(
            self.provider.clone(),
            block,
            self.config.router_address,
            None,
        )
    }

    pub fn router_query(&self) -> RouterQuery {
        RouterQuery::from_provider(self.config.router_address.0.into(), self.provider.clone())
    }
}<|MERGE_RESOLUTION|>--- conflicted
+++ resolved
@@ -57,11 +57,7 @@
     pub router_address: Address,
     pub block_time: Duration,
 }
-<<<<<<< HEAD
-#[derive(Clone, PartialEq, Eq)]
-=======
 #[derive(Debug, Clone, PartialEq, Eq)]
->>>>>>> 7e4b00fb
 pub enum ObserverEvent {
     Block(SimpleBlockData),
     BlockSynced(H256),
@@ -70,16 +66,11 @@
 #[derive(Clone, Debug)]
 struct RuntimeConfig {
     router_address: Address,
-<<<<<<< HEAD
-    wvara_address: Address,
+    // wvara_address: Address,
     middleware_address: Address,
     max_sync_depth: u32,
     batched_sync_depth: u32,
-=======
-    max_sync_depth: u32,
-    batched_sync_depth: u32,
     genesis_block_hash: H256,
->>>>>>> 7e4b00fb
 }
 
 // TODO #4552: make tests for observer service
@@ -175,23 +166,16 @@
         } = eth_cfg;
 
         let router_query = RouterQuery::new(rpc, *router_address).await?;
-<<<<<<< HEAD
-        let wvara_address = Address(router_query.wvara_address().await?.0.0);
+        // let wvara_address = Address(router_query.wvara_address().await?.0.0);
         let middleware_address = router_query.middleware_address().await?.into();
-=======
->>>>>>> 7e4b00fb
 
         let provider = ProviderBuilder::default()
             .connect(rpc)
             .await
             .context("failed to create ethereum provider")?;
 
-<<<<<<< HEAD
-        Self::pre_process_genesis_for_db(&db, &provider, &router_query).await?;
-=======
         let genesis_block_hash =
             Self::pre_process_genesis_for_db(&db, &provider, &router_query).await?;
->>>>>>> 7e4b00fb
 
         let headers_stream = provider
             .subscribe_blocks()
@@ -201,18 +185,12 @@
 
         let config = RuntimeConfig {
             router_address: *router_address,
-<<<<<<< HEAD
-            wvara_address,
+            // wvara_address,
             middleware_address,
             max_sync_depth,
             // TODO #4562: make this configurable. Important: must be greater than 1.
             batched_sync_depth: 2,
-=======
-            max_sync_depth,
-            // TODO #4562: make this configurable. Important: must be greater than 1.
-            batched_sync_depth: 2,
             genesis_block_hash,
->>>>>>> 7e4b00fb
         };
 
         let chain_sync = ChainSync {
@@ -242,19 +220,11 @@
         db: &Database,
         provider: &RootProvider,
         router_query: &RouterQuery,
-<<<<<<< HEAD
-    ) -> Result<()> {
-        let genesis_block_hash = router_query.genesis_block_hash().await?;
-
-        if db.block_meta(genesis_block_hash).prepared {
-            return Ok(());
-=======
     ) -> Result<H256> {
         let genesis_block_hash = router_query.genesis_block_hash().await?;
 
         if db.block_meta(genesis_block_hash).prepared {
             return Ok(genesis_block_hash);
->>>>>>> 7e4b00fb
         }
 
         let genesis_block = provider
@@ -276,11 +246,7 @@
             era: router_timelines.era,
             election: router_timelines.election,
         };
-<<<<<<< HEAD
-=======
-
         let genesis_validators = router_query.validators_at(genesis_block_hash).await?;
->>>>>>> 7e4b00fb
 
         ethexe_common::setup_genesis_in_db(
             db,
@@ -288,18 +254,11 @@
                 hash: genesis_block_hash,
                 header: genesis_header,
             },
-<<<<<<< HEAD
-            timelines,
-        );
-
-        Ok(())
-=======
             genesis_validators,
             timelines,
         );
 
         Ok(genesis_block_hash)
->>>>>>> 7e4b00fb
     }
 
     pub fn provider(&self) -> &RootProvider {
@@ -310,13 +269,10 @@
         self.last_block_number
     }
 
-<<<<<<< HEAD
-=======
     pub fn genesis_block_hash(&self) -> H256 {
         self.config.genesis_block_hash
     }
 
->>>>>>> 7e4b00fb
     pub fn load_block_data(&self, block: H256) -> impl Future<Output = Result<BlockData>> {
         load_block_data(
             self.provider.clone(),
