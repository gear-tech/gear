--- conflicted
+++ resolved
@@ -27,16 +27,11 @@
 };
 use anyhow::{Context as _, Result, anyhow};
 use ethexe_common::{
-<<<<<<< HEAD
-    Address, BlockData, BlockHeader, Digest, GearExeTimelines, SimpleBlockData,
-    db::{BlockMetaStorageRead, BlockMetaStorageWrite, OnChainStorageRead, OnChainStorageWrite},
-=======
-    Address, BlockData, BlockHeader, SimpleBlockData,
-    db::{BlockMetaStorageRead, OnChainStorageRead},
->>>>>>> b819e390
+    Address, BlockData, BlockHeader, GearExeTimelines, SimpleBlockData,
+    db::{BlockMetaStorageRead, OnChainStorageWrite},
 };
 use ethexe_db::Database;
-use ethexe_ethereum::router::{RouterQuery};
+use ethexe_ethereum::router::RouterQuery;
 use futures::{FutureExt, Stream, StreamExt, future::BoxFuture, stream::FusedStream};
 use gprimitives::H256;
 use std::{
@@ -237,15 +232,11 @@
     ) -> Result<()> {
         let genesis_block_hash = router_query.genesis_block_hash().await?;
 
-<<<<<<< HEAD
-        if db.block_meta(genesis_block_hash).computed {
+        if db.block_meta(genesis_block_hash).prepared {
             return Ok(());
-=======
-        if db.block_meta(genesis_block_hash).prepared {
-            return db
-                .block_header(genesis_block_hash)
-                .ok_or(anyhow!("block header not found for {genesis_block_hash:?}"));
->>>>>>> b819e390
+            // return db
+            //     .block_header(genesis_block_hash)
+            //     .ok_or(anyhow!("block header not found for {genesis_block_hash:?}"));
         }
 
         let genesis_block = provider
@@ -268,34 +259,17 @@
             election: router_timelines.election,
         };
 
-<<<<<<< HEAD
-        db.set_block_header(genesis_block_hash, genesis_header);
-        db.set_block_events(genesis_block_hash, &[]);
-        db.set_latest_synced_block_height(genesis_header.height);
-        db.mutate_block_meta(genesis_block_hash, |meta| {
-            meta.computed = true;
-            meta.prepared = true;
-            meta.synced = true;
-            meta.last_committed_batch = Some(Digest([0; 32]));
-            meta.last_committed_head = Some(genesis_block_hash);
-        });
-
-        db.set_block_codes_queue(genesis_block_hash, Default::default());
-        db.set_block_program_states(genesis_block_hash, Default::default());
-        db.set_block_schedule(genesis_block_hash, Default::default());
-        db.set_block_outcome(genesis_block_hash, Default::default());
-        db.set_latest_computed_block(genesis_block_hash, genesis_header);
+        // TODO: maybe move into `setup_genesis_in_db`
         db.set_gear_exe_timelines(timelines);
-=======
+
         ethexe_common::setup_genesis_in_db(
             db,
             SimpleBlockData {
                 hash: genesis_block_hash,
                 header: genesis_header,
             },
-            genesis_validators,
+            // genesis_validators,
         );
->>>>>>> b819e390
 
         Ok(())
     }
