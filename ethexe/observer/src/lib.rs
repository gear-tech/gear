// This file is part of Gear.
//
// Copyright (C) 2024-2025 Gear Technologies Inc.
// SPDX-License-Identifier: GPL-3.0-or-later WITH Classpath-exception-2.0
//
// This program is free software: you can redistribute it and/or modify
// it under the terms of the GNU General Public License as published by
// the Free Software Foundation, either version 3 of the License, or
// (at your option) any later version.
//
// This program is distributed in the hope that it will be useful,
// but WITHOUT ANY WARRANTY; without even the implied warranty of
// MERCHANTABILITY or FITNESS FOR A PARTICULAR PURPOSE. See the
// GNU General Public License for more details.
//
// You should have received a copy of the GNU General Public License
// along with this program. If not, see <https://www.gnu.org/licenses/>.

//! Ethereum state observer for ethexe.

use crate::utils::load_block_data;
use alloy::{
    providers::{Provider, ProviderBuilder, RootProvider},
    pubsub::{Subscription, SubscriptionStream},
    rpc::types::eth::Header,
    transports::{RpcError, TransportErrorKind},
};
use anyhow::{Context as _, Result, anyhow};
use ethexe_common::{
    Address, BlockData, BlockHeader, ProtocolTimelines, SimpleBlockData, db::BlockMetaStorageRO,
};
use ethexe_db::Database;
use ethexe_ethereum::router::RouterQuery;
use futures::{FutureExt, Stream, StreamExt, future::BoxFuture, stream::FusedStream};
use gprimitives::H256;
use std::{
    collections::VecDeque,
    pin::Pin,
    task::{Context, Poll},
    time::Duration,
};
use sync::ChainSync;

mod sync;
mod utils;

#[cfg(test)]
mod tests;

type HeadersSubscriptionFuture =
    BoxFuture<'static, std::result::Result<Subscription<Header>, RpcError<TransportErrorKind>>>;

#[derive(Clone, Debug)]
pub struct EthereumConfig {
    pub rpc: String,
    pub beacon_rpc: String,
    pub router_address: Address,
    pub block_time: Duration,
}
#[derive(Debug, Clone, PartialEq, Eq)]
pub enum ObserverEvent {
    Block(SimpleBlockData),
    BlockSynced(H256),
}

#[derive(Clone, Debug)]
struct RuntimeConfig {
    router_address: Address,
    max_sync_depth: u32,
    batched_sync_depth: u32,
    genesis_block_hash: H256,
}

// TODO #4552: make tests for observer service
pub struct ObserverService {
    provider: RootProvider,
    config: RuntimeConfig,
    chain_sync: ChainSync<Database>,

    last_block_number: u32,
    headers_stream: SubscriptionStream<Header>,

    block_sync_queue: VecDeque<Header>,
    sync_future: Option<BoxFuture<'static, Result<H256>>>,
    subscription_future: Option<HeadersSubscriptionFuture>,
}

impl Stream for ObserverService {
    type Item = Result<ObserverEvent>;

    fn poll_next(mut self: Pin<&mut Self>, cx: &mut Context<'_>) -> Poll<Option<Self::Item>> {
        if let Some(future) = self.subscription_future.as_mut() {
            match future.poll_unpin(cx) {
                Poll::Ready(Ok(subscription)) => self.headers_stream = subscription.into_stream(),
                Poll::Ready(Err(e)) => {
                    return Poll::Ready(Some(Err(anyhow!(
                        "failed to create new headers stream: {e}"
                    ))));
                }
                Poll::Pending => return Poll::Pending,
            }
        }

        if let Poll::Ready(res) = self.headers_stream.poll_next_unpin(cx) {
            let Some(header) = res else {
                log::warn!("Alloy headers stream ended. Creating a new one...");

                // TODO #4568: test creating a new subscription in case when Receiver becomes invalid
                let provider = self.provider().clone();
                let _fut = provider.get_block_by_number(alloy::eips::BlockNumberOrTag::Earliest);
                self.subscription_future =
                    Some(Box::pin(async move { provider.subscribe_blocks().await }));

                cx.waker().wake_by_ref();
                return Poll::Pending;
            };

            let data = SimpleBlockData {
                hash: H256(header.hash.0),
                header: BlockHeader {
                    height: header.number as u32,
                    timestamp: header.timestamp,
                    parent_hash: H256(header.parent_hash.0),
                },
            };

            log::trace!("Received a new block: {data:?}");
            self.block_sync_queue.push_front(header);

            return Poll::Ready(Some(Ok(ObserverEvent::Block(data))));
        }

        if self.sync_future.is_none()
            && let Some(header) = self.block_sync_queue.pop_back()
        {
            self.sync_future = Some(self.chain_sync.clone().sync(header).boxed());
        }

        if let Some(fut) = self.sync_future.as_mut()
            && let Poll::Ready(result) = fut.poll_unpin(cx)
        {
            self.sync_future = None;

            let maybe_event = result.map(ObserverEvent::BlockSynced);
            return Poll::Ready(Some(maybe_event));
        }

        Poll::Pending
    }
}

impl FusedStream for ObserverService {
    fn is_terminated(&self) -> bool {
        false
    }
}

impl ObserverService {
    pub async fn new(eth_cfg: &EthereumConfig, max_sync_depth: u32, db: Database) -> Result<Self> {
        let EthereumConfig {
            rpc,
            router_address,
            ..
        } = eth_cfg;

        let router_query = RouterQuery::new(rpc, *router_address).await?;
<<<<<<< HEAD
        let wvara_address = Address(router_query.wvara_address().await?.0.0);
=======
>>>>>>> 4e8dac45

        let provider = ProviderBuilder::default()
            .connect(rpc)
            .await
            .context("failed to create ethereum provider")?;

        let genesis_block_hash =
            Self::pre_process_genesis_for_db(&db, &provider, &router_query).await?;

        let headers_stream = provider
            .subscribe_blocks()
            .await
            .context("failed to subscribe blocks")?
            .into_stream();

        let config = RuntimeConfig {
            router_address: *router_address,
            max_sync_depth,
            // TODO #4562: make this configurable. Important: must be greater than 1.
            batched_sync_depth: 2,
            genesis_block_hash,
        };

        let chain_sync = ChainSync {
            db,
            provider: provider.clone(),
            config: config.clone(),
        };

        Ok(Self {
            provider,
            config,

            chain_sync,
            sync_future: None,
            block_sync_queue: VecDeque::new(),

            last_block_number: 0,
            subscription_future: None,
            headers_stream,
        })
    }

    // TODO #4563: this is a temporary solution.
    // Choose a better place for this, out of ObserverService.
    /// If genesis block is not yet fully setup in the database, we need to do it
    async fn pre_process_genesis_for_db(
        db: &Database,
        provider: &RootProvider,
        router_query: &RouterQuery,
    ) -> Result<H256> {
        let genesis_block_hash = router_query.genesis_block_hash().await?;

        if db.block_meta(genesis_block_hash).prepared {
            return Ok(genesis_block_hash);
        }

        let genesis_block = provider
            .get_block_by_hash(genesis_block_hash.0.into())
            .await?
            .ok_or_else(|| {
                anyhow!("Genesis block with hash {genesis_block_hash:?} not found by rpc")
            })?;

        let genesis_header = BlockHeader {
            height: genesis_block.header.number as u32,
            timestamp: genesis_block.header.timestamp,
            parent_hash: H256(genesis_block.header.parent_hash.0),
        };

        let router_timelines = router_query.timelines().await?;
        let timelines = ProtocolTimelines {
            genesis_ts: genesis_header.timestamp,
            era: router_timelines.era,
            election: router_timelines.election,
        };

        let genesis_validators = router_query.validators_at(genesis_block_hash).await?;

        ethexe_common::setup_genesis_in_db(
            db,
            SimpleBlockData {
                hash: genesis_block_hash,
                header: genesis_header,
            },
            genesis_validators,
            timelines,
        );

        Ok(genesis_block_hash)
    }

    pub fn provider(&self) -> &RootProvider {
        &self.provider
    }

    pub fn last_block_number(&self) -> u32 {
        self.last_block_number
    }

    pub fn genesis_block_hash(&self) -> H256 {
        self.config.genesis_block_hash
    }

    pub fn load_block_data(&self, block: H256) -> impl Future<Output = Result<BlockData>> {
        load_block_data(
            self.provider.clone(),
            block,
            self.config.router_address,
            None,
        )
    }

    pub fn router_query(&self) -> RouterQuery {
        RouterQuery::from_provider(self.config.router_address.0.into(), self.provider.clone())
    }
}<|MERGE_RESOLUTION|>--- conflicted
+++ resolved
@@ -164,10 +164,6 @@
         } = eth_cfg;
 
         let router_query = RouterQuery::new(rpc, *router_address).await?;
-<<<<<<< HEAD
-        let wvara_address = Address(router_query.wvara_address().await?.0.0);
-=======
->>>>>>> 4e8dac45
 
         let provider = ProviderBuilder::default()
             .connect(rpc)
