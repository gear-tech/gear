--- conflicted
+++ resolved
@@ -27,11 +27,7 @@
 };
 use anyhow::{Context as _, Result, anyhow};
 use ethexe_common::{
-<<<<<<< HEAD
-    Address, BlockData, BlockHeader, SimpleBlockData,
-=======
     Address, BlockData, BlockHeader, Digest, SimpleBlockData,
->>>>>>> 56b030ab
     db::{BlockMetaStorageRead, BlockMetaStorageWrite, OnChainStorageRead, OnChainStorageWrite},
 };
 use ethexe_db::Database;
@@ -291,10 +287,6 @@
         db.set_block_outcome(genesis_block_hash, Default::default());
         db.set_latest_computed_block(genesis_block_hash, genesis_header.clone());
         db.set_validators(genesis_block_hash, genesis_validators);
-<<<<<<< HEAD
-        // db.set_latest_rewarded_era(genesis_block_hash, era);
-=======
->>>>>>> 56b030ab
 
         Ok(genesis_header)
     }
