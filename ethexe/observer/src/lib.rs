// This file is part of Gear.
//
// Copyright (C) 2024-2025 Gear Technologies Inc.
// SPDX-License-Identifier: GPL-3.0-or-later WITH Classpath-exception-2.0
//
// This program is free software: you can redistribute it and/or modify
// it under the terms of the GNU General Public License as published by
// the Free Software Foundation, either version 3 of the License, or
// (at your option) any later version.
//
// This program is distributed in the hope that it will be useful,
// but WITHOUT ANY WARRANTY; without even the implied warranty of
// MERCHANTABILITY or FITNESS FOR A PARTICULAR PURPOSE. See the
// GNU General Public License for more details.
//
// You should have received a copy of the GNU General Public License
// along with this program. If not, see <https://www.gnu.org/licenses/>.

//! Ethereum state observer for ethexe.

use alloy::{
    providers::{Provider as _, ProviderBuilder, RootProvider},
    pubsub::{Subscription, SubscriptionStream},
    rpc::types::eth::Header,
    transports::BoxTransport,
};
use anyhow::{Context as _, Result};
use ethexe_common::{
    events::{BlockEvent, RouterEvent},
    BlockData,
};
use ethexe_db::BlockHeader;
use ethexe_signer::Address;
use futures::{
    future::BoxFuture,
    stream::{FusedStream, FuturesUnordered},
    Stream, StreamExt,
};
use gprimitives::{CodeId, H256};
<<<<<<< HEAD
use std::{pin::Pin, sync::Arc, time::Duration};
=======
use parity_scale_codec::{Decode, Encode};
use std::{
    pin::Pin,
    sync::Arc,
    task::{Context, Poll},
    time::Duration,
};
>>>>>>> a1c7e83f

pub(crate) type Provider = RootProvider<BoxTransport>;

mod blobs;
mod observer;
mod query;

#[cfg(test)]
mod tests;

pub use blobs::*;
pub use observer::*;
pub use query::*;

type BlobDownloadFuture = BoxFuture<'static, Result<(CodeId, Vec<u8>)>>;
type BlocksStream = dyn Stream<Item = (H256, BlockHeader, Vec<BlockEvent>)> + Send;

#[derive(Clone, Debug)]
pub struct EthereumConfig {
    pub rpc: String,
    pub beacon_rpc: String,
    pub router_address: Address,
    pub block_time: Duration,
}

#[derive(Clone, Debug, PartialEq, Eq)]
pub enum ObserverEvent {
    Blob { code_id: CodeId, code: Vec<u8> },
    Block(BlockData),
}

pub struct ObserverService {
    blobs: Arc<dyn BlobReader>,
    provider: Provider,
    subscription: Subscription<Header>,

    router: Address,

    last_block_number: u32,

    stream: Pin<Box<BlocksStream>>,
    codes_futures: FuturesUnordered<BlobDownloadFuture>,
}

impl Stream for ObserverService {
    type Item = Result<ObserverEvent>;

    fn poll_next(mut self: Pin<&mut Self>, cx: &mut Context<'_>) -> Poll<Option<Self::Item>> {
        if let Poll::Ready(Some((hash, header, events))) = self.stream.poll_next_unpin(cx) {
            let event = Ok(self.handle_stream_next(hash, header, events));

            return Poll::Ready(Some(event));
        };

        if let Poll::Ready(Some(res)) = self.codes_futures.poll_next_unpin(cx) {
            let event = res.map(|(code_id, code)| ObserverEvent::Blob { code_id, code });

            return Poll::Ready(Some(event));
        }

        Poll::Pending
    }
}

impl FusedStream for ObserverService {
    fn is_terminated(&self) -> bool {
        false
    }
}

impl ObserverService {
    pub async fn new(config: &EthereumConfig) -> Result<Self> {
        let blobs = Arc::new(
            ConsensusLayerBlobReader::new(&config.rpc, &config.beacon_rpc, config.block_time)
                .await
                .context("failed to create blob reader")?,
        );

        Self::new_with_blobs(config, blobs).await
    }

    pub async fn new_with_blobs(
        config: &EthereumConfig,
        blobs: Arc<dyn BlobReader>,
    ) -> Result<Self> {
        let provider = ProviderBuilder::new()
            .on_builtin(&config.rpc)
            .await
            .context("failed to create ethereum provider")?;

        let subscription = provider
            .subscribe_blocks()
            .await
            .context("failed to subscribe blocks")?;

        let blocks_stream = subscription.resubscribe().into_stream();

        let stream = Box::pin(Self::events_all(
            blocks_stream,
            provider.clone(),
            config.router_address,
        ));

        Ok(Self {
            blobs,
            provider,
            subscription,
            router: config.router_address,
            last_block_number: 0,
            stream,
            codes_futures: FuturesUnordered::new(),
        })
    }

    pub fn provider(&self) -> &Provider {
        &self.provider
    }

    pub fn status(&self) -> ObserverStatus {
        ObserverStatus {
            eth_best_height: self.last_block_number,
            pending_codes: self.codes_futures.len(),
        }
    }

    pub fn lookup_code(&mut self, code_id: CodeId, tx_hash: H256) {
        self.codes_futures.push(Box::pin(read_code_from_tx_hash(
            self.blobs.clone(),
            code_id,
            tx_hash,
            Some(3),
        )));
    }

    fn events_all(
        mut stream: SubscriptionStream<Header>,
        provider: Provider,
        router: Address,
    ) -> impl Stream<Item = (H256, BlockHeader, Vec<BlockEvent>)> {
        async_stream::stream! {
            while let Some(header) = stream.next().await {
                let hash = (*header.hash).into();
                let parent_hash = (*header.parent_hash).into();
                let block_number = header.number as u32;
                let block_timestamp = header.timestamp;

                let header = BlockHeader {
                    height: block_number,
                    timestamp: block_timestamp,
                    parent_hash,
                };

                let events = read_block_events(hash, &provider, router.0.into()).await.unwrap();

                yield (hash, header, events);
            }
        }
    }

    fn handle_stream_next(
        &mut self,
        hash: H256,
        header: BlockHeader,
        events: Vec<BlockEvent>,
    ) -> ObserverEvent {
        // TODO (breathx): set in db?
        log::trace!("Received block: {hash:?}");

        self.last_block_number = header.height;

        // TODO: replace me with proper processing of all events, including commitments.
        for event in &events {
            if let BlockEvent::Router(RouterEvent::CodeValidationRequested { code_id, tx_hash }) =
                event
            {
                self.lookup_code(*code_id, *tx_hash);
            }
        }

        ObserverEvent::Block(BlockData {
            hash,
            header,
            events,
        })
    }
}

impl Clone for ObserverService {
    fn clone(&self) -> Self {
        let subscription = self.subscription.resubscribe();
        let stream = subscription.resubscribe().into_stream();

        let stream = Self::events_all(stream, self.provider.clone(), self.router);

        Self {
            blobs: self.blobs.clone(),
            provider: self.provider.clone(),
            subscription,
            router: self.router,
            last_block_number: self.last_block_number,
            stream: Box::pin(stream),
            codes_futures: FuturesUnordered::new(),
        }
    }
}

#[derive(Debug, Clone, Copy, Default)]
pub struct ObserverStatus {
    pub eth_best_height: u32,
    pub pending_codes: usize,
}<|MERGE_RESOLUTION|>--- conflicted
+++ resolved
@@ -37,17 +37,12 @@
     Stream, StreamExt,
 };
 use gprimitives::{CodeId, H256};
-<<<<<<< HEAD
-use std::{pin::Pin, sync::Arc, time::Duration};
-=======
-use parity_scale_codec::{Decode, Encode};
 use std::{
     pin::Pin,
     sync::Arc,
     task::{Context, Poll},
     time::Duration,
 };
->>>>>>> a1c7e83f
 
 pub(crate) type Provider = RootProvider<BoxTransport>;
 
