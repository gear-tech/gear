--- conflicted
+++ resolved
@@ -89,13 +89,8 @@
 // TODO (gsobol): make tests for observer service
 pub struct ObserverService {
     provider: Provider,
-<<<<<<< HEAD
     db: Database,
-    // TODO (gsobol): consider to make clone boxed for BlobRead, in order to avoid Arc usage.
-=======
-    database: Box<dyn OnChainStorage>,
     // TODO (gsobol): consider to make clone_boxed/clone for BlobRead, in order to avoid redundant Arc usage.
->>>>>>> b42bfa18
     blobs_reader: Arc<dyn BlobReader>,
     subscription: Subscription<Header>,
 
