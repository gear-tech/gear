// This file is part of Gear.
//
// Copyright (C) 2024-2025 Gear Technologies Inc.
// SPDX-License-Identifier: GPL-3.0-or-later WITH Classpath-exception-2.0
//
// This program is free software: you can redistribute it and/or modify
// it under the terms of the GNU General Public License as published by
// the Free Software Foundation, either version 3 of the License, or
// (at your option) any later version.
//
// This program is distributed in the hope that it will be useful,
// but WITHOUT ANY WARRANTY; without even the implied warranty of
// MERCHANTABILITY or FITNESS FOR A PARTICULAR PURPOSE. See the
// GNU General Public License for more details.
//
// You should have received a copy of the GNU General Public License
// along with this program. If not, see <https://www.gnu.org/licenses/>.

//! Ethereum state observer for ethexe.

use alloy::{
    providers::{Provider, ProviderBuilder, RootProvider},
    pubsub::{Subscription, SubscriptionStream},
    rpc::types::eth::Header,
    transports::{RpcError, TransportErrorKind},
};
use anyhow::{anyhow, Context as _, Result};
<<<<<<< HEAD
use ethexe_common::{
    db::{BlockMetaStorage, OnChainStorageWrite},
    Address, BlockHeader, SimpleBlockData,
};
=======
use ethexe_common::{Address, BlockHeader, SimpleBlockData};
>>>>>>> 410d5c7f
use ethexe_db::Database;
use ethexe_ethereum::router::RouterQuery;
use futures::{future::BoxFuture, stream::FusedStream, FutureExt, Stream, StreamExt};
use gprimitives::H256;
use std::{
    collections::VecDeque,
    fmt,
    pin::Pin,
    task::{Context, Poll},
    time::Duration,
};
use sync::ChainSync;

mod sync;
mod utils;

#[cfg(test)]
mod tests;

type HeadersSubscriptionFuture =
    BoxFuture<'static, std::result::Result<Subscription<Header>, RpcError<TransportErrorKind>>>;

#[derive(Clone, Debug)]
pub struct EthereumConfig {
    pub rpc: String,
    pub beacon_rpc: String,
    pub router_address: Address,
    pub block_time: Duration,
}

#[derive(Clone, Debug, PartialEq, Eq)]
pub struct BlockSyncedData {
    pub block_hash: H256,
    pub validators: Vec<Address>,
}

#[derive(Clone, PartialEq, Eq)]
pub enum ObserverEvent {
    Block(SimpleBlockData),
    BlockSynced(BlockSyncedData),
}

impl fmt::Debug for ObserverEvent {
    fn fmt(&self, f: &mut fmt::Formatter) -> fmt::Result {
        match self {
            ObserverEvent::Block(data) => f.debug_tuple("Block").field(data).finish(),
            ObserverEvent::BlockSynced(synced_block) => {
                f.debug_tuple("BlockSynced").field(synced_block).finish()
            }
        }
    }
}

#[derive(Clone, Debug)]
struct RuntimeConfig {
    router_address: Address,
    wvara_address: Address,
    max_sync_depth: u32,
    batched_sync_depth: u32,
    block_time: Duration,
}

// TODO #4552: make tests for observer service
pub struct ObserverService {
    provider: RootProvider,
    config: RuntimeConfig,
    chain_sync: ChainSync<Database>,

    last_block_number: u32,
    headers_stream: SubscriptionStream<Header>,

    block_sync_queue: VecDeque<Header>,
    sync_future: Option<BoxFuture<'static, Result<BlockSyncedData>>>,
    subscription_future: Option<HeadersSubscriptionFuture>,
}

impl Stream for ObserverService {
    type Item = Result<ObserverEvent>;

    fn poll_next(mut self: Pin<&mut Self>, cx: &mut Context<'_>) -> Poll<Option<Self::Item>> {
        if let Some(future) = self.subscription_future.as_mut() {
            match future.poll_unpin(cx) {
                Poll::Ready(Ok(subscription)) => self.headers_stream = subscription.into_stream(),
                Poll::Ready(Err(e)) => {
                    return Poll::Ready(Some(Err(anyhow!(
                        "failed to create new headers stream: {e}"
                    ))))
                }
                Poll::Pending => return Poll::Pending,
            }
        }

        if let Poll::Ready(res) = self.headers_stream.poll_next_unpin(cx) {
            let Some(header) = res else {
                log::warn!("Alloy headers stream ended. Creating a new one...");

                // TODO #4568: test creating a new subscription in case when Receiver becomes invalid
                let provider = self.provider().clone();
                self.subscription_future =
                    Some(Box::pin(async move { provider.subscribe_blocks().await }));

                cx.waker().wake_by_ref();
                return Poll::Pending;
            };

            let data = SimpleBlockData {
                hash: H256(header.hash.0),
                header: BlockHeader {
                    height: header.number as u32,
                    timestamp: header.timestamp,
                    parent_hash: H256(header.parent_hash.0),
                },
            };

            log::trace!("Received a new block: {data:?}");
            self.block_sync_queue.push_front(header);

            return Poll::Ready(Some(Ok(ObserverEvent::Block(data))));
        }

        if self.sync_future.is_none() {
            if let Some(header) = self.block_sync_queue.pop_back() {
                self.sync_future = Some(self.chain_sync.clone().sync(header).boxed());
            }
        }

        if let Some(fut) = self.sync_future.as_mut() {
            if let Poll::Ready(result) = fut.poll_unpin(cx) {
                self.sync_future = None;

                let maybe_event = result.map(ObserverEvent::BlockSynced);
                return Poll::Ready(Some(maybe_event));
            }
        }

        Poll::Pending
    }
}

impl FusedStream for ObserverService {
    fn is_terminated(&self) -> bool {
        false
    }
}

impl ObserverService {
    pub async fn new(eth_cfg: &EthereumConfig, max_sync_depth: u32, db: Database) -> Result<Self> {
        let EthereumConfig {
            rpc,
            router_address,
            block_time,
            ..
        } = eth_cfg;

        let router_query = RouterQuery::new(rpc, *router_address).await?;

        let wvara_address = Address(router_query.wvara_address().await?.0 .0);

        let provider = ProviderBuilder::default()
            .connect(rpc)
            .await
            .context("failed to create ethereum provider")?;

        Self::pre_process_genesis_for_db(&db, &provider, &router_query).await?;

        let headers_stream = provider
            .subscribe_blocks()
            .await
            .context("failed to subscribe blocks")?
            .into_stream();

        let config = RuntimeConfig {
            router_address: *router_address,
            wvara_address,
            max_sync_depth,
            // TODO #4562: make this configurable. Important: must be greater than 1.
            batched_sync_depth: 2,
            block_time: *block_time,
        };

        let chain_sync = ChainSync {
            db,
            provider: provider.clone(),
            config: config.clone(),
        };

        Ok(Self {
            provider,
            config,

            chain_sync,
            sync_future: None,
            block_sync_queue: VecDeque::new(),

            last_block_number: 0,
            subscription_future: None,
            headers_stream,
        })
    }

    // TODO #4563: this is a temporary solution.
    // Choose a better place for this, out of ObserverService.
    /// If genesis block is not yet fully setup in the database, we need to do it
    async fn pre_process_genesis_for_db<DB: BlockMetaStorage + OnChainStorageWrite>(
        db: &DB,
        provider: &RootProvider,
        router_query: &RouterQuery,
    ) -> Result<()> {
<<<<<<< HEAD
=======
        use ethexe_common::db::{BlockMetaStorageRead, BlockMetaStorageWrite, OnChainStorageWrite};

>>>>>>> 410d5c7f
        let genesis_block_hash = router_query.genesis_block_hash().await?;

        if db.block_computed(genesis_block_hash) {
            return Ok(());
        }

        let genesis_block = provider
            .get_block_by_hash(genesis_block_hash.0.into())
            .await?
            .ok_or_else(|| {
                anyhow!("Genesis block with hash {genesis_block_hash:?} not found by rpc")
            })?;

        let genesis_header = BlockHeader {
            height: genesis_block.header.number as u32,
            timestamp: genesis_block.header.timestamp,
            parent_hash: H256(genesis_block.header.parent_hash.0),
        };

        db.set_block_header(genesis_block_hash, genesis_header.clone());
        db.set_block_events(genesis_block_hash, &[]);
        db.set_latest_synced_block_height(genesis_header.height);
        db.set_block_is_synced(genesis_block_hash);

        db.set_block_commitment_queue(genesis_block_hash, Default::default());
        db.set_block_codes_queue(genesis_block_hash, Default::default());
        db.set_previous_not_empty_block(genesis_block_hash, H256::zero());
        db.set_last_committed_batch(genesis_block_hash, Default::default());
        db.set_block_program_states(genesis_block_hash, Default::default());
        db.set_block_schedule(genesis_block_hash, Default::default());
        db.set_block_outcome(genesis_block_hash, Default::default());
        db.set_latest_computed_block(genesis_block_hash, genesis_header);
        db.set_block_computed(genesis_block_hash);

        Ok(())
    }

    pub fn provider(&self) -> &RootProvider {
        &self.provider
    }

    pub fn last_block_number(&self) -> u32 {
        self.last_block_number
    }

    pub fn block_time_secs(&self) -> u64 {
        self.config.block_time.as_secs()
    }

    pub async fn force_sync_block(&mut self, block: H256) -> Result<()> {
        let block = self
            .provider
            .get_block_by_hash(block.0.into())
            .await?
            .context("forced block not found")?;

        self.block_sync_queue.push_back(block.header);
        Ok(())
    }
}<|MERGE_RESOLUTION|>--- conflicted
+++ resolved
@@ -25,14 +25,10 @@
     transports::{RpcError, TransportErrorKind},
 };
 use anyhow::{anyhow, Context as _, Result};
-<<<<<<< HEAD
 use ethexe_common::{
     db::{BlockMetaStorage, OnChainStorageWrite},
     Address, BlockHeader, SimpleBlockData,
 };
-=======
-use ethexe_common::{Address, BlockHeader, SimpleBlockData};
->>>>>>> 410d5c7f
 use ethexe_db::Database;
 use ethexe_ethereum::router::RouterQuery;
 use futures::{future::BoxFuture, stream::FusedStream, FutureExt, Stream, StreamExt};
@@ -241,11 +237,8 @@
         provider: &RootProvider,
         router_query: &RouterQuery,
     ) -> Result<()> {
-<<<<<<< HEAD
-=======
         use ethexe_common::db::{BlockMetaStorageRead, BlockMetaStorageWrite, OnChainStorageWrite};
 
->>>>>>> 410d5c7f
         let genesis_block_hash = router_query.genesis_block_hash().await?;
 
         if db.block_computed(genesis_block_hash) {
