// This file is part of Gear.
//
// Copyright (C) 2024-2025 Gear Technologies Inc.
// SPDX-License-Identifier: GPL-3.0-or-later WITH Classpath-exception-2.0
//
// This program is free software: you can redistribute it and/or modify
// it under the terms of the GNU General Public License as published by
// the Free Software Foundation, either version 3 of the License, or
// (at your option) any later version.
//
// This program is distributed in the hope that it will be useful,
// but WITHOUT ANY WARRANTY; without even the implied warranty of
// MERCHANTABILITY or FITNESS FOR A PARTICULAR PURPOSE. See the
// GNU General Public License for more details.
//
// You should have received a copy of the GNU General Public License
// along with this program. If not, see <https://www.gnu.org/licenses/>.

//! Ethereum state observer for ethexe.

use crate::utils::EthereumBlockLoader;
use alloy::{
    providers::{Provider, ProviderBuilder, RootProvider},
    pubsub::{Subscription, SubscriptionStream},
    rpc::types::eth::Header,
    transports::TransportResult,
};
use anyhow::{Context as _, Result, anyhow};
use ethexe_common::{
<<<<<<< HEAD
    Address, BlockHeader, SimpleBlockData,
    db::{BlockMetaStorageRead, OnChainStorageRead},
=======
    Address, BlockData, BlockHeader, ProtocolTimelines, SimpleBlockData, db::BlockMetaStorageRO,
>>>>>>> 85aca2e5
};
use ethexe_db::Database;
use ethexe_ethereum::router::RouterQuery;
use futures::{FutureExt, Stream, StreamExt, future::BoxFuture, stream::FusedStream};
use gprimitives::H256;
use std::{
    collections::VecDeque,
    pin::Pin,
    task::{Context, Poll, ready},
    time::Duration,
};
use sync::ChainSync;

mod sync;
pub mod utils;

#[cfg(test)]
mod tests;

type HeadersSubscriptionFuture = BoxFuture<'static, TransportResult<Subscription<Header>>>;

#[derive(Clone, Debug)]
pub struct EthereumConfig {
    pub rpc: String,
    pub beacon_rpc: String,
    pub router_address: Address,
    pub block_time: Duration,
}
#[derive(Debug, Clone, PartialEq, Eq)]
pub enum ObserverEvent {
    Block(SimpleBlockData),
    BlockSynced(H256),
}

#[derive(Clone, Debug)]
struct RuntimeConfig {
    router_address: Address,
    middleware_address: Address,
    max_sync_depth: u32,
    batched_sync_depth: u32,
    genesis_block_hash: H256,
}

// TODO #4552: make tests for observer service
pub struct ObserverService {
    provider: RootProvider,
    config: RuntimeConfig,
    chain_sync: ChainSync<Database>,

    last_block_number: u32,
    headers_stream: SubscriptionStream<Header>,

    block_sync_queue: VecDeque<Header>,
    sync_future: Option<BoxFuture<'static, Result<H256>>>,
    subscription_future: Option<HeadersSubscriptionFuture>,
}

impl Stream for ObserverService {
    type Item = Result<ObserverEvent>;

    fn poll_next(mut self: Pin<&mut Self>, cx: &mut Context<'_>) -> Poll<Option<Self::Item>> {
        // If subscription stream finished working, a new subscription is requested to be created.
        // The subscription creation request is a future itself, and it is polled here. If it's ready,
        // a new stream from it is created and used further to poll the next header.
        if let Some(future) = self.subscription_future.as_mut() {
            match ready!(future.as_mut().poll(cx)) {
                Ok(subscription) => self.headers_stream = subscription.into_stream(),
                Err(e) => {
                    return Poll::Ready(Some(Err(anyhow::anyhow!(
                        "failed to create new headers stream: {e}"
                    ))));
                }
            }
        }

        if let Poll::Ready(res) = self.headers_stream.poll_next_unpin(cx) {
            let Some(header) = res else {
                log::warn!("Alloy headers stream ended. Creating a new one...");

                // TODO #4568: test creating a new subscription in case when Receiver becomes invalid
                let provider = self.provider().clone();
                let _fut = provider.get_block_by_number(alloy::eips::BlockNumberOrTag::Earliest);
                self.subscription_future = Some(provider.subscribe_blocks().into_future());

                cx.waker().wake_by_ref();
                return Poll::Pending;
            };

            let data = SimpleBlockData {
                hash: H256(header.hash.0),
                header: BlockHeader {
                    height: header.number as u32,
                    timestamp: header.timestamp,
                    parent_hash: H256(header.parent_hash.0),
                },
            };

            log::trace!("Received a new block: {data:?}");
            self.block_sync_queue.push_front(header);

            return Poll::Ready(Some(Ok(ObserverEvent::Block(data))));
        }

        if self.sync_future.is_none()
            && let Some(header) = self.block_sync_queue.pop_back()
        {
            self.sync_future = Some(self.chain_sync.clone().sync(header).boxed());
        }

        if let Some(fut) = self.sync_future.as_mut()
            && let Poll::Ready(result) = fut.poll_unpin(cx)
        {
            self.sync_future = None;

            let maybe_event = result.map(ObserverEvent::BlockSynced);
            return Poll::Ready(Some(maybe_event));
        }

        Poll::Pending
    }
}

impl FusedStream for ObserverService {
    fn is_terminated(&self) -> bool {
        false
    }
}

impl ObserverService {
    pub async fn new(eth_cfg: &EthereumConfig, max_sync_depth: u32, db: Database) -> Result<Self> {
        let EthereumConfig {
            rpc,
            router_address,
            ..
        } = eth_cfg;

        let router_query = RouterQuery::new(rpc, *router_address).await?;
        let middleware_address = router_query.middleware_address().await?.into();

        let provider = ProviderBuilder::default()
            .connect(rpc)
            .await
            .context("failed to create ethereum provider")?;

        let genesis_block_hash =
            Self::pre_process_genesis_for_db(&db, &provider, &router_query).await?;

        let headers_stream = provider
            .subscribe_blocks()
            .await
            .context("failed to subscribe blocks")?
            .into_stream();

        let config = RuntimeConfig {
            router_address: *router_address,
            middleware_address,
            max_sync_depth,
            // TODO #4562: make this configurable. Important: must be greater than 1.
            batched_sync_depth: 2,
            genesis_block_hash,
        };

        let chain_sync = ChainSync::new(db, config.clone(), provider.clone());

        Ok(Self {
            provider,
            config,
            chain_sync,
            sync_future: None,
            block_sync_queue: VecDeque::new(),
            last_block_number: 0,
            subscription_future: None,
            headers_stream,
        })
    }

    // TODO #4563: this is a temporary solution
    /// If genesis block is not yet fully setup in the database, we need to do it
    /// Populates database with genesis block data.
    ///
    /// Basically, requests data for the block, which is considered to be a genesis block
    /// inside the `Router` contract on Ethereum. The data is processed the following way:
    /// - header is stored in the database
    /// - events are set as empty
    /// - block is set as synced
    /// - block is set as computed
    /// - block is set as latest synced block (it's height)
    /// - block is set as latest computed block
    /// - previous non-empty block for the genesis one is set to blake2b256(0)
    /// - all the runtime storages related to the block (message queue, tasks schedule, codes queue) also programs states,
    ///   and processing outcome (state transitions) are set to default (empty) values.
    ///
    /// If genesis block was computed earlier, this function returns immediately.
    async fn pre_process_genesis_for_db(
        db: &Database,
        provider: &RootProvider,
        router_query: &RouterQuery,
    ) -> Result<H256> {
        let genesis_block_hash = router_query.genesis_block_hash().await?;

        if db.block_meta(genesis_block_hash).prepared {
            return Ok(genesis_block_hash);
        }

        let genesis_block = provider
            .get_block_by_hash(genesis_block_hash.0.into())
            .await?
            .ok_or_else(|| {
                anyhow!("Genesis block with hash {genesis_block_hash:?} not found by rpc")
            })?;

        let genesis_header = BlockHeader {
            height: genesis_block.header.number as u32,
            timestamp: genesis_block.header.timestamp,
            parent_hash: H256(genesis_block.header.parent_hash.0),
        };

        let router_timelines = router_query.timelines().await?;
        let timelines = ProtocolTimelines {
            genesis_ts: genesis_header.timestamp,
            era: router_timelines.era,
            election: router_timelines.election,
        };
        let genesis_validators = router_query.validators_at(genesis_block_hash).await?;

        ethexe_common::setup_genesis_in_db(
            db,
            SimpleBlockData {
                hash: genesis_block_hash,
                header: genesis_header,
            },
            genesis_validators,
            timelines,
        );

        Ok(genesis_block_hash)
    }

    pub fn provider(&self) -> &RootProvider {
        &self.provider
    }

    pub fn last_block_number(&self) -> u32 {
        self.last_block_number
    }

<<<<<<< HEAD
    pub fn block_time_secs(&self) -> u64 {
        self.config.block_time.as_secs()
    }

    pub fn block_loader(&self) -> EthereumBlockLoader {
        EthereumBlockLoader::new(
            self.provider.clone(),
            self.config.router_address,
            self.config.wvara_address,
        )
    }

    pub fn genesis_timestamp_secs(&self) -> u64 {
        self.config.genesis_timestamp
    }

    pub fn era_duration_secs(&self) -> u64 {
        self.config.era_duration
    }

=======
>>>>>>> 85aca2e5
    pub fn genesis_block_hash(&self) -> H256 {
        self.config.genesis_block_hash
    }

<<<<<<< HEAD
=======
    pub fn load_block_data(&self, block: H256) -> impl Future<Output = Result<BlockData>> {
        load_block_data(
            self.provider.clone(),
            block,
            self.config.router_address,
            None,
        )
    }

>>>>>>> 85aca2e5
    pub fn router_query(&self) -> RouterQuery {
        RouterQuery::from_provider(self.config.router_address.0.into(), self.provider.clone())
    }
}<|MERGE_RESOLUTION|>--- conflicted
+++ resolved
@@ -27,12 +27,7 @@
 };
 use anyhow::{Context as _, Result, anyhow};
 use ethexe_common::{
-<<<<<<< HEAD
-    Address, BlockHeader, SimpleBlockData,
-    db::{BlockMetaStorageRead, OnChainStorageRead},
-=======
-    Address, BlockData, BlockHeader, ProtocolTimelines, SimpleBlockData, db::BlockMetaStorageRO,
->>>>>>> 85aca2e5
+    Address, BlockHeader, ProtocolTimelines, SimpleBlockData, db::BlockMetaStorageRO,
 };
 use ethexe_db::Database;
 use ethexe_ethereum::router::RouterQuery;
@@ -61,6 +56,7 @@
     pub router_address: Address,
     pub block_time: Duration,
 }
+
 #[derive(Debug, Clone, PartialEq, Eq)]
 pub enum ObserverEvent {
     Block(SimpleBlockData),
@@ -279,11 +275,6 @@
         self.last_block_number
     }
 
-<<<<<<< HEAD
-    pub fn block_time_secs(&self) -> u64 {
-        self.config.block_time.as_secs()
-    }
-
     pub fn block_loader(&self) -> EthereumBlockLoader {
         EthereumBlockLoader::new(
             self.provider.clone(),
@@ -292,32 +283,10 @@
         )
     }
 
-    pub fn genesis_timestamp_secs(&self) -> u64 {
-        self.config.genesis_timestamp
-    }
-
-    pub fn era_duration_secs(&self) -> u64 {
-        self.config.era_duration
-    }
-
-=======
->>>>>>> 85aca2e5
     pub fn genesis_block_hash(&self) -> H256 {
         self.config.genesis_block_hash
     }
 
-<<<<<<< HEAD
-=======
-    pub fn load_block_data(&self, block: H256) -> impl Future<Output = Result<BlockData>> {
-        load_block_data(
-            self.provider.clone(),
-            block,
-            self.config.router_address,
-            None,
-        )
-    }
-
->>>>>>> 85aca2e5
     pub fn router_query(&self) -> RouterQuery {
         RouterQuery::from_provider(self.config.router_address.0.into(), self.provider.clone())
     }
