--- conflicted
+++ resolved
@@ -57,12 +57,7 @@
     pub router_address: Address,
     pub block_time: Duration,
 }
-<<<<<<< HEAD
-#[derive(Clone, PartialEq, Eq)]
-=======
-
 #[derive(Debug, Clone, PartialEq, Eq)]
->>>>>>> 5b59f5a8
 pub enum ObserverEvent {
     Block(SimpleBlockData),
     BlockSynced(H256),
@@ -74,13 +69,7 @@
     wvara_address: Address,
     max_sync_depth: u32,
     batched_sync_depth: u32,
-<<<<<<< HEAD
-=======
-    block_time: Duration,
-    genesis_timestamp: u64,
-    era_duration: u64,
     genesis_block_hash: H256,
->>>>>>> 5b59f5a8
 }
 
 // TODO #4552: make tests for observer service
@@ -183,16 +172,8 @@
             .await
             .context("failed to create ethereum provider")?;
 
-<<<<<<< HEAD
-        Self::pre_process_genesis_for_db(&db, &provider, &router_query).await?;
-=======
-        let genesis_block_hash = router_query.genesis_block_hash().await?;
-        let genesis_header =
-            Self::pre_process_genesis_for_db(genesis_block_hash, &db, &provider, &router_query)
-                .await?;
-
-        let timelines = router_query.timelines().await?;
->>>>>>> 5b59f5a8
+        let genesis_block_hash =
+            Self::pre_process_genesis_for_db(&db, &provider, &router_query).await?;
 
         let headers_stream = provider
             .subscribe_blocks()
@@ -206,13 +187,7 @@
             max_sync_depth,
             // TODO #4562: make this configurable. Important: must be greater than 1.
             batched_sync_depth: 2,
-<<<<<<< HEAD
-=======
-            block_time: *block_time,
-            genesis_timestamp: genesis_header.timestamp,
-            era_duration: timelines.era,
             genesis_block_hash,
->>>>>>> 5b59f5a8
         };
 
         let chain_sync = ChainSync {
@@ -239,19 +214,14 @@
     // Choose a better place for this, out of ObserverService.
     /// If genesis block is not yet fully setup in the database, we need to do it
     async fn pre_process_genesis_for_db(
-        genesis_block_hash: H256,
         db: &Database,
         provider: &RootProvider,
         router_query: &RouterQuery,
-<<<<<<< HEAD
-    ) -> Result<()> {
+    ) -> Result<H256> {
         let genesis_block_hash = router_query.genesis_block_hash().await?;
 
-=======
-    ) -> Result<BlockHeader> {
->>>>>>> 5b59f5a8
         if db.block_meta(genesis_block_hash).prepared {
-            return Ok(());
+            return Ok(genesis_block_hash);
         }
 
         let genesis_block = provider
@@ -286,7 +256,7 @@
             timelines,
         );
 
-        Ok(())
+        Ok(genesis_block_hash)
     }
 
     pub fn provider(&self) -> &RootProvider {
@@ -297,25 +267,10 @@
         self.last_block_number
     }
 
-<<<<<<< HEAD
-=======
-    pub fn block_time_secs(&self) -> u64 {
-        self.config.block_time.as_secs()
-    }
-
-    pub fn genesis_timestamp_secs(&self) -> u64 {
-        self.config.genesis_timestamp
-    }
-
-    pub fn era_duration_secs(&self) -> u64 {
-        self.config.era_duration
-    }
-
     pub fn genesis_block_hash(&self) -> H256 {
         self.config.genesis_block_hash
     }
 
->>>>>>> 5b59f5a8
     pub fn load_block_data(&self, block: H256) -> impl Future<Output = Result<BlockData>> {
         load_block_data(
             self.provider.clone(),
