--- conflicted
+++ resolved
@@ -235,33 +235,26 @@
         })
     }
 
-    // Populates database with genesis block data.
-    //
-    // Basically, requests data for the block, which is considered to be a genesis block
-    // inside the `Router` contract on Ethereum. The data is processed the following way:
-    // - header is stored in the database
-    // - events are set as empty
-    // - block is set as synced
-    // - block is set as computed
-    // - block is set as latest synced block (it's height)
-    // - block is set as latest computed block
-    // - previous non-empty block for the genesis one is set to blake2b256(0)
-    // - all the runtime storages related to the block (message queue, tasks schedule, codes queue) also programs states,
-    //   and processing outcome (state transitions) are set to default (empty) values.
-    //
-    // If genesis block was computed earlier, this function returns immediately.
-    // TODO #4563: this is a temporary solution.
-    // Choose a better place for this, out of ObserverService.
-<<<<<<< HEAD
-    async fn pre_process_genesis_for_db(
-        db: &Database,
-=======
     /// If genesis block is not yet fully setup in the database, we need to do it
+    /// Populates database with genesis block data.
+    ///
+    /// Basically, requests data for the block, which is considered to be a genesis block
+    /// inside the `Router` contract on Ethereum. The data is processed the following way:
+    /// - header is stored in the database
+    /// - events are set as empty
+    /// - block is set as synced
+    /// - block is set as computed
+    /// - block is set as latest synced block (it's height)
+    /// - block is set as latest computed block
+    /// - previous non-empty block for the genesis one is set to blake2b256(0)
+    /// - all the runtime storages related to the block (message queue, tasks schedule, codes queue) also programs states,
+    ///   and processing outcome (state transitions) are set to default (empty) values.
+    ///
+    /// If genesis block was computed earlier, this function returns immediately.
     async fn pre_process_genesis_for_db<
         DB: BlockMetaStorageRead + BlockMetaStorageWrite + OnChainStorageRead + OnChainStorageWrite,
     >(
         db: &DB,
->>>>>>> 56b030ab
         provider: &RootProvider,
         router_query: &RouterQuery,
     ) -> Result<BlockHeader> {
