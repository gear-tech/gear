// This file is part of Gear.
//
// Copyright (C) 2024-2025 Gear Technologies Inc.
// SPDX-License-Identifier: GPL-3.0-or-later WITH Classpath-exception-2.0
//
// This program is free software: you can redistribute it and/or modify
// it under the terms of the GNU General Public License as published by
// the Free Software Foundation, either version 3 of the License, or
// (at your option) any later version.
//
// This program is distributed in the hope that it will be useful,
// but WITHOUT ANY WARRANTY; without even the implied warranty of
// MERCHANTABILITY or FITNESS FOR A PARTICULAR PURPOSE. See the
// GNU General Public License for more details.
//
// You should have received a copy of the GNU General Public License
// along with this program. If not, see <https://www.gnu.org/licenses/>.

use super::*;
use alloy::node_bindings::Anvil;
use ethexe_db::{Database, MemDb};
use ethexe_ethereum::deploy::EthereumDeployer;
use ethexe_signer::Signer;
use nonempty::nonempty;
use std::time::Duration;

fn wat2wasm_with_validate(s: &str, validate: bool) -> Vec<u8> {
    let code = wat::parse_str(s).unwrap();
    if validate {
        wasmparser::validate(&code).unwrap();
    }
    code
}

fn wat2wasm(s: &str) -> Vec<u8> {
    wat2wasm_with_validate(s, true)
}

#[tokio::test(flavor = "multi_thread")]
async fn test_deployment() -> Result<()> {
    gear_utils::init_default_logger();

    let anvil = Anvil::new().try_spawn()?;
    let ethereum_rpc = anvil.ws_endpoint();

    let signer = Signer::memory();
    let sender_public_key = signer
        .storage_mut()
        .add_key("0xac0974bec39a17e36ba4a6b4d238ff944bacb478cbed5efcae784d7bf4f2ff80".parse()?)?;
    let sender_address = sender_public_key.to_address();
<<<<<<< HEAD
    let validators: Vec<Address> = vec!["0x45D6536E3D4AdC8f4e13c5c4aA54bE968C55Abf1".parse()?];
=======
    let validators = nonempty!["0x45D6536E3D4AdC8f4e13c5c4aA54bE968C55Abf1".parse()?];
>>>>>>> 5b59f5a8

    let deployer = EthereumDeployer::new(&ethereum_rpc, signer, sender_address)
        .await
        .unwrap();
    let ethereum = deployer
        .with_validators(validators.try_into().unwrap())
        .deploy()
        .await?;

    let db = MemDb::default();
    let database = Database::from_one(&db);

    let mut observer = ObserverService::new(
        &EthereumConfig {
            rpc: ethereum_rpc,
            router_address: ethereum.router().address(),
            block_time: Duration::from_secs(1),
            beacon_rpc: Default::default(),
        },
        u32::MAX,
        database.clone(),
    )
    .await
    .expect("failed to create observer");

    let request_wasm_validation = async move |wasm: Vec<u8>| {
        let pending_builder = ethereum
            .router()
            .request_code_validation_with_sidecar(&wasm)
            .await
            .expect("failed to request code validation");

        pending_builder.code_id()
    };

    let wat = r#"
        (module
            (import "env" "memory" (memory 0))
            (export "init" (func $init))
            (func $init)
        )
    "#;
    let wasm = wat2wasm(wat);
    let _request_code_id = request_wasm_validation(wasm).await;

    let event = observer
        .next()
        .await
        .expect("observer did not receive event")
        .expect("received error instead of event");

    assert!(matches!(event, ObserverEvent::Block(..)));

    let event = observer
        .next()
        .await
        .expect("observer did not receive event")
        .expect("received error instead of event");

    let ObserverEvent::BlockSynced { .. } = event else {
        panic!("Expected event: ObserverEvent::RequestLoadBlobs, received: {event:?}");
    };

    let wat = "(module)";
    let wasm = wat2wasm(wat);
    let _request_code_id = request_wasm_validation(wasm).await;

    let event = observer
        .next()
        .await
        .expect("observer did not receive event")
        .expect("received error instead of event");
    assert!(matches!(event, ObserverEvent::Block(..)));

    let event = observer
        .next()
        .await
        .expect("observer did not receive event")
        .expect("received error instead of event");
    let ObserverEvent::BlockSynced { .. } = event else {
        panic!("Expected event: ObserverEvent::RequestLoadBlobs, received: {event:?}");
    };

    Ok(())
}<|MERGE_RESOLUTION|>--- conflicted
+++ resolved
@@ -21,7 +21,6 @@
 use ethexe_db::{Database, MemDb};
 use ethexe_ethereum::deploy::EthereumDeployer;
 use ethexe_signer::Signer;
-use nonempty::nonempty;
 use std::time::Duration;
 
 fn wat2wasm_with_validate(s: &str, validate: bool) -> Vec<u8> {
@@ -48,11 +47,7 @@
         .storage_mut()
         .add_key("0xac0974bec39a17e36ba4a6b4d238ff944bacb478cbed5efcae784d7bf4f2ff80".parse()?)?;
     let sender_address = sender_public_key.to_address();
-<<<<<<< HEAD
     let validators: Vec<Address> = vec!["0x45D6536E3D4AdC8f4e13c5c4aA54bE968C55Abf1".parse()?];
-=======
-    let validators = nonempty!["0x45D6536E3D4AdC8f4e13c5c4aA54bE968C55Abf1".parse()?];
->>>>>>> 5b59f5a8
 
     let deployer = EthereumDeployer::new(&ethereum_rpc, signer, sender_address)
         .await
