--- conflicted
+++ resolved
@@ -56,11 +56,6 @@
     let sender_address = sender_public_key.to_address();
     let validators = vec!["0x45D6536E3D4AdC8f4e13c5c4aA54bE968C55Abf1".parse()?];
 
-<<<<<<< HEAD
-    let ethereum = Ethereum::deploy(&ethereum_rpc, validators, signer, sender_address).await?;
-
-    let blobs_reader = Arc::new(MockBlobReader::new(Duration::from_secs(1)));
-=======
     let (secret_shares, _) = keys::generate_with_dealer(
         1,
         1,
@@ -86,8 +81,8 @@
         verifiable_secret_sharing_commitment,
     )
     .await?;
-    let blob_reader = Arc::new(MockBlobReader::new(Duration::from_secs(1)));
->>>>>>> 6ec9d570
+
+    let blobs_reader = Arc::new(MockBlobReader::new(Duration::from_secs(1)));
 
     let router_address = ethereum.router().address();
 
