--- conflicted
+++ resolved
@@ -11,13 +11,8 @@
 use ethexe_signer::Address;
 use futures::{future, stream::FuturesUnordered, Stream, StreamExt};
 use gear_core::ids::prelude::*;
-<<<<<<< HEAD
 use gprimitives::{CodeId, H256};
-use std::sync::Arc;
-=======
-use gprimitives::{ActorId, CodeId, H256};
 use std::{collections::BTreeMap, sync::Arc};
->>>>>>> a414f6ec
 use tokio::sync::watch;
 
 /// Max number of blocks to query in alloy.
@@ -90,20 +85,12 @@
                             break;
                         };
 
-<<<<<<< HEAD
+                        log::trace!("Received block: {:?}", block.header.hash);
+
                         let block_hash = (*block.header.hash.expect("failed to get block hash")).into();
                         let parent_hash = (*block.header.parent_hash).into();
                         let block_number = block.header.number.expect("failed to get block number");
                         let block_timestamp = block.header.timestamp;
-=======
-                        log::trace!("Received block: {:?}", block.header.hash);
-
-                        let block_header = block.header;
-                        let block_hash = block_header.hash.expect("failed to get block hash");
-                        let parent_hash = block_header.parent_hash;
-                        let block_number = block_header.number.expect("failed to get block number");
-                        let timestamp = block_header.timestamp;
->>>>>>> a414f6ec
 
                         let events = match read_block_events(block_hash, &self.provider, self.router_address).await {
                             Ok(events) => events,
@@ -242,45 +229,48 @@
     Ok(block_events)
 }
 
+#[allow(unused)]
 pub(crate) async fn read_block_events_batch(
     from_block: u32,
     to_block: u32,
     provider: &ObserverProvider,
     router_address: AlloyAddress,
 ) -> Result<BTreeMap<H256, Vec<BlockEvent>>> {
-    let mut events_map: BTreeMap<H256, Vec<BlockEvent>> = BTreeMap::new();
-    let mut start_block = from_block;
-
-    while start_block <= to_block {
-        let end_block = std::cmp::min(start_block + MAX_QUERY_BLOCK_RANGE - 1, to_block);
-        let router_events_filter = Filter::new()
-            .from_block(start_block as u64)
-            .to_block(end_block as u64)
-            .address(router_address)
-            .event_signature(Topic::from_iter(
-                signature_hash::ROUTER_EVENTS
-                    .iter()
-                    .map(|hash| B256::new(*hash)),
-            ));
-
-        let logs = provider.get_logs(&router_events_filter).await?;
-
-        for log in logs.iter() {
-            let block_hash = H256(log.block_hash.ok_or(anyhow!("Block hash is missing"))?.0);
-
-            let Some(event) = match_log(log)? else {
-                continue;
-            };
-
-            events_map
-                .entry(block_hash)
-                .and_modify(|events| events.push(event.clone()))
-                .or_insert(vec![event]);
-        }
-        start_block = end_block + 1;
-    }
-
-    Ok(events_map)
+    let _ = MAX_QUERY_BLOCK_RANGE;
+    todo!("TODO (breathx)")
+    // let mut events_map: BTreeMap<H256, Vec<BlockEvent>> = BTreeMap::new();
+    // let mut start_block = from_block;
+
+    // while start_block <= to_block {
+    //     let end_block = std::cmp::min(start_block + MAX_QUERY_BLOCK_RANGE - 1, to_block);
+    //     let router_events_filter = Filter::new()
+    //         .from_block(start_block as u64)
+    //         .to_block(end_block as u64)
+    //         .address(router_address)
+    //         .event_signature(Topic::from_iter(
+    //             signature_hash::ROUTER_EVENTS
+    //                 .iter()
+    //                 .map(|hash| B256::new(*hash)),
+    //         ));
+
+    //     let logs = provider.get_logs(&router_events_filter).await?;
+
+    //     for log in logs.iter() {
+    //         let block_hash = H256(log.block_hash.ok_or(anyhow!("Block hash is missing"))?.0);
+
+    //         let Some(event) = match_log(log)? else {
+    //             continue;
+    //         };
+
+    //         events_map
+    //             .entry(block_hash)
+    //             .and_modify(|events| events.push(event.clone()))
+    //             .or_insert(vec![event]);
+    //     }
+    //     start_block = end_block + 1;
+    // }
+
+    // Ok(events_map)
 }
 
 #[cfg(test)]
@@ -360,19 +350,14 @@
         "#;
         let wasm = wat2wasm(wat);
 
-<<<<<<< HEAD
-        let (tx_hash, _) = ethereum
-            .router()
-            .request_code_validation_with_sidecar(&wasm)
-            .await?;
-        blob_reader.add_blob_transaction(tx_hash, wasm).await;
-=======
         let code_id = CodeId::generate(&wasm);
         let blob_tx = H256::random();
 
         blob_reader.add_blob_transaction(blob_tx, wasm).await;
-        ethereum.router().upload_code(code_id, blob_tx).await?;
->>>>>>> a414f6ec
+        ethereum
+            .router()
+            .request_code_validation(code_id, blob_tx)
+            .await?;
 
         assert!(
             handle.await?.is_some(),
