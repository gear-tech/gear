--- conflicted
+++ resolved
@@ -22,13 +22,8 @@
 use alloy::{providers::RootProvider, rpc::types::eth::Header};
 use anyhow::{Result, anyhow};
 use ethexe_common::{
-<<<<<<< HEAD
-    self, BlockData, BlockHeader, CodeBlobInfo, RewardsState,
-    db::{BlockMetaStorageRead, BlockMetaStorageWrite, OnChainStorageRead, OnChainStorageWrite},
-=======
     self, BlockData, BlockHeader, CodeBlobInfo,
     db::{LatestDataStorageWrite, OnChainStorageWrite},
->>>>>>> ce8aae2f
     events::{BlockEvent, RouterEvent},
     gear_core::pages::num_traits::Zero,
 };
@@ -181,23 +176,7 @@
                 ))?
             }
         };
-<<<<<<< HEAD
-        self.db.set_validators(block, validators.clone());
-
-        // propagate information about rewarded era
-        let rewards_state = match self.db.rewards_state(header.parent_hash) {
-            Some(state) => state,
-            None => {
-                // fetch from router
-                let latest_era = 0;
-                RewardsState::LatestDistributed(latest_era)
-            }
-        };
-        self.db.set_rewards_state(block, rewards_state);
-
-=======
         self.db.set_block_validators(block, validators.clone());
->>>>>>> ce8aae2f
         Ok(())
     }
 
