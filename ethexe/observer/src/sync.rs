--- conflicted
+++ resolved
@@ -68,73 +68,9 @@
         self.mark_chain_as_synced(chain.into_iter().rev());
         self.propagate_validators(block, &header).await?;
 
-<<<<<<< HEAD
-        let validators =
-            RouterQuery::from_provider(self.config.router_address.0.into(), self.provider.clone())
-                .validators_at(block)
-                .await?;
-
-        let res = BlockSyncedData {
-            block_hash: block,
-            validators,
-        };
-
-        Ok((res, codes_to_load_later))
-    }
-
-    /// Loads blocks if there is a gap between the `header`'s height and the latest synced block height.
-    async fn pre_load_data(&self, header: &BlockHeader) -> Result<HashMap<H256, BlockData>> {
-        let Some(latest_synced_block_height) = self.db.latest_synced_block_height() else {
-            log::warn!("latest_synced_block_height is not set in the database");
-            return Ok(Default::default());
-        };
-
-        if header.height <= latest_synced_block_height {
-            log::warn!(
-                "Got a block with number {} <= latest synced block number: {}, maybe a reorg",
-                header.height,
-                latest_synced_block_height
-            );
-            // Suppose here that all data is already in db.
-            return Ok(Default::default());
-        }
-
-        if (header.height - latest_synced_block_height) >= self.config.max_sync_depth {
-            // TODO (gsobol): return an event to notify about too deep chain.
-            return Err(anyhow!(
-                    "Too much to sync: current block number: {}, Latest valid block number: {}, Max depth: {}",
-                    header.height,
-                    latest_synced_block_height,
-                    self.config.max_sync_depth
-                ));
-        }
-
-        if header.height - latest_synced_block_height < self.config.batched_sync_depth {
-            // No need to pre load data, because amount of blocks is small enough.
-            return Ok(Default::default());
-        }
-
-        crate::load_blocks_data_batched(
-            self.provider.clone(),
-            latest_synced_block_height as u64,
-            header.height as u64,
-            self.config.router_address,
-            self.config.wvara_address,
-        )
-        .await
-=======
         Ok(block)
->>>>>>> 56b030ab
-    }
-
-    /// Sync level processing for blocks pre-loaded/received from the Ethereum.
-    ///
-    /// 1. Sets block header and events to the database.
-    /// 2. If there're any `CodeValidationRequested` events, it sets the code info to the database and
-    ///    adds the code id to the set of codes to load later.
-    /// 3. If there're any `CodeGotValidated` events, it adds the code id to the set of codes to load now.
-    ///
-    /// Returns the chain of unsynced blocks, the set of codes to load now, and the set of codes to load later.
+    }
+
     async fn load_chain(
         &self,
         block: H256,
@@ -190,33 +126,16 @@
         Ok(chain)
     }
 
-<<<<<<< HEAD
-    /// Loads codes from the Ethereum using own blobs reader.
-    ///
-    /// Blobs reader reads codes from the Ethereum transactions.
-    /// The function puts tasks into unordered futures queue and
-    /// waits for all of them to finish.
-    async fn load_codes(&self, codes: impl Iterator<Item = CodeId>) -> Result<()> {
-        // TODO #4564: consider to change this behaviour of loading already validated codes.
-        // Should be done with ObserverService::codes_futures together.
-        // May be we should use futures_bounded::FuturesMap for this.
-        let codes_futures = FuturesUnordered::new();
-        for code_id in codes {
-            let code_info = self
-                .db
-                .code_blob_info(code_id)
-                .ok_or_else(|| anyhow!("Code info for code {code_id} is missing"))?;
-=======
+    /// Loads blocks if there is a gap between the `header`'s height and the latest synced block height.
     async fn pre_load_data(&self, header: &BlockHeader) -> Result<HashMap<H256, BlockData>> {
         let Some(latest_synced_block_height) = self.db.latest_synced_block_height() else {
             log::warn!("latest_synced_block_height is not set in the database");
             return Ok(Default::default());
         };
->>>>>>> 56b030ab
 
         if header.height <= latest_synced_block_height {
             log::warn!(
-                "Get a block with number {} <= latest synced block number: {}, maybe a reorg",
+                "Got a block with number {} <= latest synced block number: {}, maybe a reorg",
                 header.height,
                 latest_synced_block_height
             );
