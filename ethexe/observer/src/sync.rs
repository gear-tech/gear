--- conflicted
+++ resolved
@@ -171,20 +171,9 @@
             return Ok(Default::default());
         }
 
-<<<<<<< HEAD
         self.block_loader
-            .load_many(latest_synced_block_height as u64..=header.height as u64)
+            .load_many(latest.synced_block_height as u64..=header.height as u64)
             .await
-=======
-        load_blocks_data_batched(
-            self.provider.clone(),
-            latest.synced_block_height as u64,
-            header.height as u64,
-            self.config.router_address,
-            self.config.wvara_address,
-        )
-        .await
->>>>>>> 0a78f9ac
     }
 
     // Propagate validators from the parent block. If start new era, fetch new validators from the router.
