--- conflicted
+++ resolved
@@ -31,11 +31,7 @@
     router::RouterQuery,
 };
 use gprimitives::H256;
-<<<<<<< HEAD
 use std::{collections::HashMap, ops::Add};
-=======
-use std::collections::HashMap;
->>>>>>> 7e4b00fb
 
 pub(crate) trait SyncDB: OnChainStorageRW + LatestDataStorageRW + Clone {}
 impl<T: OnChainStorageRW + LatestDataStorageRW + Clone> SyncDB for T {}
@@ -60,11 +56,7 @@
         let blocks_data = self.pre_load_data(&header).await?;
         let chain = self.load_chain(block, header, blocks_data).await?;
 
-<<<<<<< HEAD
         self.ensure_validators(block, header).await?;
-=======
-        self.propagate_validators(block, header).await?;
->>>>>>> 7e4b00fb
         self.mark_chain_as_synced(chain.into_iter().rev());
 
         Ok(block)
@@ -164,7 +156,6 @@
         .await
     }
 
-<<<<<<< HEAD
     /// This function guarantees the next things:
     /// 1. if there is no validators for current era in database - it fetches them.
     /// 2. if the election result is `finalized` it requests for next era validators and sets them in database.
@@ -198,22 +189,6 @@
                 .set_validators(chain_head_era.add(1), next_era_validators);
         }
 
-=======
-    // Propagate validators from the parent block. If start new era, fetch new validators from the router.
-    async fn propagate_validators(&self, block: H256, header: BlockHeader) -> Result<()> {
-        let validators = match self.db.block_validators(header.parent_hash) {
-            Some(validators) if !self.should_fetch_validators(header)? => validators,
-            _ => {
-                RouterQuery::from_provider(
-                    self.config.router_address.0.into(),
-                    self.provider.clone(),
-                )
-                .validators_at(block)
-                .await?
-            }
-        };
-        self.db.set_block_validators(block, validators.clone());
->>>>>>> 7e4b00fb
         Ok(())
     }
 
@@ -235,7 +210,6 @@
         }
     }
 
-<<<<<<< HEAD
     /// Function checks the `election_ts` in current era is `finalized` and if it true returns it.
     ///
     /// By `finalization` we mean the 64 blocks, because of it is closely to real finalization time and
@@ -248,27 +222,5 @@
         (chain_head.timestamp.saturating_sub(election_ts)
             > alloy::eips::merge::SLOT_DURATION_SECS * 64)
             .then_some(election_ts)
-=======
-    /// NOTE: we don't need to fetch validators for block from zero era, because of
-    /// it will be fetched in [`crate::ObserverService::pre_process_genesis_for_db`]
-    fn should_fetch_validators(&self, chain_head: BlockHeader) -> Result<bool> {
-        let timelines = self
-            .db
-            .protocol_timelines()
-            .ok_or_else(|| anyhow!("ProtocolTimelines not found in database"))?;
-        let chain_head_era = timelines.era_from_ts(chain_head.timestamp);
-
-        if chain_head_era == 0 {
-            return Ok(false);
-        }
-
-        let parent = self.db.block_header(chain_head.parent_hash).ok_or(anyhow!(
-            "header not found for block({:?})",
-            chain_head.parent_hash
-        ))?;
-
-        let parent_era_index = timelines.era_from_ts(parent.timestamp);
-        Ok(chain_head_era > parent_era_index)
->>>>>>> 7e4b00fb
     }
 }