--- conflicted
+++ resolved
@@ -63,22 +63,21 @@
 // TODO: REMOVE THIS IMPL. SeqHash makes sense only for `ethexe_ethereum` types.
 impl SeqHash for StateTransition {
     fn hash(&self) -> H256 {
-<<<<<<< HEAD
         // State transition basic fields.
 
         let state_transition_size = // concat of fields:
             // actorId
-            mem::size_of::<Address>()
+            size_of::<Address>()
             // prevStateHash
-            + mem::size_of::<H256>()
+            + size_of::<H256>()
             // newStateHash
-            + mem::size_of::<H256>()
+            + size_of::<H256>()
             // valueToReceive
-            + mem::size_of::<u128>()
+            + size_of::<u128>()
             // hash(valueClaimsBytes)
-            + mem::size_of::<H256>()
+            + size_of::<H256>()
             // hash(messagesHashesBytes)
-            + mem::size_of::<H256>();
+            + size_of::<H256>();
 
         let mut state_transition_bytes = Vec::with_capacity(state_transition_size);
 
@@ -92,27 +91,20 @@
 
         let value_claim_size = // concat of fields:
             // messageId
-            mem::size_of::<MessageId>()
+            size_of::<MessageId>()
             // destination
-            + mem::size_of::<Address>()
+            + size_of::<Address>()
             // value
-            + mem::size_of::<u128>();
+            + size_of::<u128>();
 
         let mut value_claims_bytes = Vec::with_capacity(self.value_claims.len() * value_claim_size);
 
         for ValueClaim {
-=======
-        let mut outgoing_bytes =
-            Vec::with_capacity(self.outgoing_messages.len() * size_of::<H256>());
-
-        for OutgoingMessage {
->>>>>>> a414f6ec
             message_id,
             destination,
             value,
         } in &self.value_claims
         {
-<<<<<<< HEAD
             value_claims_bytes.extend_from_slice(message_id.as_ref());
             value_claims_bytes.extend_from_slice(destination.to_address_lossy().as_bytes());
             // TODO (breathx): double check if we should use BIG endian.
@@ -123,29 +115,6 @@
         state_transition_bytes.extend_from_slice(value_claims_hash.as_bytes());
 
         // Messages field.
-=======
-            let reply_details = reply_details.unwrap_or_default();
-            let mut outgoing_message = Vec::with_capacity(
-                size_of::<MessageId>()
-                    + size_of::<Address>()
-                    + payload.inner().len()
-                    + size_of::<u128>()
-                    + size_of::<MessageId>()
-                    + size_of::<[u8; 4]>(),
-            );
-
-            outgoing_message.extend_from_slice(&message_id.into_bytes());
-            outgoing_message.extend_from_slice(&destination.into_bytes()[12..]);
-            outgoing_message.extend_from_slice(payload.inner());
-            outgoing_message.extend_from_slice(&value.to_be_bytes());
-            outgoing_message.extend_from_slice(&reply_details.to_message_id().into_bytes());
-            outgoing_message.extend(&reply_details.to_reply_code().to_bytes());
-
-            outgoing_bytes.extend_from_slice(hash(&outgoing_message).as_bytes());
-        }
-
-        let mut message = Vec::with_capacity(size_of::<Address>() + (3 * size_of::<H256>()));
->>>>>>> a414f6ec
 
         let messages_hashes_hash = self.messages.hash();
         state_transition_bytes.extend_from_slice(messages_hashes_hash.as_bytes());
@@ -158,17 +127,17 @@
     fn hash(&self) -> H256 {
         let message_size = // concat of fields:
             // id
-            mem::size_of::<MessageId>()
+            size_of::<MessageId>()
             // destination
-            + mem::size_of::<Address>()
+            + size_of::<Address>()
             // payload
             + self.payload.len()
             // value
-            + mem::size_of::<u128>()
+            + size_of::<u128>()
             // replyDetails.to
-            + mem::size_of::<MessageId>()
+            + size_of::<MessageId>()
             // replyDetails.code
-            + mem::size_of::<[u8; 4]>();
+            + size_of::<[u8; 4]>();
 
         let mut message = Vec::with_capacity(message_size);
 
@@ -190,24 +159,15 @@
 
 impl SeqHash for BlockCommitment {
     fn hash(&self) -> H256 {
-<<<<<<< HEAD
         let block_commitment_size = // concat of fields:
             // blockHash
-            mem::size_of::<H256>()
+            size_of::<H256>()
             // prevCommitmentHash
-            + mem::size_of::<H256>()
+            + size_of::<H256>()
             // predBlockHash
-            + mem::size_of::<H256>()
+            + size_of::<H256>()
             // hash(transitionsHashesBytes)
-            + mem::size_of::<H256>();
-=======
-        let mut message = Vec::with_capacity(
-            size_of::<H256>()
-                + size_of::<H256>()
-                + size_of::<H256>()
-                + self.transitions.len() * size_of::<H256>(),
-        );
->>>>>>> a414f6ec
+            + size_of::<H256>();
 
         let mut block_commitment_bytes = Vec::with_capacity(block_commitment_size);
 
