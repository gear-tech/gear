// This file is part of Gear.
//
// Copyright (C) 2024 Gear Technologies Inc.
// SPDX-License-Identifier: GPL-3.0-or-later WITH Classpath-exception-2.0
//
// This program is free software: you can redistribute it and/or modify
// it under the terms of the GNU General Public License as published by
// the Free Software Foundation, either version 3 of the License, or
// (at your option) any later version.
//
// This program is distributed in the hope that it will be useful,
// but WITHOUT ANY WARRANTY; without even the implied warranty of
// MERCHANTABILITY or FITNESS FOR A PARTICULAR PURPOSE. See the
// GNU General Public License for more details.
//
// You should have received a copy of the GNU General Public License
// along with this program. If not, see <https://www.gnu.org/licenses/>.

//! Abstract commitment aggregator.

use anyhow::{anyhow, Result};
use ethexe_signer::{Address, Digest, PublicKey, Signature, Signer, ToDigest};
use indexmap::IndexSet;
use parity_scale_codec::{Decode, Encode};
use std::collections::BTreeMap;

#[derive(Clone, Debug, Encode, Decode, PartialEq, Eq)]
pub struct AggregatedCommitments<D: ToDigest> {
    pub commitments: Vec<D>,
    pub signature: Signature,
}

impl<T: ToDigest> AggregatedCommitments<T> {
    pub fn aggregate_commitments(
        commitments: Vec<T>,
        signer: &Signer,
        pub_key: PublicKey,
        router_address: Address,
    ) -> Result<AggregatedCommitments<T>> {
<<<<<<< HEAD
        let signature = sign_commitments_digest(
            commitments.iter().collect(),
            signer,
            pub_key,
            router_address,
        )?;
=======
        let signature =
            sign_commitments_digest(commitments.to_digest(), signer, pub_key, router_address)?;
>>>>>>> cdd5b129

        Ok(AggregatedCommitments {
            commitments,
            signature,
        })
    }

    pub fn recover(&self, router_address: Address) -> Result<Address> {
        recover_from_commitments_digest(
<<<<<<< HEAD
            self.commitments.iter().collect(),
=======
            self.commitments.to_digest(),
>>>>>>> cdd5b129
            &self.signature,
            router_address,
        )
    }

    pub fn len(&self) -> usize {
        self.commitments.len()
    }

    pub fn is_empty(&self) -> bool {
        self.commitments.is_empty()
    }
}

pub(crate) struct MultisignedCommitmentDigests {
    digest: Digest,
    digests: IndexSet<Digest>,
    signatures: BTreeMap<Address, Signature>,
}

impl MultisignedCommitmentDigests {
    pub fn new(digests: IndexSet<Digest>) -> Result<Self> {
        if digests.is_empty() {
            return Err(anyhow!("Empty commitments digests"));
        }

        Ok(Self {
            digest: digests.iter().collect(),
            digests,
            signatures: BTreeMap::new(),
        })
    }

    pub fn append_signature_with_check(
        &mut self,
        digest: Digest,
        signature: Signature,
        router_address: Address,
        check_origin: impl FnOnce(Address) -> Result<()>,
    ) -> Result<()> {
        if self.digest != digest {
            return Err(anyhow!("Aggregated commitments digest mismatch"));
        }

        let origin = recover_from_commitments_digest(digest, &signature, router_address)?;
        check_origin(origin)?;

        self.signatures.insert(origin, signature);

        Ok(())
    }

    pub fn digests(&self) -> &IndexSet<Digest> {
        &self.digests
    }

    pub fn signatures(&self) -> &BTreeMap<Address, Signature> {
        &self.signatures
    }
}

pub(crate) struct MultisignedCommitments<C: ToDigest> {
    commitments: Vec<C>,
    signatures: BTreeMap<Address, Signature>,
}

impl<C: ToDigest> MultisignedCommitments<C> {
    pub fn from_multisigned_digests(
        multisigned: MultisignedCommitmentDigests,
        get_commitment: impl FnMut(Digest) -> C,
    ) -> Self {
        let MultisignedCommitmentDigests {
            digests,
            signatures,
            ..
        } = multisigned;

        Self {
            commitments: digests.into_iter().map(get_commitment).collect(),
            signatures,
        }
    }

    pub fn commitments(&self) -> &[C] {
        &self.commitments
    }

    pub fn into_parts(self) -> (Vec<C>, BTreeMap<Address, Signature>) {
        (self.commitments, self.signatures)
    }
}

pub fn sign_commitments_digest(
    commitments_digest: Digest,
    signer: &Signer,
    pub_key: PublicKey,
    router_address: Address,
) -> Result<Signature> {
    let digest = to_router_digest(commitments_digest, router_address);
    signer.sign_digest(pub_key, digest)
}

fn recover_from_commitments_digest(
    commitments_digest: Digest,
    signature: &Signature,
    router_address: Address,
) -> Result<Address> {
    signature
        .recover_from_digest(to_router_digest(commitments_digest, router_address))
        .map(|k| k.to_address())
}

fn to_router_digest(commitments_digest: Digest, router_address: Address) -> Digest {
    // See explanation: https://eips.ethereum.org/EIPS/eip-191
    [
        [0x19, 0x00].as_ref(),
        router_address.0.as_ref(),
        commitments_digest.as_ref(),
    ]
    .concat()
    .to_digest()
}

#[cfg(test)]
mod tests {
    use super::*;
    use ethexe_signer::{
        sha3::{Digest as _, Keccak256},
        PrivateKey,
    };
    use std::str::FromStr;

    #[derive(Clone, Copy, Debug, PartialEq, Eq)]
    pub struct MyComm([u8; 2]);

    impl ToDigest for MyComm {
        fn update_hasher(&self, hasher: &mut Keccak256) {
            hasher.update(self.0);
        }
    }

    #[test]
    fn test_sign_digest() {
        let signer = Signer::tmp();

        let private_key = PrivateKey::from_str(
            "4c0883a69102937d6231471b5dbb6204fe51296170827936ea5cce4b76994b0f",
        )
        .unwrap();
        let pub_key = signer.add_key(private_key).unwrap();

        let router_address = Address([0x01; 20]);
        let commitments = [MyComm([1, 2]), MyComm([3, 4])];

<<<<<<< HEAD
        let commitments_digest = commitments.iter().collect();
=======
        let commitments_digest = commitments.to_digest();
>>>>>>> cdd5b129
        let signature =
            sign_commitments_digest(commitments_digest, &signer, pub_key, router_address).unwrap();
        let recovered =
            recover_from_commitments_digest(commitments_digest, &signature, router_address)
                .unwrap();

        assert_eq!(recovered, pub_key.to_address());
    }

    #[test]
    fn test_aggregated_commitments() {
        let signer = Signer::tmp();

        let private_key = PrivateKey::from_str(
            "4c0883a69102937d6231471b5dbb6204fe51296170827936ea5cce4b76994b0f",
        )
        .unwrap();
        let pub_key = signer.add_key(private_key).unwrap();

        let router_address = Address([0x01; 20]);
        let commitments = vec![MyComm([1, 2]), MyComm([3, 4])];

        let agg = AggregatedCommitments::aggregate_commitments(
            commitments,
            &signer,
            pub_key,
            router_address,
        )
        .unwrap();
        let recovered = agg.recover(router_address).unwrap();

        assert_eq!(recovered, pub_key.to_address());
    }

    #[test]
    fn test_multisigned_commitment_digests() {
        let signer = Signer::tmp();

        let private_key = PrivateKey([1; 32]);
        let pub_key = signer.add_key(private_key).unwrap();

        let router_address = Address([0x01; 20]);
        let commitments = [MyComm([1, 2]), MyComm([3, 4])];
        let digests: IndexSet<_> = commitments.map(|c| c.to_digest()).into_iter().collect();

        let mut multisigned = MultisignedCommitmentDigests::new(digests.clone()).unwrap();
        assert_eq!(multisigned.digests(), &digests);
        assert_eq!(multisigned.signatures().len(), 0);

<<<<<<< HEAD
        let commitments_digest = commitments.iter().collect();
=======
        let commitments_digest = commitments.to_digest();
>>>>>>> cdd5b129
        let signature =
            sign_commitments_digest(commitments_digest, &signer, pub_key, router_address).unwrap();

        multisigned
            .append_signature_with_check(commitments_digest, signature, router_address, |_| Ok(()))
            .unwrap();
        assert_eq!(multisigned.digests(), &digests);
        assert_eq!(multisigned.signatures().len(), 1);
    }

    #[test]
    fn test_multisigned_commitments() {
        let signer = Signer::tmp();

        let private_key = PrivateKey([1; 32]);
        let pub_key = signer.add_key(private_key).unwrap();

        let router_address = Address([1; 20]);
        let commitments = [MyComm([1, 2]), MyComm([3, 4])];
        let digests = commitments.map(|c| c.to_digest());
        let mut commitments_map: BTreeMap<_, _> = commitments
            .into_iter()
            .map(|c| (c.to_digest(), c))
            .collect();

        let mut multisigned =
            MultisignedCommitmentDigests::new(digests.into_iter().collect()).unwrap();
<<<<<<< HEAD
        let commitments_digest = commitments.iter().collect();
=======
        let commitments_digest = commitments.to_digest();
>>>>>>> cdd5b129
        let signature =
            sign_commitments_digest(commitments_digest, &signer, pub_key, router_address).unwrap();

        multisigned
            .append_signature_with_check(commitments_digest, signature, router_address, |_| Ok(()))
            .unwrap();

        let multisigned_commitments =
            MultisignedCommitments::from_multisigned_digests(multisigned, |d| {
                commitments_map.remove(&d).unwrap()
            });

        assert_eq!(multisigned_commitments.commitments(), commitments);

        let parts = multisigned_commitments.into_parts();
        assert_eq!(parts.0.as_slice(), commitments.as_slice());
        assert_eq!(parts.1.len(), 1);
        parts.1.into_iter().for_each(|(k, v)| {
            assert_eq!(k, pub_key.to_address());
            assert_eq!(v, signature);
        });
    }
}<|MERGE_RESOLUTION|>--- conflicted
+++ resolved
@@ -37,17 +37,8 @@
         pub_key: PublicKey,
         router_address: Address,
     ) -> Result<AggregatedCommitments<T>> {
-<<<<<<< HEAD
-        let signature = sign_commitments_digest(
-            commitments.iter().collect(),
-            signer,
-            pub_key,
-            router_address,
-        )?;
-=======
         let signature =
             sign_commitments_digest(commitments.to_digest(), signer, pub_key, router_address)?;
->>>>>>> cdd5b129
 
         Ok(AggregatedCommitments {
             commitments,
@@ -57,11 +48,7 @@
 
     pub fn recover(&self, router_address: Address) -> Result<Address> {
         recover_from_commitments_digest(
-<<<<<<< HEAD
-            self.commitments.iter().collect(),
-=======
             self.commitments.to_digest(),
->>>>>>> cdd5b129
             &self.signature,
             router_address,
         )
@@ -216,11 +203,7 @@
         let router_address = Address([0x01; 20]);
         let commitments = [MyComm([1, 2]), MyComm([3, 4])];
 
-<<<<<<< HEAD
-        let commitments_digest = commitments.iter().collect();
-=======
         let commitments_digest = commitments.to_digest();
->>>>>>> cdd5b129
         let signature =
             sign_commitments_digest(commitments_digest, &signer, pub_key, router_address).unwrap();
         let recovered =
@@ -270,11 +253,7 @@
         assert_eq!(multisigned.digests(), &digests);
         assert_eq!(multisigned.signatures().len(), 0);
 
-<<<<<<< HEAD
-        let commitments_digest = commitments.iter().collect();
-=======
         let commitments_digest = commitments.to_digest();
->>>>>>> cdd5b129
         let signature =
             sign_commitments_digest(commitments_digest, &signer, pub_key, router_address).unwrap();
 
@@ -302,11 +281,7 @@
 
         let mut multisigned =
             MultisignedCommitmentDigests::new(digests.into_iter().collect()).unwrap();
-<<<<<<< HEAD
-        let commitments_digest = commitments.iter().collect();
-=======
         let commitments_digest = commitments.to_digest();
->>>>>>> cdd5b129
         let signature =
             sign_commitments_digest(commitments_digest, &signer, pub_key, router_address).unwrap();
 
