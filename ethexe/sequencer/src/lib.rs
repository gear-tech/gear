--- conflicted
+++ resolved
@@ -20,15 +20,9 @@
 
 pub mod agro;
 
-<<<<<<< HEAD
 use agro::{AggregatedCommitments, MultisignedCommitmentDigests, MultisignedCommitments};
 use anyhow::{anyhow, Result};
-use ethexe_common::{BlockCommitment, CodeCommitment};
-=======
-use agro::{Aggregator, MultisignedCommitments};
-use anyhow::Result;
 use ethexe_common::router::{BlockCommitment, CodeCommitment};
->>>>>>> 148c0b0c
 use ethexe_ethereum::Ethereum;
 use ethexe_observer::Event;
 use ethexe_signer::{Address, AsDigest, Digest, PublicKey, Signature, Signer};
@@ -101,27 +95,10 @@
     }
 
     // This function should never block.
-    pub fn process_observer_event(&mut self, event: &Event) -> Result<()> {
-        if let Event::Block(data) = event {
-            log::debug!("Receive block {:?}", data.block_hash);
-
-<<<<<<< HEAD
-            self.update_status(|status| {
-                *status = SequencerStatus::default();
-            });
-=======
-                if self.codes_aggregation.len() > 0 {
-                    log::debug!(
-                        "Building on top of existing aggregation of {} commitments",
-                        self.codes_aggregation.len()
-                    );
-                }
-            }
-            Event::CodeLoaded { code_id, .. } => {
-                log::debug!("Observed code_hash#{code_id:?}. Waiting for inclusion...")
-            }
->>>>>>> 148c0b0c
-        }
+    pub fn process_observer_event(&mut self, _event: &Event) -> Result<()> {
+        self.update_status(|status| {
+            *status = SequencerStatus::default();
+        });
 
         // Presently, sequencer resets candidates for each observer event,
         // because each observer event resets ethexe service rounds.
