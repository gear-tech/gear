--- conflicted
+++ resolved
@@ -24,12 +24,7 @@
 use anyhow::{anyhow, Result};
 use ethexe_common::router::{BlockCommitment, CodeCommitment};
 use ethexe_ethereum::Ethereum;
-<<<<<<< HEAD
 use ethexe_observer::{BlockDataForHandling, EventForHandling};
-use ethexe_signer::{Address, PublicKey, Signer};
-use std::mem;
-=======
-use ethexe_observer::Event;
 use ethexe_signer::{Address, Digest, PublicKey, Signature, Signer, ToDigest};
 use gprimitives::H256;
 use indexmap::IndexSet;
@@ -37,7 +32,6 @@
     collections::{BTreeMap, BTreeSet, HashSet, VecDeque},
     ops::Not,
 };
->>>>>>> 17a485ec
 use tokio::sync::watch;
 
 pub struct Sequencer {
@@ -111,32 +105,8 @@
     }
 
     // This function should never block.
-<<<<<<< HEAD
     pub fn process_observer_event(&mut self, event: &EventForHandling) -> Result<()> {
-        self.update_status(|status| {
-            *status = SequencerStatus::default();
-        });
-        match event {
-            EventForHandling::Block(BlockDataForHandling {
-                block_hash,
-                parent_hash,
-                ..
-            }) => {
-                log::debug!("Processing events for {block_hash:?} (parent: {parent_hash:?})",);
-
-                if self.codes_aggregation.len() > 0 {
-                    log::debug!(
-                        "Building on top of existing aggregation of {} commitments",
-                        self.codes_aggregation.len()
-                    );
-                }
-            }
-            EventForHandling::CodeLoaded { code_id, .. } => {
-                log::debug!("Observed code_hash#{code_id:?}. Waiting for inclusion...")
-            }
-=======
-    pub fn process_observer_event(&mut self, event: &Event) -> Result<()> {
-        if let Event::Block(block_data) = event {
+        if let EventForHandling::Block(BlockDataForHandling { block_hash, .. }) = event {
             // Reset status, candidates and chain-head each block event
 
             self.update_status(|status| {
@@ -145,8 +115,7 @@
 
             self.codes_candidate = None;
             self.blocks_candidate = None;
-            self.chain_head = Some(block_data.block_hash);
->>>>>>> 17a485ec
+            self.chain_head = Some(*block_hash);
         }
 
         Ok(())
