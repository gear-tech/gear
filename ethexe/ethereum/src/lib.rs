// This file is part of Gear.
//
// Copyright (C) 2024-2025 Gear Technologies Inc.
// SPDX-License-Identifier: GPL-3.0-or-later WITH Classpath-exception-2.0
//
// This program is free software: you can redistribute it and/or modify
// it under the terms of the GNU General Public License as published by
// the Free Software Foundation, either version 3 of the License, or
// (at your option) any later version.
//
// This program is distributed in the hope that it will be useful,
// but WITHOUT ANY WARRANTY; without even the implied warranty of
// MERCHANTABILITY or FITNESS FOR A PARTICULAR PURPOSE. See the
// GNU General Public License for more details.
//
// You should have received a copy of the GNU General Public License
// along with this program. If not, see <https://www.gnu.org/licenses/>.

#![allow(dead_code, clippy::new_without_default)]

use abi::{
    IMirror,
    IRouter::{self, initializeCall as RouterInitializeCall},
    ITransparentUpgradeableProxy,
    IWrappedVara::{self, initializeCall as WrappedVaraInitializeCall},
};
use alloy::{
    consensus::SignableTransaction,
    network::{Ethereum as AlloyEthereum, EthereumWallet, Network, TxSigner},
<<<<<<< HEAD
    primitives::{Address, Bytes, ChainId, Signature, B256, U256},
=======
    primitives::{Address, Bytes, ChainId, PrimitiveSignature, SignatureError, B256, U256},
>>>>>>> bc4b7c15
    providers::{
        fillers::{
            BlobGasFiller, ChainIdFiller, FillProvider, GasFiller, JoinFill, NonceFiller,
            WalletFiller,
        },
        Identity, PendingTransactionBuilder, PendingTransactionError, Provider, ProviderBuilder,
        RootProvider,
    },
    rpc::types::eth::Log,
    signers::{
        self as alloy_signer, sign_transaction_with_chain_id, Error as SignerError,
        Result as SignerResult, Signer, SignerSync,
    },
    sol_types::{SolCall, SolEvent},
    transports::RpcError,
};
use anyhow::{anyhow, Result};
use async_trait::async_trait;
use ethexe_common::{ecdsa::PublicKey, gear::AggregatedPublicKey, Address as LocalAddress, Digest};
use ethexe_signer::Signer as LocalSigner;
use gprimitives::{ActorId, U256 as GearU256};
use mirror::Mirror;
use roast_secp256k1_evm::frost::{
    keys::{PublicKeyPackage, VerifiableSecretSharingCommitment},
    Identifier,
};
use router::{Router, RouterQuery};
use std::time::Duration;

mod abi;
mod eip1167;
pub mod mirror;
pub mod router;
pub mod wvara;

pub mod primitives {
    pub use alloy::primitives::*;
}

type AlloyProvider = FillProvider<ExeFiller, RootProvider, AlloyEthereum>;

pub(crate) type ExeFiller = JoinFill<
    JoinFill<
        Identity,
        JoinFill<GasFiller, JoinFill<BlobGasFiller, JoinFill<NonceFiller, ChainIdFiller>>>,
    >,
    WalletFiller<EthereumWallet>,
>;

pub struct Ethereum {
    router_address: Address,
    wvara_address: Address,
    provider: AlloyProvider,
}

impl Ethereum {
    pub async fn new(
        rpc_url: &str,
        router_address: LocalAddress,
        signer: LocalSigner,
        sender_address: LocalAddress,
    ) -> Result<Self> {
        let router_query = RouterQuery::new(rpc_url, router_address).await?;
        let wvara_address = router_query.wvara_address().await?;

        let router_address = Address::new(router_address.0);

        let provider = create_provider(rpc_url, signer, sender_address).await?;

        Ok(Self {
            router_address,
            wvara_address,
            provider,
        })
    }

    pub async fn deploy(
        rpc_url: &str,
        validators: Vec<LocalAddress>,
        signer: LocalSigner,
        sender_address: LocalAddress,
        verifiable_secret_sharing_commitment: VerifiableSecretSharingCommitment,
    ) -> Result<Self> {
        let maybe_validator_identifiers: Result<Vec<_>, _> = validators
            .iter()
            .map(|address| Identifier::deserialize(&ActorId::from(*address).into_bytes()))
            .collect();
        let validator_identifiers = maybe_validator_identifiers?;
        let identifiers = validator_identifiers.into_iter().collect();
        let public_key_package =
            PublicKeyPackage::from_commitment(&identifiers, &verifiable_secret_sharing_commitment)?;
        let public_key_compressed: [u8; 33] = public_key_package
            .verifying_key()
            .serialize()?
            .try_into()
            .unwrap();
        let public_key_uncompressed = PublicKey(public_key_compressed).to_uncompressed();
        let (public_key_x_bytes, public_key_y_bytes) = public_key_uncompressed.split_at(32);

        let provider = create_provider(rpc_url, signer, sender_address).await?;
        let validators: Vec<_> = validators
            .into_iter()
            .map(|validator_address| Address::new(validator_address.0))
            .collect();
        let deployer_address = Address::new(sender_address.0);

        let wrapped_vara_impl = IWrappedVara::deploy(provider.clone()).await?;
        let proxy = ITransparentUpgradeableProxy::deploy(
            provider.clone(),
            *wrapped_vara_impl.address(),
            deployer_address,
            Bytes::copy_from_slice(
                &WrappedVaraInitializeCall {
                    initialOwner: deployer_address,
                }
                .abi_encode(),
            ),
        )
        .await?;
        let wrapped_vara = IWrappedVara::new(*proxy.address(), provider.clone());
        let wvara_address = *wrapped_vara.address();

        let nonce = provider.get_transaction_count(deployer_address).await?;
        let mirror_address = deployer_address.create(
            nonce
                .checked_add(2)
                .ok_or_else(|| anyhow!("failed to add 2"))?,
        );

        let router_impl = IRouter::deploy(provider.clone()).await?;
        let proxy = ITransparentUpgradeableProxy::deploy(
            provider.clone(),
            *router_impl.address(),
            deployer_address,
            Bytes::copy_from_slice(
                &RouterInitializeCall {
                    _owner: deployer_address,
                    _mirror: mirror_address,
                    _wrappedVara: wvara_address,
                    _middleware: Address::ZERO,
                    _eraDuration: U256::from(24 * 60 * 60),
                    _electionDuration: U256::from(2 * 60 * 60),
                    _validationDelay: U256::from(60),
                    _aggregatedPublicKey: (AggregatedPublicKey {
                        x: GearU256::from_big_endian(public_key_x_bytes),
                        y: GearU256::from_big_endian(public_key_y_bytes),
                    })
                    .into(),
                    _verifiableSecretSharingCommitment: Bytes::copy_from_slice(
                        &verifiable_secret_sharing_commitment.serialize()?.concat(),
                    ),
                    _validators: validators,
                }
                .abi_encode(),
            ),
        )
        .await?;
        let router_address = *proxy.address();
        let router = IRouter::new(router_address, provider.clone());

        let mirror = IMirror::deploy(provider.clone(), router_address).await?;

        let builder = wrapped_vara.approve(router_address, U256::MAX);
        builder.send().await?.try_get_receipt().await?;

        assert_eq!(router.mirrorImpl().call().await?, *mirror.address());

        let builder = router.lookupGenesisHash();
        builder.send().await?.try_get_receipt().await?;

        log::debug!("Router impl has been deployed at {}", router_impl.address());
        log::debug!("Router proxy has been deployed at {router_address}");

        log::debug!(
            "WrappedVara impl has been deployed at {}",
            wrapped_vara_impl.address()
        );
        log::debug!("WrappedVara deployed at {wvara_address}");

        log::debug!("Mirror impl has been deployed at {}", mirror.address());

        Ok(Self {
            router_address,
            wvara_address,
            provider,
        })
    }

    pub fn provider(&self) -> AlloyProvider {
        self.provider.clone()
    }

    pub fn router(&self) -> Router {
        Router::new(
            self.router_address,
            self.wvara_address,
            self.provider.clone(),
        )
    }

    pub fn mirror(&self, address: LocalAddress) -> Mirror {
        Mirror::new(address.0.into(), self.provider.clone())
    }
}

async fn create_provider(
    rpc_url: &str,
    signer: LocalSigner,
    sender_address: LocalAddress,
) -> Result<AlloyProvider> {
    Ok(ProviderBuilder::new()
        .wallet(EthereumWallet::new(Sender::new(signer, sender_address)?))
        .connect(rpc_url)
        .await?)
}

#[derive(Debug, Clone)]
struct Sender {
    signer: LocalSigner,
    sender: PublicKey,
    chain_id: Option<ChainId>,
}

impl Sender {
    pub fn new(signer: LocalSigner, sender_address: LocalAddress) -> Result<Self> {
        let sender = signer
            .storage()
            .get_key_by_addr(sender_address)?
            .ok_or_else(|| anyhow!("no key found for {sender_address}"))?;

        Ok(Self {
            signer,
            sender,
            chain_id: None,
        })
    }
}

#[async_trait]
impl Signer for Sender {
    async fn sign_hash(&self, hash: &B256) -> SignerResult<PrimitiveSignature> {
        self.sign_hash_sync(hash)
    }

    fn address(&self) -> Address {
        self.sender.to_address().0.into()
    }

    fn chain_id(&self) -> Option<ChainId> {
        self.chain_id
    }

    fn set_chain_id(&mut self, chain_id: Option<ChainId>) {
        self.chain_id = chain_id;
    }
}

#[async_trait]
impl TxSigner<PrimitiveSignature> for Sender {
    fn address(&self) -> Address {
        self.sender.to_address().0.into()
    }

    async fn sign_transaction(
        &self,
        tx: &mut dyn SignableTransaction<PrimitiveSignature>,
    ) -> SignerResult<PrimitiveSignature> {
        sign_transaction_with_chain_id!(self, tx, self.sign_hash_sync(&tx.signature_hash()))
    }
}

impl SignerSync for Sender {
    fn sign_hash_sync(&self, hash: &B256) -> SignerResult<PrimitiveSignature> {
        let (s, r) = self
            .signer
            .sign(self.sender, Digest::from(hash.0))
            .map_err(|err| SignerError::Other(err.into()))
            .map(|s| s.into_parts())?;
        let v = r.to_byte() as u64;
        let v = primitives::normalize_v(v).ok_or(SignatureError::InvalidParity(v))?;
        Ok(PrimitiveSignature::from_signature_and_parity(s, v))
    }

    fn chain_id_sync(&self) -> Option<ChainId> {
        self.chain_id
    }
}

// TODO: Maybe better to append solution like this to alloy.
trait TryGetReceipt<N: Network> {
    /// Works like `self.get_receipt().await`, but retries a few times if rpc returns a null response.
    async fn try_get_receipt(self) -> Result<N::ReceiptResponse>;
}

impl<N: Network> TryGetReceipt<N> for PendingTransactionBuilder<N> {
    async fn try_get_receipt(self) -> Result<N::ReceiptResponse> {
        let tx_hash = *self.tx_hash();
        let provider = self.provider().clone();

        let mut err = match self.get_receipt().await {
            Ok(r) => return Ok(r),
            Err(err) => err,
        };

        log::trace!("Failed to get transaction receipt for {tx_hash}. Retrying...");
        for n in 0..20 {
            log::trace!("Attempt {n}. Error - {err}");
            match err {
                PendingTransactionError::TransportError(RpcError::NullResp) => {}
                _ => break,
            }

            tokio::time::sleep(Duration::from_millis(100)).await;

            match provider.get_transaction_receipt(tx_hash).await {
                Ok(Some(r)) => return Ok(r),
                Ok(None) => {}
                Err(e) => err = e.into(),
            }
        }

        Err(anyhow!(
            "Failed to get transaction receipt for {tx_hash}: {err}"
        ))
    }
}

pub(crate) fn decode_log<E: SolEvent>(log: &Log) -> Result<E> {
    E::decode_raw_log(log.topics(), &log.data().data).map_err(Into::into)
}

macro_rules! signatures_consts {
    (
        $type_name:ident;
        $( $const_name:ident: $name:ident, )*
    ) => {
        $(
            pub const $const_name: alloy::primitives::B256 = $type_name::$name::SIGNATURE_HASH;
        )*

        pub const ALL: &[alloy::primitives::B256] = &[$($const_name,)*];
    };
}

pub(crate) use signatures_consts;<|MERGE_RESOLUTION|>--- conflicted
+++ resolved
@@ -27,11 +27,7 @@
 use alloy::{
     consensus::SignableTransaction,
     network::{Ethereum as AlloyEthereum, EthereumWallet, Network, TxSigner},
-<<<<<<< HEAD
-    primitives::{Address, Bytes, ChainId, Signature, B256, U256},
-=======
-    primitives::{Address, Bytes, ChainId, PrimitiveSignature, SignatureError, B256, U256},
->>>>>>> bc4b7c15
+    primitives::{Address, Bytes, ChainId, Signature, SignatureError, B256, U256},
     providers::{
         fillers::{
             BlobGasFiller, ChainIdFiller, FillProvider, GasFiller, JoinFill, NonceFiller,
@@ -272,7 +268,7 @@
 
 #[async_trait]
 impl Signer for Sender {
-    async fn sign_hash(&self, hash: &B256) -> SignerResult<PrimitiveSignature> {
+    async fn sign_hash(&self, hash: &B256) -> SignerResult<Signature> {
         self.sign_hash_sync(hash)
     }
 
@@ -290,21 +286,21 @@
 }
 
 #[async_trait]
-impl TxSigner<PrimitiveSignature> for Sender {
+impl TxSigner<Signature> for Sender {
     fn address(&self) -> Address {
         self.sender.to_address().0.into()
     }
 
     async fn sign_transaction(
         &self,
-        tx: &mut dyn SignableTransaction<PrimitiveSignature>,
-    ) -> SignerResult<PrimitiveSignature> {
+        tx: &mut dyn SignableTransaction<Signature>,
+    ) -> SignerResult<Signature> {
         sign_transaction_with_chain_id!(self, tx, self.sign_hash_sync(&tx.signature_hash()))
     }
 }
 
 impl SignerSync for Sender {
-    fn sign_hash_sync(&self, hash: &B256) -> SignerResult<PrimitiveSignature> {
+    fn sign_hash_sync(&self, hash: &B256) -> SignerResult<Signature> {
         let (s, r) = self
             .signer
             .sign(self.sender, Digest::from(hash.0))
@@ -312,7 +308,7 @@
             .map(|s| s.into_parts())?;
         let v = r.to_byte() as u64;
         let v = primitives::normalize_v(v).ok_or(SignatureError::InvalidParity(v))?;
-        Ok(PrimitiveSignature::from_signature_and_parity(s, v))
+        Ok(Signature::from_signature_and_parity(s, v))
     }
 
     fn chain_id_sync(&self) -> Option<ChainId> {
