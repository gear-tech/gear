// This file is part of Gear.
//
// Copyright (C) 2024-2025 Gear Technologies Inc.
// SPDX-License-Identifier: GPL-3.0-or-later WITH Classpath-exception-2.0
//
// This program is free software: you can redistribute it and/or modify
// it under the terms of the GNU General Public License as published by
// the Free Software Foundation, either version 3 of the License, or
// (at your option) any later version.
//
// This program is distributed in the hope that it will be useful,
// but WITHOUT ANY WARRANTY; without even the implied warranty of
// MERCHANTABILITY or FITNESS FOR A PARTICULAR PURPOSE. See the
// GNU General Public License for more details.
//
// You should have received a copy of the GNU General Public License
// along with this program. If not, see <https://www.gnu.org/licenses/>.

use crate::{abi::IMirror, AlloyProvider, TryGetReceipt};
use alloy::{
    primitives::{Address, U256},
<<<<<<< HEAD
    providers::{Provider, RootProvider},
    transports::BoxTransport,
=======
    providers::{Provider, ProviderBuilder, RootProvider},
>>>>>>> cf7e1b72
};
use anyhow::{anyhow, Result};
use ethexe_signer::Address as LocalAddress;
use events::signatures;
use gprimitives::{MessageId, H256};
use std::sync::Arc;

pub mod events;

type InstanceProvider = Arc<AlloyProvider>;
type Instance = IMirror::IMirrorInstance<(), InstanceProvider>;

<<<<<<< HEAD
type QueryInstance = IMirror::IMirrorInstance<AlloyTransport, RootProvider<BoxTransport>>;
=======
type QueryInstance = IMirror::IMirrorInstance<(), Arc<RootProvider>>;
>>>>>>> cf7e1b72

pub struct Mirror(Instance);

impl Mirror {
    pub fn new(address: Address, provider: InstanceProvider) -> Self {
        Self(Instance::new(address, provider))
    }

    pub fn address(&self) -> LocalAddress {
        LocalAddress(*self.0.address().0)
    }

    pub fn query(&self) -> MirrorQuery {
        MirrorQuery(QueryInstance::new(
            *self.0.address(),
            self.0.provider().root().clone(),
        ))
    }

    pub async fn executable_balance_top_up(&self, value: u128) -> Result<H256> {
        let builder = self.0.executableBalanceTopUp(value);
        let receipt = builder.send().await?.try_get_receipt().await?;

        Ok((*receipt.transaction_hash).into())
    }

    pub async fn send_message(
        &self,
        payload: impl AsRef<[u8]>,
        value: u128,
    ) -> Result<(H256, MessageId)> {
        let builder = self.0.sendMessage(payload.as_ref().to_vec().into(), value);
        let receipt = builder.send().await?.try_get_receipt().await?;

        let tx_hash = (*receipt.transaction_hash).into();
        let mut message_id = None;

        for log in receipt.inner.logs() {
            if log.topic0() == Some(&signatures::MESSAGE_QUEUEING_REQUESTED) {
                let event = crate::decode_log::<IMirror::MessageQueueingRequested>(log)?;

                message_id = Some((*event.id).into());

                break;
            }
        }

        let message_id =
            message_id.ok_or_else(|| anyhow!("Couldn't find `MessageQueueingRequested` log"))?;

        Ok((tx_hash, message_id))
    }

    pub async fn send_reply(
        &self,
        replied_to: MessageId,
        payload: impl AsRef<[u8]>,
        value: u128,
    ) -> Result<H256> {
        let builder = self.0.sendReply(
            replied_to.into_bytes().into(),
            payload.as_ref().to_vec().into(),
            value,
        );
        let receipt = builder.send().await?.try_get_receipt().await?;

        Ok((*receipt.transaction_hash).into())
    }

    pub async fn claim_value(&self, claimed_id: MessageId) -> Result<H256> {
        let builder = self.0.claimValue(claimed_id.into_bytes().into());
        let receipt = builder.send().await?.try_get_receipt().await?;

        Ok((*receipt.transaction_hash).into())
    }
}

pub struct MirrorQuery(QueryInstance);

impl MirrorQuery {
<<<<<<< HEAD
    pub fn from_provider(address: Address, provider: RootProvider<BoxTransport>) -> Self {
        Self(QueryInstance::new(address, provider))
=======
    pub async fn new(rpc_url: &str, router_address: LocalAddress) -> Result<Self> {
        let provider = Arc::new(ProviderBuilder::default().connect(rpc_url).await?);

        Ok(Self(QueryInstance::new(
            Address::new(router_address.0),
            provider,
        )))
>>>>>>> cf7e1b72
    }

    pub async fn state_hash(&self) -> Result<H256> {
        self.0
            .stateHash()
            .call()
            .await
            .map(|res| H256(*res._0))
            .map_err(Into::into)
    }

    pub async fn inheritor(&self) -> Result<LocalAddress> {
        self.0
            .inheritor()
            .call()
            .await
            .map(|res| LocalAddress(res._0.into()))
            .map_err(Into::into)
    }

    pub async fn nonce(&self) -> Result<U256> {
        self.0
            .nonce()
            .call()
            .await
            .map(|res| U256::from(res._0))
            .map_err(Into::into)
    }

    pub async fn router(&self) -> Result<LocalAddress> {
        self.0
            .router()
            .call()
            .await
            .map(|res| LocalAddress(res._0.into()))
            .map_err(Into::into)
    }

    pub async fn decoder(&self) -> Result<LocalAddress> {
        self.0
            .decoder()
            .call()
            .await
            .map(|res| LocalAddress(res._0.into()))
            .map_err(Into::into)
    }
}<|MERGE_RESOLUTION|>--- conflicted
+++ resolved
@@ -19,12 +19,7 @@
 use crate::{abi::IMirror, AlloyProvider, TryGetReceipt};
 use alloy::{
     primitives::{Address, U256},
-<<<<<<< HEAD
     providers::{Provider, RootProvider},
-    transports::BoxTransport,
-=======
-    providers::{Provider, ProviderBuilder, RootProvider},
->>>>>>> cf7e1b72
 };
 use anyhow::{anyhow, Result};
 use ethexe_signer::Address as LocalAddress;
@@ -37,11 +32,7 @@
 type InstanceProvider = Arc<AlloyProvider>;
 type Instance = IMirror::IMirrorInstance<(), InstanceProvider>;
 
-<<<<<<< HEAD
-type QueryInstance = IMirror::IMirrorInstance<AlloyTransport, RootProvider<BoxTransport>>;
-=======
-type QueryInstance = IMirror::IMirrorInstance<(), Arc<RootProvider>>;
->>>>>>> cf7e1b72
+type QueryInstance = IMirror::IMirrorInstance<(), RootProvider>;
 
 pub struct Mirror(Instance);
 
@@ -122,18 +113,8 @@
 pub struct MirrorQuery(QueryInstance);
 
 impl MirrorQuery {
-<<<<<<< HEAD
-    pub fn from_provider(address: Address, provider: RootProvider<BoxTransport>) -> Self {
+    pub fn from_provider(address: Address, provider: RootProvider) -> Self {
         Self(QueryInstance::new(address, provider))
-=======
-    pub async fn new(rpc_url: &str, router_address: LocalAddress) -> Result<Self> {
-        let provider = Arc::new(ProviderBuilder::default().connect(rpc_url).await?);
-
-        Ok(Self(QueryInstance::new(
-            Address::new(router_address.0),
-            provider,
-        )))
->>>>>>> cf7e1b72
     }
 
     pub async fn state_hash(&self) -> Result<H256> {
