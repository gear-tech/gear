// This file is part of Gear.
//
// Copyright (C) 2024 Gear Technologies Inc.
// SPDX-License-Identifier: GPL-3.0-or-later WITH Classpath-exception-2.0
//
// This program is free software: you can redistribute it and/or modify
// it under the terms of the GNU General Public License as published by
// the Free Software Foundation, either version 3 of the License, or
// (at your option) any later version.
//
// This program is distributed in the hope that it will be useful,
// but WITHOUT ANY WARRANTY; without even the implied warranty of
// MERCHANTABILITY or FITNESS FOR A PARTICULAR PURPOSE. See the
// GNU General Public License for more details.
//
// You should have received a copy of the GNU General Public License
// along with this program. If not, see <https://www.gnu.org/licenses/>.

use crate::{decode_log, IRouter};
use alloy::{primitives::B256, rpc::types::eth::Log, sol_types::SolEvent};
use anyhow::{anyhow, Result};
use ethexe_common::router;
use signatures::*;

pub mod signatures {
    use super::*;

    crate::signatures_consts! {
        IRouter;
        BASE_WEIGHT_CHANGED: BaseWeightChanged,
        BLOCK_COMMITTED: BlockCommitted,
        CODE_GOT_VALIDATED: CodeGotValidated,
        CODE_VALIDATION_REQUESTED: CodeValidationRequested,
        PROGRAM_CREATED: ProgramCreated,
        STORAGE_SLOT_CHANGED: StorageSlotChanged,
        VALIDATORS_SET_CHANGED: ValidatorsSetChanged,
        VALUE_PER_WEIGHT_CHANGED: ValuePerWeightChanged,
    }

    pub const FOR_HANDLING: &[B256] = &[
        BASE_WEIGHT_CHANGED,
        CODE_VALIDATION_REQUESTED,
        PROGRAM_CREATED,
        STORAGE_SLOT_CHANGED,
        VALIDATORS_SET_CHANGED,
        VALUE_PER_WEIGHT_CHANGED,
    ];
}

pub fn try_extract_event(log: &Log) -> Result<Option<router::Event>> {
    let Some(topic0) = log.topic0().filter(|&v| ALL.contains(v)) else {
        return Ok(None);
    };

<<<<<<< HEAD
    let event = match *topic0 {
        BASE_WEIGHT_CHANGED => decode_log::<IRouter::BaseWeightChanged>(log)?.into(),
        BLOCK_COMMITTED => decode_log::<IRouter::BlockCommitted>(log)?.into(),
        CODE_GOT_VALIDATED => decode_log::<IRouter::CodeGotValidated>(log)?.into(),
        CODE_VALIDATION_REQUESTED => {
            let tx_hash = log.transaction_hash.ok_or(anyhow!("Tx hash not found"))?;
=======
    // TODO (breathx): pattern matching issue for primitive_types::H256... ????
    let event = match topic0 {
        b if b == BASE_WEIGHT_CHANGED => decode_log::<IRouter::BaseWeightChanged>(log)?.into(),
        b if b == BLOCK_COMMITTED => decode_log::<IRouter::BlockCommitted>(log)?.into(),
        b if b == CODE_GOT_VALIDATED => decode_log::<IRouter::CodeGotValidated>(log)?.into(),
        b if b == CODE_VALIDATION_REQUESTED => {
            let tx_hash = log
                .transaction_hash
                .ok_or_else(|| anyhow!("Tx hash not found"))?;
>>>>>>> 17a485ec

            let mut event = decode_log::<IRouter::CodeValidationRequested>(log)?;

            if event.blobTxHash.is_zero() {
                event.blobTxHash = tx_hash;
            }

            event.into()
        }
        PROGRAM_CREATED => decode_log::<IRouter::ProgramCreated>(log)?.into(),
        STORAGE_SLOT_CHANGED => decode_log::<IRouter::StorageSlotChanged>(log)?.into(),
        VALIDATORS_SET_CHANGED => decode_log::<IRouter::ValidatorsSetChanged>(log)?.into(),
        VALUE_PER_WEIGHT_CHANGED => decode_log::<IRouter::ValuePerWeightChanged>(log)?.into(),
        _ => unreachable!("filtered above"),
    };

    Ok(Some(event))
}

pub fn try_extract_event_for_handling(log: &Log) -> Result<Option<router::EventForHandling>> {
    if log.topic0().filter(|&v| FOR_HANDLING.contains(v)).is_none() {
        return Ok(None);
    }

    let event_for_handling = try_extract_event(log)?
        .and_then(|v| v.as_for_handling())
        .expect("filtered above");

    Ok(Some(event_for_handling))
}<|MERGE_RESOLUTION|>--- conflicted
+++ resolved
@@ -52,24 +52,14 @@
         return Ok(None);
     };
 
-<<<<<<< HEAD
     let event = match *topic0 {
         BASE_WEIGHT_CHANGED => decode_log::<IRouter::BaseWeightChanged>(log)?.into(),
         BLOCK_COMMITTED => decode_log::<IRouter::BlockCommitted>(log)?.into(),
         CODE_GOT_VALIDATED => decode_log::<IRouter::CodeGotValidated>(log)?.into(),
         CODE_VALIDATION_REQUESTED => {
-            let tx_hash = log.transaction_hash.ok_or(anyhow!("Tx hash not found"))?;
-=======
-    // TODO (breathx): pattern matching issue for primitive_types::H256... ????
-    let event = match topic0 {
-        b if b == BASE_WEIGHT_CHANGED => decode_log::<IRouter::BaseWeightChanged>(log)?.into(),
-        b if b == BLOCK_COMMITTED => decode_log::<IRouter::BlockCommitted>(log)?.into(),
-        b if b == CODE_GOT_VALIDATED => decode_log::<IRouter::CodeGotValidated>(log)?.into(),
-        b if b == CODE_VALIDATION_REQUESTED => {
             let tx_hash = log
                 .transaction_hash
                 .ok_or_else(|| anyhow!("Tx hash not found"))?;
->>>>>>> 17a485ec
 
             let mut event = decode_log::<IRouter::CodeValidationRequested>(log)?;
 
