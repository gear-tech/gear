--- conflicted
+++ resolved
@@ -31,13 +31,8 @@
 use anyhow::{anyhow, Result};
 use ethexe_common::{
     ecdsa::ContractSignature,
-<<<<<<< HEAD
-    gear::{AggregatedPublicKey, BatchCommitment, SignatureType, Timelines},
-    Address as LocalAddress,
-=======
-    gear::{AggregatedPublicKey, BatchCommitment, CodeState, SignatureType},
+    gear::{AggregatedPublicKey, BatchCommitment, CodeState, SignatureType, Timelines},
     Address as LocalAddress, Digest,
->>>>>>> 2d595df7
 };
 use events::signatures;
 use futures::StreamExt;
@@ -375,6 +370,19 @@
             .map(|res| res.into_iter().map(|c| CodeId::new(c.0)).collect())
             .map_err(Into::into)
     }
+
+    pub async fn timelines(&self) -> Result<Timelines> {
+        self.instance
+            .timelines()
+            .call()
+            .await
+            .map(|res| Timelines {
+                era: res.era.to::<u64>(),
+                election: res.election.to::<u64>(),
+                validation_delay: res.validationDelay.to::<u64>(),
+            })
+            .map_err(Into::into)
+    }
 }
 
 #[cfg(test)]
@@ -436,17 +444,4 @@
             .unwrap();
         assert_eq!(states, vec![CodeState::Unknown]);
     }
-
-    pub async fn timelines(&self) -> Result<Timelines> {
-        self.instance
-            .timelines()
-            .call()
-            .await
-            .map(|res| Timelines {
-                era: res.era.to::<u64>(),
-                election: res.election.to::<u64>(),
-                validation_delay: res.validationDelay.to::<u64>(),
-            })
-            .map_err(Into::into)
-    }
 }