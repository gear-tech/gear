--- conflicted
+++ resolved
@@ -247,11 +247,7 @@
             .latestCommittedBatchHash()
             .call()
             .await
-<<<<<<< HEAD
             .map(|res| Digest(*res._0))
-=======
-            .map(|res| H256(*res))
->>>>>>> 410d5c7f
             .map_err(Into::into)
     }
 
