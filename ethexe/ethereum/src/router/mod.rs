--- conflicted
+++ resolved
@@ -32,11 +32,7 @@
 use ethexe_common::{
     ecdsa::ContractSignature,
     gear::{AggregatedPublicKey, BatchCommitment, CodeState, SignatureType},
-<<<<<<< HEAD
-    Address as LocalAddress,
-=======
     Address as LocalAddress, Digest,
->>>>>>> a0d2bced
 };
 use events::signatures;
 use futures::StreamExt;
@@ -326,18 +322,6 @@
             .map_err(Into::into)
     }
 
-<<<<<<< HEAD
-    pub async fn code_state(&self, code_id: CodeId) -> Result<CodeState> {
-        self.instance
-            .codeState(code_id.into_bytes().into())
-            .call()
-            .await
-            .map(|res| res.into())
-            .map_err(Into::into)
-    }
-
-=======
->>>>>>> a0d2bced
     pub async fn codes_states_at(
         &self,
         code_ids: impl IntoIterator<Item = CodeId>,
@@ -353,7 +337,6 @@
             .call()
             .block(BlockId::hash(block.0.into()))
             .await
-            // TODO: test case if code state does not exist
             .map(|res| res.into_iter().map(CodeState::from).collect())
             .map_err(Into::into)
     }
@@ -387,9 +370,7 @@
             .map(|res| res.into_iter().map(|c| CodeId::new(c.0)).collect())
             .map_err(Into::into)
     }
-}
-
-<<<<<<< HEAD
+
     pub async fn programs_count_at(&self, block: H256) -> Result<u64> {
         let count = self
             .instance
@@ -412,7 +393,10 @@
         // it's impossible to ever reach 18 quintillion programs (maximum of u64)
         let count: u64 = count.try_into().expect("infallible");
         Ok(count)
-=======
+
+    }
+}
+
 #[cfg(test)]
 mod tests {
     use super::*;
@@ -471,6 +455,5 @@
             .await
             .unwrap();
         assert_eq!(states, vec![CodeState::Unknown]);
->>>>>>> a0d2bced
     }
 }