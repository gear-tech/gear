// This file is part of Gear.
//
// Copyright (C) 2024-2025 Gear Technologies Inc.
// SPDX-License-Identifier: GPL-3.0-or-later WITH Classpath-exception-2.0
//
// This program is free software: you can redistribute it and/or modify
// it under the terms of the GNU General Public License as published by
// the Free Software Foundation, either version 3 of the License, or
// (at your option) any later version.
//
// This program is distributed in the hope that it will be useful,
// but WITHOUT ANY WARRANTY; without even the implied warranty of
// MERCHANTABILITY or FITNESS FOR A PARTICULAR PURPOSE. See the
// GNU General Public License for more details.
//
// You should have received a copy of the GNU General Public License
// along with this program. If not, see <https://www.gnu.org/licenses/>.

use crate::{
    AlloyEthereum, AlloyProvider, TryGetReceipt,
    abi::{IRouter, utils::uint256_to_u256},
    wvara::WVara,
};
use alloy::{
    consensus::{SidecarBuilder, SimpleCoder},
    eips::BlockId,
    primitives::{Address, B256, Bytes, fixed_bytes},
    providers::{PendingTransactionBuilder, Provider, ProviderBuilder, RootProvider},
    rpc::types::{Filter, eth::state::AccountOverride},
};
use anyhow::{Result, anyhow};
use ethexe_common::{
    Address as LocalAddress, Digest,
    ecdsa::ContractSignature,
<<<<<<< HEAD
    gear::{AggregatedPublicKey, BatchCommitment, CodeState, SignatureType, Timelines},
    Address as LocalAddress, Digest,
=======
    gear::{AggregatedPublicKey, BatchCommitment, CodeState, SignatureType},
>>>>>>> eb0c682b
};
use events::signatures;
use futures::StreamExt;
use gear_core::ids::prelude::CodeIdExt as _;
use gprimitives::{ActorId, CodeId, H256};
use std::collections::HashMap;

pub mod events;

type Instance = IRouter::IRouterInstance<AlloyProvider>;
type QueryInstance = IRouter::IRouterInstance<RootProvider>;

pub struct PendingCodeRequestBuilder {
    code_id: CodeId,
    pending_builder: PendingTransactionBuilder<AlloyEthereum>,
}

impl PendingCodeRequestBuilder {
    pub fn code_id(&self) -> CodeId {
        self.code_id
    }

    pub fn tx_hash(&self) -> H256 {
        H256(self.pending_builder.tx_hash().0)
    }

    pub async fn send(self) -> Result<(H256, CodeId)> {
        let receipt = self.pending_builder.try_get_receipt().await?;
        Ok(((*receipt.transaction_hash).into(), self.code_id))
    }
}

#[derive(Clone)]
pub struct Router {
    instance: Instance,
    wvara_address: Address,
}

impl Router {
    /// `Gear.blockIsPredecessor(hash)` can consume up to 30_000 gas
    const GEAR_BLOCK_IS_PREDECESSOR_GAS: u64 = 30_000;
    /// Huge gas limit is necessary so that the transaction is more likely to be picked up
    const HUGE_GAS_LIMIT: u64 = 10_000_000;

    pub(crate) fn new(address: Address, wvara_address: Address, provider: AlloyProvider) -> Self {
        Self {
            instance: Instance::new(address, provider),
            wvara_address,
        }
    }

    pub fn address(&self) -> LocalAddress {
        LocalAddress(*self.instance.address().0)
    }

    pub fn query(&self) -> RouterQuery {
        RouterQuery {
            instance: QueryInstance::new(
                *self.instance.address(),
                self.instance.provider().root().clone(),
            ),
        }
    }

    pub fn wvara(&self) -> WVara {
        WVara::new(self.wvara_address, self.instance.provider().clone())
    }

    pub async fn request_code_validation_with_sidecar(
        &self,
        code: &[u8],
    ) -> Result<PendingCodeRequestBuilder> {
        let code_id = CodeId::generate(code);

        let builder = self
            .instance
            .requestCodeValidation(code_id.into_bytes().into())
            .sidecar(SidecarBuilder::<SimpleCoder>::from_slice(code).build()?);
        let pending_builder = builder.send().await?;

        Ok(PendingCodeRequestBuilder {
            code_id,
            pending_builder,
        })
    }

    pub async fn wait_code_validation(&self, code_id: CodeId) -> Result<bool> {
        let filter = Filter::new().address(*self.instance.address());
        let mut router_events = self
            .instance
            .provider()
            .subscribe_logs(&filter)
            .await?
            .into_stream();

        let code_id = code_id.into_bytes();

        while let Some(log) = router_events.next().await {
            if let Some(signatures::CODE_GOT_VALIDATED) = log.topic0().cloned() {
                let event = crate::decode_log::<IRouter::CodeGotValidated>(&log)?;

                if event.codeId == code_id {
                    return Ok(event.valid);
                }
            }
        }

        Err(anyhow!("Failed to define if code is validated"))
    }

    pub async fn create_program(&self, code_id: CodeId, salt: H256) -> Result<(H256, ActorId)> {
        let builder = self.instance.createProgram(
            code_id.into_bytes().into(),
            salt.to_fixed_bytes().into(),
            Address::ZERO,
        );
        let receipt = builder.send().await?.try_get_receipt().await?;

        let tx_hash = (*receipt.transaction_hash).into();
        let mut actor_id = None;

        for log in receipt.inner.logs() {
            if log.topic0().cloned() == Some(signatures::PROGRAM_CREATED) {
                let event = crate::decode_log::<IRouter::ProgramCreated>(log)?;

                actor_id = Some((*event.actorId.into_word()).into());

                break;
            }
        }

        let actor_id = actor_id.ok_or_else(|| anyhow!("Couldn't find `ProgramCreated` log"))?;

        Ok((tx_hash, actor_id))
    }

    pub async fn commit_batch(
        &self,
        commitment: BatchCommitment,
        signatures: Vec<ContractSignature>,
    ) -> Result<H256> {
        let builder = self.instance.commitBatch(
            commitment.into(),
            SignatureType::ECDSA as u8,
            signatures
                .into_iter()
                .map(|signature| Bytes::from(signature.into_pre_eip155_bytes()))
                .collect(),
        );

        let mut state_diff = HashMap::default();
        state_diff.insert(
            // keccak256(abi.encode(uint256(keccak256(bytes("router.storage.RouterV1"))) - 1)) & ~bytes32(uint256(0xff))
            fixed_bytes!("e3d827fd4fed52666d49a0df00f9cc2ac79f0f2378fc627e62463164801b6500"),
            // router.reserved = 1
            fixed_bytes!("0000000000000000000000000000000000000000000000000000000000000001"),
        );

        let mut state = HashMap::default();
        state.insert(
            *self.instance.address(),
            AccountOverride {
                state_diff: Some(state_diff),
                ..Default::default()
            },
        );

        let estimate_gas_builder = builder.clone().state(state);
        let gas_limit = Self::HUGE_GAS_LIMIT
            .max(estimate_gas_builder.estimate_gas().await? + Self::GEAR_BLOCK_IS_PREDECESSOR_GAS);

        let receipt = builder
            .gas(gas_limit)
            .send()
            .await?
            .try_get_receipt()
            .await?;
        Ok(H256(receipt.transaction_hash.0))
    }
}

#[derive(Clone)]
pub struct RouterQuery {
    instance: QueryInstance,
}

impl RouterQuery {
    pub async fn new(rpc_url: &str, router_address: LocalAddress) -> Result<Self> {
        let provider = ProviderBuilder::default().connect(rpc_url).await?;

        Ok(Self {
            instance: QueryInstance::new(Address::new(router_address.0), provider),
        })
    }

    pub fn from_provider(router_address: Address, provider: RootProvider) -> Self {
        Self {
            instance: QueryInstance::new(router_address, provider),
        }
    }

    pub async fn genesis_block_hash(&self) -> Result<H256> {
        self.instance
            .genesisBlockHash()
            .call()
            .await
            .map(|res| H256(*res))
            .map_err(Into::into)
    }

    pub async fn latest_committed_batch_hash(&self) -> Result<Digest> {
        self.instance
            .latestCommittedBatchHash()
            .call()
            .await
            .map(|res| Digest(res.0))
            .map_err(Into::into)
    }

    pub async fn mirror_impl(&self) -> Result<LocalAddress> {
        self.instance
            .mirrorImpl()
            .call()
            .await
            .map(|res| LocalAddress(res.into()))
            .map_err(Into::into)
    }

    pub async fn wvara_address(&self) -> Result<Address> {
        self.instance.wrappedVara().call().await.map_err(Into::into)
    }

    pub async fn validators_aggregated_public_key(&self) -> Result<AggregatedPublicKey> {
        self.instance
            .validatorsAggregatedPublicKey()
            .call()
            .await
            .map(|res| AggregatedPublicKey {
                x: uint256_to_u256(res.x),
                y: uint256_to_u256(res.y),
            })
            .map_err(Into::into)
    }

    pub async fn validators_verifiable_secret_sharing_commitment(&self) -> Result<Vec<u8>> {
        self.instance
            .validatorsVerifiableSecretSharingCommitment()
            .call()
            .await
            .map(|res| res.into())
            .map_err(Into::into)
    }

    pub async fn validators(&self) -> Result<Vec<LocalAddress>> {
        self.instance
            .validators()
            .call()
            .await
            .map(|res| res.into_iter().map(|v| LocalAddress(v.into())).collect())
            .map_err(Into::into)
    }

    pub async fn validators_at(&self, block: H256) -> Result<Vec<LocalAddress>> {
        self.instance
            .validators()
            .call()
            .block(B256::from(block.0).into())
            .await
            .map(|res| res.into_iter().map(|v| LocalAddress(v.into())).collect())
            .map_err(Into::into)
    }

    pub async fn threshold(&self) -> Result<u64> {
        self.instance
            .validatorsThreshold()
            .call()
            .await
            .map(|res| res.to())
            .map_err(Into::into)
    }

    pub async fn signing_threshold_percentage(&self) -> Result<u16> {
        self.instance
            .signingThresholdPercentage()
            .call()
            .await
            .map_err(Into::into)
    }

    pub async fn codes_states_at(
        &self,
        code_ids: impl IntoIterator<Item = CodeId>,
        block: H256,
    ) -> Result<Vec<CodeState>> {
        self.instance
            .codesStates(
                code_ids
                    .into_iter()
                    .map(|c| c.into_bytes().into())
                    .collect(),
            )
            .call()
            .block(BlockId::hash(block.0.into()))
            .await
            .map(|res| res.into_iter().map(CodeState::from).collect())
            .map_err(Into::into)
    }

    pub async fn program_code_id(&self, program_id: ActorId) -> Result<Option<CodeId>> {
        let program_id = LocalAddress::try_from(program_id).expect("infallible");
        let program_id = Address::new(program_id.0);
        let code_id = self.instance.programCodeId(program_id).call().await?;
        let code_id = Some(CodeId::new(code_id.0)).filter(|&code_id| code_id != CodeId::zero());
        Ok(code_id)
    }

    pub async fn programs_code_ids_at(
        &self,
        program_ids: impl IntoIterator<Item = ActorId>,
        block: H256,
    ) -> Result<Vec<CodeId>> {
        self.instance
            .programsCodeIds(
                program_ids
                    .into_iter()
                    .map(|p| {
                        let program_id = LocalAddress::try_from(p).expect("infallible");
                        Address::new(program_id.0)
                    })
                    .collect(),
            )
            .call()
            .block(BlockId::hash(block.0.into()))
            .await
            .map(|res| res.into_iter().map(|c| CodeId::new(c.0)).collect())
            .map_err(Into::into)
    }

    pub async fn timelines(&self) -> Result<Timelines> {
        self.instance
            .timelines()
            .call()
            .await
            .map(|res| Timelines {
                era: res.era.to::<u64>(),
                election: res.election.to::<u64>(),
                validation_delay: res.validationDelay.to::<u64>(),
            })
            .map_err(Into::into)
    }
}

#[cfg(test)]
mod tests {
    use super::*;
    use crate::Ethereum;
    use alloy::node_bindings::Anvil;
    use ethexe_signer::Signer;
    use roast_secp256k1_evm::frost;

    #[tokio::test]
    async fn inexistent_code_is_unknown() {
        let anvil = Anvil::new().spawn();

        let (shares, _pubkey_package) = frost::keys::generate_with_dealer(
            5,
            3,
            frost::keys::IdentifierList::Default,
            rand::thread_rng(),
        )
        .unwrap();
        let first_share = shares.values().next().unwrap();

        let signer = Signer::memory();
        let alice = signer
            .storage_mut()
            .add_key(
                "0xac0974bec39a17e36ba4a6b4d238ff944bacb478cbed5efcae784d7bf4f2ff80"
                    .parse()
                    .unwrap(),
            )
            .unwrap();

        let ethereum = Ethereum::deploy(
            anvil.endpoint_url().as_str(),
            vec![],
            signer,
            alice.to_address(),
            first_share.commitment().clone(),
        )
        .await
        .unwrap();

        let router =
            RouterQuery::from_provider(ethereum.router_address, ethereum.provider.root().clone());

        let latest_block = router
            .instance
            .provider()
            .get_block(BlockId::latest())
            .await
            .expect("failed to get latest block")
            .expect("latest block is None");
        let latest_block = H256(latest_block.header.hash.0);

        let states = router
            .codes_states_at([CodeId::new([0xfe; 32])], latest_block)
            .await
            .unwrap();
        assert_eq!(states, vec![CodeState::Unknown]);
    }
}<|MERGE_RESOLUTION|>--- conflicted
+++ resolved
@@ -32,12 +32,7 @@
 use ethexe_common::{
     Address as LocalAddress, Digest,
     ecdsa::ContractSignature,
-<<<<<<< HEAD
     gear::{AggregatedPublicKey, BatchCommitment, CodeState, SignatureType, Timelines},
-    Address as LocalAddress, Digest,
-=======
-    gear::{AggregatedPublicKey, BatchCommitment, CodeState, SignatureType},
->>>>>>> eb0c682b
 };
 use events::signatures;
 use futures::StreamExt;
