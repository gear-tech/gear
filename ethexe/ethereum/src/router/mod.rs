// This file is part of Gear.
//
// Copyright (C) 2024-2025 Gear Technologies Inc.
// SPDX-License-Identifier: GPL-3.0-or-later WITH Classpath-exception-2.0
//
// This program is free software: you can redistribute it and/or modify
// it under the terms of the GNU General Public License as published by
// the Free Software Foundation, either version 3 of the License, or
// (at your option) any later version.
//
// This program is distributed in the hope that it will be useful,
// but WITHOUT ANY WARRANTY; without even the implied warranty of
// MERCHANTABILITY or FITNESS FOR A PARTICULAR PURPOSE. See the
// GNU General Public License for more details.
//
// You should have received a copy of the GNU General Public License
// along with this program. If not, see <https://www.gnu.org/licenses/>.

use crate::{
    AlloyEthereum, AlloyProvider, TryGetReceipt,
    abi::{IRouter, utils::uint256_to_u256},
    wvara::WVara,
};
use alloy::{
    consensus::{SidecarBuilder, SimpleCoder},
    eips::BlockId,
    primitives::{Address, B256, Bytes, fixed_bytes},
    providers::{PendingTransactionBuilder, Provider, ProviderBuilder, RootProvider},
    rpc::types::{Filter, eth::state::AccountOverride},
};
use anyhow::{Result, anyhow};
use ethexe_common::{
    Address as LocalAddress, Digest,
    ecdsa::ContractSignature,
    gear::{AggregatedPublicKey, BatchCommitment, CodeState, SignatureType, Timelines},
};
use events::signatures;
use futures::StreamExt;
use gear_core::ids::prelude::CodeIdExt as _;
use gprimitives::{ActorId, CodeId, H256};
use std::collections::HashMap;

pub mod events;

type Instance = IRouter::IRouterInstance<AlloyProvider>;
type QueryInstance = IRouter::IRouterInstance<RootProvider>;

pub struct PendingCodeRequestBuilder {
    code_id: CodeId,
    pending_builder: PendingTransactionBuilder<AlloyEthereum>,
}

impl PendingCodeRequestBuilder {
    pub fn code_id(&self) -> CodeId {
        self.code_id
    }

    pub fn tx_hash(&self) -> H256 {
        H256(self.pending_builder.tx_hash().0)
    }

    pub async fn send(self) -> Result<(H256, CodeId)> {
        let receipt = self.pending_builder.try_get_receipt().await?;
        Ok(((*receipt.transaction_hash).into(), self.code_id))
    }
}

#[derive(Clone)]
pub struct Router {
    instance: Instance,
    wvara_address: Address,
}

impl Router {
    /// `Gear.blockIsPredecessor(hash)` can consume up to 30_000 gas
    const GEAR_BLOCK_IS_PREDECESSOR_GAS: u64 = 30_000;
    /// Huge gas limit is necessary so that the transaction is more likely to be picked up
    const HUGE_GAS_LIMIT: u64 = 10_000_000;

    pub(crate) fn new(address: Address, wvara_address: Address, provider: AlloyProvider) -> Self {
        Self {
            instance: Instance::new(address, provider),
            wvara_address,
        }
    }

    pub fn address(&self) -> LocalAddress {
        LocalAddress(*self.instance.address().0)
    }

    pub fn query(&self) -> RouterQuery {
        RouterQuery {
            instance: QueryInstance::new(
                *self.instance.address(),
                self.instance.provider().root().clone(),
            ),
        }
    }

    pub fn wvara(&self) -> WVara {
        WVara::new(self.wvara_address, self.instance.provider().clone())
    }

    pub async fn request_code_validation_with_sidecar(
        &self,
        code: &[u8],
    ) -> Result<PendingCodeRequestBuilder> {
        let code_id = CodeId::generate(code);

        let builder = self
            .instance
            .requestCodeValidation(code_id.into_bytes().into())
            .sidecar(SidecarBuilder::<SimpleCoder>::from_slice(code).build()?);
        let pending_builder = builder.send().await?;

        Ok(PendingCodeRequestBuilder {
            code_id,
            pending_builder,
        })
    }

    pub async fn wait_code_validation(&self, code_id: CodeId) -> Result<bool> {
        let filter = Filter::new().address(*self.instance.address());
        let mut router_events = self
            .instance
            .provider()
            .subscribe_logs(&filter)
            .await?
            .into_stream();

        let code_id = code_id.into_bytes();

        while let Some(log) = router_events.next().await {
            if let Some(signatures::CODE_GOT_VALIDATED) = log.topic0().cloned() {
                let event = crate::decode_log::<IRouter::CodeGotValidated>(&log)?;

                if event.codeId == code_id {
                    return Ok(event.valid);
                }
            }
        }

        Err(anyhow!("Failed to define if code is validated"))
    }

    pub async fn create_program(&self, code_id: CodeId, salt: H256) -> Result<(H256, ActorId)> {
        let builder = self.instance.createProgram(
            code_id.into_bytes().into(),
            salt.to_fixed_bytes().into(),
            Address::ZERO,
        );
        let receipt = builder.send().await?.try_get_receipt().await?;

        let tx_hash = (*receipt.transaction_hash).into();
        let mut actor_id = None;

        for log in receipt.inner.logs() {
            if log.topic0().cloned() == Some(signatures::PROGRAM_CREATED) {
                let event = crate::decode_log::<IRouter::ProgramCreated>(log)?;

                actor_id = Some((*event.actorId.into_word()).into());

                break;
            }
        }

        let actor_id = actor_id.ok_or_else(|| anyhow!("Couldn't find `ProgramCreated` log"))?;

        Ok((tx_hash, actor_id))
    }

    pub async fn commit_batch(
        &self,
        commitment: BatchCommitment,
        signatures: Vec<ContractSignature>,
    ) -> Result<H256> {
        let builder = self.instance.commitBatch(
            commitment.into(),
            SignatureType::ECDSA as u8,
            signatures
                .into_iter()
                .map(|signature| Bytes::from(signature.into_pre_eip155_bytes()))
                .collect(),
        );

        let mut state_diff = HashMap::default();
        state_diff.insert(
            // keccak256(abi.encode(uint256(keccak256(bytes("router.storage.RouterV1"))) - 1)) & ~bytes32(uint256(0xff))
            fixed_bytes!("e3d827fd4fed52666d49a0df00f9cc2ac79f0f2378fc627e62463164801b6500"),
            // router.reserved = 1
            fixed_bytes!("0000000000000000000000000000000000000000000000000000000000000001"),
        );

        let mut state = HashMap::default();
        state.insert(
            *self.instance.address(),
            AccountOverride {
                state_diff: Some(state_diff),
                ..Default::default()
            },
        );

        let estimate_gas_builder = builder.clone().state(state);
        let gas_limit = Self::HUGE_GAS_LIMIT
            .max(estimate_gas_builder.estimate_gas().await? + Self::GEAR_BLOCK_IS_PREDECESSOR_GAS);

        let receipt = builder
            .gas(gas_limit)
            .send()
            .await?
            .try_get_receipt()
            .await?;
        Ok(H256(receipt.transaction_hash.0))
    }
}

#[derive(Clone)]
pub struct RouterQuery {
    instance: QueryInstance,
}

impl RouterQuery {
    pub async fn new(rpc_url: &str, router_address: LocalAddress) -> Result<Self> {
        let provider = ProviderBuilder::default().connect(rpc_url).await?;

        Ok(Self {
            instance: QueryInstance::new(Address::new(router_address.0), provider),
        })
    }

    pub fn from_provider(router_address: Address, provider: RootProvider) -> Self {
        Self {
            instance: QueryInstance::new(router_address, provider),
        }
    }

    pub async fn genesis_block_hash(&self) -> Result<H256> {
        self.instance
            .genesisBlockHash()
            .call()
            .await
            .map(|res| H256(*res))
            .map_err(Into::into)
    }

    pub async fn latest_committed_batch_hash(&self) -> Result<Digest> {
        self.instance
            .latestCommittedBatchHash()
            .call()
            .await
            .map(|res| Digest(res.0))
            .map_err(Into::into)
    }

    pub async fn mirror_impl(&self) -> Result<LocalAddress> {
        self.instance
            .mirrorImpl()
            .call()
            .await
            .map(|res| LocalAddress(res.into()))
            .map_err(Into::into)
    }

    pub async fn wvara_address(&self) -> Result<Address> {
        self.instance.wrappedVara().call().await.map_err(Into::into)
    }

    pub async fn validators_aggregated_public_key(&self) -> Result<AggregatedPublicKey> {
        self.instance
            .validatorsAggregatedPublicKey()
            .call()
            .await
            .map(|res| AggregatedPublicKey {
                x: uint256_to_u256(res.x),
                y: uint256_to_u256(res.y),
            })
            .map_err(Into::into)
    }

    pub async fn validators_verifiable_secret_sharing_commitment(&self) -> Result<Vec<u8>> {
        self.instance
            .validatorsVerifiableSecretSharingCommitment()
            .call()
            .await
            .map(|res| res.into())
            .map_err(Into::into)
    }

    pub async fn validators(&self) -> Result<Vec<LocalAddress>> {
        self.instance
            .validators()
            .call()
            .await
            .map(|res| res.into_iter().map(|v| LocalAddress(v.into())).collect())
            .map_err(Into::into)
    }

    pub async fn validators_at(&self, block: H256) -> Result<Vec<LocalAddress>> {
        self.instance
            .validators()
            .call()
            .block(B256::from(block.0).into())
            .await
            .map(|res| res.into_iter().map(|v| LocalAddress(v.into())).collect())
            .map_err(Into::into)
    }

    pub async fn threshold(&self) -> Result<u64> {
        self.instance
            .validatorsThreshold()
            .call()
            .await
            .map(|res| res.to())
            .map_err(Into::into)
    }

    pub async fn signing_threshold_percentage(&self) -> Result<u16> {
        self.instance
            .signingThresholdPercentage()
            .call()
            .await
            .map_err(Into::into)
    }

    pub async fn codes_states_at(
        &self,
        code_ids: impl IntoIterator<Item = CodeId>,
        block: H256,
    ) -> Result<Vec<CodeState>> {
        self.instance
            .codesStates(
                code_ids
                    .into_iter()
                    .map(|c| c.into_bytes().into())
                    .collect(),
            )
            .call()
            .block(BlockId::hash(block.0.into()))
            .await
            .map(|res| res.into_iter().map(CodeState::from).collect())
            .map_err(Into::into)
    }

    pub async fn program_code_id(&self, program_id: ActorId) -> Result<Option<CodeId>> {
        let program_id = LocalAddress::try_from(program_id).expect("infallible");
        let program_id = Address::new(program_id.0);
        let code_id = self.instance.programCodeId(program_id).call().await?;
        let code_id = Some(CodeId::new(code_id.0)).filter(|&code_id| code_id != CodeId::zero());
        Ok(code_id)
    }

    pub async fn programs_code_ids_at(
        &self,
        program_ids: impl IntoIterator<Item = ActorId>,
        block: H256,
    ) -> Result<Vec<CodeId>> {
        self.instance
            .programsCodeIds(
                program_ids
                    .into_iter()
                    .map(|p| {
                        let program_id = LocalAddress::try_from(p).expect("infallible");
                        Address::new(program_id.0)
                    })
                    .collect(),
            )
            .call()
            .block(BlockId::hash(block.0.into()))
            .await
            .map(|res| res.into_iter().map(|c| CodeId::new(c.0)).collect())
            .map_err(Into::into)
    }

<<<<<<< HEAD
    pub async fn timelines(&self) -> Result<Timelines> {
        self.instance
            .timelines()
            .call()
            .await
            .map(|res| Timelines {
                era: res.era.to::<u64>(),
                election: res.election.to::<u64>(),
                validation_delay: res.validationDelay.to::<u64>(),
            })
            .map_err(Into::into)
=======
    pub async fn programs_count_at(&self, block: H256) -> Result<u64> {
        let count = self
            .instance
            .programsCount()
            .call()
            .block(BlockId::hash(block.0.into()))
            .await?;
        // it's impossible to ever reach 18 quintillion programs (maximum of u64)
        let count: u64 = count.try_into().expect("infallible");
        Ok(count)
    }

    pub async fn validated_codes_count_at(&self, block: H256) -> Result<u64> {
        let count = self
            .instance
            .validatedCodesCount()
            .call()
            .block(BlockId::hash(block.0.into()))
            .await?;
        // it's impossible to ever reach 18 quintillion programs (maximum of u64)
        let count: u64 = count.try_into().expect("infallible");
        Ok(count)
>>>>>>> 00bbc140
    }
}

#[cfg(test)]
mod tests {
    use super::*;
    use crate::Ethereum;
    use alloy::node_bindings::Anvil;
    use ethexe_signer::Signer;
    use roast_secp256k1_evm::frost;

    #[tokio::test]
    async fn inexistent_code_is_unknown() {
        let anvil = Anvil::new().spawn();

        let (shares, _pubkey_package) = frost::keys::generate_with_dealer(
            5,
            3,
            frost::keys::IdentifierList::Default,
            rand::thread_rng(),
        )
        .unwrap();
        let first_share = shares.values().next().unwrap();

        let signer = Signer::memory();
        let alice = signer
            .storage_mut()
            .add_key(
                "0xac0974bec39a17e36ba4a6b4d238ff944bacb478cbed5efcae784d7bf4f2ff80"
                    .parse()
                    .unwrap(),
            )
            .unwrap();

        let ethereum = Ethereum::deploy(
            anvil.endpoint_url().as_str(),
            vec![],
            signer,
            alice.to_address(),
            first_share.commitment().clone(),
        )
        .await
        .unwrap();

        let router =
            RouterQuery::from_provider(ethereum.router_address, ethereum.provider.root().clone());

        let latest_block = router
            .instance
            .provider()
            .get_block(BlockId::latest())
            .await
            .expect("failed to get latest block")
            .expect("latest block is None");
        let latest_block = H256(latest_block.header.hash.0);

        let states = router
            .codes_states_at([CodeId::new([0xfe; 32])], latest_block)
            .await
            .unwrap();
        assert_eq!(states, vec![CodeState::Unknown]);
    }
}<|MERGE_RESOLUTION|>--- conflicted
+++ resolved
@@ -371,7 +371,6 @@
             .map_err(Into::into)
     }
 
-<<<<<<< HEAD
     pub async fn timelines(&self) -> Result<Timelines> {
         self.instance
             .timelines()
@@ -383,7 +382,8 @@
                 validation_delay: res.validationDelay.to::<u64>(),
             })
             .map_err(Into::into)
-=======
+    }
+
     pub async fn programs_count_at(&self, block: H256) -> Result<u64> {
         let count = self
             .instance
@@ -406,7 +406,6 @@
         // it's impossible to ever reach 18 quintillion programs (maximum of u64)
         let count: u64 = count.try_into().expect("infallible");
         Ok(count)
->>>>>>> 00bbc140
     }
 }
 
