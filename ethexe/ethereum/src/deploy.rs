// This file is part of Gear.
//
// Copyright (C) 2025 Gear Technologies Inc.
// SPDX-License-Identifier: GPL-3.0-or-later WITH Classpath-exception-2.0
//
// This program is free software: you can redistribute it and/or modify
// it under the terms of the GNU General Public License as published by
// the Free Software Foundation, either version 3 of the License, or
// (at your option) any later version.
//
// This program is distributed in the hope that it will be useful,
// but WITHOUT ANY WARRANTY; without even the implied warranty of
// MERCHANTABILITY or FITNESS FOR A PARTICULAR PURPOSE. See the
// GNU General Public License for more details.
//
// You should have received a copy of the GNU General Public License
// along with this program. If not, see <https://www.gnu.org/licenses/>.

use crate::{
    AlloyProvider, Ethereum, TryGetReceipt,
    abi::{
        IMiddleware::{
            self, IMiddlewareInstance, InitParams as MiddlewareInitParams,
            initializeCall as MiddlewareInitializeCall,
        },
        IMirror,
        IRouter::{self, IRouterInstance, initializeCall as RouterInitializeCall},
        ITransparentUpgradeableProxy,
        IWrappedVara::{self, IWrappedVaraInstance, initializeCall as WrappedVaraInitializeCall},
        middleware_abi::Gear::SymbioticContracts,
        symbiotic_abi::*,
    },
    create_provider,
};
use alloy::{
    primitives::{Address, Bytes, U256, Uint},
    providers::{Provider, WalletProvider},
    sol_types::SolCall,
};
use anyhow::Result;
<<<<<<< HEAD
use ethexe_common::{Address as LocalAddress, ecdsa::PublicKey, gear::AggregatedPublicKey};
use gprimitives::{ActorId, H160, U256 as GearU256};
use gsigner::secp256k1::Signer as LocalSigner;
use nonempty::NonEmpty;
=======
use ethexe_common::{
    Address as LocalAddress, ValidatorsVec, ecdsa::PublicKey, gear::AggregatedPublicKey,
};
use ethexe_signer::Signer as LocalSigner;
use gprimitives::{ActorId, H160, U256 as GearU256};
>>>>>>> f030ef2e
use roast_secp256k1_evm::frost::{
    Identifier,
    keys::{self, IdentifierList, PublicKeyPackage, VerifiableSecretSharingCommitment},
};
use std::collections::BTreeSet;

/// The offset for mirror address calculation in router deployment.
const MIRROR_DEPLOYMENT_NONCE_OFFSET: u64 = 2;

/// The offset for middleware address calculation in router deployment.
/// Offset equals `16` because of a symbiotic deployment contracts.
const MIDDLEWARE_DEPLOYMENT_NONCE_OFFSET: u64 = 16;

/// [`EthereumDeployer`] is a builder for deploying smart contracts on Ethereum for testing purposes.
pub struct EthereumDeployer {
    // Required parameters
    provider: AlloyProvider,

    // Customizable parameters
    /// Validators`s addresses. If not provided, will use as vec with one element.
    validators: ValidatorsVec,

    /// Customizable deployment parameters for smart contracts.
    params: ContractsDeploymentParams,

    /// Verifiable secret sharing commitment generated during key generation.
    /// If not provided, will be generate with [`keys::generate_with_dealer`] function.
    verifiable_secret_sharing_commitment: Option<VerifiableSecretSharingCommitment>,
}

#[derive(Debug, Copy, Clone)]
pub struct ContractsDeploymentParams {
    // whether to deploy middleware contract
    pub with_middleware: bool,

    // customizable timelines
    pub era_duration: u64,
    pub election_duration: u64,
}

#[derive(Debug)]
pub struct SymbioticOperatorConfig {
    pub stake: U256,
}

impl Default for ContractsDeploymentParams {
    fn default() -> Self {
        Self {
            with_middleware: true,
            era_duration: 24 * 60 * 60,     // 1 day
            election_duration: 2 * 60 * 60, // 2 hours
        }
    }
}

// Public methods
impl EthereumDeployer {
    /// Creates a new deployer from necessary arguments.
    pub async fn new(rpc: &str, signer: LocalSigner, sender_address: LocalAddress) -> Result<Self> {
        let provider = create_provider(rpc, signer, sender_address).await?;
        Ok(EthereumDeployer {
            provider,
            validators: nonempty::nonempty![LocalAddress([1u8; 20])].into(),
            params: Default::default(),
            verifiable_secret_sharing_commitment: None,
        })
    }

    pub fn with_middleware(mut self) -> Self {
        self.params.with_middleware = true;
        self
    }

    pub fn with_era_duration(mut self, era_duration: u64) -> Self {
        self.params.era_duration = era_duration;
        self
    }

    pub fn with_election_duration(mut self, election_duration: u64) -> Self {
        self.params.election_duration = election_duration;
        self
    }

    pub fn with_params(mut self, new_params: ContractsDeploymentParams) -> Self {
        self.params = new_params;
        self
    }

    pub fn with_validators(mut self, validators: ValidatorsVec) -> Self {
        self.validators = validators;
        self
    }

    pub fn with_verifiable_secret_sharing_commitment(
        mut self,
        verifiable_secret_sharing_commitment: VerifiableSecretSharingCommitment,
    ) -> Self {
        self.verifiable_secret_sharing_commitment = Some(verifiable_secret_sharing_commitment);
        self
    }

    pub async fn deploy(self) -> Result<Ethereum> {
        let router = self.deploy_contracts().await?;
        Ethereum::from_provider(self.provider.clone(), router).await
    }
}

// Private implementation details
impl EthereumDeployer {
    /// Deploy all contracts and return the router address.
    async fn deploy_contracts(&self) -> Result<Address> {
        let deployer = self.provider.default_signer_address();
        let wrapped_vara = deploy_wrapped_vara(deployer, self.provider.clone()).await?;

        // NOTE: The order of deployment is important here because of the future addresses calculation
        // inside `deploy_router`.
        let nonce = self.provider.get_transaction_count(deployer).await?;

        let router = deploy_router(
            deployer,
            *wrapped_vara.address(),
            self.verifiable_secret_sharing_commitment.clone(),
            self.validators
                .clone()
                .into_iter()
                .map(Into::into)
                .collect(),
            self.params,
            self.provider.clone(),
        )
        .await?;

        let mirror = IMirror::deploy(self.provider.clone(), *router.address()).await?;
        log::debug!("Mirror impl has been deployed at {}", mirror.address());

        debug_assert_eq!(
            self.provider.get_transaction_count(deployer).await?,
            nonce + MIRROR_DEPLOYMENT_NONCE_OFFSET + 1,
            "Nonce mismatch. Check the tx count and deployment order in deploy_router()."
        );

        if self.params.with_middleware {
            let _ =
                deploy_middleware(deployer, &router, &wrapped_vara, self.provider.clone()).await?;

            debug_assert_eq!(
                self.provider.get_transaction_count(deployer).await?,
                nonce + MIDDLEWARE_DEPLOYMENT_NONCE_OFFSET + 1,
                "Nonce mismatch. Check the tx count and deployment order in deploy_middleware()."
            );
        }

        let builder = wrapped_vara.approve(*router.address(), U256::MAX);
        builder.send().await?.try_get_receipt().await?;

        assert_eq!(router.mirrorImpl().call().await?, *mirror.address());

        let builder = router.lookupGenesisHash();
        builder.send().await?.try_get_receipt().await?;

        Ok(*router.address())
    }
}

async fn deploy_wrapped_vara<P>(deployer: Address, provider: P) -> Result<IWrappedVaraInstance<P>>
where
    P: Provider + Clone,
{
    let wrapped_vara_impl = IWrappedVara::deploy(provider.clone()).await?;
    let proxy = ITransparentUpgradeableProxy::deploy(
        provider.clone(),
        *wrapped_vara_impl.address(),
        deployer,
        Bytes::copy_from_slice(
            &WrappedVaraInitializeCall {
                initialOwner: deployer,
            }
            .abi_encode(),
        ),
    )
    .await?;

    let wrapped_vara = IWrappedVara::new(*proxy.address(), provider);

    log::debug!(
        "WrappedVara impl has been deployed at {}",
        wrapped_vara_impl.address()
    );
    log::debug!("WrappedVara deployed at {}", wrapped_vara.address());

    Ok(wrapped_vara)
}

async fn deploy_router<P>(
    deployer: Address,
    wvara_address: Address,
    maybe_verifiable_secret_sharing_commitment: Option<VerifiableSecretSharingCommitment>,
    validators: Vec<Address>,
    params: ContractsDeploymentParams,
    provider: P,
) -> Result<IRouterInstance<P>>
where
    P: Provider + Clone,
{
    let validators_identifiers: Vec<_> = validators
        .iter()
        .map(|address| {
            Identifier::deserialize(&ActorId::from(H160(address.0.0)).into_bytes())
                .expect("conversion failed")
        })
        .collect();

    let verifiable_secret_sharing_commitment = match maybe_verifiable_secret_sharing_commitment {
        Some(commitment) => commitment,
        None => generate_secret_sharing_commitment(&validators_identifiers),
    };
    let identifiers = validators_identifiers.clone().into_iter().collect();
    let aggregated_public_key =
        aggregated_public_key(&identifiers, &verifiable_secret_sharing_commitment);

    // Calculate future contracts addresses for mirror and middleware
    let nonce = provider.get_transaction_count(deployer).await?;
    let mirror_address = deployer.create(
        nonce
            .checked_add(MIRROR_DEPLOYMENT_NONCE_OFFSET)
            .expect("nonce overflow when deploying router with mirror"),
    );

    let middleware_address = match params.with_middleware {
        true => deployer.create(
            // Add 12 to nonce because of deployment symbiotic contracts
            nonce
                .checked_add(MIDDLEWARE_DEPLOYMENT_NONCE_OFFSET)
                .expect("nonce overflow when deploying middleware"),
        ),
        false => Address::default(),
    };

    let router_impl = IRouter::deploy(provider.clone()).await?;
    let proxy = ITransparentUpgradeableProxy::deploy(
        provider.clone(),
        *router_impl.address(),
        deployer,
        Bytes::copy_from_slice(
            &RouterInitializeCall {
                _owner: deployer,
                _mirror: mirror_address,
                _wrappedVara: wvara_address,
                _middleware: middleware_address,
                _eraDuration: U256::from(params.era_duration),
                _electionDuration: U256::from(params.election_duration),
                _validationDelay: U256::from(1),
                _aggregatedPublicKey: (aggregated_public_key).into(),
                _verifiableSecretSharingCommitment: Bytes::copy_from_slice(
                    &verifiable_secret_sharing_commitment.serialize()?.concat(),
                ),
                _validators: validators,
            }
            .abi_encode(),
        ),
    )
    .await?;

    let router_address = *proxy.address();
    let router = IRouter::new(router_address, provider.clone());

    log::debug!("Router impl has been deployed at {}", router_impl.address());
    log::debug!("Router proxy has been deployed at {}", router.address());

    Ok(router)
}

async fn deploy_middleware<P>(
    deployer: Address,
    router: &IRouterInstance<P>,
    wrapped_vara: &IWrappedVaraInstance<P>,
    provider: P,
) -> Result<IMiddlewareInstance<P>>
where
    P: Provider + Clone,
{
    let middleware_impl = IMiddleware::deploy(provider.clone()).await?;

    // Deploy Symbiotic contracts
    let vault_factory = VaultFactory::deploy(provider.clone(), deployer).await?;
    let delegator_factory = DelegatorFactory::deploy(provider.clone(), deployer).await?;
    let slasher_factory = SlasherFactory::deploy(provider.clone(), deployer).await?;
    let operator_registry = OperatorRegistry::deploy(provider.clone()).await?;
    let network_registry = NetworkRegistry::deploy(provider.clone()).await?;
    let network_middleware_service =
        NetworkMiddlewareService::deploy(provider.clone(), *network_registry.address()).await?;
    let network_opt_in = OptInService::deploy(
        provider.clone(),
        *operator_registry.address(),
        *network_registry.address(),
        "Network Opt-In Service".to_string(),
    )
    .await?;

    // Whitelisting deployed contracts in registries
    let staker_rewards_impl = DefaultStakerRewards::deploy(
        provider.clone(),
        *vault_factory.address(),
        *network_middleware_service.address(),
    )
    .await?;

    let staker_rewards_factory =
        DefaultStakerRewardsFactory::deploy(provider.clone(), *staker_rewards_impl.address())
            .await?;
    let operator_rewards =
        DefaultOperatorRewards::deploy(provider.clone(), *network_middleware_service.address())
            .await?;

    let vault_impl = Vault::deploy(
        provider.clone(),
        *delegator_factory.address(),
        *slasher_factory.address(),
        *vault_factory.address(),
    )
    .await?;

    let _receipt = vault_factory
        .whitelist(*vault_impl.address())
        .send()
        .await
        .unwrap()
        .try_get_receipt()
        .await
        .unwrap();

    // Prepare initialization parameters for middleware
    let symbiotic = SymbioticContracts {
        vaultRegistry: *vault_factory.address(),
        operatorRegistry: *operator_registry.address(),
        networkRegistry: *network_registry.address(),
        middlewareService: *network_middleware_service.address(),
        networkOptIn: *network_opt_in.address(),
        stakerRewardsFactory: *staker_rewards_factory.address(),

        operatorRewards: *operator_rewards.address(),
        roleSlashRequester: *router.address(),
        roleSlashExecutor: *router.address(),
        vetoResolver: *router.address(),
    };

    let middleware_init_params = MiddlewareInitParams {
        owner: deployer,
        eraDuration: Uint::<48, 1>::from(24 * 60 * 60),
        minVaultEpochDuration: Uint::<48, 1>::from(2 * 24 * 60 * 60), // 2 eras
        operatorGracePeriod: Uint::<48, 1>::from(7 * 24 * 60 * 60),
        vaultGracePeriod: Uint::from(2 * 24 * 60 * 60), // 2 eras
        minVetoDuration: Uint::from(2 * 60 * 60),       // 2 h
        minSlashExecutionDelay: Uint::from(5 * 60),     // 5 min
        allowedVaultImplVersion: vault_factory.lastVersion().call().await?,

        // TODO (kuzmin-dev): remove this constant and use slasher type from slasher factory
        // TODO (kuzmin-dev): add delegator type also (means that we will support only one type of delegator)
        vetoSlasherImplType: 0,
        maxResolverSetEpochsDelay: Uint::from(5 * 60), // 5 min
        collateral: *wrapped_vara.address(),
        maxAdminFee: Uint::from(3), // 3%
        router: *router.address(),
        symbiotic,
    };

    let proxy = ITransparentUpgradeableProxy::deploy(
        provider.clone(),
        *middleware_impl.address(),
        deployer,
        Bytes::copy_from_slice(
            &MiddlewareInitializeCall {
                _params: (middleware_init_params),
            }
            .abi_encode(),
        ),
    )
    .await?;

    let middleware = IMiddleware::new(*proxy.address(), provider.clone());
    log::debug!(
        "Middleware impl has been deployed at {}",
        middleware_impl.address()
    );
    log::debug!("Middleware proxy deployed at {}", middleware.address());

    Ok(middleware)
}

fn generate_secret_sharing_commitment(
    identifiers: &[Identifier],
) -> VerifiableSecretSharingCommitment {
    let (mut secret_shares, _) = keys::generate_with_dealer(
        1,
        1,
        IdentifierList::Custom(identifiers),
        rand::thread_rng(),
    )
    .unwrap();

    secret_shares
        .pop_first()
        .map(|(_, share)| share.commitment().clone())
        .unwrap()
}

fn aggregated_public_key(
    identifiers: &BTreeSet<Identifier>,
    verifiable_secret_sharing_commitment: &VerifiableSecretSharingCommitment,
) -> AggregatedPublicKey {
    let public_key_package =
        PublicKeyPackage::from_commitment(identifiers, verifiable_secret_sharing_commitment)
            .expect("conversion failed");
    let public_key_compressed: [u8; 33] = public_key_package
        .verifying_key()
        .serialize()
        .expect("conversion failed")
        .try_into()
        .unwrap();
    let public_key_uncompressed = PublicKey::from_bytes(public_key_compressed).to_uncompressed();
    let (public_key_x_bytes, public_key_y_bytes) = public_key_uncompressed.split_at(32);

    AggregatedPublicKey {
        x: GearU256::from_big_endian(public_key_x_bytes),
        y: GearU256::from_big_endian(public_key_y_bytes),
    }
}

#[cfg(test)]
mod tests {
    use super::*;

    use alloy::node_bindings::Anvil;

    #[tokio::test]
    async fn test_deployment_with_middleware() -> Result<()> {
        gear_utils::init_default_logger();

        let anvil = Anvil::new().block_time_f64(0.1).try_spawn()?;
        let signer = LocalSigner::memory();

        let sender_public_key = signer.storage_mut().add_key(
            "0xac0974bec39a17e36ba4a6b4d238ff944bacb478cbed5efcae784d7bf4f2ff80".parse()?,
        )?;
        let sender_address = sender_public_key.to_address();

        let ethereum = EthereumDeployer::new(&anvil.endpoint(), signer, sender_address)
            .await?
            .with_middleware()
            .deploy()
            .await?;

        let router = ethereum.router();
        let middleware = ethereum.middleware();

        assert_eq!(
            middleware.query().router().await?,
            router.address(),
            "Router address mismatch"
        );

        Ok(())
    }
}<|MERGE_RESOLUTION|>--- conflicted
+++ resolved
@@ -38,18 +38,11 @@
     sol_types::SolCall,
 };
 use anyhow::Result;
-<<<<<<< HEAD
-use ethexe_common::{Address as LocalAddress, ecdsa::PublicKey, gear::AggregatedPublicKey};
-use gprimitives::{ActorId, H160, U256 as GearU256};
-use gsigner::secp256k1::Signer as LocalSigner;
-use nonempty::NonEmpty;
-=======
 use ethexe_common::{
     Address as LocalAddress, ValidatorsVec, ecdsa::PublicKey, gear::AggregatedPublicKey,
 };
-use ethexe_signer::Signer as LocalSigner;
 use gprimitives::{ActorId, H160, U256 as GearU256};
->>>>>>> f030ef2e
+use gsigner::secp256k1::Signer as LocalSigner;
 use roast_secp256k1_evm::frost::{
     Identifier,
     keys::{self, IdentifierList, PublicKeyPackage, VerifiableSecretSharingCommitment},
