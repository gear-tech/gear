// This file is part of Gear.
//
// Copyright (C) 2025 Gear Technologies Inc.
// SPDX-License-Identifier: GPL-3.0-or-later WITH Classpath-exception-2.0
//
// This program is free software: you can redistribute it and/or modify
// it under the terms of the GNU General Public License as published by
// the Free Software Foundation, either version 3 of the License, or
// (at your option) any later version.
//
// This program is distributed in the hope that it will be useful,
// but WITHOUT ANY WARRANTY; without even the implied warranty of
// MERCHANTABILITY or FITNESS FOR A PARTICULAR PURPOSE. See the
// GNU General Public License for more details.
//
// You should have received a copy of the GNU General Public License
// along with this program. If not, see <https://www.gnu.org/licenses/>.

use alloy::{
    consensus::{SidecarCoder, SimpleCoder, Transaction},
    eips::eip4844::kzg_to_versioned_hash,
    providers::{Provider, ProviderBuilder, RootProvider},
    rpc::types::beacon::sidecar::BeaconBlobBundle,
};
<<<<<<< HEAD
=======
use anyhow::{anyhow, Result};
>>>>>>> d64cd5fb
use ethexe_common::{
    db::{CodesStorageRead, OnChainStorageRead},
    CodeBlobInfo,
};
use futures::{
    future::BoxFuture,
    stream::{FusedStream, FuturesUnordered},
    FutureExt, Stream, StreamExt,
};
use gear_core::ids::prelude::CodeIdExt;
use gprimitives::{CodeId, H256};
use reqwest::Client;
use std::{collections::HashSet, fmt, hash::RandomState, pin::Pin, task::Poll};
use tokio::time::{self, Duration};

pub mod local;

#[derive(Clone, PartialEq, Eq)]
pub struct BlobData {
    pub code_id: CodeId,
    pub timestamp: u64,
    pub code: Vec<u8>,
}

impl fmt::Debug for BlobData {
    fn fmt(&self, f: &mut fmt::Formatter) -> fmt::Result {
        f.debug_struct("BlobData")
            .field("code_id", &self.code_id)
            .field("timestamp", &self.timestamp)
            .field("code", &format_args!("{} bytes", self.code.len()))
            .finish()
    }
}

#[derive(Clone, Eq, PartialEq)]
pub enum BlobLoaderEvent {
    BlobLoaded(BlobData),
}

#[derive(thiserror::Error, Debug)]
pub enum BlobLoaderError {
    // `ConsensusLayerBlobReader` errors
    #[error("transport error: {0}")]
    Transport(#[from] alloy::transports::RpcError<alloy::transports::TransportErrorKind>),
    #[error("failed to found transaction by hash: {0}")]
    TransactionNotFound(H256),
    #[error("failed to get blob versioned hashes from transaction: {0}")]
    BlobVersionedHashesNotFound(H256),
    #[error("failed to get transaction block hash: {0}")]
    TransactionBlockNotFound(H256),
    #[error("failed to get block by hash: {0}")]
    BlockNotFound(H256),
    #[error("failed to read blob bundle: {0}")]
    ReadBlob(#[from] reqwest::Error),
    #[error("failed to decode blobs")]
    DecodeBlobs,
    #[error("expect code id {expected_code_id}, but got {code_id}, code: {code:?}")]
    ReadUnexpectedCode {
        code: Vec<u8>,
        code_id: CodeId,
        expected_code_id: CodeId,
    },

    // `BlobLoader` errors
    #[error("failed to get code blob info for: {0}")]
    CodeBlobInfoNotFound(CodeId),

    // `LocalBlobLoader` errors
    #[error("failed to get code from local storage: {0}")]
    LocalCodeNotFound(CodeId),
}

type Result<T> = std::result::Result<T, BlobLoaderError>;

// TODO (#4674): write tests for BlobLoaderService implementations
pub trait BlobLoaderService:
    Stream<Item = Result<BlobLoaderEvent>> + FusedStream + Send + Unpin
{
    fn load_codes(&mut self, codes: HashSet<CodeId>, attempts: Option<u8>) -> Result<()>;

    fn into_box(self) -> Box<dyn BlobLoaderService>;

    fn pending_codes_len(&self) -> usize;
}

impl fmt::Debug for BlobLoaderEvent {
    fn fmt(&self, f: &mut fmt::Formatter) -> fmt::Result {
        match self {
            BlobLoaderEvent::BlobLoaded(data) => data.fmt(f),
        }
    }
}

#[derive(Clone)]
pub struct ConsensusLayerConfig {
    pub ethereum_rpc: String,
    pub ethereum_beacon_rpc: String,
    pub beacon_block_time: Duration,
}

#[derive(Clone)]
struct ConsensusLayerBlobReader {
    pub provider: RootProvider,
    pub http_client: Client,
    pub config: ConsensusLayerConfig,
}

impl ConsensusLayerBlobReader {
    /// Note: if `attempts` is `None`, it will be trying to read blob only once.
    async fn read_code_from_tx_hash(
        self,
        expected_code_id: CodeId,
        timestamp: u64,
        tx_hash: H256,
        attempts: Option<u8>,
    ) -> Result<BlobData> {
        let code = self.read_blob_from_tx_hash(tx_hash, attempts).await?;

        let code_id = CodeId::generate(&code);
        if code_id != expected_code_id {
            return Err(BlobLoaderError::ReadUnexpectedCode {
                code,
                code_id,
                expected_code_id,
            });
        }

        Ok(BlobData {
            code_id: expected_code_id,
            timestamp,
            code,
        })
    }

    async fn read_blob_from_tx_hash(&self, tx_hash: H256, attempts: Option<u8>) -> Result<Vec<u8>> {
        //TODO: read genesis from `{ethereum_beacon_rpc}/eth/v1/beacon/genesis` with caching into some static
        const BEACON_GENESIS_BLOCK_TIME: u64 = 1695902400;

        let tx = self
            .provider
            .get_transaction_by_hash(tx_hash.0.into())
            .await?
            .ok_or(BlobLoaderError::TransactionNotFound(tx_hash))?;

        let blob_versioned_hashes = tx
            .blob_versioned_hashes()
            .ok_or(BlobLoaderError::BlobVersionedHashesNotFound(tx_hash))?;
        let blob_versioned_hashes = HashSet::<_, RandomState>::from_iter(blob_versioned_hashes);
        let block_hash = tx
            .block_hash
            .ok_or(BlobLoaderError::TransactionBlockNotFound(tx_hash))?;
        let block = self
            .provider
            .get_block_by_hash(block_hash)
            .await?
            .ok_or(BlobLoaderError::BlockNotFound(H256(block_hash.0)))?;
        let slot = (block.header.timestamp - BEACON_GENESIS_BLOCK_TIME)
            / self.config.beacon_block_time.as_secs();

        let attempts = attempts.unwrap_or(0);
        let mut count = 0;
        let blob_bundle = loop {
            log::trace!("trying to get blob, attempt #{}", count + 1);
            let blob_bundle_result = self.read_blob_bundle(slot).await;
            if blob_bundle_result.is_ok() || count >= attempts {
                break blob_bundle_result;
            } else {
                time::sleep(self.config.beacon_block_time).await;
                count += 1;
            }
        }?;

        let mut blobs = Vec::with_capacity(blob_versioned_hashes.len());
        for blob_data in blob_bundle.into_iter().filter(|blob_data| {
            blob_versioned_hashes
                .contains(&kzg_to_versioned_hash(blob_data.kzg_commitment.as_ref()))
        }) {
            blobs.push(*blob_data.blob);
        }

        let mut coder = SimpleCoder::default();
        let data = coder
            .decode_all(&blobs)
            .ok_or(BlobLoaderError::DecodeBlobs)?
            .concat();

        Ok(data)
    }

    async fn read_blob_bundle(&self, slot: u64) -> reqwest::Result<BeaconBlobBundle> {
        let ethereum_beacon_rpc = &self.config.ethereum_beacon_rpc;
        self.http_client
            .get(format!(
                "{ethereum_beacon_rpc}/eth/v1/beacon/blob_sidecars/{slot}"
            ))
            .send()
            .await?
            .json::<BeaconBlobBundle>()
            .await
    }
}

pub trait Database: CodesStorageRead + OnChainStorageRead + Unpin + Send + Clone + 'static {}
impl<T: CodesStorageRead + OnChainStorageRead + Unpin + Send + Clone + 'static> Database for T {}

pub struct BlobLoader<DB: Database> {
    futures: FuturesUnordered<BoxFuture<'static, Result<BlobData>>>,
    codes_loading: HashSet<CodeId>,

    blobs_reader: ConsensusLayerBlobReader,
    db: DB,
}

impl<DB: Database> Stream for BlobLoader<DB> {
    type Item = Result<BlobLoaderEvent>;

    fn poll_next(
        mut self: Pin<&mut Self>,
        cx: &mut std::task::Context<'_>,
    ) -> std::task::Poll<Option<Self::Item>> {
        let future = self.futures.poll_next_unpin(cx);
        match future {
            Poll::Ready(Some(result)) => match result {
                Ok(blob_data) => {
                    let code_id = &blob_data.code_id;
                    self.codes_loading.remove(code_id);
                    Poll::Ready(Some(Ok(BlobLoaderEvent::BlobLoaded(blob_data))))
                }
                Err(e) => Poll::Ready(Some(Err(e))),
            },
            _ => Poll::Pending,
        }
    }
}

impl<DB: Database> FusedStream for BlobLoader<DB> {
    fn is_terminated(&self) -> bool {
        false
    }
}

impl<DB: Database> BlobLoader<DB> {
    pub async fn new(db: DB, consensus_cfg: ConsensusLayerConfig) -> Result<Self> {
        Ok(Self {
            futures: FuturesUnordered::new(),
            codes_loading: HashSet::new(),

            blobs_reader: ConsensusLayerBlobReader {
                provider: ProviderBuilder::default()
                    .connect(&consensus_cfg.ethereum_rpc)
                    .await?,
                http_client: Client::new(),
                config: consensus_cfg,
            },
            db,
        })
    }
}

impl<DB: Database> BlobLoaderService for BlobLoader<DB> {
    fn into_box(self) -> Box<dyn BlobLoaderService> {
        Box::new(self)
    }

    fn pending_codes_len(&self) -> usize {
        self.codes_loading.len()
    }

    fn load_codes(&mut self, codes: HashSet<CodeId>, attempts: Option<u8>) -> Result<()> {
        for code_id in codes {
            if self.codes_loading.contains(&code_id) {
                continue;
            }

            let CodeBlobInfo { timestamp, tx_hash } = self
                .db
                .code_blob_info(code_id)
                .ok_or(BlobLoaderError::CodeBlobInfoNotFound(code_id))?;

            if let Some(code) = self.db.original_code(code_id) {
                log::warn!("Code {code_id} is already loaded, skipping loading from remote source");
                self.futures.push(
                    futures::future::ready(Ok(BlobData {
                        code_id,
                        timestamp,
                        code,
                    }))
                    .boxed(),
                );
                continue;
            }

            if let Some(code) = self.db.original_code(code_id) {
                log::warn!("Code {code_id} is already loaded, skipping loading from remote source");
                self.futures.push(
                    futures::future::ready(Ok(BlobData {
                        code_id,
                        timestamp,
                        code,
                    }))
                    .boxed(),
                );
                continue;
            }

            self.codes_loading.insert(code_id);
            self.futures.push(
                self.blobs_reader
                    .clone()
                    .read_code_from_tx_hash(code_id, timestamp, tx_hash, attempts)
                    .boxed(),
            );
        }

        Ok(())
    }
}<|MERGE_RESOLUTION|>--- conflicted
+++ resolved
@@ -22,10 +22,6 @@
     providers::{Provider, ProviderBuilder, RootProvider},
     rpc::types::beacon::sidecar::BeaconBlobBundle,
 };
-<<<<<<< HEAD
-=======
-use anyhow::{anyhow, Result};
->>>>>>> d64cd5fb
 use ethexe_common::{
     db::{CodesStorageRead, OnChainStorageRead},
     CodeBlobInfo,
