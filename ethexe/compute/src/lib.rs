// This file is part of Gear.
//
// Copyright (C) 2024-2025 Gear Technologies Inc.
// SPDX-License-Identifier: GPL-3.0-or-later WITH Classpath-exception-2.0
//
// This program is free software: you can redistribute it and/or modify
// it under the terms of the GNU General Public License as published by
// the Free Software Foundation, either version 3 of the License, or
// (at your option) any later version.
//
// This program is distributed in the hope that it will be useful,
// but WITHOUT ANY WARRANTY; without even the implied warranty of
// MERCHANTABILITY or FITNESS FOR A PARTICULAR PURPOSE. See the
// GNU General Public License for more details.
//
// You should have received a copy of the GNU General Public License
// along with this program. If not, see <https://www.gnu.org/licenses/>.

use anyhow::{anyhow, Result};
use ethexe_common::{
    db::{BlockMetaStorageRead, BlockMetaStorageWrite, CodesStorageRead, OnChainStorageRead},
    events::{BlockEvent, RouterEvent},
    gear::CodeCommitment,
    SimpleBlockData,
};
use ethexe_db::Database;
use ethexe_processor::{BlockProcessingResult, Processor};
use futures::{future::BoxFuture, stream::FusedStream, FutureExt, Stream};
use gprimitives::{CodeId, H256};
use std::{
    collections::{BTreeSet, HashSet, VecDeque},
    pin::Pin,
    task::{Context, Poll},
};
use tokio::task::JoinSet;

#[derive(Debug, Clone, Eq, PartialEq)]
pub struct BlockProcessed {
    pub block_hash: H256,
}

#[derive(Debug, Clone, Eq, PartialEq, derive_more::Unwrap)]
pub enum ComputeEvent {
    RequestLoadCodes(HashSet<CodeId>),
    CodeProcessed(CodeCommitment),
    BlockPrepared(H256),
    BlockProcessed(BlockProcessed),
}

#[derive(Debug, Clone)]
enum BlockAction {
    Prepare(H256),
    Process(H256),
}

#[derive(Debug, PartialEq, Eq)]
enum BlockPreparationState {
    WaitForBlock,
    WaitForCodes {
        block: H256,
        chain: Vec<SimpleBlockData>,
        waiting_codes: HashSet<CodeId>,
    },
}

// TODO #4548: add state monitoring in prometheus
// TODO #4549: add tests for compute service
pub struct ComputeService {
    db: Database,
    processor: Processor,

    blocks_queue: VecDeque<BlockAction>,
    state: BlockPreparationState,

    process_block: Option<BoxFuture<'static, Result<BlockProcessed>>>,
    process_codes: JoinSet<Result<CodeCommitment>>,
}

impl Stream for ComputeService {
    type Item = Result<ComputeEvent>;

    fn poll_next(mut self: Pin<&mut Self>, cx: &mut Context<'_>) -> Poll<Option<Self::Item>> {
        if let Poll::Ready(Some(res)) = self.process_codes.poll_join_next(cx) {
            match res {
                Ok(Ok(commitment)) => {
                    if let BlockPreparationState::WaitForCodes { waiting_codes, .. } =
                        &mut self.state
                    {
                        waiting_codes.remove(&commitment.id);
                    }
                    return Poll::Ready(Some(Ok(ComputeEvent::CodeProcessed(commitment))));
                }
                Ok(Err(e)) => return Poll::Ready(Some(Err(anyhow!("process code error: {e}")))),
                Err(e) => return Poll::Ready(Some(Err(anyhow!("process codes join error: {e}")))),
            }
        }

        if self.process_block.is_none() && self.state == BlockPreparationState::WaitForBlock {
            match self.blocks_queue.pop_back() {
                Some(BlockAction::Prepare(block)) => {
                    let (chain, validated_codes, codes_to_load) =
                        self.collect_chain_codes(block)?;

                    self.state = BlockPreparationState::WaitForCodes {
                        block,
                        chain,
                        waiting_codes: validated_codes,
                    };
                    return Poll::Ready(Some(Ok(ComputeEvent::RequestLoadCodes(codes_to_load))));
                }
                Some(BlockAction::Process(block)) => {
                    if !self.db.block_prepared(block) {
                        return Poll::Ready(Some(Err(anyhow!(
                            "block {block:?} requested to process, but it's not prepared"
                        ))));
                    }

                    let context = ChainHeadProcessContext {
                        db: self.db.clone(),
                        processor: self.processor.clone(),
                    };
                    self.process_block = Some(context.process(block).boxed());
                }
                None => {}
            }
        }

        if let BlockPreparationState::WaitForCodes {
            block,
            chain,
            waiting_codes,
        } = &self.state
        {
            if waiting_codes.is_empty() {
                for block_data in chain {
                    self.db.set_block_prepared(block_data.hash);
                }

                let event = ComputeEvent::BlockPrepared(*block);
                self.state = BlockPreparationState::WaitForBlock;
                return Poll::Ready(Some(Ok(event)));
            }
        }

        if let Some(fut) = self.process_block.as_mut() {
            if let Poll::Ready(res) = fut.poll_unpin(cx) {
                self.process_block = None;
                return Poll::Ready(Some(res.map(ComputeEvent::BlockProcessed)));
            }
        }

        Poll::Pending
    }
}

impl FusedStream for ComputeService {
    fn is_terminated(&self) -> bool {
        false
    }
}

impl ComputeService {
    // TODO #4550: consider to create Processor inside ComputeService
    pub fn new(db: Database, processor: Processor) -> Self {
        Self {
            db,
            processor,
            blocks_queue: Default::default(),
            state: BlockPreparationState::WaitForBlock,
            process_block: None,
            process_codes: Default::default(),
        }
    }

    pub fn process_code(&mut self, code_id: CodeId, timestamp: u64, code: Vec<u8>) {
        let mut processor = self.processor.clone();
        self.process_codes.spawn_blocking(move || {
            let valid = processor.process_upload_code_raw(code_id, code.as_slice())?;
            Ok(CodeCommitment {
                id: code_id,
                timestamp,
                valid,
            })
        });
    }

    pub fn prepare_block(&mut self, block: H256) {
        self.blocks_queue.push_front(BlockAction::Prepare(block));
    }

    pub fn process_block(&mut self, block: H256) {
        self.blocks_queue.push_front(BlockAction::Process(block));
    }

    fn collect_chain_codes(
        &self,
        block: H256,
    ) -> Result<(Vec<SimpleBlockData>, HashSet<CodeId>, HashSet<CodeId>)> {
        let chain = ChainHeadProcessContext::collect_not_computed_blocks_chain(&self.db, block)?;

        let mut validated_codes = HashSet::new();
        let mut codes_to_load = HashSet::new();
        for block in chain.iter() {
            let (block_validated_coded, block_codes_to_load) =
                self.collect_block_codes(block.hash)?;

            validated_codes.extend(block_validated_coded.into_iter());
            codes_to_load.extend(block_codes_to_load.into_iter());
        }

        Ok((chain, validated_codes, codes_to_load))
    }

    fn collect_block_codes(&self, block: H256) -> Result<(HashSet<CodeId>, HashSet<CodeId>)> {
        let events = self
            .db
            .block_events(block)
            .ok_or(anyhow!("observer must set block events"))?;

        let mut validated_codes = HashSet::new();
        let mut codes_to_load = HashSet::new();

        for event in &events {
            match event {
                BlockEvent::Router(RouterEvent::CodeValidationRequested { code_id, .. }) => {
                    codes_to_load.insert(*code_id);
                }
                BlockEvent::Router(RouterEvent::CodeGotValidated { code_id, .. }) => {
                    if !self.db.original_code_exists(*code_id) {
                        validated_codes.insert(*code_id);
                        codes_to_load.insert(*code_id);
                    }
                }
                _ => {}
            }
        }

        Ok((validated_codes, codes_to_load))
    }
}

<<<<<<< HEAD
struct ChainHeadProcessContext<
    DB: OnChainStorageRead + BlockMetaStorageWrite + BlockMetaStorageRead,
> {
=======
struct ChainHeadProcessContext<DB: OnChainStorage + BlockMetaStorage> {
>>>>>>> 344e69d8
    db: DB,
    processor: Processor,
}

<<<<<<< HEAD
impl<DB: OnChainStorageRead + BlockMetaStorageWrite + BlockMetaStorageRead>
    ChainHeadProcessContext<DB>
{
=======
impl<DB: OnChainStorage + BlockMetaStorage> ChainHeadProcessContext<DB> {
>>>>>>> 344e69d8
    async fn process(mut self, head: H256) -> Result<BlockProcessed> {
        let chain = Self::collect_not_computed_blocks_chain(&self.db, head)?;

        // Bypass the chain in reverse order (from the oldest to the newest) and compute each block.
        for block_data in chain.into_iter().rev() {
            self.process_one_block(block_data).await?;
        }
        Ok(BlockProcessed { block_hash: head })
    }

    async fn process_one_block(&mut self, block_data: SimpleBlockData) -> Result<()> {
        let SimpleBlockData {
            hash: block,
            header,
        } = block_data;

        let events = self
            .db
            .block_events(block)
            .ok_or_else(|| anyhow!("events not found for synced block {block}"))?;

        let parent = header.parent_hash;
        if !self.db.block_computed(parent) {
            unreachable!("Parent block {parent} must be computed before the current one {block}",);
        }
        let mut commitments_queue =
            Self::propagate_data_from_parent(&self.db, block, parent, events.iter())?;

        let block_request_events = events
            .into_iter()
            .filter_map(|event| event.to_request())
            .collect();

        let processing_result = self
            .processor
            .process_block_events(block, block_request_events)
            .await?;

        let BlockProcessingResult {
            transitions,
            states,
            schedule,
        } = processing_result;

        if !transitions.is_empty() {
            commitments_queue.push_back(block);
        }

        self.db.set_block_commitment_queue(block, commitments_queue);
        self.db.set_block_outcome(block, transitions);
        self.db.set_block_program_states(block, states);
        self.db.set_block_schedule(block, schedule);
        self.db.set_block_computed(block);
        self.db.set_latest_computed_block(block, header);

        Ok(())
    }

    fn propagate_data_from_parent<'a>(
        db: &DB,
        block: H256,
        parent: H256,
        events: impl Iterator<Item = &'a BlockEvent>,
    ) -> Result<VecDeque<H256>> {
        // Propagate prev commitment (prev not empty block hash or zero for genesis).
        if db
            .block_outcome_is_empty(parent)
            .ok_or_else(|| anyhow!("emptiness not found for computed block {parent}"))?
        {
            let parent_prev_commitment = db
                .previous_not_empty_block(parent)
                .ok_or_else(|| anyhow!("prev commitment not found for computed block {parent}"))?;
            db.set_previous_not_empty_block(block, parent_prev_commitment);
        } else {
            db.set_previous_not_empty_block(block, parent);
        }

        let mut committed_blocks_in_current = BTreeSet::new();
        let mut validated_codes_in_current = BTreeSet::new();
        let mut requested_codes_in_current = Vec::new();

        for event in events {
            match event {
                BlockEvent::Router(RouterEvent::BlockCommitted { hash }) => {
                    committed_blocks_in_current.insert(*hash);
                }
                BlockEvent::Router(RouterEvent::CodeGotValidated { code_id, .. }) => {
                    validated_codes_in_current.insert(*code_id);
                }
                BlockEvent::Router(RouterEvent::CodeValidationRequested { code_id, .. }) => {
                    requested_codes_in_current.push(*code_id);
                }
                _ => {}
            }
        }

        // Propagate `wait for commitment` blocks queue
        let mut blocks_queue = db
            .block_commitment_queue(parent)
            .ok_or_else(|| anyhow!("commitment queue not found for computed block {parent}"))?;
        blocks_queue.retain(|hash| !committed_blocks_in_current.contains(hash));

        // Propagate `wait for code validation` blocks queue
        let mut codes_queue = db
            .block_codes_queue(parent)
            .ok_or_else(|| anyhow!("codes queue not found for computed block {parent}"))?;
        codes_queue.retain(|code_id| !validated_codes_in_current.contains(code_id));
        codes_queue.extend(requested_codes_in_current);
        db.set_block_codes_queue(block, codes_queue);

        Ok(blocks_queue)
    }

    /// Collect a chain of blocks from the head to the last not computed block.
    fn collect_not_computed_blocks_chain(db: &DB, head: H256) -> Result<Vec<SimpleBlockData>> {
        let mut block = head;
        let mut chain = vec![];
        while !db.block_computed(block) {
            if !db.block_is_synced(block) {
                return Err(anyhow!("Block {block} is not synced, but must be"));
            }

            let header = db
                .block_header(block)
                .ok_or_else(|| anyhow!("header not found for synced block {block}"))?;

            let parent = header.parent_hash;

            chain.push(SimpleBlockData {
                hash: block,
                header,
            });

            block = parent;
        }

        Ok(chain)
    }
}

#[cfg(test)]
mod tests {
    use ethexe_common::BlockHeader;
    use futures::StreamExt;
    use gear_core::ids::prelude::CodeIdExt;
    use std::collections::HashMap;

    use super::*;
    use ethexe_common::db::OnChainStorageWrite;

    // Create new code with a unique nonce
    fn create_new_code(nonce: u32) -> Vec<u8> {
        let wat = format!(
            r#"(module
            (import "env" "memory" (memory 1))
            (export "init" (func $init))
            (func $init)
            (func $ret_{nonce}))"#,
        );

        let code = wat::parse_str(&wat).unwrap();
        wasmparser::validate(&code).unwrap();
        code
    }

    // Generate codes for the given chain and store the events in the database
    // Return a map with `CodeId` and corresponding code bytes
    fn generate_codes(
        db: Database,
        chain: &VecDeque<H256>,
        events_in_block: u32,
    ) -> HashMap<CodeId, Vec<u8>> {
        let mut nonce = 0;
        let mut codes_storage = HashMap::new();
        for block in chain.iter().copied() {
            let events: Vec<BlockEvent> = (0..events_in_block)
                .map(|_| {
                    nonce += 1;
                    let code = create_new_code(nonce);
                    let code_id = CodeId::generate(&code);
                    codes_storage.insert(code_id, code);

                    BlockEvent::Router(RouterEvent::CodeGotValidated {
                        code_id,
                        valid: true,
                    })
                })
                .collect();

            db.set_block_events(block, &events);
        }
        codes_storage
    }

    // Generate a chain with the given length and setup the genesis block
    fn generate_chain(db: Database, chain_len: u32) -> VecDeque<H256> {
        let genesis_hash = H256::random();
        db.set_block_codes_queue(genesis_hash, Default::default());
        db.set_block_computed(genesis_hash);
        db.set_block_outcome(genesis_hash, vec![]);
        db.set_previous_not_empty_block(genesis_hash, H256::random());
        db.set_block_commitment_queue(genesis_hash, Default::default());
        db.set_block_program_states(genesis_hash, Default::default());
        db.set_block_schedule(genesis_hash, Default::default());

        let mut chain = VecDeque::new();

        let mut parent_hash = genesis_hash;
        for block_num in 0..chain_len {
            let block_hash = H256::random();
            let block_header = BlockHeader {
                height: block_num,
                timestamp: (block_num * 10) as u64,
                parent_hash,
            };
            db.set_block_header(block_hash, block_header);
            db.set_block_is_synced(block_hash);
            chain.push_back(block_hash);
            parent_hash = block_hash;
        }

        chain
    }

    // A wrapper around the `ComputeService` to correctly handle code processing and block preparation
    struct WrappedComputeService {
        inner: ComputeService,
        codes_storage: HashMap<CodeId, Vec<u8>>,
    }

    impl WrappedComputeService {
        async fn prepare_and_assert_block(&mut self, block: H256) {
            self.inner.prepare_block(block);

            let event = self
                .inner
                .next()
                .await
                .unwrap()
                .expect("expect compute service request codes to load");
            let codes_to_load = event.unwrap_request_load_codes();

            for code_id in codes_to_load {
                // skip if code not validated
                let Some(code) = self.codes_storage.remove(&code_id) else {
                    continue;
                };

                self.inner.process_code(code_id, 0u64, code);

                let event = self
                    .inner
                    .next()
                    .await
                    .unwrap()
                    .expect("expect code will be processing");
                let commitment = event.unwrap_code_processed();

                assert_eq!(commitment.id, code_id);
            }

            let event = self
                .inner
                .next()
                .await
                .unwrap()
                .expect("expect block prepared after processing all codes");
            let prepared_block = event.unwrap_block_prepared();
            assert_eq!(prepared_block, block);
        }

        async fn process_and_assert_block(&mut self, block: H256) {
            self.inner.process_block(block);

            let event = self
                .inner
                .next()
                .await
                .unwrap()
                .expect("expect block will be processing");

            let processed_block = event.unwrap_block_processed();
            assert_eq!(processed_block.block_hash, block);
        }
    }

    // Setup the chain and compute service.
    // It is needed to reduce the copy-paste in tests.
    fn setup_chain_and_compute(
        db: Database,
        chain_len: u32,
        events_in_block: u32,
    ) -> (VecDeque<H256>, WrappedComputeService) {
        let chain = generate_chain(db.clone(), chain_len);
        let codes_storage = generate_codes(db.clone(), &chain, events_in_block);

        let compute = WrappedComputeService {
            inner: ComputeService::new(db.clone(), Processor::new(db).unwrap()),
            codes_storage,
        };
        (chain, compute)
    }

    #[tokio::test]
    async fn test_codes_queue_propagation() {
        let db = Database::memory();

        // Prepare test data
        let parent_block = H256::random();
        let current_block = H256::random();
        let code_id_1 = H256::random().into();
        let code_id_2 = H256::random().into();

        // Simulate parent block with a codes queue
        let mut parent_codes_queue = VecDeque::new();
        parent_codes_queue.push_back(code_id_1);
        db.set_block_codes_queue(parent_block, parent_codes_queue.clone());
        db.set_block_outcome(parent_block, Default::default());
        db.set_previous_not_empty_block(parent_block, H256::random());
        db.set_block_commitment_queue(parent_block, Default::default());

        // Simulate events for the current block
        let events = vec![
            BlockEvent::Router(RouterEvent::CodeGotValidated {
                code_id: code_id_1,
                valid: true,
            }),
            BlockEvent::Router(RouterEvent::CodeValidationRequested {
                code_id: code_id_2,
                timestamp: 0,
                tx_hash: H256::random(),
            }),
        ];
        db.set_block_events(current_block, &events);

        // Propagate data from parent
        ChainHeadProcessContext::propagate_data_from_parent(
            &db,
            current_block,
            parent_block,
            db.block_events(current_block).unwrap().iter(),
        )
        .unwrap();

        // Check for parent
        let codes_queue = db.block_codes_queue(parent_block).unwrap();
        assert_eq!(codes_queue, parent_codes_queue);

        // Check for current block
        let codes_queue = db.block_codes_queue(current_block).unwrap();
        assert_eq!(codes_queue, VecDeque::from(vec![code_id_2]));
    }

    #[tokio::test]
    async fn block_computation_basic() -> Result<()> {
        gear_utils::init_default_logger();

        let chain_len = 1;
        let db = Database::memory();
        let (mut chain, mut compute) = setup_chain_and_compute(db, chain_len, 3);

        for _ in 0..chain_len {
            let block = chain.pop_front().unwrap();
            compute.prepare_and_assert_block(block).await;
            compute.process_and_assert_block(block).await;
        }

        Ok(())
    }

    #[tokio::test]
    async fn multiple_preparation_and_one_processing() -> Result<()> {
        gear_utils::init_default_logger();

        let chain_len = 3;
        let db = Database::memory();
        let (mut chain, mut compute) = setup_chain_and_compute(db, chain_len, 3);

        let block1 = chain.pop_front().unwrap();
        let block2 = chain.pop_front().unwrap();
        let block3 = chain.pop_front().unwrap();

        compute.prepare_and_assert_block(block1).await;
        compute.prepare_and_assert_block(block2).await;
        compute.prepare_and_assert_block(block3).await;

        compute.process_and_assert_block(block3).await;

        Ok(())
    }

    #[tokio::test]
    async fn one_preparation_and_multiple_processing() -> Result<()> {
        gear_utils::init_default_logger();

        let chain_len = 3;
        let db = Database::memory();
        let (mut chain, mut compute) = setup_chain_and_compute(db, chain_len, 3);

        let block1 = chain.pop_front().unwrap();
        let block2 = chain.pop_front().unwrap();
        let block3 = chain.pop_front().unwrap();

        compute.prepare_and_assert_block(block3).await;

        compute.process_and_assert_block(block1).await;
        compute.process_and_assert_block(block2).await;
        compute.process_and_assert_block(block3).await;

        Ok(())
    }

    #[tokio::test]
    async fn code_validation_request_does_not_block_preparation() -> Result<()> {
        gear_utils::init_default_logger();

        let chain_len = 1;
        let db = Database::memory();
        let (mut chain, mut compute) = setup_chain_and_compute(db.clone(), chain_len, 3);

        let block = chain.pop_back().unwrap();
        let mut block_events = db.block_events(block).unwrap();

        // add invalid event which shouldn't stop block preparation
        block_events.push(BlockEvent::Router(RouterEvent::CodeValidationRequested {
            code_id: CodeId::zero(),
            timestamp: 0u64,
            tx_hash: H256::random(),
        }));
        db.set_block_events(block, &block_events);

        compute.prepare_and_assert_block(block).await;
        compute.process_and_assert_block(block).await;

        Ok(())
    }
}<|MERGE_RESOLUTION|>--- conflicted
+++ resolved
@@ -239,24 +239,16 @@
     }
 }
 
-<<<<<<< HEAD
 struct ChainHeadProcessContext<
     DB: OnChainStorageRead + BlockMetaStorageWrite + BlockMetaStorageRead,
 > {
-=======
-struct ChainHeadProcessContext<DB: OnChainStorage + BlockMetaStorage> {
->>>>>>> 344e69d8
     db: DB,
     processor: Processor,
 }
 
-<<<<<<< HEAD
 impl<DB: OnChainStorageRead + BlockMetaStorageWrite + BlockMetaStorageRead>
     ChainHeadProcessContext<DB>
 {
-=======
-impl<DB: OnChainStorage + BlockMetaStorage> ChainHeadProcessContext<DB> {
->>>>>>> 344e69d8
     async fn process(mut self, head: H256) -> Result<BlockProcessed> {
         let chain = Self::collect_not_computed_blocks_chain(&self.db, head)?;
 
