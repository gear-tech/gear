// This file is part of Gear.
//
// Copyright (C) 2024-2025 Gear Technologies Inc.
// SPDX-License-Identifier: GPL-3.0-or-later WITH Classpath-exception-2.0
//
// This program is free software: you can redistribute it and/or modify
// it under the terms of the GNU General Public License as published by
// the Free Software Foundation, either version 3 of the License, or
// (at your option) any later version.
//
// This program is distributed in the hope that it will be useful,
// but WITHOUT ANY WARRANTY; without even the implied warranty of
// MERCHANTABILITY or FITNESS FOR A PARTICULAR PURPOSE. See the
// GNU General Public License for more details.
//
// You should have received a copy of the GNU General Public License
// along with this program. If not, see <https://www.gnu.org/licenses/>.

use ethexe_common::{
    db::{BlockMetaStorageRead, BlockMetaStorageWrite, CodesStorageRead, OnChainStorageRead},
    events::{BlockEvent, RouterEvent},
    SimpleBlockData,
};
use ethexe_db::Database;
use ethexe_processor::{BlockProcessingResult, Processor, ProcessorError};
use futures::{future::BoxFuture, stream::FusedStream, FutureExt, Stream};
use gprimitives::{CodeId, H256};
use std::{
    collections::{BTreeSet, HashSet, VecDeque},
    pin::Pin,
    task::{Context, Poll},
};
use tokio::task::JoinSet;

#[derive(Debug, Clone, Eq, PartialEq)]
pub struct BlockProcessed {
    pub block_hash: H256,
}

#[derive(Debug, Clone, Eq, PartialEq, derive_more::Unwrap)]
pub enum ComputeEvent {
    RequestLoadCodes(HashSet<CodeId>),
    CodeProcessed(CodeId),
    BlockPrepared(H256),
    BlockProcessed(BlockProcessed),
}

#[derive(thiserror::Error, Debug)]
pub enum ComputeError {
    #[error("block({0}) requested to process, but it's not prepared")]
    BlockNotPrepared(H256),
    #[error("block({0}) not synced")]
    BlockNotSynced(H256),
    #[error("not found events for block({0})")]
    BlockEventsNotFound(H256),
    #[error("block header not found for synced block({0})")]
    BlockHeaderNotFound(H256),
    #[error("process code join error")]
    CodeProcessJoin(#[from] tokio::task::JoinError),
    #[error("block outcome not set for computed block({0})")]
    ParentNotFound(H256),
    #[error("code({0}) marked as validated, but not found in db")]
    ValidatedCodeNotFound(CodeId),
    #[error("codes queue nоt found for computed block({0})")]
    CodesQueueNotFound(H256),
    #[error("commitment queue not found for computed block({0})")]
    CommitmentQueueNotFound(H256),
    #[error("previous commitment not found for computed block ({0})")]
    PreviousCommitmentNotFound(H256),

    #[error(transparent)]
    Processor(#[from] ProcessorError),
}

type Result<T> = std::result::Result<T, ComputeError>;

#[derive(Debug, Clone)]
enum BlockAction {
    Prepare(H256),
    Process(H256),
}

#[derive(Debug, PartialEq, Eq)]
enum BlockPreparationState {
    WaitForBlock,
    WaitForCodes {
        block: H256,
        chain: Vec<SimpleBlockData>,
        waiting_codes: HashSet<CodeId>,
    },
}

// TODO #4548: add state monitoring in prometheus
// TODO #4549: add tests for compute service
pub struct ComputeService {
    db: Database,
    processor: Processor,

    blocks_queue: VecDeque<BlockAction>,
    state: BlockPreparationState,

    process_block: Option<BoxFuture<'static, Result<BlockProcessed>>>,
    process_codes: JoinSet<Result<CodeId>>,
}

impl Stream for ComputeService {
    type Item = Result<ComputeEvent>;

    fn poll_next(mut self: Pin<&mut Self>, cx: &mut Context<'_>) -> Poll<Option<Self::Item>> {
        if let Poll::Ready(Some(res)) = self.process_codes.poll_join_next(cx) {
            match res {
                Ok(res) => {
                    if let (
                        Ok(code_id),
                        BlockPreparationState::WaitForCodes { waiting_codes, .. },
                    ) = (&res, &mut self.state)
                    {
                        waiting_codes.remove(code_id);
                    }

                    return Poll::Ready(Some(res.map(ComputeEvent::CodeProcessed)));
                }
                Err(e) => return Poll::Ready(Some(Err(ComputeError::CodeProcessJoin(e)))),
            }
        }

        if self.process_block.is_none() && self.state == BlockPreparationState::WaitForBlock {
            match self.blocks_queue.pop_back() {
                Some(BlockAction::Prepare(block)) => {
                    let (chain, validated_codes, codes_to_load) =
                        self.collect_chain_codes(block)?;

                    self.state = BlockPreparationState::WaitForCodes {
                        block,
                        chain,
                        waiting_codes: validated_codes,
                    };
                    return Poll::Ready(Some(Ok(ComputeEvent::RequestLoadCodes(codes_to_load))));
                }
                Some(BlockAction::Process(block)) => {
                    if !self.db.block_meta(block).prepared {
                        return Poll::Ready(Some(Err(ComputeError::BlockNotPrepared(block))));
                    }

                    let context = ChainHeadProcessContext {
                        db: self.db.clone(),
                        processor: self.processor.clone(),
                    };
                    self.process_block = Some(context.process(block).boxed());
                }
                None => {}
            }
        }

        if let BlockPreparationState::WaitForCodes {
            block,
            chain,
            waiting_codes,
        } = &self.state
            && waiting_codes.is_empty()
        {
<<<<<<< HEAD
            if waiting_codes.is_empty() {
                for block_data in chain {
                    self.db
                        .mutate_block_meta(block_data.hash, |meta| meta.prepared = true);
                }

                let event = ComputeEvent::BlockPrepared(*block);
                self.state = BlockPreparationState::WaitForBlock;
                return Poll::Ready(Some(Ok(event)));
=======
            for block_data in chain {
                self.db.set_block_prepared(block_data.hash);
>>>>>>> 46945aaf
            }

            let event = ComputeEvent::BlockPrepared(*block);
            self.state = BlockPreparationState::WaitForBlock;
            return Poll::Ready(Some(Ok(event)));
        }

        if let Some(fut) = self.process_block.as_mut()
            && let Poll::Ready(res) = fut.poll_unpin(cx)
        {
            self.process_block = None;
            return Poll::Ready(Some(res.map(ComputeEvent::BlockProcessed)));
        }

        Poll::Pending
    }
}

impl FusedStream for ComputeService {
    fn is_terminated(&self) -> bool {
        false
    }
}

impl ComputeService {
    // TODO #4550: consider to create Processor inside ComputeService
    pub fn new(db: Database, processor: Processor) -> Self {
        Self {
            db,
            processor,
            blocks_queue: Default::default(),
            state: BlockPreparationState::WaitForBlock,
            process_block: None,
            process_codes: Default::default(),
        }
    }

    pub fn process_code(&mut self, code_id: CodeId, _timestamp: u64, code: Vec<u8>) {
        if let Some(valid) = self.db.code_valid(code_id) {
            // TODO: #4712 test this case
            log::warn!("Code {code_id:?} already processed");

            if valid {
                debug_assert!(
                    self.db.original_code_exists(code_id),
                    "Code {code_id:?} must exist in database"
                );
                debug_assert!(
                    self.db
                        .instrumented_code_exists(ethexe_runtime::VERSION, code_id),
                    "Instrumented code {code_id:?} must exist in database"
                );
            }

            self.process_codes.spawn(async move { Ok(code_id) });
        } else {
            let mut processor = self.processor.clone();

            self.process_codes.spawn_blocking(move || {
                Ok(processor
                    .process_upload_code_raw(code_id, &code)
                    .map(|_valid| code_id)?)
            });
        }
    }

    pub fn prepare_block(&mut self, block: H256) {
        self.blocks_queue.push_front(BlockAction::Prepare(block));
    }

    pub fn process_block(&mut self, block: H256) {
        self.blocks_queue.push_front(BlockAction::Process(block));
    }

    fn collect_chain_codes(
        &self,
        block: H256,
    ) -> Result<(Vec<SimpleBlockData>, HashSet<CodeId>, HashSet<CodeId>)> {
        let chain = ChainHeadProcessContext::collect_not_computed_blocks_chain(&self.db, block)?;

        let mut validated_codes = HashSet::new();
        let mut codes_to_load = HashSet::new();
        for block in chain.iter() {
            let (block_validated_coded, block_codes_to_load) =
                self.collect_block_codes(block.hash)?;

            validated_codes.extend(block_validated_coded.into_iter());
            codes_to_load.extend(block_codes_to_load.into_iter());
        }

        Ok((chain, validated_codes, codes_to_load))
    }

    fn collect_block_codes(&self, block: H256) -> Result<(HashSet<CodeId>, HashSet<CodeId>)> {
        let events = self
            .db
            .block_events(block)
            .ok_or(ComputeError::BlockEventsNotFound(block))?;

        let mut validated_codes = HashSet::new();
        let mut codes_to_load = HashSet::new();

        for event in &events {
            match event {
                BlockEvent::Router(RouterEvent::CodeValidationRequested { code_id, .. }) => {
                    codes_to_load.insert(*code_id);
                }
                BlockEvent::Router(RouterEvent::CodeGotValidated { code_id, .. }) => {
                    if !self.db.original_code_exists(*code_id) {
                        validated_codes.insert(*code_id);
                        codes_to_load.insert(*code_id);
                    }
                }
                _ => {}
            }
        }

        Ok((validated_codes, codes_to_load))
    }
}

struct ChainHeadProcessContext<
    DB: OnChainStorageRead + BlockMetaStorageWrite + BlockMetaStorageRead,
> {
    db: DB,
    processor: Processor,
}

impl<DB: OnChainStorageRead + BlockMetaStorageWrite + BlockMetaStorageRead>
    ChainHeadProcessContext<DB>
{
    async fn process(mut self, head: H256) -> Result<BlockProcessed> {
        let chain = Self::collect_not_computed_blocks_chain(&self.db, head)?;

        // Bypass the chain in reverse order (from the oldest to the newest) and compute each block.
        for block_data in chain.into_iter().rev() {
            self.process_one_block(block_data).await?;
        }
        Ok(BlockProcessed { block_hash: head })
    }

    async fn process_one_block(&mut self, block_data: SimpleBlockData) -> Result<()> {
        let SimpleBlockData {
            hash: block,
            header,
        } = block_data;

        let events = self
            .db
            .block_events(block)
            .ok_or(ComputeError::BlockEventsNotFound(block))?;

        let parent = header.parent_hash;
        if !self.db.block_meta(parent).computed {
            unreachable!("Parent block {parent} must be computed before the current one {block}",);
        }
        let mut commitments_queue =
            Self::propagate_data_from_parent(&self.db, block, parent, events.iter())?;

        let block_request_events = events
            .into_iter()
            .filter_map(|event| event.to_request())
            .collect();

        let processing_result = self
            .processor
            .process_block_events(block, block_request_events)
            .await?;

        let BlockProcessingResult {
            transitions,
            states,
            schedule,
        } = processing_result;

        if !transitions.is_empty() {
            commitments_queue.push_back(block);
        }

        self.db.set_block_commitment_queue(block, commitments_queue);
        self.db.set_block_outcome(block, transitions);
        self.db.set_block_program_states(block, states);
        self.db.set_block_schedule(block, schedule);
        self.db
            .mutate_block_meta(block, |meta| meta.computed = true);
        self.db.set_latest_computed_block(block, header);

        Ok(())
    }

    fn propagate_data_from_parent<'a>(
        db: &DB,
        block: H256,
        parent: H256,
        events: impl Iterator<Item = &'a BlockEvent>,
    ) -> Result<VecDeque<H256>> {
        // Propagate prev commitment (prev not empty block hash or zero for genesis).
        if db
            .block_outcome_is_empty(parent)
            .ok_or(ComputeError::ParentNotFound(block))?
        {
            let parent_prev_commitment = db
                .previous_not_empty_block(parent)
                .ok_or(ComputeError::PreviousCommitmentNotFound(parent))?;
            db.set_previous_not_empty_block(block, parent_prev_commitment);
        } else {
            db.set_previous_not_empty_block(block, parent);
        }

        let mut committed_blocks_in_current = BTreeSet::new();
        let mut validated_codes_in_current = BTreeSet::new();
        let mut requested_codes_in_current = Vec::new();

        for event in events {
            match event {
                BlockEvent::Router(RouterEvent::BlockCommitted { hash }) => {
                    committed_blocks_in_current.insert(*hash);
                }
                BlockEvent::Router(RouterEvent::CodeGotValidated { code_id, .. }) => {
                    validated_codes_in_current.insert(*code_id);
                }
                BlockEvent::Router(RouterEvent::CodeValidationRequested { code_id, .. }) => {
                    requested_codes_in_current.push(*code_id);
                }
                _ => {}
            }
        }

        // Propagate `wait for commitment` blocks queue
        let mut blocks_queue = db
            .block_commitment_queue(parent)
            .ok_or(ComputeError::CommitmentQueueNotFound(parent))?;
        blocks_queue.retain(|hash| !committed_blocks_in_current.contains(hash));

        // Propagate `wait for code validation` blocks queue
        let mut codes_queue = db
            .block_codes_queue(parent)
            .ok_or(ComputeError::CodesQueueNotFound(parent))?;
        codes_queue.retain(|code_id| !validated_codes_in_current.contains(code_id));
        codes_queue.extend(requested_codes_in_current);
        db.set_block_codes_queue(block, codes_queue);

        Ok(blocks_queue)
    }

    /// Collect a chain of blocks from the head to the last not computed block.
    fn collect_not_computed_blocks_chain(db: &DB, head: H256) -> Result<Vec<SimpleBlockData>> {
        let mut block = head;
        let mut chain = vec![];

        // Optimization to avoid double fetching of block meta.
        let mut block_meta = db.block_meta(block);
        while !block_meta.computed {
            if !block_meta.synced {
                return Err(ComputeError::BlockNotSynced(block));
            }

            let header = db
                .block_header(block)
                .ok_or(ComputeError::BlockHeaderNotFound(block))?;

            let parent = header.parent_hash;

            chain.push(SimpleBlockData {
                hash: block,
                header,
            });

            block = parent;
            block_meta = db.block_meta(block);
        }

        Ok(chain)
    }
}

#[cfg(test)]
mod tests {
    use ethexe_common::BlockHeader;
    use futures::StreamExt;
    use gear_core::ids::prelude::CodeIdExt;
    use std::collections::HashMap;

    use super::*;
    use ethexe_common::db::OnChainStorageWrite;

    // Create new code with a unique nonce
    fn create_new_code(nonce: u32) -> Vec<u8> {
        let wat = format!(
            r#"(module
            (import "env" "memory" (memory 1))
            (export "init" (func $init))
            (func $init)
            (func $ret_{nonce}))"#,
        );

        let code = wat::parse_str(&wat).unwrap();
        wasmparser::validate(&code).unwrap();
        code
    }

    // Generate codes for the given chain and store the events in the database
    // Return a map with `CodeId` and corresponding code bytes
    fn generate_codes(
        db: Database,
        chain: &VecDeque<H256>,
        events_in_block: u32,
    ) -> HashMap<CodeId, Vec<u8>> {
        let mut nonce = 0;
        let mut codes_storage = HashMap::new();
        for block in chain.iter().copied() {
            let events: Vec<BlockEvent> = (0..events_in_block)
                .map(|_| {
                    nonce += 1;
                    let code = create_new_code(nonce);
                    let code_id = CodeId::generate(&code);
                    codes_storage.insert(code_id, code);

                    BlockEvent::Router(RouterEvent::CodeGotValidated {
                        code_id,
                        valid: true,
                    })
                })
                .collect();

            db.set_block_events(block, &events);
        }
        codes_storage
    }

    // Generate a chain with the given length and setup the genesis block
    fn generate_chain(db: Database, chain_len: u32) -> VecDeque<H256> {
        let genesis_hash = H256::random();
        db.set_block_codes_queue(genesis_hash, Default::default());
        db.mutate_block_meta(genesis_hash, |meta| meta.computed = true);
        db.set_block_outcome(genesis_hash, vec![]);
        db.set_previous_not_empty_block(genesis_hash, H256::random());
        db.set_block_commitment_queue(genesis_hash, Default::default());
        db.set_block_program_states(genesis_hash, Default::default());
        db.set_block_schedule(genesis_hash, Default::default());

        let mut chain = VecDeque::new();

        let mut parent_hash = genesis_hash;
        for block_num in 0..chain_len {
            let block_hash = H256::random();
            let block_header = BlockHeader {
                height: block_num,
                timestamp: (block_num * 10) as u64,
                parent_hash,
            };
            db.set_block_header(block_hash, block_header);
            db.mutate_block_meta(block_hash, |meta| meta.synced = true);
            chain.push_back(block_hash);
            parent_hash = block_hash;
        }

        chain
    }

    // A wrapper around the `ComputeService` to correctly handle code processing and block preparation
    struct WrappedComputeService {
        inner: ComputeService,
        codes_storage: HashMap<CodeId, Vec<u8>>,
    }

    impl WrappedComputeService {
        async fn prepare_and_assert_block(&mut self, block: H256) {
            self.inner.prepare_block(block);

            let event = self
                .inner
                .next()
                .await
                .unwrap()
                .expect("expect compute service request codes to load");
            let codes_to_load = event.unwrap_request_load_codes();

            for code_id in codes_to_load {
                // skip if code not validated
                let Some(code) = self.codes_storage.remove(&code_id) else {
                    continue;
                };

                self.inner.process_code(code_id, 0u64, code);

                let event = self
                    .inner
                    .next()
                    .await
                    .unwrap()
                    .expect("expect code will be processing");
                let processed_code_id = event.unwrap_code_processed();

                assert_eq!(processed_code_id, code_id);
            }

            let event = self
                .inner
                .next()
                .await
                .unwrap()
                .expect("expect block prepared after processing all codes");
            let prepared_block = event.unwrap_block_prepared();
            assert_eq!(prepared_block, block);
        }

        async fn process_and_assert_block(&mut self, block: H256) {
            self.inner.process_block(block);

            let event = self
                .inner
                .next()
                .await
                .unwrap()
                .expect("expect block will be processing");

            let processed_block = event.unwrap_block_processed();
            assert_eq!(processed_block.block_hash, block);
        }
    }

    // Setup the chain and compute service.
    // It is needed to reduce the copy-paste in tests.
    fn setup_chain_and_compute(
        db: Database,
        chain_len: u32,
        events_in_block: u32,
    ) -> (VecDeque<H256>, WrappedComputeService) {
        let chain = generate_chain(db.clone(), chain_len);
        let codes_storage = generate_codes(db.clone(), &chain, events_in_block);

        let compute = WrappedComputeService {
            inner: ComputeService::new(db.clone(), Processor::new(db).unwrap()),
            codes_storage,
        };
        (chain, compute)
    }

    #[tokio::test]
    async fn test_codes_queue_propagation() {
        let db = Database::memory();

        // Prepare test data
        let parent_block = H256::random();
        let current_block = H256::random();
        let code_id_1 = H256::random().into();
        let code_id_2 = H256::random().into();

        // Simulate parent block with a codes queue
        let mut parent_codes_queue = VecDeque::new();
        parent_codes_queue.push_back(code_id_1);
        db.set_block_codes_queue(parent_block, parent_codes_queue.clone());
        db.set_block_outcome(parent_block, Default::default());
        db.set_previous_not_empty_block(parent_block, H256::random());
        db.set_block_commitment_queue(parent_block, Default::default());

        // Simulate events for the current block
        let events = vec![
            BlockEvent::Router(RouterEvent::CodeGotValidated {
                code_id: code_id_1,
                valid: true,
            }),
            BlockEvent::Router(RouterEvent::CodeValidationRequested {
                code_id: code_id_2,
                timestamp: 0,
                tx_hash: H256::random(),
            }),
        ];
        db.set_block_events(current_block, &events);

        // Propagate data from parent
        ChainHeadProcessContext::propagate_data_from_parent(
            &db,
            current_block,
            parent_block,
            db.block_events(current_block).unwrap().iter(),
        )
        .unwrap();

        // Check for parent
        let codes_queue = db.block_codes_queue(parent_block).unwrap();
        assert_eq!(codes_queue, parent_codes_queue);

        // Check for current block
        let codes_queue = db.block_codes_queue(current_block).unwrap();
        assert_eq!(codes_queue, VecDeque::from(vec![code_id_2]));
    }

    #[tokio::test]
    async fn block_computation_basic() -> Result<()> {
        gear_utils::init_default_logger();

        let chain_len = 1;
        let db = Database::memory();
        let (mut chain, mut compute) = setup_chain_and_compute(db, chain_len, 3);

        for _ in 0..chain_len {
            let block = chain.pop_front().unwrap();
            compute.prepare_and_assert_block(block).await;
            compute.process_and_assert_block(block).await;
        }

        Ok(())
    }

    #[tokio::test]
    async fn multiple_preparation_and_one_processing() -> Result<()> {
        gear_utils::init_default_logger();

        let chain_len = 3;
        let db = Database::memory();
        let (mut chain, mut compute) = setup_chain_and_compute(db, chain_len, 3);

        let block1 = chain.pop_front().unwrap();
        let block2 = chain.pop_front().unwrap();
        let block3 = chain.pop_front().unwrap();

        compute.prepare_and_assert_block(block1).await;
        compute.prepare_and_assert_block(block2).await;
        compute.prepare_and_assert_block(block3).await;

        compute.process_and_assert_block(block3).await;

        Ok(())
    }

    #[tokio::test]
    async fn one_preparation_and_multiple_processing() -> Result<()> {
        gear_utils::init_default_logger();

        let chain_len = 3;
        let db = Database::memory();
        let (mut chain, mut compute) = setup_chain_and_compute(db, chain_len, 3);

        let block1 = chain.pop_front().unwrap();
        let block2 = chain.pop_front().unwrap();
        let block3 = chain.pop_front().unwrap();

        compute.prepare_and_assert_block(block3).await;

        compute.process_and_assert_block(block1).await;
        compute.process_and_assert_block(block2).await;
        compute.process_and_assert_block(block3).await;

        Ok(())
    }

    #[tokio::test]
    async fn code_validation_request_does_not_block_preparation() -> Result<()> {
        gear_utils::init_default_logger();

        let chain_len = 1;
        let db = Database::memory();
        let (mut chain, mut compute) = setup_chain_and_compute(db.clone(), chain_len, 3);

        let block = chain.pop_back().unwrap();
        let mut block_events = db.block_events(block).unwrap();

        // add invalid event which shouldn't stop block preparation
        block_events.push(BlockEvent::Router(RouterEvent::CodeValidationRequested {
            code_id: CodeId::zero(),
            timestamp: 0u64,
            tx_hash: H256::random(),
        }));
        db.set_block_events(block, &block_events);

        compute.prepare_and_assert_block(block).await;
        compute.process_and_assert_block(block).await;

        Ok(())
    }
}<|MERGE_RESOLUTION|>--- conflicted
+++ resolved
@@ -159,20 +159,9 @@
         } = &self.state
             && waiting_codes.is_empty()
         {
-<<<<<<< HEAD
-            if waiting_codes.is_empty() {
-                for block_data in chain {
-                    self.db
-                        .mutate_block_meta(block_data.hash, |meta| meta.prepared = true);
-                }
-
-                let event = ComputeEvent::BlockPrepared(*block);
-                self.state = BlockPreparationState::WaitForBlock;
-                return Poll::Ready(Some(Ok(event)));
-=======
             for block_data in chain {
-                self.db.set_block_prepared(block_data.hash);
->>>>>>> 46945aaf
+                self.db
+                    .mutate_block_meta(block_data.hash, |meta| meta.prepared = true);
             }
 
             let event = ComputeEvent::BlockPrepared(*block);
