// This file is part of Gear.
//
// Copyright (C) 2024-2025 Gear Technologies Inc.
// SPDX-License-Identifier: GPL-3.0-or-later WITH Classpath-exception-2.0
//
// This program is free software: you can redistribute it and/or modify
// it under the terms of the GNU General Public License as published by
// the Free Software Foundation, either version 3 of the License, or
// (at your option) any later version.
//
// This program is distributed in the hope that it will be useful,
// but WITHOUT ANY WARRANTY; without even the implied warranty of
// MERCHANTABILITY or FITNESS FOR A PARTICULAR PURPOSE. See the
// GNU General Public License for more details.
//
// You should have received a copy of the GNU General Public License
// along with this program. If not, see <https://www.gnu.org/licenses/>.

//! Sequencer for ethexe.

use anyhow::{anyhow, Result};
use ethexe_common::{
    db::{BlockMetaStorage, OnChainStorage},
    events::{BlockEvent, RouterEvent},
    gear::CodeCommitment,
    SimpleBlockData,
};
use ethexe_db::Database;
use ethexe_processor::{LocalOutcome, Processor};
use futures::{future::BoxFuture, stream::FusedStream, FutureExt, Stream};
use gprimitives::{CodeId, H256};
use std::{
    collections::{BTreeSet, VecDeque},
    pin::Pin,
    task::{Context, Poll},
};
use tokio::task::JoinSet;

#[derive(Debug, Clone)]
pub struct BlockProcessed {
    pub block_hash: H256,
}

#[derive(Debug, Clone)]
pub enum ComputeEvent {
    BlockProcessed(BlockProcessed),
    CodeProcessed(CodeCommitment),
}

// TODO #4548: add state monitoring in prometheus
// TODO #4549: add tests for compute service
pub struct ComputeService {
    db: Database,
    processor: Processor,
    blocks_queue: VecDeque<H256>,
    process_block: Option<BoxFuture<'static, Result<BlockProcessed>>>,
    process_codes: JoinSet<Result<CodeCommitment>>,
}

impl Stream for ComputeService {
    type Item = Result<ComputeEvent>;

    fn poll_next(mut self: Pin<&mut Self>, cx: &mut Context<'_>) -> Poll<Option<Self::Item>> {
        if let Some(Poll::Ready(res)) = self.process_block.as_mut().map(|f| f.poll_unpin(cx)) {
            self.process_block = self.blocks_queue.pop_front().map(|block| {
                ChainHeadProcessContext {
                    db: self.db.clone(),
                    processor: self.processor.clone(),
                }
                .process(block)
                .boxed()
            });

            return Poll::Ready(Some(res.map(ComputeEvent::BlockProcessed)));
        }

        if let Poll::Ready(Some(res)) = self.process_codes.poll_join_next(cx) {
            return Poll::Ready(Some(
                res.map_err(Into::into)
                    .and_then(|res| res.map(ComputeEvent::CodeProcessed)),
            ));
        }

        Poll::Pending
    }
}

impl FusedStream for ComputeService {
    fn is_terminated(&self) -> bool {
        false
    }
}

impl ComputeService {
    // TODO #4550: consider to create Processor inside ComputeService
    pub fn new(db: Database, processor: Processor) -> Self {
        Self {
            db,
            processor,
            blocks_queue: VecDeque::new(),
            process_block: Default::default(),
            process_codes: Default::default(),
        }
    }

    pub fn receive_code(&mut self, code_id: CodeId, timestamp: u64, code: Vec<u8>) {
        let mut processor = self.processor.clone();
        self.process_codes.spawn_blocking(move || {
            let valid = processor.process_upload_code_raw(code_id, code.as_slice())?;
            Ok(CodeCommitment {
                id: code_id,
                timestamp,
                valid,
            })
        });
    }

    pub fn receive_synced_head(&mut self, block: H256) {
        if self.process_block.is_none() {
            let context = ChainHeadProcessContext {
                db: self.db.clone(),
                processor: self.processor.clone(),
            };

            self.process_block = Some(Box::pin(context.process(block)));
        } else {
            self.blocks_queue.push_back(block);
        }
    }
}

struct ChainHeadProcessContext {
    db: Database,
    processor: Processor,
}

impl ChainHeadProcessContext {
    async fn process(mut self, head: H256) -> Result<BlockProcessed> {
        let chain = Self::collect_not_computed_blocks_chain(&self.db, head)?;

        // Bypass the chain in reverse order (from the oldest to the newest) and compute each block.
        for block_data in chain.into_iter().rev() {
            self.process_one_block(block_data).await?;
        }

        Ok(BlockProcessed { block_hash: head })
    }

    async fn process_one_block(&mut self, block_data: SimpleBlockData) -> Result<()> {
        let SimpleBlockData {
            hash: block,
            header,
        } = block_data;

        let events = OnChainStorage::block_events(&self.db, block)
            .ok_or_else(|| anyhow!("events not found for synced block {block}"))?;

        for event in &events {
            if let BlockEvent::Router(RouterEvent::CodeGotValidated {
                code_id,
                valid: true,
            }) = event
            {
                use ethexe_common::db::CodesStorage;
                if self.db.instrumented_code(0, *code_id).is_none() {
                    let code = CodesStorage::original_code(&self.db, *code_id)
                        .ok_or_else(|| anyhow!("code not found for validated code {code_id}"))?;
                    self.processor.process_upload_code(*code_id, &code)?;
                }
            }
        }

        let parent = header.parent_hash;

        if !self.db.block_computed(parent) {
            unreachable!("Parent block {parent} must be computed before the current one {block}",);
        }

        let mut commitments_queue =
            Self::propagate_data_from_parent(&self.db, block, parent, events.iter())?;

        let block_request_events = events
            .into_iter()
            .filter_map(|event| event.to_request())
            .collect();

        let block_outcomes = self
            .processor
<<<<<<< HEAD
            .process_block_events(block_hash, block_request_events)
            .await?;
=======
            .process_block_events(block, block_request_events)?;
>>>>>>> bccba685

        let outcomes: Vec<_> = block_outcomes
            .into_iter()
            .map(|outcome| {
                if let LocalOutcome::Transition(transition) = outcome {
                    transition
                } else {
                    unreachable!("Only transitions are expected here")
                }
            })
            .collect();

        if !outcomes.is_empty() {
            commitments_queue.push_back(block);
        }
        self.db.set_block_commitment_queue(block, commitments_queue);

        self.db.set_block_outcome(block, outcomes);

        // TODO #4551: move set_program_states here from processor

        // Set block as valid - means state db has all states for the end of the block
        self.db.set_block_computed(block);

        self.db.set_latest_computed_block(block, header);

        Ok(())
    }

    fn propagate_data_from_parent<'a>(
        db: &Database,
        block: H256,
        parent: H256,
        events: impl Iterator<Item = &'a BlockEvent>,
    ) -> Result<VecDeque<H256>> {
        // Propagate prev commitment (prev not empty block hash or zero for genesis).
        if db
            .block_outcome_is_empty(parent)
            .ok_or_else(|| anyhow!("emptiness not found for computed block {parent}"))?
        {
            let parent_prev_commitment = db
                .previous_not_empty_block(parent)
                .ok_or_else(|| anyhow!("prev commitment not found for computed block {parent}"))?;
            db.set_previous_not_empty_block(block, parent_prev_commitment);
        } else {
            db.set_previous_not_empty_block(block, parent);
        }

        let mut committed_blocks_in_current = BTreeSet::new();
        let mut validated_codes_in_current = BTreeSet::new();
        let mut requested_codes_in_current = Vec::new();

        for event in events {
            match event {
                BlockEvent::Router(RouterEvent::BlockCommitted { hash }) => {
                    committed_blocks_in_current.insert(*hash);
                }
                BlockEvent::Router(RouterEvent::CodeGotValidated { code_id, .. }) => {
                    validated_codes_in_current.insert(*code_id);
                }
                BlockEvent::Router(RouterEvent::CodeValidationRequested { code_id, .. }) => {
                    requested_codes_in_current.push(*code_id);
                }
                _ => {}
            }
        }

        // Propagate `wait for commitment` blocks queue
        let mut blocks_queue = db
            .block_commitment_queue(parent)
            .ok_or_else(|| anyhow!("commitment queue not found for computed block {parent}"))?;
        blocks_queue.retain(|hash| !committed_blocks_in_current.contains(hash));

        // Propagate `wait for code validation` blocks queue
        let mut codes_queue = db
            .block_codes_queue(parent)
            .ok_or_else(|| anyhow!("codes queue not found for computed block {parent}"))?;
        codes_queue.retain(|code_id| !validated_codes_in_current.contains(code_id));
        codes_queue.extend(requested_codes_in_current);
        db.set_block_codes_queue(block, codes_queue);

        Ok(blocks_queue)
    }

    /// Collect a chain of blocks from the head to the last not computed block.
    fn collect_not_computed_blocks_chain(
        db: &Database,
        head: H256,
    ) -> Result<Vec<SimpleBlockData>> {
        let mut block = head;
        let mut chain = vec![];
        while !db.block_computed(block) {
            if !db.block_is_synced(block) {
                return Err(anyhow!("Block {block} is not synced, but must be"));
            }

            let header = OnChainStorage::block_header(db, block)
                .ok_or_else(|| anyhow!("header not found for synced block {block}"))?;

            let parent = header.parent_hash;

            chain.push(SimpleBlockData {
                hash: block,
                header,
            });

            block = parent;
        }

        Ok(chain)
    }
}

#[cfg(test)]
mod tests {
    use super::*;

    #[tokio::test]
    async fn test_codes_queue_propagation() {
        let db = Database::memory();

        // Prepare test data
        let parent_block = H256::random();
        let current_block = H256::random();
        let code_id_1 = H256::random().into();
        let code_id_2 = H256::random().into();

        // Simulate parent block with a codes queue
        let mut parent_codes_queue = VecDeque::new();
        parent_codes_queue.push_back(code_id_1);
        db.set_block_codes_queue(parent_block, parent_codes_queue.clone());
        db.set_block_outcome(parent_block, Default::default());
        db.set_previous_not_empty_block(parent_block, H256::random());
        db.set_block_commitment_queue(parent_block, Default::default());

        // Simulate events for the current block
        let events = vec![
            BlockEvent::Router(RouterEvent::CodeGotValidated {
                code_id: code_id_1,
                valid: true,
            }),
            BlockEvent::Router(RouterEvent::CodeValidationRequested {
                code_id: code_id_2,
                timestamp: 0,
                tx_hash: H256::random(),
            }),
        ];
        db.set_block_events(current_block, &events);

        // Propagate data from parent
        ChainHeadProcessContext::propagate_data_from_parent(
            &db,
            current_block,
            parent_block,
            db.block_events(current_block).unwrap().iter(),
        )
        .unwrap();

        // Check for parent
        let codes_queue = db.block_codes_queue(parent_block).unwrap();
        assert_eq!(codes_queue, parent_codes_queue);

        // Check for current block
        let codes_queue = db.block_codes_queue(current_block).unwrap();
        assert_eq!(codes_queue, VecDeque::from(vec![code_id_2]));
    }
}<|MERGE_RESOLUTION|>--- conflicted
+++ resolved
@@ -186,12 +186,8 @@
 
         let block_outcomes = self
             .processor
-<<<<<<< HEAD
-            .process_block_events(block_hash, block_request_events)
+            .process_block_events(block, block_request_events)
             .await?;
-=======
-            .process_block_events(block, block_request_events)?;
->>>>>>> bccba685
 
         let outcomes: Vec<_> = block_outcomes
             .into_iter()
