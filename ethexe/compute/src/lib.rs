// This file is part of Gear.
//
// Copyright (C) 2024-2025 Gear Technologies Inc.
// SPDX-License-Identifier: GPL-3.0-or-later WITH Classpath-exception-2.0
//
// This program is free software: you can redistribute it and/or modify
// it under the terms of the GNU General Public License as published by
// the Free Software Foundation, either version 3 of the License, or
// (at your option) any later version.
//
// This program is distributed in the hope that it will be useful,
// but WITHOUT ANY WARRANTY; without even the implied warranty of
// MERCHANTABILITY or FITNESS FOR A PARTICULAR PURPOSE. See the
// GNU General Public License for more details.
//
// You should have received a copy of the GNU General Public License
// along with this program. If not, see <https://www.gnu.org/licenses/>.

use ethexe_common::{events::BlockRequestEvent, CodeAndIdUnchecked};
use ethexe_processor::{BlockProcessingResult, Processor, ProcessorError};
use gprimitives::{CodeId, H256};
pub use service::ComputeService;
use std::collections::HashSet;

mod compute;
mod prepare;
mod service;
mod utils;

#[cfg(test)]
mod tests;

#[derive(Debug, Clone, Eq, PartialEq)]
pub struct BlockProcessed {
    pub block_hash: H256,
}

#[derive(Debug, Clone, Eq, PartialEq, derive_more::Unwrap)]
pub enum ComputeEvent {
    RequestLoadCodes(HashSet<CodeId>),
    CodeProcessed(CodeId),
    BlockPrepared(H256),
    BlockProcessed(BlockProcessed),
}

#[derive(thiserror::Error, Debug)]
pub enum ComputeError {
    #[error("block({0}) requested to process, but it's not prepared")]
    BlockNotPrepared(H256),
    #[error("block({0}) not synced")]
    BlockNotSynced(H256),
    #[error("not found events for block({0})")]
    BlockEventsNotFound(H256),
    #[error("block header not found for synced block({0})")]
    BlockHeaderNotFound(H256),
    #[error("process code join error")]
    CodeProcessJoin(#[from] tokio::task::JoinError),
    #[error("block outcome not set for computed block({0})")]
    ParentNotFound(H256),
    #[error("code({0}) marked as validated, but not found in db")]
    ValidatedCodeNotFound(CodeId),
    #[error("codes queue nоt found for computed block({0})")]
    CodesQueueNotFound(H256),
    #[error("commitment queue not found for computed block({0})")]
    CommitmentQueueNotFound(H256),
    #[error("previous commitment not found for computed block({0})")]
    PreviousCommitmentNotFound(H256),
    #[error("last committed batch not found for computed block({0})")]
    LastCommittedBatchNotFound(H256),
    #[error("code validation mismatch for code({code_id:?}), local status: {local_status}, remote status: {remote_status}")]
    CodeValidationStatusMismatch {
        code_id: CodeId,
        local_status: bool,
        remote_status: bool,
    },

    #[error(transparent)]
    Processor(#[from] ProcessorError),
}

type Result<T> = std::result::Result<T, ComputeError>;

pub trait ProcessorExt: Sized + Unpin + Send + Clone + 'static {
    /// Process block events and return the result.
    fn process_block_events(
        &mut self,
        block: H256,
        events: Vec<BlockRequestEvent>,
    ) -> impl Future<Output = Result<BlockProcessingResult>> + Send;
    fn process_upload_code(&mut self, code_and_id: CodeAndIdUnchecked) -> Result<bool>;
}

impl ProcessorExt for Processor {
    async fn process_block_events(
        &mut self,
        block: H256,
        events: Vec<BlockRequestEvent>,
    ) -> Result<BlockProcessingResult> {
        self.process_block_events(block, events)
            .await
            .map_err(Into::into)
    }
<<<<<<< HEAD
}

struct ChainHeadProcessContext<
    DB: OnChainStorageRead + BlockMetaStorageWrite + BlockMetaStorageRead,
> {
    db: DB,
    processor: Processor,
}

impl<DB: OnChainStorageRead + BlockMetaStorageWrite + BlockMetaStorageRead>
    ChainHeadProcessContext<DB>
{
    async fn process(mut self, head: H256) -> Result<BlockProcessed> {
        let chain = Self::collect_not_computed_blocks_chain(&self.db, head)?;

        // Bypass the chain in reverse order (from the oldest to the newest) and compute each block.
        for block_data in chain.into_iter().rev() {
            self.process_one_block(block_data).await?;
        }
        Ok(BlockProcessed { block_hash: head })
    }

    async fn process_one_block(&mut self, block_data: SimpleBlockData) -> Result<()> {
        let SimpleBlockData {
            hash: block,
            header,
        } = block_data;

        let events = self
            .db
            .block_events(block)
            .ok_or(ComputeError::BlockEventsNotFound(block))?;

        let parent = header.parent_hash;
        if !self.db.block_meta(parent).computed {
            unreachable!("Parent block {parent} must be computed before the current one {block}",);
        }
        let mut commitments_queue =
            Self::propagate_data_from_parent(&self.db, block, parent, events.iter())?;

        let block_request_events = events
            .into_iter()
            .filter_map(|event| event.to_request())
            .collect();

        let processing_result = self
            .processor
            .process_block_events(block, block_request_events)
            .await?;

        let BlockProcessingResult {
            transitions,
            states,
            schedule,
        } = processing_result;

        if !transitions.is_empty() {
            commitments_queue.push_back(block);
        }

        self.db.set_block_commitment_queue(block, commitments_queue);
        self.db.set_block_outcome(block, transitions);
        self.db.set_block_program_states(block, states);
        self.db.set_block_schedule(block, schedule);
        self.db
            .mutate_block_meta(block, |meta| meta.computed = true);
        self.db.set_latest_computed_block(block, header);

        Ok(())
    }

    fn propagate_data_from_parent<'a>(
        db: &DB,
        block: H256,
        parent: H256,
        events: impl Iterator<Item = &'a BlockEvent>,
    ) -> Result<VecDeque<H256>> {
        // Propagate prev commitment (prev not empty block hash or zero for genesis).
        if db
            .block_outcome_is_empty(parent)
            .ok_or(ComputeError::ParentNotFound(block))?
        {
            let parent_prev_commitment = db
                .previous_not_empty_block(parent)
                .ok_or(ComputeError::PreviousCommitmentNotFound(parent))?;
            db.set_previous_not_empty_block(block, parent_prev_commitment);
        } else {
            db.set_previous_not_empty_block(block, parent);
        }

        let mut committed_blocks_in_current = BTreeSet::new();
        let mut validated_codes_in_current = BTreeSet::new();
        let mut requested_codes_in_current = Vec::new();
        let mut rewards_distributed = false;

        for event in events {
            match event {
                BlockEvent::Router(RouterEvent::BlockCommitted { hash }) => {
                    committed_blocks_in_current.insert(*hash);
                }
                BlockEvent::Router(RouterEvent::CodeGotValidated { code_id, .. }) => {
                    validated_codes_in_current.insert(*code_id);
                }
                BlockEvent::Router(RouterEvent::CodeValidationRequested { code_id, .. }) => {
                    requested_codes_in_current.push(*code_id);
                }
                BlockEvent::Router(RouterEvent::RewardsDistributed { era }) => {
                    rewards_distributed = true;
                }
                _ => {}
            }
        }

        // Propagate `wait for commitment` blocks queue
        let mut blocks_queue = db
            .block_commitment_queue(parent)
            .ok_or(ComputeError::CommitmentQueueNotFound(parent))?;
        blocks_queue.retain(|hash| !committed_blocks_in_current.contains(hash));

        // Propagate `wait for code validation` blocks queue
        let mut codes_queue = db
            .block_codes_queue(parent)
            .ok_or(ComputeError::CodesQueueNotFound(parent))?;
        codes_queue.retain(|code_id| !validated_codes_in_current.contains(code_id));
        codes_queue.extend(requested_codes_in_current);
        db.set_block_codes_queue(block, codes_queue);

        Ok(blocks_queue)
    }

    /// Collect a chain of blocks from the head to the last not computed block.
    fn collect_not_computed_blocks_chain(db: &DB, head: H256) -> Result<Vec<SimpleBlockData>> {
        let mut block = head;
        let mut chain = vec![];

        // Optimization to avoid double fetching of block meta.
        let mut block_meta = db.block_meta(block);
        while !block_meta.computed {
            if !block_meta.synced {
                return Err(ComputeError::BlockNotSynced(block));
            }

            let header = db
                .block_header(block)
                .ok_or(ComputeError::BlockHeaderNotFound(block))?;

            let parent = header.parent_hash;

            chain.push(SimpleBlockData {
                hash: block,
                header,
            });

            block = parent;
            block_meta = db.block_meta(block);
        }

        Ok(chain)
    }
}

#[cfg(test)]
mod tests {
    use ethexe_common::BlockHeader;
    use futures::StreamExt;
    use gear_core::ids::prelude::CodeIdExt;
    use std::collections::HashMap;

    use super::*;
    use ethexe_common::db::OnChainStorageWrite;

    // Create new code with a unique nonce
    fn create_new_code(nonce: u32) -> Vec<u8> {
        let wat = format!(
            r#"(module
            (import "env" "memory" (memory 1))
            (export "init" (func $init))
            (func $init)
            (func $ret_{nonce}))"#,
        );

        let code = wat::parse_str(&wat).unwrap();
        wasmparser::validate(&code).unwrap();
        code
    }

    // Generate codes for the given chain and store the events in the database
    // Return a map with `CodeId` and corresponding code bytes
    fn generate_codes(
        db: Database,
        chain: &VecDeque<H256>,
        events_in_block: u32,
    ) -> HashMap<CodeId, Vec<u8>> {
        let mut nonce = 0;
        let mut codes_storage = HashMap::new();
        for block in chain.iter().copied() {
            let events: Vec<BlockEvent> = (0..events_in_block)
                .map(|_| {
                    nonce += 1;
                    let code = create_new_code(nonce);
                    let code_id = CodeId::generate(&code);
                    codes_storage.insert(code_id, code);

                    BlockEvent::Router(RouterEvent::CodeGotValidated {
                        code_id,
                        valid: true,
                    })
                })
                .collect();

            db.set_block_events(block, &events);
        }
        codes_storage
    }

    // Generate a chain with the given length and setup the genesis block
    fn generate_chain(db: Database, chain_len: u32) -> VecDeque<H256> {
        let genesis_hash = H256::random();
        db.set_block_codes_queue(genesis_hash, Default::default());
        db.mutate_block_meta(genesis_hash, |meta| meta.computed = true);
        db.set_block_outcome(genesis_hash, vec![]);
        db.set_previous_not_empty_block(genesis_hash, H256::random());
        db.set_block_commitment_queue(genesis_hash, Default::default());
        db.set_block_program_states(genesis_hash, Default::default());
        db.set_block_schedule(genesis_hash, Default::default());

        let mut chain = VecDeque::new();

        let mut parent_hash = genesis_hash;
        for block_num in 0..chain_len {
            let block_hash = H256::random();
            let block_header = BlockHeader {
                height: block_num,
                timestamp: (block_num * 10) as u64,
                parent_hash,
            };
            db.set_block_header(block_hash, block_header);
            db.mutate_block_meta(block_hash, |meta| meta.synced = true);
            chain.push_back(block_hash);
            parent_hash = block_hash;
        }

        chain
    }

    // A wrapper around the `ComputeService` to correctly handle code processing and block preparation
    struct WrappedComputeService {
        inner: ComputeService,
        codes_storage: HashMap<CodeId, Vec<u8>>,
    }

    impl WrappedComputeService {
        async fn prepare_and_assert_block(&mut self, block: H256) {
            self.inner.prepare_block(block);

            let event = self
                .inner
                .next()
                .await
                .unwrap()
                .expect("expect compute service request codes to load");
            let codes_to_load = event.unwrap_request_load_codes();

            for code_id in codes_to_load {
                // skip if code not validated
                let Some(code) = self.codes_storage.remove(&code_id) else {
                    continue;
                };

                self.inner.process_code(code_id, 0u64, code);

                let event = self
                    .inner
                    .next()
                    .await
                    .unwrap()
                    .expect("expect code will be processing");
                let processed_code_id = event.unwrap_code_processed();

                assert_eq!(processed_code_id, code_id);
            }

            let event = self
                .inner
                .next()
                .await
                .unwrap()
                .expect("expect block prepared after processing all codes");
            let prepared_block = event.unwrap_block_prepared();
            assert_eq!(prepared_block, block);
        }

        async fn process_and_assert_block(&mut self, block: H256) {
            self.inner.process_block(block);

            let event = self
                .inner
                .next()
                .await
                .unwrap()
                .expect("expect block will be processing");

            let processed_block = event.unwrap_block_processed();
            assert_eq!(processed_block.block_hash, block);
        }
    }

    // Setup the chain and compute service.
    // It is needed to reduce the copy-paste in tests.
    fn setup_chain_and_compute(
        db: Database,
        chain_len: u32,
        events_in_block: u32,
    ) -> (VecDeque<H256>, WrappedComputeService) {
        let chain = generate_chain(db.clone(), chain_len);
        let codes_storage = generate_codes(db.clone(), &chain, events_in_block);

        let compute = WrappedComputeService {
            inner: ComputeService::new(db.clone(), Processor::new(db).unwrap()),
            codes_storage,
        };
        (chain, compute)
    }

    #[tokio::test]
    async fn test_codes_queue_propagation() {
        let db = Database::memory();

        // Prepare test data
        let parent_block = H256::random();
        let current_block = H256::random();
        let code_id_1 = H256::random().into();
        let code_id_2 = H256::random().into();

        // Simulate parent block with a codes queue
        let mut parent_codes_queue = VecDeque::new();
        parent_codes_queue.push_back(code_id_1);
        db.set_block_codes_queue(parent_block, parent_codes_queue.clone());
        db.set_block_outcome(parent_block, Default::default());
        db.set_previous_not_empty_block(parent_block, H256::random());
        db.set_block_commitment_queue(parent_block, Default::default());

        // Simulate events for the current block
        let events = vec![
            BlockEvent::Router(RouterEvent::CodeGotValidated {
                code_id: code_id_1,
                valid: true,
            }),
            BlockEvent::Router(RouterEvent::CodeValidationRequested {
                code_id: code_id_2,
                timestamp: 0,
                tx_hash: H256::random(),
            }),
        ];
        db.set_block_events(current_block, &events);

        // Propagate data from parent
        ChainHeadProcessContext::propagate_data_from_parent(
            &db,
            current_block,
            parent_block,
            db.block_events(current_block).unwrap().iter(),
        )
        .unwrap();

        // Check for parent
        let codes_queue = db.block_codes_queue(parent_block).unwrap();
        assert_eq!(codes_queue, parent_codes_queue);

        // Check for current block
        let codes_queue = db.block_codes_queue(current_block).unwrap();
        assert_eq!(codes_queue, VecDeque::from(vec![code_id_2]));
    }

    #[tokio::test]
    async fn block_computation_basic() -> Result<()> {
        gear_utils::init_default_logger();

        let chain_len = 1;
        let db = Database::memory();
        let (mut chain, mut compute) = setup_chain_and_compute(db, chain_len, 3);

        for _ in 0..chain_len {
            let block = chain.pop_front().unwrap();
            compute.prepare_and_assert_block(block).await;
            compute.process_and_assert_block(block).await;
        }

        Ok(())
    }

    #[tokio::test]
    async fn multiple_preparation_and_one_processing() -> Result<()> {
        gear_utils::init_default_logger();

        let chain_len = 3;
        let db = Database::memory();
        let (mut chain, mut compute) = setup_chain_and_compute(db, chain_len, 3);

        let block1 = chain.pop_front().unwrap();
        let block2 = chain.pop_front().unwrap();
        let block3 = chain.pop_front().unwrap();

        compute.prepare_and_assert_block(block1).await;
        compute.prepare_and_assert_block(block2).await;
        compute.prepare_and_assert_block(block3).await;

        compute.process_and_assert_block(block3).await;

        Ok(())
    }

    #[tokio::test]
    async fn one_preparation_and_multiple_processing() -> Result<()> {
        gear_utils::init_default_logger();

        let chain_len = 3;
        let db = Database::memory();
        let (mut chain, mut compute) = setup_chain_and_compute(db, chain_len, 3);

        let block1 = chain.pop_front().unwrap();
        let block2 = chain.pop_front().unwrap();
        let block3 = chain.pop_front().unwrap();

        compute.prepare_and_assert_block(block3).await;

        compute.process_and_assert_block(block1).await;
        compute.process_and_assert_block(block2).await;
        compute.process_and_assert_block(block3).await;

        Ok(())
    }

    #[tokio::test]
    async fn code_validation_request_does_not_block_preparation() -> Result<()> {
        gear_utils::init_default_logger();

        let chain_len = 1;
        let db = Database::memory();
        let (mut chain, mut compute) = setup_chain_and_compute(db.clone(), chain_len, 3);

        let block = chain.pop_back().unwrap();
        let mut block_events = db.block_events(block).unwrap();

        // add invalid event which shouldn't stop block preparation
        block_events.push(BlockEvent::Router(RouterEvent::CodeValidationRequested {
            code_id: CodeId::zero(),
            timestamp: 0u64,
            tx_hash: H256::random(),
        }));
        db.set_block_events(block, &block_events);

        compute.prepare_and_assert_block(block).await;
        compute.process_and_assert_block(block).await;
=======
>>>>>>> 2d595df7

    fn process_upload_code(&mut self, code_and_id: CodeAndIdUnchecked) -> Result<bool> {
        self.process_upload_code(code_and_id).map_err(Into::into)
    }
}<|MERGE_RESOLUTION|>--- conflicted
+++ resolved
@@ -100,463 +100,6 @@
             .await
             .map_err(Into::into)
     }
-<<<<<<< HEAD
-}
-
-struct ChainHeadProcessContext<
-    DB: OnChainStorageRead + BlockMetaStorageWrite + BlockMetaStorageRead,
-> {
-    db: DB,
-    processor: Processor,
-}
-
-impl<DB: OnChainStorageRead + BlockMetaStorageWrite + BlockMetaStorageRead>
-    ChainHeadProcessContext<DB>
-{
-    async fn process(mut self, head: H256) -> Result<BlockProcessed> {
-        let chain = Self::collect_not_computed_blocks_chain(&self.db, head)?;
-
-        // Bypass the chain in reverse order (from the oldest to the newest) and compute each block.
-        for block_data in chain.into_iter().rev() {
-            self.process_one_block(block_data).await?;
-        }
-        Ok(BlockProcessed { block_hash: head })
-    }
-
-    async fn process_one_block(&mut self, block_data: SimpleBlockData) -> Result<()> {
-        let SimpleBlockData {
-            hash: block,
-            header,
-        } = block_data;
-
-        let events = self
-            .db
-            .block_events(block)
-            .ok_or(ComputeError::BlockEventsNotFound(block))?;
-
-        let parent = header.parent_hash;
-        if !self.db.block_meta(parent).computed {
-            unreachable!("Parent block {parent} must be computed before the current one {block}",);
-        }
-        let mut commitments_queue =
-            Self::propagate_data_from_parent(&self.db, block, parent, events.iter())?;
-
-        let block_request_events = events
-            .into_iter()
-            .filter_map(|event| event.to_request())
-            .collect();
-
-        let processing_result = self
-            .processor
-            .process_block_events(block, block_request_events)
-            .await?;
-
-        let BlockProcessingResult {
-            transitions,
-            states,
-            schedule,
-        } = processing_result;
-
-        if !transitions.is_empty() {
-            commitments_queue.push_back(block);
-        }
-
-        self.db.set_block_commitment_queue(block, commitments_queue);
-        self.db.set_block_outcome(block, transitions);
-        self.db.set_block_program_states(block, states);
-        self.db.set_block_schedule(block, schedule);
-        self.db
-            .mutate_block_meta(block, |meta| meta.computed = true);
-        self.db.set_latest_computed_block(block, header);
-
-        Ok(())
-    }
-
-    fn propagate_data_from_parent<'a>(
-        db: &DB,
-        block: H256,
-        parent: H256,
-        events: impl Iterator<Item = &'a BlockEvent>,
-    ) -> Result<VecDeque<H256>> {
-        // Propagate prev commitment (prev not empty block hash or zero for genesis).
-        if db
-            .block_outcome_is_empty(parent)
-            .ok_or(ComputeError::ParentNotFound(block))?
-        {
-            let parent_prev_commitment = db
-                .previous_not_empty_block(parent)
-                .ok_or(ComputeError::PreviousCommitmentNotFound(parent))?;
-            db.set_previous_not_empty_block(block, parent_prev_commitment);
-        } else {
-            db.set_previous_not_empty_block(block, parent);
-        }
-
-        let mut committed_blocks_in_current = BTreeSet::new();
-        let mut validated_codes_in_current = BTreeSet::new();
-        let mut requested_codes_in_current = Vec::new();
-        let mut rewards_distributed = false;
-
-        for event in events {
-            match event {
-                BlockEvent::Router(RouterEvent::BlockCommitted { hash }) => {
-                    committed_blocks_in_current.insert(*hash);
-                }
-                BlockEvent::Router(RouterEvent::CodeGotValidated { code_id, .. }) => {
-                    validated_codes_in_current.insert(*code_id);
-                }
-                BlockEvent::Router(RouterEvent::CodeValidationRequested { code_id, .. }) => {
-                    requested_codes_in_current.push(*code_id);
-                }
-                BlockEvent::Router(RouterEvent::RewardsDistributed { era }) => {
-                    rewards_distributed = true;
-                }
-                _ => {}
-            }
-        }
-
-        // Propagate `wait for commitment` blocks queue
-        let mut blocks_queue = db
-            .block_commitment_queue(parent)
-            .ok_or(ComputeError::CommitmentQueueNotFound(parent))?;
-        blocks_queue.retain(|hash| !committed_blocks_in_current.contains(hash));
-
-        // Propagate `wait for code validation` blocks queue
-        let mut codes_queue = db
-            .block_codes_queue(parent)
-            .ok_or(ComputeError::CodesQueueNotFound(parent))?;
-        codes_queue.retain(|code_id| !validated_codes_in_current.contains(code_id));
-        codes_queue.extend(requested_codes_in_current);
-        db.set_block_codes_queue(block, codes_queue);
-
-        Ok(blocks_queue)
-    }
-
-    /// Collect a chain of blocks from the head to the last not computed block.
-    fn collect_not_computed_blocks_chain(db: &DB, head: H256) -> Result<Vec<SimpleBlockData>> {
-        let mut block = head;
-        let mut chain = vec![];
-
-        // Optimization to avoid double fetching of block meta.
-        let mut block_meta = db.block_meta(block);
-        while !block_meta.computed {
-            if !block_meta.synced {
-                return Err(ComputeError::BlockNotSynced(block));
-            }
-
-            let header = db
-                .block_header(block)
-                .ok_or(ComputeError::BlockHeaderNotFound(block))?;
-
-            let parent = header.parent_hash;
-
-            chain.push(SimpleBlockData {
-                hash: block,
-                header,
-            });
-
-            block = parent;
-            block_meta = db.block_meta(block);
-        }
-
-        Ok(chain)
-    }
-}
-
-#[cfg(test)]
-mod tests {
-    use ethexe_common::BlockHeader;
-    use futures::StreamExt;
-    use gear_core::ids::prelude::CodeIdExt;
-    use std::collections::HashMap;
-
-    use super::*;
-    use ethexe_common::db::OnChainStorageWrite;
-
-    // Create new code with a unique nonce
-    fn create_new_code(nonce: u32) -> Vec<u8> {
-        let wat = format!(
-            r#"(module
-            (import "env" "memory" (memory 1))
-            (export "init" (func $init))
-            (func $init)
-            (func $ret_{nonce}))"#,
-        );
-
-        let code = wat::parse_str(&wat).unwrap();
-        wasmparser::validate(&code).unwrap();
-        code
-    }
-
-    // Generate codes for the given chain and store the events in the database
-    // Return a map with `CodeId` and corresponding code bytes
-    fn generate_codes(
-        db: Database,
-        chain: &VecDeque<H256>,
-        events_in_block: u32,
-    ) -> HashMap<CodeId, Vec<u8>> {
-        let mut nonce = 0;
-        let mut codes_storage = HashMap::new();
-        for block in chain.iter().copied() {
-            let events: Vec<BlockEvent> = (0..events_in_block)
-                .map(|_| {
-                    nonce += 1;
-                    let code = create_new_code(nonce);
-                    let code_id = CodeId::generate(&code);
-                    codes_storage.insert(code_id, code);
-
-                    BlockEvent::Router(RouterEvent::CodeGotValidated {
-                        code_id,
-                        valid: true,
-                    })
-                })
-                .collect();
-
-            db.set_block_events(block, &events);
-        }
-        codes_storage
-    }
-
-    // Generate a chain with the given length and setup the genesis block
-    fn generate_chain(db: Database, chain_len: u32) -> VecDeque<H256> {
-        let genesis_hash = H256::random();
-        db.set_block_codes_queue(genesis_hash, Default::default());
-        db.mutate_block_meta(genesis_hash, |meta| meta.computed = true);
-        db.set_block_outcome(genesis_hash, vec![]);
-        db.set_previous_not_empty_block(genesis_hash, H256::random());
-        db.set_block_commitment_queue(genesis_hash, Default::default());
-        db.set_block_program_states(genesis_hash, Default::default());
-        db.set_block_schedule(genesis_hash, Default::default());
-
-        let mut chain = VecDeque::new();
-
-        let mut parent_hash = genesis_hash;
-        for block_num in 0..chain_len {
-            let block_hash = H256::random();
-            let block_header = BlockHeader {
-                height: block_num,
-                timestamp: (block_num * 10) as u64,
-                parent_hash,
-            };
-            db.set_block_header(block_hash, block_header);
-            db.mutate_block_meta(block_hash, |meta| meta.synced = true);
-            chain.push_back(block_hash);
-            parent_hash = block_hash;
-        }
-
-        chain
-    }
-
-    // A wrapper around the `ComputeService` to correctly handle code processing and block preparation
-    struct WrappedComputeService {
-        inner: ComputeService,
-        codes_storage: HashMap<CodeId, Vec<u8>>,
-    }
-
-    impl WrappedComputeService {
-        async fn prepare_and_assert_block(&mut self, block: H256) {
-            self.inner.prepare_block(block);
-
-            let event = self
-                .inner
-                .next()
-                .await
-                .unwrap()
-                .expect("expect compute service request codes to load");
-            let codes_to_load = event.unwrap_request_load_codes();
-
-            for code_id in codes_to_load {
-                // skip if code not validated
-                let Some(code) = self.codes_storage.remove(&code_id) else {
-                    continue;
-                };
-
-                self.inner.process_code(code_id, 0u64, code);
-
-                let event = self
-                    .inner
-                    .next()
-                    .await
-                    .unwrap()
-                    .expect("expect code will be processing");
-                let processed_code_id = event.unwrap_code_processed();
-
-                assert_eq!(processed_code_id, code_id);
-            }
-
-            let event = self
-                .inner
-                .next()
-                .await
-                .unwrap()
-                .expect("expect block prepared after processing all codes");
-            let prepared_block = event.unwrap_block_prepared();
-            assert_eq!(prepared_block, block);
-        }
-
-        async fn process_and_assert_block(&mut self, block: H256) {
-            self.inner.process_block(block);
-
-            let event = self
-                .inner
-                .next()
-                .await
-                .unwrap()
-                .expect("expect block will be processing");
-
-            let processed_block = event.unwrap_block_processed();
-            assert_eq!(processed_block.block_hash, block);
-        }
-    }
-
-    // Setup the chain and compute service.
-    // It is needed to reduce the copy-paste in tests.
-    fn setup_chain_and_compute(
-        db: Database,
-        chain_len: u32,
-        events_in_block: u32,
-    ) -> (VecDeque<H256>, WrappedComputeService) {
-        let chain = generate_chain(db.clone(), chain_len);
-        let codes_storage = generate_codes(db.clone(), &chain, events_in_block);
-
-        let compute = WrappedComputeService {
-            inner: ComputeService::new(db.clone(), Processor::new(db).unwrap()),
-            codes_storage,
-        };
-        (chain, compute)
-    }
-
-    #[tokio::test]
-    async fn test_codes_queue_propagation() {
-        let db = Database::memory();
-
-        // Prepare test data
-        let parent_block = H256::random();
-        let current_block = H256::random();
-        let code_id_1 = H256::random().into();
-        let code_id_2 = H256::random().into();
-
-        // Simulate parent block with a codes queue
-        let mut parent_codes_queue = VecDeque::new();
-        parent_codes_queue.push_back(code_id_1);
-        db.set_block_codes_queue(parent_block, parent_codes_queue.clone());
-        db.set_block_outcome(parent_block, Default::default());
-        db.set_previous_not_empty_block(parent_block, H256::random());
-        db.set_block_commitment_queue(parent_block, Default::default());
-
-        // Simulate events for the current block
-        let events = vec![
-            BlockEvent::Router(RouterEvent::CodeGotValidated {
-                code_id: code_id_1,
-                valid: true,
-            }),
-            BlockEvent::Router(RouterEvent::CodeValidationRequested {
-                code_id: code_id_2,
-                timestamp: 0,
-                tx_hash: H256::random(),
-            }),
-        ];
-        db.set_block_events(current_block, &events);
-
-        // Propagate data from parent
-        ChainHeadProcessContext::propagate_data_from_parent(
-            &db,
-            current_block,
-            parent_block,
-            db.block_events(current_block).unwrap().iter(),
-        )
-        .unwrap();
-
-        // Check for parent
-        let codes_queue = db.block_codes_queue(parent_block).unwrap();
-        assert_eq!(codes_queue, parent_codes_queue);
-
-        // Check for current block
-        let codes_queue = db.block_codes_queue(current_block).unwrap();
-        assert_eq!(codes_queue, VecDeque::from(vec![code_id_2]));
-    }
-
-    #[tokio::test]
-    async fn block_computation_basic() -> Result<()> {
-        gear_utils::init_default_logger();
-
-        let chain_len = 1;
-        let db = Database::memory();
-        let (mut chain, mut compute) = setup_chain_and_compute(db, chain_len, 3);
-
-        for _ in 0..chain_len {
-            let block = chain.pop_front().unwrap();
-            compute.prepare_and_assert_block(block).await;
-            compute.process_and_assert_block(block).await;
-        }
-
-        Ok(())
-    }
-
-    #[tokio::test]
-    async fn multiple_preparation_and_one_processing() -> Result<()> {
-        gear_utils::init_default_logger();
-
-        let chain_len = 3;
-        let db = Database::memory();
-        let (mut chain, mut compute) = setup_chain_and_compute(db, chain_len, 3);
-
-        let block1 = chain.pop_front().unwrap();
-        let block2 = chain.pop_front().unwrap();
-        let block3 = chain.pop_front().unwrap();
-
-        compute.prepare_and_assert_block(block1).await;
-        compute.prepare_and_assert_block(block2).await;
-        compute.prepare_and_assert_block(block3).await;
-
-        compute.process_and_assert_block(block3).await;
-
-        Ok(())
-    }
-
-    #[tokio::test]
-    async fn one_preparation_and_multiple_processing() -> Result<()> {
-        gear_utils::init_default_logger();
-
-        let chain_len = 3;
-        let db = Database::memory();
-        let (mut chain, mut compute) = setup_chain_and_compute(db, chain_len, 3);
-
-        let block1 = chain.pop_front().unwrap();
-        let block2 = chain.pop_front().unwrap();
-        let block3 = chain.pop_front().unwrap();
-
-        compute.prepare_and_assert_block(block3).await;
-
-        compute.process_and_assert_block(block1).await;
-        compute.process_and_assert_block(block2).await;
-        compute.process_and_assert_block(block3).await;
-
-        Ok(())
-    }
-
-    #[tokio::test]
-    async fn code_validation_request_does_not_block_preparation() -> Result<()> {
-        gear_utils::init_default_logger();
-
-        let chain_len = 1;
-        let db = Database::memory();
-        let (mut chain, mut compute) = setup_chain_and_compute(db.clone(), chain_len, 3);
-
-        let block = chain.pop_back().unwrap();
-        let mut block_events = db.block_events(block).unwrap();
-
-        // add invalid event which shouldn't stop block preparation
-        block_events.push(BlockEvent::Router(RouterEvent::CodeValidationRequested {
-            code_id: CodeId::zero(),
-            timestamp: 0u64,
-            tx_hash: H256::random(),
-        }));
-        db.set_block_events(block, &block_events);
-
-        compute.prepare_and_assert_block(block).await;
-        compute.process_and_assert_block(block).await;
-=======
->>>>>>> 2d595df7
 
     fn process_upload_code(&mut self, code_and_id: CodeAndIdUnchecked) -> Result<bool> {
         self.process_upload_code(code_and_id).map_err(Into::into)
