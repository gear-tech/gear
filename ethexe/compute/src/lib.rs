--- conflicted
+++ resolved
@@ -96,117 +96,9 @@
     fn process_upload_code(&mut self, code_and_id: CodeAndIdUnchecked) -> Result<bool>;
 }
 
-<<<<<<< HEAD
-impl ChainHeadProcessContext {
-    /// Processes the chain of not computed blocks starting from the given `head`.
-    ///
-    /// If there is a chain of blocks to be processed, then `head` is the latest block.
-    async fn process(mut self, head: H256) -> Result<BlockProcessed> {
-        let chain = Self::collect_not_computed_blocks_chain(&self.db, head)?;
-
-        // Bypass the chain in reverse order (from the oldest to the newest) and compute each block.
-        for block_data in chain.into_iter().rev() {
-            self.process_one_block(block_data).await?;
-        }
-
-        Ok(BlockProcessed { block_hash: head })
-    }
-
-    /// Processes events from the provided block.
-    ///
-    /// The processing is a complex task, which involves:
-    /// - Instrumenting validated codes and setting the instrumented version, if not already done.
-    /// - Building commitments from outcomes resulted from processing block events, which itself
-    ///   returns state transition for ethexe actors.
-    /// - Merging the fresh commitments with those from the parent block. Parent block commitments
-    ///   can remain pending (not fully processed by the sequencer service).
-    /// - Setting the block as computed, it's outcome from events processing and the final commitment queue.
-    async fn process_one_block(&mut self, block_data: SimpleBlockData) -> Result<()> {
-        let SimpleBlockData {
-            hash: block,
-            header,
-        } = block_data;
-
-        // Events must be set for all synced blocks.
-        let events = OnChainStorage::block_events(&self.db, block)
-            .ok_or_else(|| anyhow!("events not found for synced block {block}"))?;
-
-        for event in &events {
-            if let BlockEvent::Router(RouterEvent::CodeGotValidated {
-                code_id,
-                valid: true,
-            }) = event
-            {
-                use ethexe_common::db::CodesStorage;
-                if self.db.instrumented_code(0, *code_id).is_none() {
-                    let code = CodesStorage::original_code(&self.db, *code_id)
-                        .ok_or_else(|| anyhow!("code not found for validated code {code_id}"))?;
-                    self.processor.process_upload_code(*code_id, &code)?;
-                }
-            }
-        }
-
-        let parent = header.parent_hash;
-
-        if !self.db.block_computed(parent) {
-            unreachable!("Parent block {parent} must be computed before the current one {block}",);
-        }
-
-        let mut commitments_queue =
-            Self::propagate_data_from_parent(&self.db, block, parent, events.iter())?;
-
-        let block_request_events = events
-            .into_iter()
-            .filter_map(|event| event.to_request())
-            .collect();
-
-        let block_outcomes = self
-            .processor
-            .process_block_events(block, block_request_events)?;
-
-        let outcomes: Vec<_> = block_outcomes
-            .into_iter()
-            .map(|outcome| {
-                // todo [sab] not needed, because the `process_block_events_raw` already returns the outcomes
-                if let LocalOutcome::Transition(transition) = outcome {
-                    transition
-                } else {
-                    unreachable!("Only transitions are expected here")
-                }
-            })
-            .collect();
-
-        if !outcomes.is_empty() {
-            commitments_queue.push_back(block);
-        }
-        self.db.set_block_commitment_queue(block, commitments_queue);
-
-        self.db.set_block_outcome(block, outcomes);
-
-        // TODO #4551: move set_program_states here from processor
-
-        // Set block as valid - means state db has all states for the end of the block
-        self.db.set_block_computed(block);
-
-        self.db.set_latest_computed_block(block, header);
-
-        Ok(())
-    }
-
-    /// Gets `wait for commitment` blocks queue from the `parent` of the `block`.
-    ///
-    /// The returned data doesn't contain waiting for commitment blocks included
-    /// into current (`block`) block.
-    ///
-    /// The `block` can have requests for code validation. These requests are united with those
-    /// from the `parent` block and set to the `block`'s codes queue.
-    fn propagate_data_from_parent<'a>(
-        db: &Database,
-=======
 impl ProcessorExt for Processor {
     async fn process_block_events(
         &mut self,
->>>>>>> 56b030ab
         block: H256,
         events: Vec<BlockRequestEvent>,
     ) -> Result<BlockProcessingResult> {
@@ -215,92 +107,7 @@
             .map_err(Into::into)
     }
 
-<<<<<<< HEAD
-    /// Collect a chain of blocks from the head to the last not computed block.
-    fn collect_not_computed_blocks_chain(
-        db: &Database,
-        head: H256,
-    ) -> Result<Vec<SimpleBlockData>> {
-        let mut block = head;
-        let mut chain = vec![];
-        while !db.block_computed(block) {
-            if !db.block_is_synced(block) {
-                return Err(anyhow!("Block {block} is not synced, but must be"));
-            }
-
-            // Headers must be set for all synced blocks.
-            let header = OnChainStorage::block_header(db, block)
-                .ok_or_else(|| anyhow!("header not found for synced block {block}"))?;
-
-            let parent = header.parent_hash;
-
-            chain.push(SimpleBlockData {
-                hash: block,
-                header,
-            });
-
-            block = parent;
-        }
-
-        Ok(chain)
-    }
-}
-
-#[cfg(test)]
-mod tests {
-    use super::*;
-
-    #[tokio::test]
-    async fn test_codes_queue_propagation() {
-        let db = Database::memory();
-
-        // Prepare test data
-        let parent_block = H256::random();
-        let current_block = H256::random();
-        let code_id_1 = H256::random().into();
-        let code_id_2 = H256::random().into();
-
-        // Simulate parent block with a codes queue
-        let mut parent_codes_queue = VecDeque::new();
-        parent_codes_queue.push_back(code_id_1);
-        db.set_block_codes_queue(parent_block, parent_codes_queue.clone());
-        db.set_block_outcome(parent_block, Default::default());
-        db.set_previous_not_empty_block(parent_block, H256::random());
-        db.set_block_commitment_queue(parent_block, Default::default());
-
-        // Simulate events for the current block
-        let events = vec![
-            BlockEvent::Router(RouterEvent::CodeGotValidated {
-                code_id: code_id_1,
-                valid: true,
-            }),
-            BlockEvent::Router(RouterEvent::CodeValidationRequested {
-                code_id: code_id_2,
-                timestamp: 0,
-                tx_hash: H256::random(),
-            }),
-        ];
-        db.set_block_events(current_block, &events);
-
-        // Propagate data from parent
-        ChainHeadProcessContext::propagate_data_from_parent(
-            &db,
-            current_block,
-            parent_block,
-            db.block_events(current_block).unwrap().iter(),
-        )
-        .unwrap();
-
-        // Check for parent
-        let codes_queue = db.block_codes_queue(parent_block).unwrap();
-        assert_eq!(codes_queue, parent_codes_queue);
-
-        // Check for current block
-        let codes_queue = db.block_codes_queue(current_block).unwrap();
-        assert_eq!(codes_queue, VecDeque::from(vec![code_id_2]));
-=======
     fn process_upload_code(&mut self, code_and_id: CodeAndIdUnchecked) -> Result<bool> {
         self.process_upload_code(code_and_id).map_err(Into::into)
->>>>>>> 56b030ab
     }
 }