--- conflicted
+++ resolved
@@ -18,7 +18,7 @@
 
 use crate::{ComputeError, ProcessorExt, Result, service::SubService};
 use ethexe_common::{
-    Announce, AnnounceHash,
+    Announce, HashOf,
     db::{
         AnnounceStorageRead, AnnounceStorageWrite, BlockMetaStorageRead, LatestDataStorageWrite,
         OnChainStorageRead,
@@ -37,7 +37,7 @@
     processor: P,
 
     input: VecDeque<Announce>,
-    computation: Option<BoxFuture<'static, Result<AnnounceHash>>>,
+    computation: Option<BoxFuture<'static, Result<HashOf<Announce>>>>,
 }
 
 impl<P: ProcessorExt> ComputeSubService<P> {
@@ -54,7 +54,11 @@
         self.input.push_back(announce);
     }
 
-    async fn compute(db: Database, mut processor: P, announce: Announce) -> Result<AnnounceHash> {
+    async fn compute(
+        db: Database,
+        mut processor: P,
+        announce: Announce,
+    ) -> Result<HashOf<Announce>> {
         let announce_hash = announce.to_hash();
         let block_hash = announce.block_hash;
 
@@ -94,9 +98,9 @@
     async fn compute_one(
         db: &Database,
         processor: &mut P,
-        announce_hash: AnnounceHash,
+        announce_hash: HashOf<Announce>,
         announce: Announce,
-    ) -> Result<AnnounceHash> {
+    ) -> Result<HashOf<Announce>> {
         let block_hash = announce.block_hash;
 
         let events = db
@@ -131,7 +135,7 @@
 }
 
 impl<P: ProcessorExt> SubService for ComputeSubService<P> {
-    type Output = AnnounceHash;
+    type Output = HashOf<Announce>;
 
     fn poll_next(&mut self, cx: &mut Context<'_>) -> Poll<Result<Self::Output>> {
         if self.computation.is_none()
@@ -159,12 +163,7 @@
 mod tests {
     use super::*;
     use crate::tests::{MockProcessor, PROCESSOR_RESULT};
-<<<<<<< HEAD
     use ethexe_common::{db::*, gear::StateTransition, mock::*};
-=======
-    use ethexe_common::{BlockHeader, HashOf, SimpleBlockData, db::*, gear::StateTransition};
-    use ethexe_db::Database as DB;
->>>>>>> e421755e
     use gprimitives::{ActorId, H256};
 
     #[tokio::test]
@@ -172,28 +171,9 @@
     async fn test_compute() {
         gear_utils::init_default_logger();
 
-<<<<<<< HEAD
         let db = Database::memory();
         let block_hash = BlockChain::mock(1).setup(&db).blocks[1].hash;
         let mut service = ComputeSubService::new(db.clone(), MockProcessor);
-=======
-        // Setup block as prepared
-        db.mutate_block_meta(block_hash, |meta| {
-            *meta = BlockMeta {
-                announces: Some([HashOf::random()].into()),
-                ..BlockMeta::default_prepared()
-            }
-        });
-        db.set_block_events(block_hash, &[]);
-        db.set_block_header(
-            block_hash,
-            BlockHeader {
-                height: 1,
-                timestamp: 2000,
-                parent_hash: genesis_hash,
-            },
-        );
->>>>>>> e421755e
 
         let announce = Announce {
             block_hash,
@@ -234,18 +214,5 @@
             db.latest_data().unwrap().computed_announce_hash,
             announce_hash
         );
-<<<<<<< HEAD
-=======
-
-        // Try with unknown parent
-        let announce = Announce {
-            block_hash,
-            parent: HashOf::random(),
-            gas_allowance: Some(100),
-            off_chain_transactions: vec![],
-        };
-        let status = compute(db.clone(), MockProcessor, announce).await.unwrap();
-        assert_eq!(status, ComputationStatus::Rejected);
->>>>>>> e421755e
     }
 }