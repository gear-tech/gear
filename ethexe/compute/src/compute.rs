--- conflicted
+++ resolved
@@ -20,11 +20,7 @@
 use ethexe_common::{
     Announce, HashOf,
     db::{
-<<<<<<< HEAD
-        AnnounceStorageRW, BlockMetaStorageRO, BlockMetaStorageRW, LatestDataStorageRW,
-=======
         AnnounceStorageRO, AnnounceStorageRW, BlockMetaStorageRO, LatestDataStorageRW,
->>>>>>> 7e4b00fb
         OnChainStorageRO,
     },
 };
@@ -173,27 +169,7 @@
     #[tokio::test]
     #[ntest::timeout(3000)]
     async fn test_compute() {
-<<<<<<< HEAD
-        let db = DB::memory();
-
-        let genesis_hash = H256::random();
-        let block_hash = H256::random();
-
-        ethexe_common::setup_genesis_in_db(
-            &db,
-            SimpleBlockData {
-                hash: genesis_hash,
-                header: BlockHeader {
-                    height: 0,
-                    timestamp: 1000,
-                    parent_hash: H256::random(),
-                },
-            },
-            Default::default(),
-        );
-=======
         gear_utils::init_default_logger();
->>>>>>> 7e4b00fb
 
         let db = Database::memory();
         let block_hash = BlockChain::mock(1).setup(&db).blocks[1].hash;
