// This file is part of Gear.
//
// Copyright (C) 2025 Gear Technologies Inc.
// SPDX-License-Identifier: GPL-3.0-or-later WITH Classpath-exception-2.0
//
// This program is free software: you can redistribute it and/or modify
// it under the terms of the GNU General Public License as published by
// the Free Software Foundation, either version 3 of the License, or
// (at your option) any later version.
//
// This program is distributed in the hope that it will be useful,
// but WITHOUT ANY WARRANTY; without even the implied warranty of
// MERCHANTABILITY or FITNESS FOR A PARTICULAR PURPOSE. See the
// GNU General Public License for more details.
//
// You should have received a copy of the GNU General Public License
// along with this program. If not, see <https://www.gnu.org/licenses/>.

use crate::{ComputeError, ProcessorExt, Result, utils};
use ethexe_common::{
    Announce, AnnounceHash,
    db::{
        AnnounceStorageRead, AnnounceStorageWrite, BlockMetaStorageRead, LatestDataStorageWrite,
        OnChainStorageRead,
    },
};
use ethexe_db::Database;
use ethexe_processor::BlockProcessingResult;
use gprimitives::H256;

#[derive(Debug, Clone, Copy, Eq, PartialEq)]
pub(crate) enum ComputationStatus {
    Rejected(AnnounceHash),
    Computed(AnnounceHash),
}

pub(crate) async fn compute_and_include<P: ProcessorExt>(
    db: Database,
    mut processor: P,
    announce: Announce,
) -> Result<ComputationStatus> {
    let announce_hash = announce.to_hash();
    let block_hash = announce.block_hash;

    if !db.block_meta(block_hash).prepared {
        log::error!("Block {block_hash} is not prepared before announce is coming");
        return Err(ComputeError::BlockNotPrepared(block_hash));
    }

    if db.announce_meta(announce_hash).computed {
        log::warn!("{announce:?} is already computed");
        return Ok(ComputationStatus::Computed(announce_hash));
    }

    if !db.announce_meta(announce.parent).computed {
        log::warn!(
            "{announce:?} is from unknown branch: parent {}",
            announce.parent
        );
        return Ok(ComputationStatus::Rejected(announce_hash));
    }

    let result = match compute_one(&db, &mut processor, announce.clone()).await {
        Ok(res) => res,
        Err(err) => {
            log::error!("Failed to process announce {announce_hash}: {err}");
            return Ok(ComputationStatus::Rejected(announce_hash));
        }
    };

    // Order is important here. All computed announces must be included first, so
    // we include it in the block and db
    crate::utils::include_one(&db, announce)?;
    // we set the computation results and mark announce as computed
    set_computation_result(&db, announce_hash, result);

    db.mutate_latest_data(|data| {
        data.computed_announce_hash = announce_hash;
    })
    .ok_or(ComputeError::LatestDataNotFound)?;

    Ok(ComputationStatus::Computed(announce_hash))
}

pub async fn compute_block_announces<P: ProcessorExt>(
    db: Database,
    mut processor: P,
    block_hash: H256,
) -> Result<H256> {
    let meta = db.block_meta(block_hash);

    if !meta.prepared {
        return Err(ComputeError::BlockNotPrepared(block_hash));
    }

    for announce_hash in meta
        .announces
        .ok_or(ComputeError::AnnouncesNotFound(block_hash))?
    {
        compute_chain(db.clone(), &mut processor, announce_hash).await?;
    }

    Ok(block_hash)
}

async fn compute_chain<P: ProcessorExt>(
    db: Database,
    processor: &mut P,
    head_announce_hash: AnnounceHash,
) -> Result<()> {
    debug_assert!(
        utils::announce_is_included(&db, head_announce_hash),
        "can be called over already included announces only"
    );

    for announce in utils::not_computed_chain(&db, head_announce_hash)? {
        let announce_hash = announce.hash();
        let result = compute_one(&db, processor, announce).await?;
        set_computation_result(&db, announce_hash, result);
    }

    Ok(())
}

async fn compute_one<P: ProcessorExt>(
    db: &Database,
    processor: &mut P,
    announce: Announce,
) -> Result<BlockProcessingResult> {
    let block_hash = announce.block_hash;

    let events = db
        .block_events(block_hash)
        .ok_or(ComputeError::BlockEventsNotFound(block_hash))?;

    let block_request_events = events
        .into_iter()
        .filter_map(|event| event.to_request())
        .collect();

    processor
        .process_announce(announce.clone(), block_request_events)
        .await
}

fn set_computation_result<DB: AnnounceStorageWrite>(
    db: &DB,
    announce_hash: AnnounceHash,
    result: BlockProcessingResult,
) {
    db.set_announce_outcome(announce_hash, result.transitions);
    db.set_announce_program_states(announce_hash, result.states);
    db.set_announce_schedule(announce_hash, result.schedule);
    db.mutate_announce_meta(announce_hash, |meta| {
        meta.computed = true;
    });
}

#[cfg(test)]
mod tests {
    use super::*;
    use crate::tests::{MockProcessor, PROCESSOR_RESULT};
    use ethexe_common::{AnnounceHash, db::*, gear::StateTransition, mock::*};
    use ethexe_db::Database as DB;
    use gprimitives::{ActorId, H256};

    #[tokio::test]
    async fn test_compute_and_include() {
        gear_utils::init_default_logger();

        let db = DB::memory();
        let block_hash = BlockChain::mock(1).setup(&db).blocks[1].hash;

        let announce = Announce {
            block_hash,
            parent: db.latest_data().unwrap().genesis_announce_hash,
            gas_allowance: Some(100),
            off_chain_transactions: vec![],
        };
        let announce_hash = announce.to_hash();

        // Create non-empty processor result with transitions
        let non_empty_result = BlockProcessingResult {
            transitions: vec![StateTransition {
                actor_id: ActorId::from([1; 32]),
                new_state_hash: H256::from([2; 32]),
                value_to_receive: 100,
                ..Default::default()
            }],
            ..Default::default()
        };

        // Set the PROCESSOR_RESULT to return non-empty result
<<<<<<< HEAD
        PROCESSOR_RESULT.with(|r| *r.borrow_mut() = non_empty_result.clone());
        let status = compute_and_include(db.clone(), MockProcessor, announce)
            .await
            .unwrap();
        assert_eq!(status, ComputationStatus::Computed(announce_hash));
=======
        PROCESSOR_RESULT.with_borrow_mut(|r| *r = non_empty_result.clone());
        let status = compute(db.clone(), MockProcessor, announce).await.unwrap();
        assert_eq!(status, ComputationStatus::Computed);
>>>>>>> 8b716838

        // Verify block was marked as computed
        assert!(db.announce_meta(announce_hash).computed);

        // Verify transitions were stored in DB
        let stored_transitions = db.announce_outcome(announce_hash).unwrap();
        assert_eq!(stored_transitions.len(), 1);
        assert_eq!(stored_transitions[0].actor_id, ActorId::from([1; 32]));
        assert_eq!(stored_transitions[0].new_state_hash, H256::from([2; 32]));

        // Verify latest announce
        assert_eq!(
            db.latest_data().unwrap().computed_announce_hash,
            announce_hash
        );

        // Try with unknown parent
        let announce = Announce {
            block_hash,
            parent: AnnounceHash::random(),
            gas_allowance: Some(100),
            off_chain_transactions: vec![],
        };
        let announce_hash = announce.hash();
        let status = compute_and_include(db.clone(), MockProcessor, announce)
            .await
            .unwrap();
        assert_eq!(status, ComputationStatus::Rejected(announce_hash));
    }
}<|MERGE_RESOLUTION|>--- conflicted
+++ resolved
@@ -95,7 +95,7 @@
 
     for announce_hash in meta
         .announces
-        .ok_or(ComputeError::AnnouncesNotFound(block_hash))?
+        .ok_or(ComputeError::PreparedBlockAnnouncesSetMissing(block_hash))?
     {
         compute_chain(db.clone(), &mut processor, announce_hash).await?;
     }
@@ -114,7 +114,7 @@
     );
 
     for announce in utils::not_computed_chain(&db, head_announce_hash)? {
-        let announce_hash = announce.hash();
+        let announce_hash = announce.to_hash();
         let result = compute_one(&db, processor, announce).await?;
         set_computation_result(&db, announce_hash, result);
     }
@@ -191,17 +191,11 @@
         };
 
         // Set the PROCESSOR_RESULT to return non-empty result
-<<<<<<< HEAD
-        PROCESSOR_RESULT.with(|r| *r.borrow_mut() = non_empty_result.clone());
+        PROCESSOR_RESULT.with_borrow_mut(|r| *r = non_empty_result.clone());
         let status = compute_and_include(db.clone(), MockProcessor, announce)
             .await
             .unwrap();
         assert_eq!(status, ComputationStatus::Computed(announce_hash));
-=======
-        PROCESSOR_RESULT.with_borrow_mut(|r| *r = non_empty_result.clone());
-        let status = compute(db.clone(), MockProcessor, announce).await.unwrap();
-        assert_eq!(status, ComputationStatus::Computed);
->>>>>>> 8b716838
 
         // Verify block was marked as computed
         assert!(db.announce_meta(announce_hash).computed);
@@ -225,7 +219,7 @@
             gas_allowance: Some(100),
             off_chain_transactions: vec![],
         };
-        let announce_hash = announce.hash();
+        let announce_hash = announce.to_hash();
         let status = compute_and_include(db.clone(), MockProcessor, announce)
             .await
             .unwrap();
