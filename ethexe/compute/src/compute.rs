// This file is part of Gear.
//
// Copyright (C) 2025 Gear Technologies Inc.
// SPDX-License-Identifier: GPL-3.0-or-later WITH Classpath-exception-2.0
//
// This program is free software: you can redistribute it and/or modify
// it under the terms of the GNU General Public License as published by
// the Free Software Foundation, either version 3 of the License, or
// (at your option) any later version.
//
// This program is distributed in the hope that it will be useful,
// but WITHOUT ANY WARRANTY; without even the implied warranty of
// MERCHANTABILITY or FITNESS FOR A PARTICULAR PURPOSE. See the
// GNU General Public License for more details.
//
// You should have received a copy of the GNU General Public License
// along with this program. If not, see <https://www.gnu.org/licenses/>.

use crate::{BlockProcessed, ComputeError, ProcessorExt, Result, utils};
use ethexe_common::{
    SimpleBlockData,
    db::{BlockMetaStorageRead, BlockMetaStorageWrite, OnChainStorageRead},
};
use ethexe_processor::BlockProcessingResult;
use gprimitives::H256;

pub(crate) async fn compute<
    DB: BlockMetaStorageRead + BlockMetaStorageWrite + OnChainStorageRead,
    P: ProcessorExt,
>(
    db: DB,
    mut processor: P,
    head: H256,
) -> Result<BlockProcessed> {
    for block_data in utils::collect_chain(&db, head, |meta| !meta.computed)? {
        compute_one_block(&db, &mut processor, block_data).await?;
    }
    Ok(BlockProcessed { block_hash: head })
}

async fn compute_one_block<
    DB: BlockMetaStorageRead + BlockMetaStorageWrite + OnChainStorageRead,
    P: ProcessorExt,
>(
    db: &DB,
    processor: &mut P,
    block_data: SimpleBlockData,
) -> Result<()> {
    let SimpleBlockData {
        hash: block,
        header,
    } = block_data;

    let events = db
        .block_events(block)
        .ok_or(ComputeError::BlockEventsNotFound(block))?;

    let parent = header.parent_hash;
    if !db.block_meta(parent).computed {
        unreachable!("Parent block {parent} must be computed before the current one {block}",);
    }

    let block_request_events = events
        .into_iter()
        .filter_map(|event| event.to_request())
        .collect();

    let processing_result = processor
        .process_block_events(block, block_request_events)
        .await?;

    let BlockProcessingResult {
        transitions,
        states,
        schedule,
    } = processing_result;

    db.set_block_outcome(block, transitions);
    db.set_block_program_states(block, states);
    db.set_block_schedule(block, schedule);
    db.mutate_block_meta(block, |meta| meta.computed = true);
    db.set_latest_computed_block(block, header);

    Ok(())
}

<<<<<<< HEAD
fn propagate_data_from_parent<'a, DB: BlockMetaStorageRead + BlockMetaStorageWrite>(
    db: &DB,
    block: H256,
    parent: H256,
    events: impl Iterator<Item = &'a BlockEvent>,
) -> Result<VecDeque<H256>> {
    // Propagate prev commitment (prev not empty block hash or zero for genesis).
    if db
        .block_outcome(parent)
        .ok_or(ComputeError::ParentNotFound(block))?
        .is_empty()
    {
        let parent_prev_commitment = db
            .previous_non_empty_block(parent)
            .ok_or(ComputeError::PreviousCommitmentNotFound(parent))?;
        db.set_previous_not_empty_block(block, parent_prev_commitment);
    } else {
        db.set_previous_not_empty_block(block, parent);
    }

    let mut blocks_queue = db
        .block_commitment_queue(parent)
        .ok_or(ComputeError::CommitmentQueueNotFound(parent))?;
    for event in events {
        if let BlockEvent::Router(RouterEvent::GearBlockCommitted(GearBlock { hash, .. })) = event {
            if let Some(index) = blocks_queue
                .iter()
                .enumerate()
                .find_map(|(index, h)| (*h == *hash).then_some(index))
            {
                blocks_queue.drain(..=index);
            } else {
                log::warn!(
                    "Block {hash} not found in parent waiting blocks queue at block {parent}"
                );
            }
        }
    }

    Ok(blocks_queue)
}

=======
>>>>>>> 56b030ab
#[cfg(test)]
mod tests {
    use super::*;
    use crate::tests::MockProcessor;
    use ethexe_common::{
        BlockHeader,
        db::{BlockMetaStorageWrite, OnChainStorageWrite},
    };
    use ethexe_db::Database as DB;
    use gprimitives::H256;

    /// Test compute function with chain of 3 blocks
    #[tokio::test]
    async fn test_compute() {
        let db = DB::memory();
        let processor = MockProcessor;

        // Create a chain: genesis -> block1 -> block2 -> head
        let genesis_hash = H256::from([0; 32]);
        let block1_hash = H256::from([1; 32]);
        let block2_hash = H256::from([2; 32]);
        let head_hash = H256::from([3; 32]);

        // Setup genesis block as computed
        db.mutate_block_meta(genesis_hash, |meta| meta.computed = true);
        db.set_block_outcome(genesis_hash, vec![]);
        let genesis_header = BlockHeader {
            height: 0,
            parent_hash: H256::zero(),
            timestamp: 1000,
        };
        db.set_block_header(genesis_hash, genesis_header);

        // Setup block1 as synced but not computed
        db.mutate_block_meta(block1_hash, |meta| meta.synced = true);
        let block1_header = BlockHeader {
            height: 1,
            parent_hash: genesis_hash,
            timestamp: 2000,
        };
        db.set_block_header(block1_hash, block1_header);
        db.set_block_events(block1_hash, &[]);

        // Setup block2 as synced but not computed
        db.mutate_block_meta(block2_hash, |meta| meta.synced = true);
        let block2_header = BlockHeader {
            height: 2,
            parent_hash: block1_hash,
            timestamp: 3000,
        };
        db.set_block_header(block2_hash, block2_header);
        db.set_block_events(block2_hash, &[]);

        // Setup head as synced but not computed
        db.mutate_block_meta(head_hash, |meta| meta.synced = true);
        let head_header = BlockHeader {
            height: 3,
            parent_hash: block2_hash,
            timestamp: 4000,
        };
        db.set_block_header(head_hash, head_header);
        db.set_block_events(head_hash, &[]);

        let result = compute(db.clone(), processor, head_hash).await.unwrap();

        assert_eq!(result.block_hash, head_hash);

        // Verify all blocks were computed
        assert!(db.block_meta(block1_hash).computed);
        assert!(db.block_meta(block2_hash).computed);
        assert!(db.block_meta(head_hash).computed);
    }

    /// Test compute_one_block function
    #[tokio::test]
    async fn test_compute_one_block() {
        let db = DB::memory();
        let mut processor = MockProcessor;
        let block_hash = H256::from([2; 32]);
        let parent_hash = H256::from([1; 32]);

        // Setup parent block as computed
        db.mutate_block_meta(parent_hash, |meta| meta.computed = true);
        db.set_block_outcome(parent_hash, vec![]);

        // Setup block data
        let header = BlockHeader {
            height: 2,
            parent_hash,
            timestamp: 2000,
        };

        let block_data = SimpleBlockData {
            hash: block_hash,
            header,
        };

        // Setup block events
        db.set_block_events(block_hash, &[]);

        let result = compute_one_block(&db, &mut processor, block_data).await;

        assert!(result.is_ok());

        // Verify block was marked as computed
        let meta = db.block_meta(block_hash);
        assert!(meta.computed);
    }

<<<<<<< HEAD
    /// Test propagate_data_from_parent function
    #[test]
    fn test_propagate_data_from_parent() {
        let db = DB::memory();
        let block_hash = H256::from([2; 32]);
        let parent_hash = H256::from([1; 32]);
        let committed_block_hash = H256::from([3; 32]);

        // Setup parent data
        let mut parent_queue = VecDeque::new();
        parent_queue.push_back(committed_block_hash);
        parent_queue.push_back(H256::from([4; 32]));

        db.set_block_commitment_queue(parent_hash, parent_queue);
        db.set_block_outcome(parent_hash, vec![]);
        db.set_previous_not_empty_block(parent_hash, parent_hash); // Add missing previous commitment

        // Create events with GearBlockCommitted
        let events = [BlockEvent::Router(RouterEvent::GearBlockCommitted(
            GearBlock {
                hash: committed_block_hash,
                off_chain_transactions_hash: H256::zero(),
                gas_allowance: 1000,
            },
        ))];

        let result =
            propagate_data_from_parent(&db, block_hash, parent_hash, events.iter()).unwrap();

        // Should have one block remaining in queue (the second one)
        assert_eq!(result.len(), 1);
        assert_eq!(result[0], H256::from([4; 32]));

        // Verify previous not empty block was set correctly
        let prev_not_empty = db.previous_non_empty_block(block_hash).unwrap();
        assert_eq!(prev_not_empty, parent_hash);
    }

    /// Test propagate_data_from_parent with empty parent outcome
    #[test]
    fn test_propagate_data_from_parent_empty_parent_outcome() {
        let db = DB::memory();
        let block_hash = H256::from([2; 32]);
        let parent_hash = H256::from([1; 32]);
        let grandparent_hash = H256::from([0; 32]);

        // Setup parent with empty outcome
        db.set_block_commitment_queue(parent_hash, VecDeque::new());
        db.set_block_outcome(parent_hash, vec![]);
        db.set_previous_not_empty_block(parent_hash, grandparent_hash);

        let events = [];

        let result =
            propagate_data_from_parent(&db, block_hash, parent_hash, events.iter()).unwrap();

        assert!(result.is_empty());

        // Should propagate grandparent as previous not empty block
        let prev_not_empty = db.previous_non_empty_block(block_hash).unwrap();
        assert_eq!(prev_not_empty, grandparent_hash);
    }

=======
>>>>>>> 56b030ab
    /// Test compute_one_block function with non-empty processor result
    #[tokio::test]
    async fn test_compute_one_block_with_non_empty_result() {
        use crate::tests::PROCESSOR_RESULT;
        use ethexe_common::gear::StateTransition;
        use gprimitives::ActorId;
        use std::collections::BTreeMap;

        let db = DB::memory();
        let mut processor = MockProcessor;
        let block_hash = H256::from([2; 32]);
        let parent_hash = H256::from([1; 32]);

        // Setup parent block as computed
        db.mutate_block_meta(parent_hash, |meta| meta.computed = true);
        db.set_block_outcome(parent_hash, vec![]);

        // Setup block data
        let header = BlockHeader {
            height: 2,
            parent_hash,
            timestamp: 2000,
        };

        let block_data = SimpleBlockData {
            hash: block_hash,
            header,
        };

        // Setup block events
        db.set_block_events(block_hash, &[]);

        // Create non-empty processor result with transitions
        let non_empty_result = BlockProcessingResult {
            transitions: vec![StateTransition {
                actor_id: ActorId::from([1; 32]),
                new_state_hash: H256::from([2; 32]),
                exited: false,
                inheritor: ActorId::zero(),
                value_to_receive: 100,
                value_claims: vec![],
                messages: vec![],
            }],
            states: BTreeMap::new(),
            schedule: BTreeMap::new(),
        };

        // Set the PROCESSOR_RESULT to return non-empty result
        PROCESSOR_RESULT.with(|r| *r.borrow_mut() = non_empty_result.clone());
        let result = compute_one_block(&db, &mut processor, block_data).await;

        assert!(result.is_ok());

        // Verify block was marked as computed
        let meta = db.block_meta(block_hash);
        assert!(meta.computed);

        // Verify transitions were stored in DB
        let stored_transitions = db.block_outcome(block_hash).unwrap().unwrap_transitions();
        assert_eq!(stored_transitions.len(), 1);
        assert_eq!(stored_transitions[0].actor_id, ActorId::from([1; 32]));
        assert_eq!(stored_transitions[0].new_state_hash, H256::from([2; 32]));
    }
}<|MERGE_RESOLUTION|>--- conflicted
+++ resolved
@@ -84,51 +84,6 @@
     Ok(())
 }
 
-<<<<<<< HEAD
-fn propagate_data_from_parent<'a, DB: BlockMetaStorageRead + BlockMetaStorageWrite>(
-    db: &DB,
-    block: H256,
-    parent: H256,
-    events: impl Iterator<Item = &'a BlockEvent>,
-) -> Result<VecDeque<H256>> {
-    // Propagate prev commitment (prev not empty block hash or zero for genesis).
-    if db
-        .block_outcome(parent)
-        .ok_or(ComputeError::ParentNotFound(block))?
-        .is_empty()
-    {
-        let parent_prev_commitment = db
-            .previous_non_empty_block(parent)
-            .ok_or(ComputeError::PreviousCommitmentNotFound(parent))?;
-        db.set_previous_not_empty_block(block, parent_prev_commitment);
-    } else {
-        db.set_previous_not_empty_block(block, parent);
-    }
-
-    let mut blocks_queue = db
-        .block_commitment_queue(parent)
-        .ok_or(ComputeError::CommitmentQueueNotFound(parent))?;
-    for event in events {
-        if let BlockEvent::Router(RouterEvent::GearBlockCommitted(GearBlock { hash, .. })) = event {
-            if let Some(index) = blocks_queue
-                .iter()
-                .enumerate()
-                .find_map(|(index, h)| (*h == *hash).then_some(index))
-            {
-                blocks_queue.drain(..=index);
-            } else {
-                log::warn!(
-                    "Block {hash} not found in parent waiting blocks queue at block {parent}"
-                );
-            }
-        }
-    }
-
-    Ok(blocks_queue)
-}
-
-=======
->>>>>>> 56b030ab
 #[cfg(test)]
 mod tests {
     use super::*;
@@ -238,72 +193,6 @@
         assert!(meta.computed);
     }
 
-<<<<<<< HEAD
-    /// Test propagate_data_from_parent function
-    #[test]
-    fn test_propagate_data_from_parent() {
-        let db = DB::memory();
-        let block_hash = H256::from([2; 32]);
-        let parent_hash = H256::from([1; 32]);
-        let committed_block_hash = H256::from([3; 32]);
-
-        // Setup parent data
-        let mut parent_queue = VecDeque::new();
-        parent_queue.push_back(committed_block_hash);
-        parent_queue.push_back(H256::from([4; 32]));
-
-        db.set_block_commitment_queue(parent_hash, parent_queue);
-        db.set_block_outcome(parent_hash, vec![]);
-        db.set_previous_not_empty_block(parent_hash, parent_hash); // Add missing previous commitment
-
-        // Create events with GearBlockCommitted
-        let events = [BlockEvent::Router(RouterEvent::GearBlockCommitted(
-            GearBlock {
-                hash: committed_block_hash,
-                off_chain_transactions_hash: H256::zero(),
-                gas_allowance: 1000,
-            },
-        ))];
-
-        let result =
-            propagate_data_from_parent(&db, block_hash, parent_hash, events.iter()).unwrap();
-
-        // Should have one block remaining in queue (the second one)
-        assert_eq!(result.len(), 1);
-        assert_eq!(result[0], H256::from([4; 32]));
-
-        // Verify previous not empty block was set correctly
-        let prev_not_empty = db.previous_non_empty_block(block_hash).unwrap();
-        assert_eq!(prev_not_empty, parent_hash);
-    }
-
-    /// Test propagate_data_from_parent with empty parent outcome
-    #[test]
-    fn test_propagate_data_from_parent_empty_parent_outcome() {
-        let db = DB::memory();
-        let block_hash = H256::from([2; 32]);
-        let parent_hash = H256::from([1; 32]);
-        let grandparent_hash = H256::from([0; 32]);
-
-        // Setup parent with empty outcome
-        db.set_block_commitment_queue(parent_hash, VecDeque::new());
-        db.set_block_outcome(parent_hash, vec![]);
-        db.set_previous_not_empty_block(parent_hash, grandparent_hash);
-
-        let events = [];
-
-        let result =
-            propagate_data_from_parent(&db, block_hash, parent_hash, events.iter()).unwrap();
-
-        assert!(result.is_empty());
-
-        // Should propagate grandparent as previous not empty block
-        let prev_not_empty = db.previous_non_empty_block(block_hash).unwrap();
-        assert_eq!(prev_not_empty, grandparent_hash);
-    }
-
-=======
->>>>>>> 56b030ab
     /// Test compute_one_block function with non-empty processor result
     #[tokio::test]
     async fn test_compute_one_block_with_non_empty_result() {
