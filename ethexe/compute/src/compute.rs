--- conflicted
+++ resolved
@@ -166,11 +166,7 @@
         });
 
         promises.into_iter().for_each(|promise| {
-<<<<<<< HEAD
-            db.set_injected_promise(promise);
-=======
             db.set_promise(promise);
->>>>>>> 36291b2a
         });
 
         db.mutate_latest_data(|data| {
