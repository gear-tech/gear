// This file is part of Gear.
//
// Copyright (C) 2025 Gear Technologies Inc.
// SPDX-License-Identifier: GPL-3.0-or-later WITH Classpath-exception-2.0
//
// This program is free software: you can redistribute it and/or modify
// it under the terms of the GNU General Public License as published by
// the Free Software Foundation, either version 3 of the License, or
// (at your option) any later version.
//
// This program is distributed in the hope that it will be useful,
// but WITHOUT ANY WARRANTY; without even the implied warranty of
// MERCHANTABILITY or FITNESS FOR A PARTICULAR PURPOSE. See the
// GNU General Public License for more details.
//
// You should have received a copy of the GNU General Public License
// along with this program. If not, see <https://www.gnu.org/licenses/>.

use crate::{ComputeError, Result};
use ethexe_common::{
<<<<<<< HEAD
    AnnounceHash, SimpleBlockData,
    db::{AnnounceStorageRO, BlockMeta, BlockMetaStorageRO, OnChainStorageRO},
=======
    Announce, HashOf, SimpleBlockData,
    db::{AnnounceStorageRead, BlockMeta, BlockMetaStorageRead, OnChainStorageRead},
>>>>>>> e421755e
};
use gprimitives::H256;
use std::collections::VecDeque;

/// Collect a chain of blocks from the head to the last block that satisfies the filter.
/// Stops when the filter returns false for the block meta.
/// Returns a chain sorted in order from the oldest to the newest block (head is newest).
pub fn collect_chain<DB: BlockMetaStorageRO + OnChainStorageRO>(
    db: &DB,
    head: H256,
    mut filter: impl FnMut(&BlockMeta) -> bool,
) -> Result<VecDeque<SimpleBlockData>> {
    let mut block = head;
    let mut chain = VecDeque::new();

    while filter(&db.block_meta(block)) {
        let header = db
            .block_header(block)
            .ok_or(ComputeError::BlockHeaderNotFound(block))?;

        let parent = header.parent_hash;

        chain.push_front(SimpleBlockData {
            hash: block,
            header,
        });

        block = parent;
    }

    Ok(chain)
}

/// Returns true if the announce is computed and included in the block `block_hash`.
/// We cannot just use announce compute flag in some cases,
/// because it's possible for an announce to be computed but not included in a block.
/// For example, if node accidentally drops a block
/// after computing an announce, the announce will be marked as computed, but not included
/// in the block.
pub fn announce_is_computed_and_included<DB: BlockMetaStorageRO + AnnounceStorageRO>(
    db: &DB,
    announce_hash: HashOf<Announce>,
    block_hash: H256,
) -> Result<bool> {
    if !db.announce_meta(announce_hash).computed {
        return Ok(false);
    }

    let meta = db.block_meta(block_hash);
    Ok(meta.prepared
        && meta
            .announces
            .ok_or(ComputeError::PreparedBlockAnnouncesSetMissing(block_hash))?
            .contains(&announce_hash))
}

#[cfg(test)]
mod tests {
    use super::*;
    use ethexe_common::{BlockHeader, db::*};
    use ethexe_db::Database as DB;
    use gprimitives::H256;

    /// Test collect_chain function
    #[test]
    fn test_collect_chain() {
        let db = DB::memory();

        // Create a chain of blocks: genesis -> block1 -> block2 -> head
        let genesis_hash = H256::from([0; 32]);
        let block1_hash = H256::from([1; 32]);
        let block2_hash = H256::from([2; 32]);
        let head_hash = H256::from([3; 32]);

        // Setup genesis block (prepared)
        db.mutate_block_meta(genesis_hash, |meta| {
            meta.prepared = true;
        });
        let genesis_header = BlockHeader {
            height: 0,
            parent_hash: H256::zero(),
            timestamp: 1000,
        };
        db.set_block_header(genesis_hash, genesis_header);

        // Setup block1 (not prepared)
        db.mutate_block_meta(block1_hash, |meta| {
            meta.prepared = false;
        });
        let block1_header = BlockHeader {
            height: 1,
            parent_hash: genesis_hash,
            timestamp: 2000,
        };
        db.set_block_header(block1_hash, block1_header);

        // Setup block2 (not prepared)
        db.mutate_block_meta(block2_hash, |meta| {
            meta.prepared = false;
        });
        let block2_header = BlockHeader {
            height: 2,
            parent_hash: block1_hash,
            timestamp: 3000,
        };
        db.set_block_header(block2_hash, block2_header);

        // Setup head (not prepared)
        db.mutate_block_meta(head_hash, |meta| {
            meta.prepared = false;
        });
        let head_header = BlockHeader {
            height: 3,
            parent_hash: block2_hash,
            timestamp: 4000,
        };
        db.set_block_header(head_hash, head_header);

        // Test: collect all unprepared blocks
        let result = collect_chain(&db, head_hash, |meta| !meta.prepared).unwrap();

        // Should return chain from oldest to newest: block1 -> block2 -> head
        assert_eq!(result.len(), 3);
        assert_eq!(result[0].hash, block1_hash);
        assert_eq!(result[0].header, block1_header);
        assert_eq!(result[1].hash, block2_hash);
        assert_eq!(result[1].header, block2_header);
        assert_eq!(result[2].hash, head_hash);
        assert_eq!(result[2].header, head_header);

        // Test: collect with filter that stops at block2
        let result = collect_chain(&db, head_hash, |meta| !meta.prepared).unwrap();

        // Should return the same result since all blocks match the filter
        assert_eq!(result.len(), 3);

        // Test: collect with filter that accepts nothing
        let result = collect_chain(&db, head_hash, |_meta| false).unwrap();

        // Should return empty chain
        assert!(result.is_empty());
    }

    /// Test collect_chain with missing header
    #[test]
    fn test_collect_chain_missing_header() {
        let db = DB::memory();
        let head_hash = H256::from([1; 32]);

        // Setup block meta but no header
        db.mutate_block_meta(head_hash, |meta| {
            meta.prepared = false;
        });

        // Should return BlockHeaderNotFound error
        let result = collect_chain(&db, head_hash, |meta| !meta.prepared);

        assert!(matches!(
            result,
            Err(ComputeError::BlockHeaderNotFound(hash)) if hash == head_hash
        ));
    }
}<|MERGE_RESOLUTION|>--- conflicted
+++ resolved
@@ -18,13 +18,8 @@
 
 use crate::{ComputeError, Result};
 use ethexe_common::{
-<<<<<<< HEAD
-    AnnounceHash, SimpleBlockData,
+    Announce, HashOf, SimpleBlockData,
     db::{AnnounceStorageRO, BlockMeta, BlockMetaStorageRO, OnChainStorageRO},
-=======
-    Announce, HashOf, SimpleBlockData,
-    db::{AnnounceStorageRead, BlockMeta, BlockMetaStorageRead, OnChainStorageRead},
->>>>>>> e421755e
 };
 use gprimitives::H256;
 use std::collections::VecDeque;
