--- conflicted
+++ resolved
@@ -20,13 +20,8 @@
 use ethexe_common::{
     BlockData,
     db::{
-<<<<<<< HEAD
-        AnnounceStorageRO, AnnounceStorageRW, BlockMetaStorageRO, BlockMetaStorageRW,
-        CodesStorageRO, LatestDataStorageRO, LatestDataStorageRW, OnChainStorageRO,
-=======
         BlockMetaStorageRO, BlockMetaStorageRW, CodesStorageRO, LatestDataStorageRW,
         OnChainStorageRO,
->>>>>>> 7e4b00fb
     },
     events::{BlockEvent, RouterEvent},
 };
@@ -354,14 +349,7 @@
         let chain = BlockChain::mock(1).setup(&db);
         let block = chain.blocks[1].to_simple().next_block().setup(&db);
 
-<<<<<<< HEAD
-    use super::*;
-    use ethexe_common::{BlockHeader, Digest, db::*, events::BlockEvent};
-    use ethexe_db::Database as DB;
-    use gprimitives::{CodeId, H256};
-=======
         service.receive_block_to_prepare(block.hash);
->>>>>>> 7e4b00fb
 
         assert_eq!(
             service.next().await.unwrap(),
@@ -380,53 +368,6 @@
 
         let code1_id = CodeId::from([1u8; 32]);
         let code2_id = CodeId::from([2u8; 32]);
-<<<<<<< HEAD
-        let batch_committed = Digest::random();
-
-        let parent_announce = Announce::base(parent_hash, last_committed_announce);
-        db.set_announce(parent_announce.clone());
-        db.set_announce_outcome(parent_announce.to_hash(), Default::default());
-        db.set_announce_schedule(parent_announce.to_hash(), Default::default());
-        db.set_announce_program_states(parent_announce.to_hash(), Default::default());
-
-        db.mutate_block_meta(parent_hash, |meta| {
-            *meta = BlockMeta {
-                prepared: true,
-                announces: Some([parent_announce.to_hash()].into()),
-                codes_queue: Some(vec![code1_id].into()),
-                last_committed_batch: Some(Digest::random()),
-                last_committed_announce: Some(AnnounceHash::random()),
-            }
-        });
-
-        db.set_block_header(block.hash, block.header);
-
-        db.set_latest_data(Default::default());
-
-        let events = vec![
-            BlockEvent::Router(RouterEvent::BatchCommitted {
-                digest: batch_committed,
-            }),
-            BlockEvent::Router(RouterEvent::AnnouncesCommitted(parent_announce.to_hash())),
-            BlockEvent::Router(RouterEvent::CodeGotValidated {
-                code_id: code1_id,
-                valid: true,
-            }),
-            BlockEvent::Router(RouterEvent::CodeValidationRequested {
-                code_id: code2_id,
-                timestamp: 1000,
-                tx_hash: H256::random(),
-            }),
-        ];
-        db.set_block_events(block.hash, &events);
-        db.set_block_synced(block.hash);
-
-        // Prepare the block
-        prepare_one_block(&db, &mut MockProcessor, block.clone())
-            .await
-            .unwrap();
-=======
->>>>>>> 7e4b00fb
 
         let block = chain.blocks[1].to_simple().next_block();
         let block = BlockData {
