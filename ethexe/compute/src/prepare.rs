--- conflicted
+++ resolved
@@ -18,11 +18,7 @@
 
 use crate::{ComputeError, ComputeEvent, Result, service::SubService};
 use ethexe_common::{
-<<<<<<< HEAD
     BlockData,
-=======
-    Announce, HashOf, SimpleBlockData,
->>>>>>> e421755e
     db::{
         BlockMetaStorageRead, BlockMetaStorageWrite, CodesStorageRead, LatestDataStorageWrite,
         OnChainStorageRead,
@@ -292,28 +288,12 @@
     Ok(())
 }
 
-<<<<<<< HEAD
 #[cfg(test)]
 mod tests {
     use super::*;
-    use ethexe_common::{AnnounceHash, Digest, events::BlockEvent, mock::*};
+    use ethexe_common::{Announce, Digest, HashOf, events::BlockEvent, mock::*};
     use ethexe_db::Database;
     use gprimitives::H256;
-=======
-/// Create a new base announce from provided parent announce hash.
-/// Compute the announce and store related data in the database.
-async fn propagate_from_parent_announce(
-    db: &Database,
-    processor: &mut impl ProcessorExt,
-    block_hash: H256,
-    parent_announce_hash: HashOf<Announce>,
-    last_committed_announce_hash: Option<HashOf<Announce>>,
-) -> Result<HashOf<Announce>> {
-    if let Some(last_committed_announce_hash) = last_committed_announce_hash {
-        log::trace!(
-            "Searching for last committed announce hash {last_committed_announce_hash} in known announces chain",
-        );
->>>>>>> e421755e
 
     #[test]
     fn test_prepare_one_block() {
@@ -326,7 +306,7 @@
         let code2_id = CodeId::from([2u8; 32]);
         let batch_committed = Digest::random();
 
-        let block1_announce_hash = AnnounceHash::random();
+        let block1_announce_hash = HashOf::<Announce>::random();
 
         let block = chain.blocks[1].to_simple().next_block();
         let block = BlockData {
@@ -369,44 +349,8 @@
         let chain = BlockChain::mock(1).setup(&db);
         let block = chain.blocks[1].to_simple().next_block().setup(&db);
 
-<<<<<<< HEAD
         service.receive_block_to_prepare(block.hash);
 
-=======
-    use super::*;
-    use ethexe_common::{Address, BlockHeader, Digest, HashOf, db::*, events::BlockEvent};
-    use ethexe_db::Database as DB;
-    use gprimitives::H256;
-    use nonempty::nonempty;
-
-    #[tokio::test]
-    async fn test_propagate_data_from_parent() {
-        let db = DB::memory();
-        let block_hash = H256::random();
-        let parent_announce_hash = HashOf::random();
-
-        db.set_block_events(block_hash, &[]);
-
-        let announce_hash = propagate_from_parent_announce(
-            &db,
-            &mut MockProcessor,
-            block_hash,
-            parent_announce_hash,
-            None,
-        )
-        .await
-        .unwrap();
-        assert_eq!(
-            db.announce(announce_hash).unwrap(),
-            Announce::with_default_gas(block_hash, parent_announce_hash),
-            "incorrect announce was stored"
-        );
-        assert_eq!(db.announce_outcome(announce_hash), Some(Default::default()));
-        assert_eq!(
-            db.announce_schedule(announce_hash),
-            Some(Default::default())
-        );
->>>>>>> e421755e
         assert_eq!(
             service.next().await.unwrap(),
             Event::BlockPrepared(block.hash),
@@ -414,7 +358,6 @@
     }
 
     #[tokio::test]
-<<<<<<< HEAD
     #[ntest::timeout(3000)]
     async fn test_prepare_with_codes() {
         gear_utils::init_default_logger();
@@ -425,69 +368,6 @@
 
         let code1_id = CodeId::from([1u8; 32]);
         let code2_id = CodeId::from([2u8; 32]);
-=======
-    async fn test_prepare_one_block() {
-        let db = DB::memory();
-        let parent_hash = H256::random();
-        let block = SimpleBlockData {
-            hash: H256::random(),
-            header: BlockHeader {
-                height: 1,
-                timestamp: 1000,
-                parent_hash,
-            },
-        };
-        let last_committed_announce = HashOf::random();
-        let code1_id = CodeId::from([1u8; 32]);
-        let code2_id = CodeId::from([2u8; 32]);
-        let batch_committed = Digest::random();
-        let validators = nonempty![Address::from([42u8; 20])];
-
-        let parent_announce = Announce::base(parent_hash, last_committed_announce);
-        db.set_announce(parent_announce.clone());
-        db.set_announce_outcome(parent_announce.to_hash(), Default::default());
-        db.set_announce_schedule(parent_announce.to_hash(), Default::default());
-        db.set_announce_program_states(parent_announce.to_hash(), Default::default());
-
-        db.mutate_block_meta(parent_hash, |meta| {
-            *meta = BlockMeta {
-                prepared: true,
-                announces: Some([parent_announce.to_hash()].into()),
-                codes_queue: Some(vec![code1_id].into()),
-                last_committed_batch: Some(Digest::random()),
-                last_committed_announce: Some(HashOf::random()),
-            }
-        });
-        db.set_block_validators(parent_hash, validators.clone());
-
-        db.set_block_header(block.hash, block.header);
-
-        db.set_latest_data(Default::default());
-
-        let events = vec![
-            BlockEvent::Router(RouterEvent::BatchCommitted {
-                digest: batch_committed,
-            }),
-            BlockEvent::Router(RouterEvent::AnnouncesCommitted(parent_announce.to_hash())),
-            BlockEvent::Router(RouterEvent::CodeGotValidated {
-                code_id: code1_id,
-                valid: true,
-            }),
-            BlockEvent::Router(RouterEvent::CodeValidationRequested {
-                code_id: code2_id,
-                timestamp: 1000,
-                tx_hash: H256::random(),
-            }),
-        ];
-        db.set_block_events(block.hash, &events);
-        db.set_block_validators(block.hash, validators);
-        db.set_block_synced(block.hash);
-
-        // Prepare the block
-        prepare_one_block(&db, &mut MockProcessor, block.clone())
-            .await
-            .unwrap();
->>>>>>> e421755e
 
         let block = chain.blocks[1].to_simple().next_block();
         let block = BlockData {
