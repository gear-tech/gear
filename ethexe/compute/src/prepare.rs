// This file is part of Gear.
//
// Copyright (C) 2025 Gear Technologies Inc.
// SPDX-License-Identifier: GPL-3.0-or-later WITH Classpath-exception-2.0
//
// This program is free software: you can redistribute it and/or modify
// it under the terms of the GNU General Public License as published by
// the Free Software Foundation, either version 3 of the License, or
// (at your option) any later version.
//
// This program is distributed in the hope that it will be useful,
// but WITHOUT ANY WARRANTY; without even the implied warranty of
// MERCHANTABILITY or FITNESS FOR A PARTICULAR PURPOSE. See the
// GNU General Public License for more details.
//
// You should have received a copy of the GNU General Public License
// along with this program. If not, see <https://www.gnu.org/licenses/>.

use crate::{ComputeError, ProcessorExt, Result, utils};
use ethexe_common::{
    Announce, AnnounceHash, SimpleBlockData,
    db::{
        AnnounceStorageRead, AnnounceStorageWrite, BlockMetaStorageRead, BlockMetaStorageWrite,
        CodesStorageRead, LatestDataStorageRead, LatestDataStorageWrite, OnChainStorageRead,
    },
    events::{BlockEvent, BlockRequestEvent, RouterEvent},
};
use ethexe_db::Database;
use ethexe_processor::BlockProcessingResult;
use gprimitives::{CodeId, H256};
use std::collections::HashSet;

#[derive(Default, Debug)]
pub(crate) struct MissingData {
    pub codes: HashSet<CodeId>,
    pub validated_codes: HashSet<CodeId>,
}

pub(crate) fn missing_data(db: &Database, block_hash: H256) -> Result<MissingData> {
    if !db.block_synced(block_hash) {
        return Err(ComputeError::BlockNotSynced(block_hash));
    }

    let chain = utils::collect_chain(db, block_hash, |meta| !meta.prepared)?;

    let mut missing_codes = HashSet::new();
    let mut missing_validated_codes = HashSet::new();

    for block in chain {
        let events = db
            .block_events(block.hash)
            .ok_or(ComputeError::BlockEventsNotFound(block.hash))?;

        for event in events {
            match event {
                BlockEvent::Router(RouterEvent::CodeValidationRequested { code_id, .. })
                    if db.code_valid(code_id).is_none() =>
                {
                    missing_codes.insert(code_id);
                }
                BlockEvent::Router(RouterEvent::CodeGotValidated { code_id, .. })
                    if db.code_valid(code_id).is_none() =>
                {
                    missing_validated_codes.insert(code_id);
                    missing_codes.insert(code_id);
                }
                _ => {}
            }
        }
    }

    Ok(MissingData {
        codes: missing_codes,
        validated_codes: missing_validated_codes,
    })
}

pub(crate) async fn prepare(
    db: Database,
    mut processor: impl ProcessorExt,
    block_hash: H256,
) -> Result<()> {
    debug_assert!(
        db.block_synced(block_hash),
        "Block {block_hash} must be synced, checked in missing data"
    );
    debug_assert!(
        missing_data(&db, block_hash)
            .expect("Cannot collect missing data")
            .validated_codes
            .is_empty(),
        "Missing validated codes have to be loaded before prepare"
    );

    let chain = utils::collect_chain(&db, block_hash, |meta| !meta.prepared)?;
    for block in chain {
        prepare_one_block(&db, &mut processor, block).await?;
    }

    Ok(())
}

async fn prepare_one_block(
    db: &Database,
    processor: &mut impl ProcessorExt,
    block: SimpleBlockData,
) -> Result<()> {
    let parent = block.header.parent_hash;
    let mut requested_codes = HashSet::new();
    let mut validated_codes = HashSet::new();

    let parent_meta = db.block_meta(parent);
    let mut last_committed_batch = parent_meta
        .last_committed_batch
        .ok_or(ComputeError::LastCommittedBatchNotFound(parent))?;
    let mut codes_queue = parent_meta
        .codes_queue
        .ok_or(ComputeError::CodesQueueNotFound(parent))?;

    let mut last_committed_announce_hash = None;

    let events = db
        .block_events(block.hash)
        .ok_or(ComputeError::BlockEventsNotFound(block.hash))?;
    for event in events {
        match event {
            BlockEvent::Router(RouterEvent::BatchCommitted { digest }) => {
                last_committed_batch = digest;
            }
            BlockEvent::Router(RouterEvent::CodeValidationRequested { code_id, .. }) => {
                requested_codes.insert(code_id);
            }
            BlockEvent::Router(RouterEvent::CodeGotValidated { code_id, .. }) => {
                validated_codes.insert(code_id);
            }
            BlockEvent::Router(RouterEvent::AnnouncesCommitted(head)) => {
                last_committed_announce_hash = Some(head);
            }
            _ => {}
        }
    }

    let parent_announces = parent_meta
        .announces
        .ok_or(ComputeError::PreparedBlockAnnouncesSetMissing(parent))?;
    if parent_announces.len() != 1 {
        todo!("TODO #4813: Currently supporting exactly one announce per block only");
    }
    let parent_announce_hash = parent_announces.first().copied().unwrap();

    let new_base_announce_hash = propagate_from_parent_announce(
        db,
        processor,
        block.hash,
        parent_announce_hash,
        last_committed_announce_hash,
    )
    .await?;

    codes_queue.retain(|code_id| !validated_codes.contains(code_id));
    codes_queue.extend(requested_codes);

    let last_committed_announce_hash = if let Some(hash) = last_committed_announce_hash {
        hash
    } else {
        parent_meta
            .last_committed_announce
            .ok_or(ComputeError::LastCommittedHeadNotFound(parent))?
    };

    db.mutate_block_meta(block.hash, |meta| {
        meta.last_committed_batch = Some(last_committed_batch);
        meta.codes_queue = Some(codes_queue);
        meta.announces = Some([new_base_announce_hash].into());
        meta.last_committed_announce = Some(last_committed_announce_hash);
        meta.prepared = true;
    });

    db.mutate_latest_data(|data| {
        data.prepared_block_hash = block.hash;
        data.computed_announce_hash = new_base_announce_hash;
    })
    .ok_or(ComputeError::LatestDataNotFound)?;

    Ok(())
}

/// Create a new base announce from provided parent announce hash.
/// Compute the announce and store related data in the database.
async fn propagate_from_parent_announce(
    db: &Database,
    processor: &mut impl ProcessorExt,
    block_hash: H256,
    parent_announce_hash: AnnounceHash,
    last_committed_announce_hash: Option<AnnounceHash>,
) -> Result<AnnounceHash> {
    if let Some(last_committed_announce_hash) = last_committed_announce_hash {
        log::trace!(
            "Searching for last committed announce hash {last_committed_announce_hash} in known announces chain",
        );

        let begin_announce_hash = db
            .latest_data()
            .ok_or(ComputeError::LatestDataNotFound)?
            .start_announce_hash;

        // TODO #4813: 1000 - temporary limit to determine last committed announce hash is from known chain
        // after we append announces mortality, we can remove this limit
        let mut announce_hash = parent_announce_hash;
        for _ in 0..1000 {
            if announce_hash == begin_announce_hash || announce_hash == last_committed_announce_hash
            {
                break;
            }

            announce_hash = db
                .announce(announce_hash)
                .ok_or(ComputeError::AnnounceNotFound(announce_hash))?
                .parent;
        }

        // TODO #4813: temporary check, remove after announces mortality is implemented
        assert_eq!(
            announce_hash, last_committed_announce_hash,
            "Cannot find last committed announce hash in known announces chain"
        );
    }

    // TODO #4814: hack - use here base with gas to avoid unknown announces in tests,
    // this can be fixed by unknown announces handling later
    let new_base_announce = Announce::with_default_gas(block_hash, parent_announce_hash);
    let new_base_announce_hash = new_base_announce.to_hash();

    if db.announce_meta(new_base_announce_hash).computed {
        // One possible case is:
        // node execution was dropped before block was marked as prepared,
        // but announce was already marked as computed.
        // see also `announce_is_computed_and_included`
        log::warn!(
            "Announce {new_base_announce_hash:?} was already computed,
             means it was lost by some reasons, skip computation,
             but setting it as announce in block {block_hash:?}"
        );

        return Ok(new_base_announce_hash);
    }

    let events = db
        .block_events(block_hash)
        .ok_or(ComputeError::BlockEventsNotFound(block_hash))?
        .into_iter()
        .filter_map(|event| event.to_request())
        .collect::<Vec<BlockRequestEvent>>();

    let BlockProcessingResult {
        transitions,
        states,
        schedule,
    } = processor
        .process_announce(new_base_announce.clone(), events)
        .await?;

    db.set_announce(new_base_announce);
    db.set_announce_outcome(new_base_announce_hash, transitions);
    db.set_announce_program_states(new_base_announce_hash, states);
    db.set_announce_schedule(new_base_announce_hash, schedule);
    db.mutate_announce_meta(new_base_announce_hash, |meta| {
        meta.computed = true;
    });

    Ok(new_base_announce_hash)
}

#[cfg(test)]
mod tests {
    use crate::tests::MockProcessor;

    use super::*;
    use ethexe_common::{Address, BlockHeader, Digest, db::*, events::BlockEvent};
    use ethexe_db::Database as DB;
    use gprimitives::H256;
    use nonempty::nonempty;

    #[tokio::test]
    async fn test_propagate_data_from_parent() {
        let db = DB::memory();
        let block_hash = H256::random();
        let parent_announce_hash = AnnounceHash::random();

        db.set_block_events(block_hash, &[]);

        let announce_hash = propagate_from_parent_announce(
            &db,
            &mut MockProcessor,
            block_hash,
            parent_announce_hash,
            None,
        )
        .await
        .unwrap();
        assert_eq!(
            db.announce(announce_hash).unwrap(),
            Announce::with_default_gas(block_hash, parent_announce_hash),
            "incorrect announce was stored"
        );
        assert_eq!(db.announce_outcome(announce_hash), Some(Default::default()));
        assert_eq!(
            db.announce_schedule(announce_hash),
            Some(Default::default())
        );
        assert_eq!(
            db.announce_program_states(announce_hash),
            Some(Default::default())
        );
        assert!(db.announce_meta(announce_hash).computed);
    }

    #[tokio::test]
    async fn test_prepare_one_block() {
        let db = DB::memory();
        let parent_hash = H256::random();
        let block = SimpleBlockData {
            hash: H256::random(),
            header: BlockHeader {
                height: 1,
                timestamp: 1000,
                parent_hash,
            },
        };
        let last_committed_announce = AnnounceHash::random();
        let code1_id = CodeId::from([1u8; 32]);
        let code2_id = CodeId::from([2u8; 32]);
        let batch_committed = Digest::random();
        let validators = nonempty![Address::from([42u8; 20])];

        let parent_announce = Announce::base(parent_hash, last_committed_announce);
        db.set_announce(parent_announce.clone());
        db.set_announce_outcome(parent_announce.to_hash(), Default::default());
        db.set_announce_schedule(parent_announce.to_hash(), Default::default());
        db.set_announce_program_states(parent_announce.to_hash(), Default::default());

        db.mutate_block_meta(parent_hash, |meta| {
            *meta = BlockMeta {
                prepared: true,
<<<<<<< HEAD
                announces: Some([parent_announce.hash()].into()),
=======
                announces: Some(vec![parent_announce.to_hash()]),
>>>>>>> 0a53da02
                codes_queue: Some(vec![code1_id].into()),
                last_committed_batch: Some(Digest::random()),
                last_committed_announce: Some(AnnounceHash::random()),
            }
        });
        db.set_block_validators(parent_hash, validators.clone());

        db.set_block_header(block.hash, block.header);

        db.set_latest_data(Default::default());

        let events = vec![
            BlockEvent::Router(RouterEvent::BatchCommitted {
                digest: batch_committed,
            }),
            BlockEvent::Router(RouterEvent::AnnouncesCommitted(parent_announce.to_hash())),
            BlockEvent::Router(RouterEvent::CodeGotValidated {
                code_id: code1_id,
                valid: true,
            }),
            BlockEvent::Router(RouterEvent::CodeValidationRequested {
                code_id: code2_id,
                timestamp: 1000,
                tx_hash: H256::random(),
            }),
        ];
        db.set_block_events(block.hash, &events);
        db.set_block_validators(block.hash, validators);
        db.set_block_synced(block.hash);

        // Prepare the block
        prepare_one_block(&db, &mut MockProcessor, block.clone())
            .await
            .unwrap();

        let meta = db.block_meta(block.hash);
        assert!(meta.prepared);
        assert_eq!(meta.codes_queue, Some(vec![code2_id].into()),);
        assert_eq!(meta.last_committed_batch, Some(batch_committed),);
        assert_eq!(
            meta.last_committed_announce,
            Some(parent_announce.to_hash())
        );
        assert_eq!(meta.announces.as_ref().map(|a| a.len()), Some(1));

        let announce_hash = meta.announces.unwrap().first().copied().unwrap();
        let announce = db.announce(announce_hash).unwrap();
        assert_eq!(
            announce,
            Announce::with_default_gas(block.hash, parent_announce.to_hash())
        );
        assert!(db.announce_meta(announce_hash).computed);
        assert_eq!(db.announce_outcome(announce_hash), Some(Default::default()));
        assert_eq!(
            db.announce_schedule(announce_hash),
            Some(Default::default())
        );
        assert_eq!(
            db.announce_program_states(announce_hash),
            Some(Default::default())
        );
        assert_eq!(db.latest_data().unwrap().prepared_block_hash, block.hash);
    }
}<|MERGE_RESOLUTION|>--- conflicted
+++ resolved
@@ -342,11 +342,7 @@
         db.mutate_block_meta(parent_hash, |meta| {
             *meta = BlockMeta {
                 prepared: true,
-<<<<<<< HEAD
-                announces: Some([parent_announce.hash()].into()),
-=======
-                announces: Some(vec![parent_announce.to_hash()]),
->>>>>>> 0a53da02
+                announces: Some([parent_announce.to_hash()].into()),
                 codes_queue: Some(vec![code1_id].into()),
                 last_committed_batch: Some(Digest::random()),
                 last_committed_announce: Some(AnnounceHash::random()),
