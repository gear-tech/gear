--- conflicted
+++ resolved
@@ -18,21 +18,12 @@
 
 use crate::{ComputeError, ProcessorExt, Result, utils};
 use ethexe_common::{
-<<<<<<< HEAD
-    RewardsState, SimpleBlockData,
-    db::{
-        BlockMetaStorageRead, BlockMetaStorageWrite, CodesStorageRead, OnChainStorageRead,
-        OnChainStorageWrite,
-    },
-    events::{BlockEvent, RouterEvent},
-=======
     Announce, AnnounceHash, SimpleBlockData,
     db::{
         AnnounceStorageRead, AnnounceStorageWrite, BlockMetaStorageRead, BlockMetaStorageWrite,
         CodesStorageRead, LatestDataStorageRead, LatestDataStorageWrite, OnChainStorageRead,
     },
     events::{BlockEvent, BlockRequestEvent, RouterEvent},
->>>>>>> ce8aae2f
 };
 use ethexe_db::Database;
 use ethexe_processor::BlockProcessingResult;
@@ -45,27 +36,12 @@
     pub validated_codes: HashSet<CodeId>,
 }
 
-<<<<<<< HEAD
-pub(crate) fn prepare<
-    DB: OnChainStorageRead
-        + BlockMetaStorageRead
-        + BlockMetaStorageWrite
-        + CodesStorageRead
-        // THINK: remove from here (because of use in function next)
-        + OnChainStorageWrite,
->(
-    db: &DB,
-    head: H256,
-) -> Result<PrepareInfo> {
-    let chain = utils::collect_chain(db, head, |meta| !meta.prepared)?;
-=======
 pub(crate) fn missing_data(db: &Database, block_hash: H256) -> Result<MissingData> {
     if !db.block_synced(block_hash) {
         return Err(ComputeError::BlockNotSynced(block_hash));
     }
 
     let chain = utils::collect_chain(db, block_hash, |meta| !meta.prepared)?;
->>>>>>> ce8aae2f
 
     let mut missing_codes = HashSet::new();
     let mut missing_validated_codes = HashSet::new();
@@ -99,25 +75,6 @@
     })
 }
 
-<<<<<<< HEAD
-/// # Return
-/// (all missing codes, missing codes that have been already validated)
-fn propagate_data_from_parent<
-    'a,
-    DB: BlockMetaStorageRead
-        + BlockMetaStorageWrite
-        + CodesStorageRead
-        + OnChainStorageRead
-        // THINK: remove this from here
-        + OnChainStorageWrite,
->(
-    db: &DB,
-    block: H256,
-    parent: H256,
-    events: impl Iterator<Item = &'a BlockEvent>,
-) -> Result<(HashSet<CodeId>, HashSet<CodeId>)> {
-    let parent_meta = db.block_meta(parent);
-=======
 pub(crate) async fn prepare(
     db: Database,
     mut processor: impl ProcessorExt,
@@ -139,7 +96,6 @@
     for block in chain {
         prepare_one_block(&db, &mut processor, block).await?;
     }
->>>>>>> ce8aae2f
 
     Ok(())
 }
@@ -180,35 +136,35 @@
             BlockEvent::Router(RouterEvent::AnnouncesCommitted(head)) => {
                 last_committed_announce_hash = Some(head);
             }
-            BlockEvent::Router(RouterEvent::RewardsDistributed { era }) => {
-                match db.rewards_state(parent) {
-                    Some(RewardsState::SentToEthereum {
-                        in_block: _,
-                        rewarded_era,
-                        operators_distribution,
-                        ..
-                    }) => {
-                        debug_assert_eq!(
-                            rewarded_era, *era,
-                            "receive rewards event for unexpected era"
-                        );
-
-                        // db.set_operators_rewards_distribution_at(
-                        //     rewarded_era,
-                        //     operators_distribution,
-                        // );
-                        db.mutate_staking_metadata(rewarded_era, |metadata| {
-                            metadata.operators_rewards_distribution = operators_distribution;
-                        });
-
-                        db.set_rewards_state(block, RewardsState::LatestDistributed(*era));
-                    }
-
-                    _ => unreachable!(
-                        "Should be unreachable because of event should be received only after rewards sending"
-                    ),
-                }
-            }
+            // BlockEvent::Router(RouterEvent::RewardsDistributed { era }) => {
+            //     match db.rewards_state(parent) {
+            //         Some(RewardsState::SentToEthereum {
+            //             in_block: _,
+            //             rewarded_era,
+            //             operators_distribution,
+            //             ..
+            //         }) => {
+            //             debug_assert_eq!(
+            //                 rewarded_era, *era,
+            //                 "receive rewards event for unexpected era"
+            //             );
+
+            //             // db.set_operators_rewards_distribution_at(
+            //             //     rewarded_era,
+            //             //     operators_distribution,
+            //             // );
+            //             // db.mutate_staking_metadata(rewarded_era, |metadata| {
+            //             //     metadata.operators_rewards_distribution = operators_distribution;
+            //             // });
+
+            //             // db.set_rewards_state(block, RewardsState::LatestDistributed(*era));
+            //         }
+
+            //         _ => unreachable!(
+            //             "Should be unreachable because of event should be received only after rewards sending"
+            //         ),
+            //     }
+            // }
             _ => {}
         }
     }
