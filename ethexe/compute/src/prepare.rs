--- conflicted
+++ resolved
@@ -18,15 +18,11 @@
 
 use crate::{ComputeError, Result, utils};
 use ethexe_common::{
-<<<<<<< HEAD
+    SimpleBlockData,
     db::{
         BlockMetaStorageRead, BlockMetaStorageWrite, CodesStorageRead, OnChainStorageRead,
         OnChainStorageWrite,
     },
-=======
-    SimpleBlockData,
-    db::{BlockMetaStorageRead, BlockMetaStorageWrite, CodesStorageRead, OnChainStorageRead},
->>>>>>> eb0c682b
     events::{BlockEvent, RouterEvent},
 };
 use gprimitives::{CodeId, H256};
