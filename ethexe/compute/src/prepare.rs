// This file is part of Gear.
//
// Copyright (C) 2025 Gear Technologies Inc.
// SPDX-License-Identifier: GPL-3.0-or-later WITH Classpath-exception-2.0
//
// This program is free software: you can redistribute it and/or modify
// it under the terms of the GNU General Public License as published by
// the Free Software Foundation, either version 3 of the License, or
// (at your option) any later version.
//
// This program is distributed in the hope that it will be useful,
// but WITHOUT ANY WARRANTY; without even the implied warranty of
// MERCHANTABILITY or FITNESS FOR A PARTICULAR PURPOSE. See the
// GNU General Public License for more details.
//
// You should have received a copy of the GNU General Public License
// along with this program. If not, see <https://www.gnu.org/licenses/>.

use crate::{ComputeError, ProcessorExt, Result, utils};
use ethexe_common::{
    Announce, AnnounceHash, SimpleBlockData,
    db::{
        AnnounceStorageRead, AnnounceStorageWrite, BlockMetaStorageRead, BlockMetaStorageWrite,
        CodesStorageRead, LatestDataStorageRead, LatestDataStorageWrite, OnChainStorageRead,
    },
    events::{BlockEvent, BlockRequestEvent, RouterEvent},
};
use ethexe_db::Database;
use ethexe_processor::BlockProcessingResult;
use gprimitives::{CodeId, H256};
use std::collections::HashSet;

#[derive(Default, Debug)]
pub(crate) struct MissingData {
    pub codes: HashSet<CodeId>,
    pub validated_codes: HashSet<CodeId>,
}

pub(crate) fn missing_data(db: &Database, block_hash: H256) -> Result<MissingData> {
    if !db.block_synced(block_hash) {
        return Err(ComputeError::BlockNotSynced(block_hash));
    }

    let chain = utils::collect_chain(db, block_hash, |meta| !meta.prepared)?;

    let mut missing_codes = HashSet::new();
    let mut missing_validated_codes = HashSet::new();

    for block in chain {
        let events = db
            .block_events(block.hash)
            .ok_or(ComputeError::BlockEventsNotFound(block.hash))?;

        for event in events {
            match event {
                BlockEvent::Router(RouterEvent::CodeValidationRequested { code_id, .. })
                    if db.code_valid(code_id).is_none() =>
                {
                    missing_codes.insert(code_id);
                }
                BlockEvent::Router(RouterEvent::CodeGotValidated { code_id, .. })
                    if db.code_valid(code_id).is_none() =>
                {
                    missing_validated_codes.insert(code_id);
                    missing_codes.insert(code_id);
                }
                _ => {}
            }
        }
    }

    Ok(MissingData {
        codes: missing_codes,
        validated_codes: missing_validated_codes,
    })
}

pub(crate) async fn prepare(
    db: Database,
    mut processor: impl ProcessorExt,
    block_hash: H256,
) -> Result<()> {
    debug_assert!(
        db.block_synced(block_hash),
        "Block {block_hash} must be synced, checked in missing data"
    );
    debug_assert!(
        missing_data(&db, block_hash)
            .expect("Cannot collect missing data")
            .validated_codes
            .is_empty(),
        "Missing validated codes have to be loaded before prepare"
    );

    let chain = utils::collect_chain(&db, block_hash, |meta| !meta.prepared)?;
    for block in chain {
        prepare_one_block(&db, &mut processor, block).await?;
    }

    Ok(())
}

async fn prepare_one_block(
    db: &Database,
    processor: &mut impl ProcessorExt,
    block: SimpleBlockData,
) -> Result<()> {
    let parent = block.header.parent_hash;
    let mut requested_codes = HashSet::new();
    let mut validated_codes = HashSet::new();

    let parent_meta = db.block_meta(parent);
    let mut last_committed_batch = parent_meta
        .last_committed_batch
        .ok_or(ComputeError::LastCommittedBatchNotFound(parent))?;
    let mut codes_queue = parent_meta
        .codes_queue
        .ok_or(ComputeError::CodesQueueNotFound(parent))?;

    let mut last_committed_announce_hash = None;

    let events = db
        .block_events(block.hash)
        .ok_or(ComputeError::BlockEventsNotFound(block.hash))?;
    for event in events {
        match event {
            BlockEvent::Router(RouterEvent::BatchCommitted { digest }) => {
                last_committed_batch = digest;
            }
            BlockEvent::Router(RouterEvent::CodeValidationRequested { code_id, .. }) => {
                requested_codes.insert(code_id);
            }
            BlockEvent::Router(RouterEvent::CodeGotValidated { code_id, .. }) => {
                validated_codes.insert(code_id);
            }
            BlockEvent::Router(RouterEvent::AnnouncesCommitted(head)) => {
                last_committed_announce_hash = Some(head);
            }
            _ => {}
        }
    }

    let parent_announces = parent_meta
        .announces
        .ok_or(ComputeError::PreparedBlockAnnouncesSetMissing(parent))?;
    if parent_announces.len() != 1 {
        todo!("TODO #4813: Currently supporting exactly one announce per block only");
    }
    let parent_announce_hash = parent_announces.first().copied().unwrap();

    let new_base_announce_hash = propagate_from_parent_announce(
        db,
        processor,
        block.hash,
        parent_announce_hash,
        last_committed_announce_hash,
    )
    .await?;

    codes_queue.retain(|code_id| !validated_codes.contains(code_id));
    codes_queue.extend(requested_codes);

    let last_committed_announce_hash = if let Some(hash) = last_committed_announce_hash {
        hash
    } else {
        parent_meta
            .last_committed_announce
            .ok_or(ComputeError::LastCommittedHeadNotFound(parent))?
    };

    db.mutate_block_meta(block.hash, |meta| {
        meta.last_committed_batch = Some(last_committed_batch);
        meta.codes_queue = Some(codes_queue);
        meta.announces = Some([new_base_announce_hash].into());
        meta.last_committed_announce = Some(last_committed_announce_hash);
        meta.prepared = true;
    });

    db.mutate_latest_data(|data| {
        data.prepared_block_hash = block.hash;
        data.computed_announce_hash = new_base_announce_hash;
    })
    .ok_or(ComputeError::LatestDataNotFound)?;

    Ok(())
}

/// Create a new base announce from provided parent announce hash.
/// Compute the announce and store related data in the database.
async fn propagate_from_parent_announce(
    db: &Database,
    processor: &mut impl ProcessorExt,
    block_hash: H256,
    parent_announce_hash: AnnounceHash,
    last_committed_announce_hash: Option<AnnounceHash>,
) -> Result<AnnounceHash> {
    if let Some(last_committed_announce_hash) = last_committed_announce_hash {
        log::trace!(
            "Searching for last committed announce hash {last_committed_announce_hash} in known announces chain",
        );

        let begin_announce_hash = db
            .latest_data()
            .ok_or(ComputeError::LatestDataNotFound)?
            .start_announce_hash;

        // TODO #4813: 1000 - temporary limit to determine last committed announce hash is from known chain
        // after we append announces mortality, we can remove this limit
        let mut announce_hash = parent_announce_hash;
        for _ in 0..1000 {
            if announce_hash == begin_announce_hash || announce_hash == last_committed_announce_hash
            {
                break;
            }

            announce_hash = db
                .announce(announce_hash)
                .ok_or(ComputeError::AnnounceNotFound(announce_hash))?
                .parent;
        }

        // TODO #4813: temporary check, remove after announces mortality is implemented
        assert_eq!(
            announce_hash, last_committed_announce_hash,
            "Cannot find last committed announce hash in known announces chain"
        );
    }

    // TODO #4814: hack - use here base with gas to avoid unknown announces in tests,
    // this can be fixed by unknown announces handling later
    let new_base_announce = Announce::with_default_gas(block_hash, parent_announce_hash);
    let new_base_announce_hash = new_base_announce.to_hash();

    if db.announce_meta(new_base_announce_hash).computed {
        // One possible case is:
        // node execution was dropped before block was marked as prepared,
        // but announce was already marked as computed.
        // see also `announce_is_computed_and_included`
        log::warn!(
            "Announce {new_base_announce_hash:?} was already computed,
             means it was lost by some reasons, skip computation,
             but setting it as announce in block {block_hash:?}"
        );

        return Ok(new_base_announce_hash);
    }

    let events = db
        .block_events(block_hash)
        .ok_or(ComputeError::BlockEventsNotFound(block_hash))?
        .into_iter()
        .filter_map(|event| event.to_request())
        .collect::<Vec<BlockRequestEvent>>();

    let BlockProcessingResult {
        transitions,
        states,
        schedule,
    } = processor
        .process_announce(new_base_announce.clone(), events)
        .await?;

    db.set_announce(new_base_announce);
    db.set_announce_outcome(new_base_announce_hash, transitions);
    db.set_announce_program_states(new_base_announce_hash, states);
    db.set_announce_schedule(new_base_announce_hash, schedule);
    db.mutate_announce_meta(new_base_announce_hash, |meta| {
        meta.computed = true;
    });

    Ok(new_base_announce_hash)
}

#[cfg(test)]
mod tests {
    use crate::tests::MockProcessor;

    use super::*;
    use ethexe_common::{Address, BlockHeader, Digest, db::*, events::BlockEvent};
    use ethexe_db::Database as DB;
    use gprimitives::H256;
    use nonempty::nonempty;

    #[tokio::test]
    async fn test_propagate_data_from_parent() {
        let db = DB::memory();
        let block_hash = H256::random();
        let parent_announce_hash = AnnounceHash::random();

        db.set_block_events(block_hash, &[]);

        let announce_hash = propagate_from_parent_announce(
            &db,
            &mut MockProcessor,
            block_hash,
            parent_announce_hash,
            None,
        )
        .await
        .unwrap();
        assert_eq!(
            db.announce(announce_hash).unwrap(),
            Announce::with_default_gas(block_hash, parent_announce_hash),
            "incorrect announce was stored"
        );
        assert_eq!(db.announce_outcome(announce_hash), Some(Default::default()));
        assert_eq!(
            db.announce_schedule(announce_hash),
            Some(Default::default())
        );
        assert_eq!(
            db.announce_program_states(announce_hash),
            Some(Default::default())
        );
        assert!(db.announce_meta(announce_hash).computed);
    }

    #[tokio::test]
    async fn test_prepare_one_block() {
        let db = DB::memory();
        let parent_hash = H256::random();
        let block = SimpleBlockData {
            hash: H256::random(),
            header: BlockHeader {
                height: 1,
                timestamp: 1000,
                parent_hash,
            },
        };
        let last_committed_announce = AnnounceHash::random();
        let code1_id = CodeId::from([1u8; 32]);
        let code2_id = CodeId::from([2u8; 32]);
        let batch_committed = Digest::random();
        let validators = nonempty![Address::from([42u8; 20])];

        let parent_announce = Announce::base(parent_hash, last_committed_announce);
        db.set_announce(parent_announce.clone());
        db.set_announce_outcome(parent_announce.to_hash(), Default::default());
        db.set_announce_schedule(parent_announce.to_hash(), Default::default());
        db.set_announce_program_states(parent_announce.to_hash(), Default::default());

        db.mutate_block_meta(parent_hash, |meta| {
            *meta = BlockMeta {
                prepared: true,
                announces: Some([parent_announce.to_hash()].into()),
                codes_queue: Some(vec![code1_id].into()),
                last_committed_batch: Some(Digest::random()),
                last_committed_announce: Some(AnnounceHash::random()),
            }
        });
        db.set_block_validators(parent_hash, validators.clone());

<<<<<<< HEAD
        let events = [
            BlockEvent::Router(
                ethexe_common::events::RouterEvent::ComputationSettingsChanged {
                    threshold: 100,
                    wvara_per_second: 200,
                },
            ),
            BlockEvent::Router(ethexe_common::events::RouterEvent::ProgramCreated {
                actor_id: gprimitives::ActorId::from([5; 32]),
                code_id: CodeId::from([6; 32]),
            }),
        ];

        let result =
            propagate_data_from_parent(&db, block_hash, parent_hash, events.iter()).unwrap();
=======
        db.set_block_header(block.hash, block.header);
>>>>>>> f2ef401a

        db.set_latest_data(Default::default());

<<<<<<< HEAD
    /// Tests propagate_data_from_parent with combination of events
    #[test]
    fn test_propagate_data_from_parent_combined_events() {
        let db = DB::memory();
        let block_hash = H256::from([2; 32]);
        let parent_hash = H256::from([1; 32]);
        let code_id1 = CodeId::from([3; 32]);
        let code_id2 = CodeId::from([4; 32]);
        let code_id3 = CodeId::from([5; 32]);

        // Set initial data for parent block
        db.mutate_block_meta(parent_hash, |meta| {
            meta.last_committed_batch = Some(Digest([42; 32]));
            meta.last_committed_head = Some(H256::from([43; 32]));
        });
        db.set_block_codes_queue(parent_hash, VecDeque::new());
        db.set_validators(parent_hash, nonempty![Address::from([0u8; 20])]);

        // Code2 already exists in DB
        db.set_code_valid(code_id2, true);

        let new_digest = Digest([99; 32]);
        let events = [
            BlockEvent::Router(ethexe_common::events::RouterEvent::BatchCommitted {
                digest: new_digest,
=======
        let events = vec![
            BlockEvent::Router(RouterEvent::BatchCommitted {
                digest: batch_committed,
>>>>>>> f2ef401a
            }),
            BlockEvent::Router(RouterEvent::AnnouncesCommitted(parent_announce.to_hash())),
            BlockEvent::Router(RouterEvent::CodeGotValidated {
                code_id: code1_id,
                valid: true,
            }),
            BlockEvent::Router(RouterEvent::CodeValidationRequested {
                code_id: code2_id,
                timestamp: 1000,
                tx_hash: H256::random(),
            }),
        ];
        db.set_block_events(block.hash, &events);
        db.set_block_validators(block.hash, validators);
        db.set_block_synced(block.hash);

        // Prepare the block
        prepare_one_block(&db, &mut MockProcessor, block.clone())
            .await
            .unwrap();

        let meta = db.block_meta(block.hash);
        assert!(meta.prepared);
        assert_eq!(meta.codes_queue, Some(vec![code2_id].into()),);
        assert_eq!(meta.last_committed_batch, Some(batch_committed),);
        assert_eq!(
            meta.last_committed_announce,
            Some(parent_announce.to_hash())
        );
        assert_eq!(meta.announces.as_ref().map(|a| a.len()), Some(1));

        let announce_hash = meta.announces.unwrap().first().copied().unwrap();
        let announce = db.announce(announce_hash).unwrap();
        assert_eq!(
            announce,
            Announce::with_default_gas(block.hash, parent_announce.to_hash())
        );
        assert!(db.announce_meta(announce_hash).computed);
        assert_eq!(db.announce_outcome(announce_hash), Some(Default::default()));
        assert_eq!(
            db.announce_schedule(announce_hash),
            Some(Default::default())
        );
        assert_eq!(
            db.announce_program_states(announce_hash),
            Some(Default::default())
        );
        assert_eq!(db.latest_data().unwrap().prepared_block_hash, block.hash);
    }
}<|MERGE_RESOLUTION|>--- conflicted
+++ resolved
@@ -350,59 +350,13 @@
         });
         db.set_block_validators(parent_hash, validators.clone());
 
-<<<<<<< HEAD
-        let events = [
-            BlockEvent::Router(
-                ethexe_common::events::RouterEvent::ComputationSettingsChanged {
-                    threshold: 100,
-                    wvara_per_second: 200,
-                },
-            ),
-            BlockEvent::Router(ethexe_common::events::RouterEvent::ProgramCreated {
-                actor_id: gprimitives::ActorId::from([5; 32]),
-                code_id: CodeId::from([6; 32]),
-            }),
-        ];
-
-        let result =
-            propagate_data_from_parent(&db, block_hash, parent_hash, events.iter()).unwrap();
-=======
         db.set_block_header(block.hash, block.header);
->>>>>>> f2ef401a
 
         db.set_latest_data(Default::default());
 
-<<<<<<< HEAD
-    /// Tests propagate_data_from_parent with combination of events
-    #[test]
-    fn test_propagate_data_from_parent_combined_events() {
-        let db = DB::memory();
-        let block_hash = H256::from([2; 32]);
-        let parent_hash = H256::from([1; 32]);
-        let code_id1 = CodeId::from([3; 32]);
-        let code_id2 = CodeId::from([4; 32]);
-        let code_id3 = CodeId::from([5; 32]);
-
-        // Set initial data for parent block
-        db.mutate_block_meta(parent_hash, |meta| {
-            meta.last_committed_batch = Some(Digest([42; 32]));
-            meta.last_committed_head = Some(H256::from([43; 32]));
-        });
-        db.set_block_codes_queue(parent_hash, VecDeque::new());
-        db.set_validators(parent_hash, nonempty![Address::from([0u8; 20])]);
-
-        // Code2 already exists in DB
-        db.set_code_valid(code_id2, true);
-
-        let new_digest = Digest([99; 32]);
-        let events = [
-            BlockEvent::Router(ethexe_common::events::RouterEvent::BatchCommitted {
-                digest: new_digest,
-=======
         let events = vec![
             BlockEvent::Router(RouterEvent::BatchCommitted {
                 digest: batch_committed,
->>>>>>> f2ef401a
             }),
             BlockEvent::Router(RouterEvent::AnnouncesCommitted(parent_announce.to_hash())),
             BlockEvent::Router(RouterEvent::CodeGotValidated {
