--- conflicted
+++ resolved
@@ -20,11 +20,7 @@
     ComputeEvent, ProcessorExt, Result, codes::CodesSubService, compute::ComputeSubService,
     prepare::PrepareSubService,
 };
-<<<<<<< HEAD
-use ethexe_common::{Announce, AnnounceHash, CodeAndIdUnchecked, db::CodesStorageRO};
-=======
 use ethexe_common::{Announce, CodeAndIdUnchecked};
->>>>>>> 7e4b00fb
 use ethexe_db::Database;
 use ethexe_processor::Processor;
 use futures::{Stream, stream::FusedStream};
@@ -132,11 +128,7 @@
     use ethexe_db::Database as DB;
     use futures::StreamExt;
     use gear_core::ids::prelude::CodeIdExt;
-<<<<<<< HEAD
-    use gprimitives::{CodeId, H256};
-=======
     use gprimitives::CodeId;
->>>>>>> 7e4b00fb
 
     /// Test ComputeService block preparation functionality
     #[tokio::test]
@@ -148,31 +140,7 @@
         let mut service = ComputeService::new(db.clone(), processor);
         let chain = BlockChain::mock(1).setup(&db);
 
-<<<<<<< HEAD
-        let parent_hash = H256::from([1; 32]);
-        let block_hash = H256::from([2; 32]);
-
-        ethexe_common::setup_genesis_in_db(
-            &db,
-            SimpleBlockData {
-                hash: parent_hash,
-                header: BlockHeader::default(),
-            },
-            Default::default(),
-        );
-
-        // Setup on chain data for not prepared
-        let header = BlockHeader {
-            height: 2,
-            parent_hash,
-            timestamp: 2000,
-        };
-        db.set_block_header(block_hash, header);
-        db.set_block_events(block_hash, &[]);
-        db.set_block_synced(block_hash);
-=======
         let block = chain.blocks[1].to_simple().next_block().setup(&db);
->>>>>>> 7e4b00fb
 
         // Request block preparation
         service.prepare_block(block.hash);
