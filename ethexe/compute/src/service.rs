// This file is part of Gear.
//
// Copyright (C) 2025 Gear Technologies Inc.
// SPDX-License-Identifier: GPL-3.0-or-later WITH Classpath-exception-2.0
//
// This program is free software: you can redistribute it and/or modify
// it under the terms of the GNU General Public License as published by
// the Free Software Foundation, either version 3 of the License, or
// (at your option) any later version.
//
// This program is distributed in the hope that it will be useful,
// but WITHOUT ANY WARRANTY; without even the implied warranty of
// MERCHANTABILITY or FITNESS FOR A PARTICULAR PURPOSE. See the
// GNU General Public License for more details.
//
// You should have received a copy of the GNU General Public License
// along with this program. If not, see <https://www.gnu.org/licenses/>.

use crate::{
    compute,
    prepare::{self, PrepareInfo},
    BlockProcessed, ComputeError, ComputeEvent, ProcessorExt, Result,
};
use ethexe_common::{
    db::{BlockMetaStorageRead, BlockMetaStorageWrite, CodesStorageRead},
    CodeAndIdUnchecked, SimpleBlockData,
};
use ethexe_db::Database;
use ethexe_processor::Processor;
use futures::{future::BoxFuture, stream::FusedStream, FutureExt, Stream};
use gprimitives::{CodeId, H256};
use std::{
    collections::{HashSet, VecDeque},
    pin::Pin,
    task::{Context, Poll},
};
use tokio::task::JoinSet;

#[derive(Debug, Clone)]
pub struct ComputeMetrics {
    pub blocks_queue_len: usize,
    pub waiting_codes_count: usize,
    pub process_codes_count: usize,
}

#[derive(Debug, Clone)]
enum BlockAction {
    Prepare(H256),
    Process(H256),
}

#[derive(Default)]
enum State {
    #[default]
    WaitForBlock,
    WaitForCodes {
        block: H256,
        chain: VecDeque<SimpleBlockData>,
        waiting_codes: HashSet<CodeId>,
    },
    ComputeBlock(BoxFuture<'static, Result<BlockProcessed>>),
}

<<<<<<< HEAD
pub struct ComputeService<P: ProcessorExt> {
=======
// TODO #4548: add state monitoring in prometheus
pub struct ComputeService<P: ProcessorExt = Processor> {
>>>>>>> 5c38a4cc
    db: Database,
    processor: P,

    blocks_queue: VecDeque<BlockAction>,
    blocks_state: State,

    process_codes: JoinSet<Result<CodeId>>,
}

impl<P: ProcessorExt> ComputeService<P> {
    // TODO #4550: consider to create Processor inside ComputeService
    pub fn new(db: Database, processor: P) -> Self {
        Self {
            db,
            processor,
            blocks_queue: Default::default(),
            blocks_state: State::WaitForBlock,
            process_codes: Default::default(),
        }
    }

    pub fn process_code(&mut self, code_and_id: CodeAndIdUnchecked) {
        let code_id = code_and_id.code_id;
        if let Some(valid) = self.db.code_valid(code_id) {
            // TODO: #4712 test this case
            log::warn!("Code {code_id:?} already processed");

            if valid {
                debug_assert!(
                    self.db.original_code_exists(code_id),
                    "Code {code_id:?} must exist in database"
                );
                debug_assert!(
                    self.db
                        .instrumented_code_exists(ethexe_runtime::VERSION, code_id),
                    "Instrumented code {code_id:?} must exist in database"
                );
            }

            self.process_codes.spawn(async move { Ok(code_id) });
        } else {
            let mut processor = self.processor.clone();

            self.process_codes.spawn_blocking(move || {
                processor
                    .process_upload_code(code_and_id)
                    .map(|_valid| code_id)
            });
        }
    }

    pub fn prepare_block(&mut self, block: H256) {
        self.blocks_queue.push_front(BlockAction::Prepare(block));
    }

    pub fn process_block(&mut self, block: H256) {
        self.blocks_queue.push_front(BlockAction::Process(block));
    }

    /// Get all metrics from the compute service
    pub fn get_metrics(&self) -> ComputeMetrics {
        let waiting_codes_count =
            if let State::WaitForCodes { waiting_codes, .. } = &self.blocks_state {
                waiting_codes.len()
            } else {
                0
            };

        ComputeMetrics {
            blocks_queue_len: self.blocks_queue.len(),
            waiting_codes_count,
            process_codes_count: self.process_codes.len(),
        }
    }
}

impl<P: ProcessorExt> Stream for ComputeService<P> {
    type Item = Result<ComputeEvent>;

    fn poll_next(mut self: Pin<&mut Self>, cx: &mut Context<'_>) -> Poll<Option<Self::Item>> {
        if let Poll::Ready(Some(res)) = self.process_codes.poll_join_next(cx) {
            match res {
                Ok(res) => {
                    if let (Ok(code_id), State::WaitForCodes { waiting_codes, .. }) =
                        (&res, &mut self.blocks_state)
                    {
                        waiting_codes.remove(code_id);
                    }

                    return Poll::Ready(Some(res.map(ComputeEvent::CodeProcessed)));
                }
                Err(e) => return Poll::Ready(Some(Err(ComputeError::CodeProcessJoin(e)))),
            }
        }

        if matches!(self.blocks_state, State::WaitForBlock) {
            match self.blocks_queue.pop_back() {
                Some(BlockAction::Prepare(block)) => {
                    let PrepareInfo {
                        chain,
                        missing_codes,
                        missing_validated_codes,
                    } = prepare::prepare(&self.db, block)?;

                    self.blocks_state = State::WaitForCodes {
                        block,
                        chain,
                        waiting_codes: missing_validated_codes,
                    };

                    if !missing_codes.is_empty() {
                        return Poll::Ready(Some(Ok(ComputeEvent::RequestLoadCodes(
                            missing_codes,
                        ))));
                    }
                }
                Some(BlockAction::Process(block)) => {
                    if !self.db.block_meta(block).prepared {
                        return Poll::Ready(Some(Err(ComputeError::BlockNotPrepared(block))));
                    }

                    self.blocks_state = State::ComputeBlock(
                        compute::compute(self.db.clone(), self.processor.clone(), block).boxed(),
                    );
                }
                None => {}
            }
        }

        if let State::WaitForCodes {
            block,
            chain,
            waiting_codes,
        } = &self.blocks_state
        {
            if waiting_codes.is_empty() {
                // All codes are loaded, we can mark the block as prepared
                for block_data in chain {
                    self.db
                        .mutate_block_meta(block_data.hash, |meta| meta.prepared = true);
                }
                let event = ComputeEvent::BlockPrepared(*block);
                self.blocks_state = State::WaitForBlock;
                return Poll::Ready(Some(Ok(event)));
            }
        }

        if let State::ComputeBlock(future) = &mut self.blocks_state {
            if let Poll::Ready(res) = future.poll_unpin(cx) {
                self.blocks_state = State::WaitForBlock;
                return Poll::Ready(Some(res.map(ComputeEvent::BlockProcessed)));
            }
        }

        Poll::Pending
    }
}

impl<P: ProcessorExt> FusedStream for ComputeService<P> {
    fn is_terminated(&self) -> bool {
        false
    }
}

#[cfg(test)]
mod tests {
    use super::*;
    use crate::tests::MockProcessor;
    use ethexe_common::{
        db::{BlockMetaStorageWrite, OnChainStorageWrite},
        BlockHeader, CodeAndIdUnchecked,
    };
    use ethexe_db::Database as DB;
    use futures::StreamExt;
    use gear_core::ids::prelude::CodeIdExt;
    use gprimitives::{CodeId, H256};
    use std::collections::VecDeque;

    /// Test ComputeService block preparation functionality
    #[tokio::test]
    async fn test_compute_service_prepare_block() {
        let db = DB::memory();
        let processor = MockProcessor;
        let mut service = ComputeService::new(db.clone(), processor);

        let parent_hash = H256::from([1; 32]);
        let block_hash = H256::from([2; 32]);

        // Setup parent block as prepared
        db.mutate_block_meta(parent_hash, |meta| {
            meta.synced = true;
            meta.prepared = true;
        });
        db.set_last_committed_batch(parent_hash, Default::default());
        db.set_block_codes_queue(parent_hash, VecDeque::new());

        // Setup block as synced but not prepared
        db.mutate_block_meta(block_hash, |meta| {
            meta.synced = true;
            meta.prepared = false;
        });
        let header = BlockHeader {
            height: 2,
            parent_hash,
            timestamp: 2000,
        };
        db.set_block_header(block_hash, header);
        db.set_block_events(block_hash, &[]);

        // Request block preparation
        service.prepare_block(block_hash);

        // Poll service to process the preparation request
        let event = service.next().await.unwrap().unwrap();
        assert_eq!(event, ComputeEvent::BlockPrepared(block_hash));

        // Verify block is marked as prepared in DB
        assert!(db.block_meta(block_hash).prepared);
    }

    /// Test ComputeService block processing functionality
    #[tokio::test]
    async fn test_compute_service_process_block() {
        let db = DB::memory();
        let processor = MockProcessor;
        let mut service = ComputeService::new(db.clone(), processor);

        let parent_hash = H256::from([1; 32]);
        let block_hash = H256::from([2; 32]);

        // Setup parent block as computed
        db.mutate_block_meta(parent_hash, |meta| meta.computed = true);
        db.set_block_commitment_queue(parent_hash, VecDeque::new());
        db.set_block_outcome(parent_hash, vec![]);
        db.set_previous_not_empty_block(parent_hash, parent_hash);

        // Setup block as prepared
        db.mutate_block_meta(block_hash, |meta| {
            meta.synced = true;
            meta.prepared = true;
        });
        let header = BlockHeader {
            height: 2,
            parent_hash,
            timestamp: 2000,
        };
        db.set_block_header(block_hash, header);
        db.set_block_events(block_hash, &[]);

        // Request block processing
        service.process_block(block_hash);

        // Poll service to process the block
        let event = service.next().await.unwrap().unwrap();
        assert_eq!(
            event,
            ComputeEvent::BlockProcessed(BlockProcessed { block_hash })
        );

        // Verify block is marked as computed in DB
        assert!(db.block_meta(block_hash).computed);
    }

    /// Test ComputeService code processing functionality
    #[tokio::test]
    async fn test_compute_service_process_code() {
        let db = DB::memory();
        let processor = MockProcessor;
        let mut service = ComputeService::new(db.clone(), processor);

        // Create test code
        let code = vec![0x00, 0x61, 0x73, 0x6d, 0x01, 0x00, 0x00, 0x00]; // Simple WASM header
        let code_id = CodeId::generate(&code);

        let code_and_id = CodeAndIdUnchecked { code, code_id };

        // Verify code is not yet in DB
        assert!(db.code_valid(code_id).is_none());

        // Request code processing
        service.process_code(code_and_id);

        // Poll service to process the code
        let event = service.next().await.unwrap().unwrap();

        // Should receive CodeProcessed event with correct code_id
        assert_eq!(event, ComputeEvent::CodeProcessed(code_id));
    }
}<|MERGE_RESOLUTION|>--- conflicted
+++ resolved
@@ -61,12 +61,7 @@
     ComputeBlock(BoxFuture<'static, Result<BlockProcessed>>),
 }
 
-<<<<<<< HEAD
-pub struct ComputeService<P: ProcessorExt> {
-=======
-// TODO #4548: add state monitoring in prometheus
 pub struct ComputeService<P: ProcessorExt = Processor> {
->>>>>>> 5c38a4cc
     db: Database,
     processor: P,
 
