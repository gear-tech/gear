// This file is part of Gear.
//
// Copyright (C) 2025 Gear Technologies Inc.
// SPDX-License-Identifier: GPL-3.0-or-later WITH Classpath-exception-2.0
//
// This program is free software: you can redistribute it and/or modify
// it under the terms of the GNU General Public License as published by
// the Free Software Foundation, either version 3 of the License, or
// (at your option) any later version.
//
// This program is distributed in the hope that it will be useful,
// but WITHOUT ANY WARRANTY; without even the implied warranty of
// MERCHANTABILITY or FITNESS FOR A PARTICULAR PURPOSE. See the
// GNU General Public License for more details.
//
// You should have received a copy of the GNU General Public License
// along with this program. If not, see <https://www.gnu.org/licenses/>.

use crate::{
    ComputeEvent, ProcessorExt, Result, codes::CodesSubService, compute::ComputeSubService,
    prepare::PrepareSubService,
};
use ethexe_common::{Announce, CodeAndIdUnchecked};
use ethexe_db::Database;
use ethexe_processor::Processor;
use futures::{Stream, stream::FusedStream};
use gprimitives::H256;
use std::{
    pin::Pin,
    task::{Context, Poll},
};

/// [`CANONICAL_EVENTS_MATURITY_PERIOD`] defines the period of blocks to start applying canonical events in current block.
const CANONICAL_EVENTS_MATURITY_PERIOD: u8 = 16;

#[derive(Debug, Clone, Copy)]
pub struct ComputeConfig {
    /// The delay in **blocks** in which events from Ethereum will be a be appply.
    pub events_maturity_period: u8,
}

impl ComputeConfig {
    /// Must use only in testing purposes.
    /// For production purposes must to use `ComputeConfig::default()`
    pub fn new_with_zero_maturity() -> Self {
        Self {
            events_maturity_period: 0,
        }
    }
}

impl Default for ComputeConfig {
    fn default() -> Self {
        Self {
            events_maturity_period: CANONICAL_EVENTS_MATURITY_PERIOD,
        }
    }
}

#[derive(Debug, Clone)]
pub struct ComputeMetrics {
    pub blocks_queue_len: usize,
    pub process_codes_count: usize,
    pub waiting_codes_count: usize,
}

pub struct ComputeService<P: ProcessorExt = Processor> {
<<<<<<< HEAD
    config: ComputeConfig,
    db: Database,
    processor: P,

    blocks_queue: VecDeque<BlockAction>,
    blocks_state: State,

    process_codes: JoinSet<Result<CodeId>>,
=======
    codes_sub_service: CodesSubService<P>,
    prepare_sub_service: PrepareSubService,
    compute_sub_service: ComputeSubService<P>,
>>>>>>> 6fd76d6d
}

impl<P: ProcessorExt> ComputeService<P> {
    // TODO #4550: consider to create Processor inside ComputeService
    pub fn new(config: ComputeConfig, db: Database, processor: P) -> Self {
        Self {
<<<<<<< HEAD
            config,
            db,
            processor,
            blocks_queue: Default::default(),
            blocks_state: State::WaitForBlock,
            process_codes: Default::default(),
=======
            prepare_sub_service: PrepareSubService::new(db.clone()),
            compute_sub_service: ComputeSubService::new(db.clone(), processor.clone()),
            codes_sub_service: CodesSubService::new(db, processor),
>>>>>>> 6fd76d6d
        }
    }

    pub fn process_code(&mut self, code_and_id: CodeAndIdUnchecked) {
        self.codes_sub_service.receive_code_to_process(code_and_id);
    }

    pub fn prepare_block(&mut self, block: H256) {
        self.prepare_sub_service.receive_block_to_prepare(block);
    }

    pub fn compute_announce(&mut self, announce: Announce) {
        self.compute_sub_service
            .receive_announce_to_compute(announce);
    }

    /// Get all metrics from the compute service
    pub fn get_metrics(&self) -> ComputeMetrics {
        ComputeMetrics {
            blocks_queue_len: self.prepare_sub_service.blocks_queue_len(),
            process_codes_count: self.codes_sub_service.process_codes_count(),
            waiting_codes_count: self.prepare_sub_service.waiting_codes_count(),
        }
    }
}

impl<P: ProcessorExt> Stream for ComputeService<P> {
    type Item = Result<ComputeEvent>;

    fn poll_next(mut self: Pin<&mut Self>, cx: &mut Context<'_>) -> Poll<Option<Self::Item>> {
        if let Poll::Ready(result) = self.codes_sub_service.poll_next(cx) {
            match result {
                Ok(code_id) => {
                    self.prepare_sub_service.receive_processed_code(code_id);
                    return Poll::Ready(Some(Ok(ComputeEvent::CodeProcessed(code_id))));
                }
<<<<<<< HEAD
                Err(e) => return Poll::Ready(Some(Err(ComputeError::CodeProcessJoin(e)))),
            }
        }

        if let State::WaitForBlock = &self.blocks_state {
            match self.blocks_queue.pop_back() {
                Some(BlockAction::Prepare(block)) => {
                    let MissingData {
                        codes,
                        validated_codes,
                    } = prepare::missing_data(&self.db, block)?;

                    debug_assert!(
                        validated_codes
                            .iter()
                            .all(|code_id| codes.contains(code_id)),
                        "All missing validated codes must be in the missing codes list"
                    );

                    self.blocks_state = State::WaitForRequestedData {
                        block_hash: block,
                        codes: validated_codes,
                    };

                    if !codes.is_empty() {
                        return Poll::Ready(Some(Ok(ComputeEvent::RequestLoadCodes(codes))));
                    }
                }
                Some(BlockAction::Compute(announce)) => {
                    self.blocks_state = State::Computation {
                        announce_hash: announce.to_hash(),
                        future: compute::compute(
                            self.db.clone(),
                            self.processor.clone(),
                            announce,
                            self.config.events_maturity_period,
                        )
                        .boxed(),
                    };
=======
                Err(e) => {
                    return Poll::Ready(Some(Err(e)));
>>>>>>> 6fd76d6d
                }
            }
        };

        if let Poll::Ready(result) = self.prepare_sub_service.poll_next(cx) {
            return Poll::Ready(Some(result.map(ComputeEvent::from)));
        };

        if let Poll::Ready(result) = self.compute_sub_service.poll_next(cx) {
            return Poll::Ready(Some(result.map(ComputeEvent::AnnounceComputed)));
        };

        Poll::Pending
    }
}

impl<P: ProcessorExt> FusedStream for ComputeService<P> {
    fn is_terminated(&self) -> bool {
        false
    }
}

pub(crate) trait SubService: Unpin + Send + 'static {
    type Output;
    fn poll_next(&mut self, cx: &mut Context<'_>) -> Poll<Result<Self::Output>>;

    #[cfg(test)]
    async fn next(&mut self) -> Result<Self::Output> {
        futures::future::poll_fn(|cx| self.poll_next(cx)).await
    }
}

#[cfg(test)]
mod tests {
    use super::*;
    use crate::tests::MockProcessor;
    use ethexe_common::{CodeAndIdUnchecked, db::*, mock::*};
    use ethexe_db::Database as DB;
    use futures::StreamExt;
    use gear_core::ids::prelude::CodeIdExt;
    use gprimitives::CodeId;

    /// Test ComputeService block preparation functionality
    #[tokio::test]
    async fn prepare_block() {
        gear_utils::init_default_logger();

        let db = DB::memory();
        let processor = MockProcessor;
<<<<<<< HEAD
        let config = ComputeConfig::new_with_zero_maturity();
        let mut service = ComputeService::new(config, db.clone(), processor);
=======
        let mut service = ComputeService::new(db.clone(), processor);
        let chain = BlockChain::mock(1).setup(&db);
>>>>>>> 6fd76d6d

        let block = chain.blocks[1].to_simple().next_block().setup(&db);

        // Request block preparation
        service.prepare_block(block.hash);

        // Poll service to process the preparation request
        let event = service.next().await.unwrap().unwrap();
        assert_eq!(event, ComputeEvent::BlockPrepared(block.hash));

        // Verify block is marked as prepared in DB
        assert!(db.block_meta(block.hash).prepared);
    }

    /// Test ComputeService block processing functionality
    #[tokio::test]
    async fn compute_announce() {
        gear_utils::init_default_logger();

        let db = DB::memory();
        let processor = MockProcessor;
<<<<<<< HEAD
        let config = ComputeConfig::new_with_zero_maturity();
        let mut service = ComputeService::new(config, db.clone(), processor);
=======
        let mut service = ComputeService::new(db.clone(), processor);
        let chain = BlockChain::mock(1).setup(&db);
>>>>>>> 6fd76d6d

        let block = chain.blocks[1].to_simple().next_block().setup(&db);

        service.prepare_block(block.hash);
        let event = service.next().await.unwrap().unwrap();
        assert_eq!(event, ComputeEvent::BlockPrepared(block.hash));

        // Request computation
        let announce = Announce {
            block_hash: block.hash,
            parent: chain.blocks[1]
                .as_prepared()
                .announces
                .first()
                .copied()
                .unwrap(),
            gas_allowance: Some(42),
            off_chain_transactions: vec![],
        };
        let announce_hash = announce.to_hash();
        service.compute_announce(announce);

        // Poll service to process the block
        let event = service.next().await.unwrap().unwrap();
        assert_eq!(event, ComputeEvent::AnnounceComputed(announce_hash));

        // Verify block is marked as computed in DB
        assert!(db.announce_meta(announce_hash).computed);
    }

    /// Test ComputeService code processing functionality
    #[tokio::test]
    async fn process_code() {
        gear_utils::init_default_logger();

        let db = DB::memory();
        let processor = MockProcessor;
        let config = ComputeConfig::new_with_zero_maturity();
        let mut service = ComputeService::new(config, db.clone(), processor);

        // Create test code
        let code = vec![0x00, 0x61, 0x73, 0x6d, 0x01, 0x00, 0x00, 0x00]; // Simple WASM header
        let code_id = CodeId::generate(&code);

        let code_and_id = CodeAndIdUnchecked { code, code_id };

        // Verify code is not yet in DB
        assert!(db.code_valid(code_id).is_none());

        // Request code processing
        service.process_code(code_and_id);

        // Poll service to process the code
        let event = service.next().await.unwrap().unwrap();

        // Should receive CodeProcessed event with correct code_id
        match event {
            ComputeEvent::CodeProcessed(processed_code_id) => {
                assert_eq!(processed_code_id, code_id);
            }
            _ => panic!("Expected CodeProcessed event"),
        }
    }
}<|MERGE_RESOLUTION|>--- conflicted
+++ resolved
@@ -17,7 +17,9 @@
 // along with this program. If not, see <https://www.gnu.org/licenses/>.
 
 use crate::{
-    ComputeEvent, ProcessorExt, Result, codes::CodesSubService, compute::ComputeSubService,
+    ComputeEvent, ProcessorExt, Result,
+    codes::CodesSubService,
+    compute::{ComputeConfig, ComputeSubService},
     prepare::PrepareSubService,
 };
 use ethexe_common::{Announce, CodeAndIdUnchecked};
@@ -30,33 +32,6 @@
     task::{Context, Poll},
 };
 
-/// [`CANONICAL_EVENTS_MATURITY_PERIOD`] defines the period of blocks to start applying canonical events in current block.
-const CANONICAL_EVENTS_MATURITY_PERIOD: u8 = 16;
-
-#[derive(Debug, Clone, Copy)]
-pub struct ComputeConfig {
-    /// The delay in **blocks** in which events from Ethereum will be a be appply.
-    pub events_maturity_period: u8,
-}
-
-impl ComputeConfig {
-    /// Must use only in testing purposes.
-    /// For production purposes must to use `ComputeConfig::default()`
-    pub fn new_with_zero_maturity() -> Self {
-        Self {
-            events_maturity_period: 0,
-        }
-    }
-}
-
-impl Default for ComputeConfig {
-    fn default() -> Self {
-        Self {
-            events_maturity_period: CANONICAL_EVENTS_MATURITY_PERIOD,
-        }
-    }
-}
-
 #[derive(Debug, Clone)]
 pub struct ComputeMetrics {
     pub blocks_queue_len: usize,
@@ -65,38 +40,18 @@
 }
 
 pub struct ComputeService<P: ProcessorExt = Processor> {
-<<<<<<< HEAD
-    config: ComputeConfig,
-    db: Database,
-    processor: P,
-
-    blocks_queue: VecDeque<BlockAction>,
-    blocks_state: State,
-
-    process_codes: JoinSet<Result<CodeId>>,
-=======
     codes_sub_service: CodesSubService<P>,
     prepare_sub_service: PrepareSubService,
     compute_sub_service: ComputeSubService<P>,
->>>>>>> 6fd76d6d
 }
 
 impl<P: ProcessorExt> ComputeService<P> {
     // TODO #4550: consider to create Processor inside ComputeService
     pub fn new(config: ComputeConfig, db: Database, processor: P) -> Self {
         Self {
-<<<<<<< HEAD
-            config,
-            db,
-            processor,
-            blocks_queue: Default::default(),
-            blocks_state: State::WaitForBlock,
-            process_codes: Default::default(),
-=======
             prepare_sub_service: PrepareSubService::new(db.clone()),
-            compute_sub_service: ComputeSubService::new(db.clone(), processor.clone()),
+            compute_sub_service: ComputeSubService::new(config, db.clone(), processor.clone()),
             codes_sub_service: CodesSubService::new(db, processor),
->>>>>>> 6fd76d6d
         }
     }
 
@@ -133,50 +88,8 @@
                     self.prepare_sub_service.receive_processed_code(code_id);
                     return Poll::Ready(Some(Ok(ComputeEvent::CodeProcessed(code_id))));
                 }
-<<<<<<< HEAD
-                Err(e) => return Poll::Ready(Some(Err(ComputeError::CodeProcessJoin(e)))),
-            }
-        }
-
-        if let State::WaitForBlock = &self.blocks_state {
-            match self.blocks_queue.pop_back() {
-                Some(BlockAction::Prepare(block)) => {
-                    let MissingData {
-                        codes,
-                        validated_codes,
-                    } = prepare::missing_data(&self.db, block)?;
-
-                    debug_assert!(
-                        validated_codes
-                            .iter()
-                            .all(|code_id| codes.contains(code_id)),
-                        "All missing validated codes must be in the missing codes list"
-                    );
-
-                    self.blocks_state = State::WaitForRequestedData {
-                        block_hash: block,
-                        codes: validated_codes,
-                    };
-
-                    if !codes.is_empty() {
-                        return Poll::Ready(Some(Ok(ComputeEvent::RequestLoadCodes(codes))));
-                    }
-                }
-                Some(BlockAction::Compute(announce)) => {
-                    self.blocks_state = State::Computation {
-                        announce_hash: announce.to_hash(),
-                        future: compute::compute(
-                            self.db.clone(),
-                            self.processor.clone(),
-                            announce,
-                            self.config.events_maturity_period,
-                        )
-                        .boxed(),
-                    };
-=======
                 Err(e) => {
                     return Poll::Ready(Some(Err(e)));
->>>>>>> 6fd76d6d
                 }
             }
         };
@@ -226,14 +139,10 @@
 
         let db = DB::memory();
         let processor = MockProcessor;
-<<<<<<< HEAD
         let config = ComputeConfig::new_with_zero_maturity();
         let mut service = ComputeService::new(config, db.clone(), processor);
-=======
-        let mut service = ComputeService::new(db.clone(), processor);
+
         let chain = BlockChain::mock(1).setup(&db);
->>>>>>> 6fd76d6d
-
         let block = chain.blocks[1].to_simple().next_block().setup(&db);
 
         // Request block preparation
@@ -254,13 +163,10 @@
 
         let db = DB::memory();
         let processor = MockProcessor;
-<<<<<<< HEAD
+
         let config = ComputeConfig::new_with_zero_maturity();
         let mut service = ComputeService::new(config, db.clone(), processor);
-=======
-        let mut service = ComputeService::new(db.clone(), processor);
         let chain = BlockChain::mock(1).setup(&db);
->>>>>>> 6fd76d6d
 
         let block = chain.blocks[1].to_simple().next_block().setup(&db);
 
