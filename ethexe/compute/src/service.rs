--- conflicted
+++ resolved
@@ -243,24 +243,11 @@
 mod tests {
     use super::*;
     use crate::tests::MockProcessor;
-<<<<<<< HEAD
-    use ethexe_common::{
-        BlockHeader, CodeAndIdUnchecked,
-        db::{BlockMetaStorageWrite, OnChainStorageWrite},
-    };
-=======
     use ethexe_common::{BlockHeader, CodeAndIdUnchecked, SimpleBlockData, db::*};
->>>>>>> b819e390
     use ethexe_db::Database as DB;
     use futures::StreamExt;
     use gear_core::ids::prelude::CodeIdExt;
     use gprimitives::{CodeId, H256};
-<<<<<<< HEAD
-    // use nonempty::nonempty;
-    use std::collections::VecDeque;
-=======
-    use nonempty::nonempty;
->>>>>>> b819e390
 
     /// Test ComputeService block preparation functionality
     #[tokio::test]
@@ -278,7 +265,7 @@
                 hash: parent_hash,
                 header: BlockHeader::default(),
             },
-            nonempty![Default::default()],
+            // nonempty![Default::default()],
         );
 
         // Setup on chain data for not prepared
@@ -289,10 +276,7 @@
         };
         db.set_block_header(block_hash, header);
         db.set_block_events(block_hash, &[]);
-<<<<<<< HEAD
-=======
         db.set_block_synced(block_hash);
->>>>>>> b819e390
 
         // Request block preparation
         service.prepare_block(block_hash);
