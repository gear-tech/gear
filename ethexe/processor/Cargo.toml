[package]
name = "ethexe-processor"
version.workspace = true
authors.workspace = true
edition.workspace = true
license.workspace = true
homepage.workspace = true
repository.workspace = true

[dependencies]
ethexe-common.workspace = true
ethexe-db.workspace = true
ethexe-runtime-common = { workspace = true, features = ["std"] }
ethexe-runtime = { workspace = true, features = ["std"] }
gear-core.workspace = true
gprimitives.workspace = true
gear-runtime-interface = { workspace = true, features = ["std"] }
gear-lazy-pages.workspace = true
gear-wasm-instrument = { workspace = true, features = ["std"] }
core-processor.workspace = true

anyhow = { workspace = true, features = ["std"] }
wasmtime.workspace = true
log.workspace = true
parity-scale-codec = { workspace = true, features = ["std", "derive"] }
sp-allocator = { workspace = true, features = ["std"] }
sp-wasm-interface = { workspace = true, features = ["std", "wasmtime"] }
tokio = { workspace = true, features = ["full"] }
itertools.workspace = true

[dev-dependencies]
<<<<<<< HEAD
wabt.workspace = true
rand.workspace = true
=======
>>>>>>> 6268fcc6
env_logger.workspace = true
demo-ping = { workspace = true, features = ["debug", "ethexe"] }
demo-async = { workspace = true, features = ["debug", "ethexe"] }
wat.workspace = true<|MERGE_RESOLUTION|>--- conflicted
+++ resolved
@@ -29,11 +29,7 @@
 itertools.workspace = true
 
 [dev-dependencies]
-<<<<<<< HEAD
-wabt.workspace = true
 rand.workspace = true
-=======
->>>>>>> 6268fcc6
 env_logger.workspace = true
 demo-ping = { workspace = true, features = ["debug", "ethexe"] }
 demo-async = { workspace = true, features = ["debug", "ethexe"] }
