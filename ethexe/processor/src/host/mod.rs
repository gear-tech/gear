--- conflicted
+++ resolved
@@ -20,7 +20,7 @@
 use anyhow::{anyhow, Result};
 use core_processor::common::JournalNote;
 use ethexe_common::gear::Origin;
-use ethexe_runtime_common::unpack_i64_to_u32;
+use ethexe_runtime_common::{unpack_i64_to_u32, ProgramJournals};
 use gear_core::{code::InstrumentedCode, ids::ProgramId};
 use gprimitives::{CodeId, H256};
 use parity_scale_codec::{Decode, Encode};
@@ -131,11 +131,7 @@
         original_code_id: CodeId,
         state_hash: H256,
         maybe_instrumented_code: Option<InstrumentedCode>,
-<<<<<<< HEAD
-    ) -> Result<(Vec<JournalNote>, H256)> {
-=======
-    ) -> Result<(Vec<JournalNote>, Option<Origin>)> {
->>>>>>> 1a7896bc
+    ) -> Result<(ProgramJournals, H256)> {
         let chain_head = self.chain_head.expect("chain head must be set before run");
         threads::set(db, chain_head, state_hash);
 
@@ -147,22 +143,18 @@
         );
 
         // Pieces of resulting journal. Hack to avoid single allocation limit.
-        let (ptr_lens, origin): (Vec<i64>, Option<Origin>) = self.call("run", arg.encode())?;
-
-        let mut journal = Vec::new();
+        let ptr_lens: Vec<i64> = self.call("run", arg.encode())?;
+
+        let mut mega_journal = Vec::with_capacity(ptr_lens.len());
 
         for ptr_len in ptr_lens {
-            let journal_chunk: Vec<JournalNote> = self.get_call_output(ptr_len)?;
-            journal.extend(journal_chunk);
+            let journal_and_origin: (Vec<JournalNote>, Origin) = self.get_call_output(ptr_len)?;
+            mega_journal.push(journal_and_origin);
         }
 
-<<<<<<< HEAD
         let new_state_hash = threads::with_params(|params| params.state_hash);
 
-        Ok((journal, new_state_hash))
-=======
-        Ok((journal, origin))
->>>>>>> 1a7896bc
+        Ok((mega_journal, new_state_hash))
     }
 
     fn call<D: Decode>(&mut self, name: &'static str, input: impl AsRef<[u8]>) -> Result<D> {
