--- conflicted
+++ resolved
@@ -133,12 +133,8 @@
         program_id: ProgramId,
         state_hash: H256,
         maybe_instrumented_code: Option<InstrumentedCode>,
-<<<<<<< HEAD
         maybe_code_metadata: Option<CodeMetadata>,
-    ) -> Result<Vec<JournalNote>> {
-=======
     ) -> Result<(Vec<JournalNote>, Option<Origin>)> {
->>>>>>> e482b4a2
         let chain_head = self.chain_head.expect("chain head must be set before run");
         threads::set(db, chain_head, state_hash);
 
