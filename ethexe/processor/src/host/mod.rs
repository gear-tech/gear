// This file is part of Gear.
//
// Copyright (C) 2024-2025 Gear Technologies Inc.
// SPDX-License-Identifier: GPL-3.0-or-later WITH Classpath-exception-2.0
//
// This program is free software: you can redistribute it and/or modify
// it under the terms of the GNU General Public License as published by
// the Free Software Foundation, either version 3 of the License, or
// (at your option) any later version.
//
// This program is distributed in the hope that it will be useful,
// but WITHOUT ANY WARRANTY; without even the implied warranty of
// MERCHANTABILITY or FITNESS FOR A PARTICULAR PURPOSE. See the
// GNU General Public License for more details.
//
// You should have received a copy of the GNU General Public License
// along with this program. If not, see <https://www.gnu.org/licenses/>.

use crate::Database;
use anyhow::{anyhow, Result};
use core_processor::common::JournalNote;
use ethexe_common::gear::Origin;
<<<<<<< HEAD
use ethexe_runtime_common::unpack_i64_to_u32;
use gear_core::{
    code::{CodeMetadata, InstrumentedCode},
    ids::ProgramId,
};
use gprimitives::H256;
=======
use ethexe_runtime_common::{unpack_i64_to_u32, ProgramJournals};
use gear_core::{code::InstrumentedCode, ids::ActorId};
use gprimitives::{CodeId, H256};
>>>>>>> 663b11ab
use parity_scale_codec::{Decode, Encode};
use sp_allocator::{AllocationStats, FreeingBumpHeapAllocator};
use sp_wasm_interface::{HostState, IntoValue, MemoryWrapper, StoreData};
use std::sync::Arc;

pub mod api;
pub mod runtime;

mod context;
mod threads;

pub fn runtime() -> Vec<u8> {
    let mut runtime = runtime::Runtime::new();
    runtime.add_start_section();
    runtime.into_bytes()
}

pub type Store = wasmtime::Store<StoreData>;

#[derive(Clone)]
pub(crate) struct InstanceCreator {
    engine: wasmtime::Engine,
    instance_pre: Arc<wasmtime::InstancePre<StoreData>>,

    /// Current chain head hash.
    ///
    /// NOTE: must be preset each time processor start to process new chain head.
    chain_head: Option<H256>,
}

impl InstanceCreator {
    pub fn new(runtime: Vec<u8>) -> Result<Self> {
        let mut config = wasmtime::Config::new();
        config.cache_config_load_default()?;
        let engine = wasmtime::Engine::new(&config)?;

        let module = wasmtime::Module::new(&engine, runtime)?;
        let mut linker = wasmtime::Linker::new(&engine);

        api::allocator::link(&mut linker)?;
        api::database::link(&mut linker)?;
        api::lazy_pages::link(&mut linker)?;
        api::logging::link(&mut linker)?;
        api::sandbox::link(&mut linker)?;

        let instance_pre = linker.instantiate_pre(&module)?;
        let instance_pre = Arc::new(instance_pre);

        Ok(Self {
            engine,
            instance_pre,
            chain_head: None,
        })
    }

    pub fn instantiate(&self) -> Result<InstanceWrapper> {
        let mut store = Store::new(&self.engine, Default::default());

        let instance = self.instance_pre.instantiate(&mut store)?;

        let mut instance_wrapper = InstanceWrapper {
            instance,
            store,
            chain_head: self.chain_head,
        };

        let memory = instance_wrapper.memory()?;
        let table = instance_wrapper.table()?;

        instance_wrapper.data_mut().memory = Some(memory);
        instance_wrapper.data_mut().table = Some(table);

        Ok(instance_wrapper)
    }

    pub fn set_chain_head(&mut self, chain_head: H256) {
        self.chain_head = Some(chain_head);
    }
}

pub(crate) struct InstanceWrapper {
    instance: wasmtime::Instance,
    store: Store,
    chain_head: Option<H256>,
}

impl InstanceWrapper {
    #[allow(unused)]
    pub fn data(&self) -> &StoreData {
        self.store.data()
    }

    pub fn data_mut(&mut self) -> &mut StoreData {
        self.store.data_mut()
    }

    pub fn instrument(
        &mut self,
        original_code: impl AsRef<[u8]>,
    ) -> Result<Option<(InstrumentedCode, CodeMetadata)>> {
        self.call("instrument_code", original_code)
    }

    pub fn run(
        &mut self,
        db: Database,
<<<<<<< HEAD
        program_id: ProgramId,
        state_hash: H256,
        maybe_instrumented_code: Option<InstrumentedCode>,
        maybe_code_metadata: Option<CodeMetadata>,
    ) -> Result<(Vec<JournalNote>, Option<Origin>)> {
=======
        program_id: ActorId,
        original_code_id: CodeId,
        state_hash: H256,
        maybe_instrumented_code: Option<InstrumentedCode>,
    ) -> Result<(ProgramJournals, H256)> {
>>>>>>> 663b11ab
        let chain_head = self.chain_head.expect("chain head must be set before run");
        threads::set(db, chain_head, state_hash);

        let arg = (
            program_id,
            state_hash,
            maybe_instrumented_code,
            maybe_code_metadata,
        );

        // Pieces of resulting journal. Hack to avoid single allocation limit.
        let ptr_lens: Vec<i64> = self.call("run", arg.encode())?;

        let mut mega_journal = Vec::with_capacity(ptr_lens.len());

        for ptr_len in ptr_lens {
            let journal_and_origin: (Vec<JournalNote>, Origin, bool) =
                self.get_call_output(ptr_len)?;
            mega_journal.push(journal_and_origin);
        }

        let new_state_hash = threads::with_params(|params| params.state_hash);

        Ok((mega_journal, new_state_hash))
    }

    fn call<D: Decode>(&mut self, name: &'static str, input: impl AsRef<[u8]>) -> Result<D> {
        self.with_host_state(|instance_wrapper| {
            let func = instance_wrapper
                .instance
                .get_typed_func::<(i32, i32), i64>(&mut instance_wrapper.store, name)?;

            let input_data = instance_wrapper.set_call_input(input.as_ref())?;

            let output_ptr_len = func.call(&mut instance_wrapper.store, input_data)?;

            let output = instance_wrapper.get_call_output(output_ptr_len)?;

            Ok(output)
        })
    }

    fn with_host_state<T>(&mut self, f: impl FnOnce(&mut Self) -> Result<T>) -> Result<T> {
        self.set_host_state()?;
        let res = f(self);
        let _allocation_stats = self.reset_host_state()?;
        res
    }

    fn set_call_input(&mut self, bytes: &[u8]) -> Result<(i32, i32)> {
        let memory = self.memory()?;

        let len = bytes.len() as u32; // TODO: check len.

        let ptr = self.with_allocator(|instance_wrapper, allocator| {
            allocator
                .allocate(
                    &mut MemoryWrapper::from((&memory, &mut instance_wrapper.store)),
                    len,
                )
                .map_err(Into::into)
        })?;

        sp_wasm_interface::util::write_memory_from(&mut self.store, ptr, bytes)
            .map_err(|e| anyhow!("failed to write call input: {e}"))?;

        let ptr = ptr.into_value().as_i32().expect("must be i32");

        Ok((ptr, len as i32))
    }

    fn get_call_output<D: Decode>(&mut self, ptr_len: i64) -> Result<D> {
        let (ptr, len) = unpack_i64_to_u32(ptr_len);

        // TODO: check range.
        let memory = self.memory()?;
        let mut res = &memory.data(&self.store)[ptr as usize..(ptr + len) as usize];

        let res = D::decode(&mut res)?;

        Ok(res)
    }

    fn set_host_state(&mut self) -> Result<()> {
        let heap_base = self.heap_base()?;

        let allocator = FreeingBumpHeapAllocator::new(heap_base);

        let host_state = HostState::new(allocator);

        self.data_mut().host_state = Some(host_state);

        Ok(())
    }

    fn reset_host_state(&mut self) -> Result<AllocationStats> {
        let host_state = self
            .data_mut()
            .host_state
            .take()
            .ok_or_else(|| anyhow!("host state should be set before call and reset after"))?;

        Ok(host_state.allocation_stats())
    }

    fn with_allocator<T>(
        &mut self,
        f: impl FnOnce(&mut Self, &mut FreeingBumpHeapAllocator) -> Result<T>,
    ) -> Result<T> {
        let mut allocator = self
            .data_mut()
            .host_state
            .as_mut()
            .and_then(|s| s.allocator.take())
            .ok_or_else(|| anyhow!("allocator should be set after `set_host_state`"))?;

        let res = f(self, &mut allocator);

        self.data_mut()
            .host_state
            .as_mut()
            .expect("checked above")
            .allocator = Some(allocator);

        res
    }

    fn memory(&mut self) -> Result<wasmtime::Memory> {
        let memory_export = self
            .instance
            .get_export(&mut self.store, "memory")
            .ok_or_else(|| anyhow!("couldn't find `memory` export"))?;

        let memory = memory_export
            .into_memory()
            .ok_or_else(|| anyhow!("`memory` is not memory"))?;

        Ok(memory)
    }

    fn table(&mut self) -> Result<wasmtime::Table> {
        let table_export = self
            .instance
            .get_export(&mut self.store, "__indirect_function_table")
            .ok_or_else(|| anyhow!("couldn't find `__indirect_function_table` export"))?;

        let table = table_export
            .into_table()
            .ok_or_else(|| anyhow!("`__indirect_function_table` is not table"))?;

        Ok(table)
    }

    fn heap_base(&mut self) -> Result<u32> {
        let heap_base_export = self
            .instance
            .get_export(&mut self.store, "__heap_base")
            .ok_or_else(|| anyhow!("couldn't find `__heap_base` export"))?;

        let heap_base_global = heap_base_export
            .into_global()
            .ok_or_else(|| anyhow!("`__heap_base` is not global"))?;

        let heap_base = heap_base_global
            .get(&mut self.store)
            .i32()
            .ok_or_else(|| anyhow!("`__heap_base` is not i32"))?;

        Ok(heap_base as u32)
    }
}<|MERGE_RESOLUTION|>--- conflicted
+++ resolved
@@ -20,18 +20,12 @@
 use anyhow::{anyhow, Result};
 use core_processor::common::JournalNote;
 use ethexe_common::gear::Origin;
-<<<<<<< HEAD
-use ethexe_runtime_common::unpack_i64_to_u32;
+use ethexe_runtime_common::{unpack_i64_to_u32, ProgramJournals};
 use gear_core::{
     code::{CodeMetadata, InstrumentedCode},
-    ids::ProgramId,
+    ids::ActorId,
 };
 use gprimitives::H256;
-=======
-use ethexe_runtime_common::{unpack_i64_to_u32, ProgramJournals};
-use gear_core::{code::InstrumentedCode, ids::ActorId};
-use gprimitives::{CodeId, H256};
->>>>>>> 663b11ab
 use parity_scale_codec::{Decode, Encode};
 use sp_allocator::{AllocationStats, FreeingBumpHeapAllocator};
 use sp_wasm_interface::{HostState, IntoValue, MemoryWrapper, StoreData};
@@ -138,19 +132,11 @@
     pub fn run(
         &mut self,
         db: Database,
-<<<<<<< HEAD
-        program_id: ProgramId,
+        program_id: ActorId,
         state_hash: H256,
         maybe_instrumented_code: Option<InstrumentedCode>,
         maybe_code_metadata: Option<CodeMetadata>,
-    ) -> Result<(Vec<JournalNote>, Option<Origin>)> {
-=======
-        program_id: ActorId,
-        original_code_id: CodeId,
-        state_hash: H256,
-        maybe_instrumented_code: Option<InstrumentedCode>,
     ) -> Result<(ProgramJournals, H256)> {
->>>>>>> 663b11ab
         let chain_head = self.chain_head.expect("chain head must be set before run");
         threads::set(db, chain_head, state_hash);
 
