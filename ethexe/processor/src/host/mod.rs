--- conflicted
+++ resolved
@@ -133,11 +133,7 @@
         original_code_id: CodeId,
         state_hash: H256,
         maybe_instrumented_code: Option<InstrumentedCode>,
-<<<<<<< HEAD
     ) -> Result<(ProgramJournals, H256)> {
-=======
-    ) -> Result<(Vec<JournalNote>, Option<Origin>, Option<bool>)> {
->>>>>>> 0fa5eee4
         let chain_head = self.chain_head.expect("chain head must be set before run");
         threads::set(db, chain_head, state_hash);
 
@@ -149,27 +145,19 @@
         );
 
         // Pieces of resulting journal. Hack to avoid single allocation limit.
-<<<<<<< HEAD
         let ptr_lens: Vec<i64> = self.call("run", arg.encode())?;
-=======
-        let (ptr_lens, origin, call_reply): (Vec<i64>, Option<Origin>, Option<bool>) =
-            self.call("run", arg.encode())?;
->>>>>>> 0fa5eee4
 
         let mut mega_journal = Vec::with_capacity(ptr_lens.len());
 
         for ptr_len in ptr_lens {
-            let journal_and_origin: (Vec<JournalNote>, Origin) = self.get_call_output(ptr_len)?;
+            let journal_and_origin: (Vec<JournalNote>, Origin, bool) =
+                self.get_call_output(ptr_len)?;
             mega_journal.push(journal_and_origin);
         }
 
-<<<<<<< HEAD
         let new_state_hash = threads::with_params(|params| params.state_hash);
 
         Ok((mega_journal, new_state_hash))
-=======
-        Ok((journal, origin, call_reply))
->>>>>>> 0fa5eee4
     }
 
     fn call<D: Decode>(&mut self, name: &'static str, input: impl AsRef<[u8]>) -> Result<D> {
