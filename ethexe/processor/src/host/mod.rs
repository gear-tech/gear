// This file is part of Gear.
//
// Copyright (C) 2024 Gear Technologies Inc.
// SPDX-License-Identifier: GPL-3.0-or-later WITH Classpath-exception-2.0
//
// This program is free software: you can redistribute it and/or modify
// it under the terms of the GNU General Public License as published by
// the Free Software Foundation, either version 3 of the License, or
// (at your option) any later version.
//
// This program is distributed in the hope that it will be useful,
// but WITHOUT ANY WARRANTY; without even the implied warranty of
// MERCHANTABILITY or FITNESS FOR A PARTICULAR PURPOSE. See the
// GNU General Public License for more details.
//
// You should have received a copy of the GNU General Public License
// along with this program. If not, see <https://www.gnu.org/licenses/>.

use anyhow::{anyhow, Result};
use core_processor::common::JournalNote;
use gear_core::{code::InstrumentedCode, ids::ProgramId};
use gprimitives::{CodeId, H256};
use parity_scale_codec::{Decode, Encode};
use sp_allocator::{AllocationStats, FreeingBumpHeapAllocator};
use sp_wasm_interface::{HostState, IntoValue, MemoryWrapper, StoreData};
use std::{mem, sync::Arc};

use crate::Database;

pub mod api;
pub mod runtime;

mod context;
mod threads;

pub fn runtime() -> Vec<u8> {
    let mut runtime = runtime::Runtime::new();
    runtime.add_start_section();
    runtime.into_bytes()
}

pub type Store = wasmtime::Store<StoreData>;

#[derive(Clone)]
pub(crate) struct InstanceCreator {
    engine: wasmtime::Engine,
    instance_pre: Arc<wasmtime::InstancePre<StoreData>>,

    /// Current chain head hash.
    ///
    /// NOTE: must be preset each time processor start to process new chain head.
    chain_head: Option<H256>,
}

impl InstanceCreator {
    pub fn new(runtime: Vec<u8>) -> Result<Self> {
<<<<<<< HEAD
        gear_runtime_interface::sandbox_init(gear_runtime_interface::SandboxBackend::Wasmer);

=======
>>>>>>> ee0d92e4
        let engine = wasmtime::Engine::default();

        let module = wasmtime::Module::new(&engine, runtime)?;
        let mut linker = wasmtime::Linker::new(&engine);

        api::allocator::link(&mut linker)?;
        api::database::link(&mut linker)?;
        api::lazy_pages::link(&mut linker)?;
        api::logging::link(&mut linker)?;
        api::sandbox::link(&mut linker)?;

        let instance_pre = linker.instantiate_pre(&module)?;
        let instance_pre = Arc::new(instance_pre);

        Ok(Self {
            engine,
            instance_pre,
            chain_head: None,
        })
    }

    pub fn instantiate(&self) -> Result<InstanceWrapper> {
        let mut store = Store::new(&self.engine, Default::default());

        let instance = self.instance_pre.instantiate(&mut store)?;

        let mut instance_wrapper = InstanceWrapper {
            instance,
            store,
            chain_head: self.chain_head,
        };

        let memory = instance_wrapper.memory()?;
        let table = instance_wrapper.table()?;

        instance_wrapper.data_mut().memory = Some(memory);
        instance_wrapper.data_mut().table = Some(table);

        Ok(instance_wrapper)
    }

    pub fn set_chain_head(&mut self, chain_head: H256) {
        self.chain_head = Some(chain_head);
    }
}

pub(crate) struct InstanceWrapper {
    instance: wasmtime::Instance,
    store: Store,
    chain_head: Option<H256>,
}

impl InstanceWrapper {
    #[allow(unused)]
    pub fn data(&self) -> &StoreData {
        self.store.data()
    }

    pub fn data_mut(&mut self) -> &mut StoreData {
        self.store.data_mut()
    }

    pub fn instrument(
        &mut self,
        original_code: impl AsRef<[u8]>,
    ) -> Result<Option<InstrumentedCode>> {
        self.call("instrument_code", original_code)
    }

    pub fn run(
        &mut self,
        db: Database,
        program_id: ProgramId,
        original_code_id: CodeId,
        state_hash: H256,
        maybe_instrumented_code: Option<InstrumentedCode>,
    ) -> Result<Vec<JournalNote>> {
        let chain_head = self.chain_head.expect("chain head must be set before run");
        threads::set(db, chain_head, state_hash);

        let arg = (
            program_id,
            original_code_id,
            state_hash,
            maybe_instrumented_code,
        );

        self.call("run", arg.encode())
    }

    fn call<D: Decode>(&mut self, name: &'static str, input: impl AsRef<[u8]>) -> Result<D> {
        self.with_host_state(|instance_wrapper| {
            let func = instance_wrapper
                .instance
                .get_typed_func::<(i32, i32), i64>(&mut instance_wrapper.store, name)?;

            let input_data = instance_wrapper.set_call_input(input.as_ref())?;

            let output_ptr_len = func.call(&mut instance_wrapper.store, input_data)?;

            let output = instance_wrapper.get_call_output(output_ptr_len)?;

            Ok(output)
        })
    }

    fn with_host_state<T>(&mut self, f: impl FnOnce(&mut Self) -> Result<T>) -> Result<T> {
        self.set_host_state()?;
        let res = f(self);
        let _allocation_stats = self.reset_host_state()?;
        res
    }

    fn set_call_input(&mut self, bytes: &[u8]) -> Result<(i32, i32)> {
        let memory = self.memory()?;

        let len = bytes.len() as u32; // TODO: check len.

        let ptr = self.with_allocator(|instance_wrapper, allocator| {
            allocator
                .allocate(
                    &mut MemoryWrapper::from((&memory, &mut instance_wrapper.store)),
                    len,
                )
                .map_err(Into::into)
        })?;

        sp_wasm_interface::util::write_memory_from(&mut self.store, ptr, bytes)
            .map_err(|e| anyhow!("failed to write call input: {e}"))?;

        let ptr = ptr.into_value().as_i32().expect("must be i32");

        Ok((ptr, len as i32))
    }

    fn get_call_output<D: Decode>(&mut self, ptr_len: i64) -> Result<D> {
        let [ptr, len]: [i32; 2] = unsafe { mem::transmute(ptr_len) };

        // TODO: check range.
        let memory = self.memory()?;
        let mut res = &memory.data(&self.store)[ptr as usize..(ptr + len) as usize];

        let res = D::decode(&mut res)?;

        Ok(res)
    }

    fn set_host_state(&mut self) -> Result<()> {
        let heap_base = self.heap_base()?;

        let allocator = FreeingBumpHeapAllocator::new(heap_base);

        let host_state = HostState::new(allocator);

        self.data_mut().host_state = Some(host_state);

        Ok(())
    }

    fn reset_host_state(&mut self) -> Result<AllocationStats> {
        let host_state = self
            .data_mut()
            .host_state
            .take()
            .ok_or_else(|| anyhow!("host state should be set before call and reset after"))?;

        Ok(host_state.allocation_stats())
    }

    fn with_allocator<T>(
        &mut self,
        f: impl FnOnce(&mut Self, &mut FreeingBumpHeapAllocator) -> Result<T>,
    ) -> Result<T> {
        let mut allocator = self
            .data_mut()
            .host_state
            .as_mut()
            .and_then(|s| s.allocator.take())
            .ok_or_else(|| anyhow!("allocator should be set after `set_host_state`"))?;

        let res = f(self, &mut allocator);

        self.data_mut()
            .host_state
            .as_mut()
            .expect("checked above")
            .allocator = Some(allocator);

        res
    }

    fn memory(&mut self) -> Result<wasmtime::Memory> {
        let memory_export = self
            .instance
            .get_export(&mut self.store, "memory")
            .ok_or_else(|| anyhow!("couldn't find `memory` export"))?;

        let memory = memory_export
            .into_memory()
            .ok_or_else(|| anyhow!("`memory` is not memory"))?;

        Ok(memory)
    }

    fn table(&mut self) -> Result<wasmtime::Table> {
        let table_export = self
            .instance
            .get_export(&mut self.store, "__indirect_function_table")
            .ok_or_else(|| anyhow!("couldn't find `__indirect_function_table` export"))?;

        let table = table_export
            .into_table()
            .ok_or_else(|| anyhow!("`__indirect_function_table` is not table"))?;

        Ok(table)
    }

    fn heap_base(&mut self) -> Result<u32> {
        let heap_base_export = self
            .instance
            .get_export(&mut self.store, "__heap_base")
            .ok_or_else(|| anyhow!("couldn't find `__heap_base` export"))?;

        let heap_base_global = heap_base_export
            .into_global()
            .ok_or_else(|| anyhow!("`__heap_base` is not global"))?;

        let heap_base = heap_base_global
            .get(&mut self.store)
            .i32()
            .ok_or_else(|| anyhow!("`__heap_base` is not i32"))?;

        Ok(heap_base as u32)
    }
}<|MERGE_RESOLUTION|>--- conflicted
+++ resolved
@@ -54,11 +54,6 @@
 
 impl InstanceCreator {
     pub fn new(runtime: Vec<u8>) -> Result<Self> {
-<<<<<<< HEAD
-        gear_runtime_interface::sandbox_init(gear_runtime_interface::SandboxBackend::Wasmer);
-
-=======
->>>>>>> ee0d92e4
         let engine = wasmtime::Engine::default();
 
         let module = wasmtime::Module::new(&engine, runtime)?;
