--- conflicted
+++ resolved
@@ -19,11 +19,7 @@
 // TODO: for each panic here place log::error, otherwise it won't be printed.
 
 use core::fmt;
-<<<<<<< HEAD
-use ethexe_common::db::OnChainStorageRO;
-=======
 use ethexe_common::{HashOf, db::OnChainStorageRO};
->>>>>>> 7e4b00fb
 use ethexe_db::Database;
 use ethexe_runtime_common::{
     BlockInfo,
