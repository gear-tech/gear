--- conflicted
+++ resolved
@@ -74,11 +74,7 @@
 
         let region_idx = MemoryPages::page_region(page);
 
-<<<<<<< HEAD
-        let region_hash = pages_registry[region_idx].map(|hash| hash)?;
-=======
         let region_hash = pages_registry[region_idx].to_inner()?;
->>>>>>> 0dc31dde
 
         let pages_regions = self
             .pages_regions_cache
