// This file is part of Gear.
//
// Copyright (C) 2024-2025 Gear Technologies Inc.
// SPDX-License-Identifier: GPL-3.0-or-later WITH Classpath-exception-2.0
//
// This program is free software: you can redistribute it and/or modify
// it under the terms of the GNU General Public License as published by
// the Free Software Foundation, either version 3 of the License, or
// (at your option) any later version.
//
// This program is distributed in the hope that it will be useful,
// but WITHOUT ANY WARRANTY; without even the implied warranty of
// MERCHANTABILITY or FITNESS FOR A PARTICULAR PURPOSE. See the
// GNU General Public License for more details.
//
// You should have received a copy of the GNU General Public License
// along with this program. If not, see <https://www.gnu.org/licenses/>.

use crate::{Processor, ProcessorError, Result};
use ethexe_common::{
    Announce,
    db::{AnnounceStorageRO, CodesStorageRW, OnChainStorageRO},
    injected::SignedInjectedTransaction,
};
use ethexe_db::Database;
use ethexe_runtime_common::{
    InBlockTransitions, ScheduleHandler, TransitionController, state::ProgramState,
};
use gprimitives::{ActorId, CodeId};

pub(crate) mod events;
mod overlaid;
pub(crate) mod run;

/// A high-level interface for executing ops,
/// which mutate states based on the current block request events.
///
/// This is based a wrapper which holds data needed to instantiate [`TransitionController`],
/// which itself performs recording actual state transitions.
pub struct ProcessingHandler {
    pub announce: Announce,
    pub db: Database,
    pub transitions: InBlockTransitions,
}

impl ProcessingHandler {
    pub fn controller(&mut self) -> TransitionController<'_, Database> {
        TransitionController {
            storage: &self.db,
            transitions: &mut self.transitions,
        }
    }

    /// A wrapper for the lower level [`TransitionController::update_state`].
    pub fn update_state<T>(
        &mut self,
        program_id: ActorId,
        f: impl FnOnce(&mut ProgramState, &Database, &mut InBlockTransitions) -> T,
    ) -> T {
        self.controller().update_state(program_id, f)
    }
}

impl Processor {
    /// Creates a new processing handler for the given block hash.
    ///
    /// The [`InBlockTransitions`] is created using states of the parent of the block with block_hash.
    /// That's done because the parent actually has the latest view on program states. Also program states
    /// for the `block_hash` block are written to database only after the block is processed.
    pub fn handler(
        &self,
        announce: Announce,
        injected_transactions: &[SignedInjectedTransaction],
    ) -> Result<ProcessingHandler> {
        let corresponding_block_header = self
            .db
            .block_header(announce.block_hash)
            .ok_or(ProcessorError::BlockHeaderNotFound(announce.block_hash))?;

        let parent_final_states = self.db.announce_program_states(announce.parent).ok_or(
            ProcessorError::AnnounceProgramStatesNotFound(announce.parent),
        )?;

        let parent_final_schedule = self
            .db
            .announce_schedule(announce.parent)
            .ok_or(ProcessorError::AnnounceScheduleNotFound(announce.parent))?;

<<<<<<< HEAD
        let injected_messages = injected_transactions
=======
        // TODO kuzmindev: Remove this when NetworkAnnounce will be implemented.
        let injected_messages = announce
            .injected_transactions
>>>>>>> d00ebd8a
            .iter()
            .map(|tx| tx.data().to_message_id())
            .collect();

        let transitions = InBlockTransitions::new(
            corresponding_block_header,
            parent_final_states,
            parent_final_schedule,
            injected_messages,
        );

        Ok(ProcessingHandler {
            announce,
            db: self.db.clone(),
            transitions,
        })
    }

    /// Returns some CodeId in case of settlement and new code accepting.
    pub(crate) fn handle_new_code(
        &mut self,
        original_code: impl AsRef<[u8]>,
    ) -> Result<Option<CodeId>> {
        let mut executor = self.creator.instantiate()?;

        let original_code = original_code.as_ref();

        let Some((instrumented_code, code_metadata)) = executor.instrument(original_code)? else {
            return Ok(None);
        };

        let code_id = self.db.set_original_code(original_code);

        let Some(instructions_weight) = code_metadata.instruction_weights_version() else {
            return Ok(None);
        };

        self.db
            .set_instrumented_code(instructions_weight, code_id, instrumented_code);

        self.db.set_code_metadata(code_id, code_metadata);

        Ok(Some(code_id))
    }
}

impl ProcessingHandler {
    pub fn run_schedule(&mut self) {
        let tasks = self.transitions.take_actual_tasks();

        log::debug!(
            "Running schedule for #{}: tasks are {tasks:?}",
            self.transitions.header().height
        );

        let mut handler = ScheduleHandler {
            controller: self.controller(),
        };

        for task in tasks {
            let _gas = task.process_with(&mut handler);
        }
    }
}<|MERGE_RESOLUTION|>--- conflicted
+++ resolved
@@ -86,13 +86,7 @@
             .announce_schedule(announce.parent)
             .ok_or(ProcessorError::AnnounceScheduleNotFound(announce.parent))?;
 
-<<<<<<< HEAD
         let injected_messages = injected_transactions
-=======
-        // TODO kuzmindev: Remove this when NetworkAnnounce will be implemented.
-        let injected_messages = announce
-            .injected_transactions
->>>>>>> d00ebd8a
             .iter()
             .map(|tx| tx.data().to_message_id())
             .collect();
