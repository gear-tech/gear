// This file is part of Gear.
//
// Copyright (C) 2024-2025 Gear Technologies Inc.
// SPDX-License-Identifier: GPL-3.0-or-later WITH Classpath-exception-2.0
//
// This program is free software: you can redistribute it and/or modify
// it under the terms of the GNU General Public License as published by
// the Free Software Foundation, either version 3 of the License, or
// (at your option) any later version.
//
// This program is distributed in the hope that it will be useful,
// but WITHOUT ANY WARRANTY; without even the implied warranty of
// MERCHANTABILITY or FITNESS FOR A PARTICULAR PURPOSE. See the
// GNU General Public License for more details.
//
// You should have received a copy of the GNU General Public License
// along with this program. If not, see <https://www.gnu.org/licenses/>.

use super::ProcessingHandler;
use crate::{ProcessorError, Result};
use ethexe_common::{
    ScheduledTask,
    db::{CodesStorageRO, CodesStorageRW},
    events::{MirrorRequestEvent, RouterRequestEvent},
    gear::{MessageType, ValueClaim},
    injected::SignedInjectedTransaction,
};
use ethexe_runtime_common::state::{
    Dispatch, Expiring, MailboxMessage, ModifiableStorage, PayloadLookup,
};
use gear_core::{ids::ActorId, message::SuccessReplyReason};

impl ProcessingHandler {
    pub(crate) fn handle_injected_transaction(
        &mut self,
        tx: SignedInjectedTransaction,
    ) -> Result<()> {
        self.update_state(tx.data().destination, |state, storage, _| -> Result<()> {
            // Build source from sender's Ethereum address
            let source = tx.public_key().to_address().into();
<<<<<<< HEAD
            let message_id = tx.data().message_id();
=======
>>>>>>> 36291b2a
            let is_init = state.requires_init_message();

            let raw_tx = tx.into_data();

            let dispatch = Dispatch::new(
                storage,
<<<<<<< HEAD
                message_id,
=======
                raw_tx.to_message_id(),
>>>>>>> 36291b2a
                source,
                raw_tx.payload.0,
                raw_tx.value,
                is_init,
                MessageType::Injected,
                false,
            )?;

            state
                .injected_queue
                .modify_queue(storage, |queue| queue.queue(dispatch));

            Ok(())
        })
    }

    pub(crate) fn handle_router_event(&mut self, event: RouterRequestEvent) -> Result<()> {
        match event {
            RouterRequestEvent::ProgramCreated { actor_id, code_id } => {
                if self.db.original_code(code_id).is_none() {
                    return Err(ProcessorError::MissingCode(code_id));
                }

                if self.db.program_code_id(actor_id).is_some() {
                    return Err(ProcessorError::DuplicatedProgram(actor_id));
                }

                self.db.set_program_code_id(actor_id, code_id);

                self.transitions.register_new(actor_id);
            }
            RouterRequestEvent::ValidatorsCommittedForEra { .. }
            | RouterRequestEvent::CodeValidationRequested { .. }
            | RouterRequestEvent::ComputationSettingsChanged { .. }
            | RouterRequestEvent::StorageSlotChanged => {
                log::debug!("Handler not yet implemented: {event:?}");
            }
        };

        Ok(())
    }

    pub(crate) fn handle_mirror_event(
        &mut self,
        actor_id: ActorId,
        event: MirrorRequestEvent,
    ) -> Result<()> {
        if !self.transitions.is_program(&actor_id) {
            log::debug!("Received event from unrecognized mirror ({actor_id}): {event:?}");

            return Ok(());
        }

        match event {
            MirrorRequestEvent::OwnedBalanceTopUpRequested { value } => {
                self.update_state(actor_id, |state, _, _| {
                    state.balance = state
                        .balance
                        .checked_add(value)
                        .expect("Overflow in state.balance += value");
                });
            }
            MirrorRequestEvent::ExecutableBalanceTopUpRequested { value } => {
                self.update_state(actor_id, |state, _, _| {
                    state.executable_balance = state
                        .executable_balance
                        .checked_add(value)
                        .expect("Overflow in state.executable_balance += value");
                });
            }
            MirrorRequestEvent::MessageQueueingRequested {
                id,
                source,
                payload,
                value,
                call_reply,
            } => {
                self.update_state(actor_id, |state, storage, _| -> Result<()> {
                    let is_init = state.requires_init_message();

                    let dispatch = Dispatch::new(
                        storage,
                        id,
                        source,
                        payload,
                        value,
                        is_init,
                        MessageType::Canonical,
                        call_reply,
                    )?;

                    state
                        .canonical_queue
                        .modify_queue(storage, |queue| queue.queue(dispatch));

                    Ok(())
                })?;
            }
            MirrorRequestEvent::ReplyQueueingRequested {
                replied_to,
                source,
                payload,
                value,
            } => {
                self.update_state(actor_id, |state, storage, transitions| -> Result<()> {
                    let Some(Expiring {
                        value:
                            MailboxMessage {
                                value: claimed_value,
                                ..
                            },
                        expiry,
                    }) = storage.modify(&mut state.mailbox_hash, |mailbox| {
                        mailbox.remove_and_store_user_mailbox(storage, source, replied_to)
                    })
                    else {
                        return Ok(());
                    };

                    transitions.claim_value(
                        actor_id,
                        ValueClaim {
                            message_id: replied_to,
                            destination: source,
                            value: claimed_value,
                        },
                    );

                    transitions.remove_task(
                        expiry,
                        &ScheduledTask::RemoveFromMailbox((actor_id, source), replied_to),
                    )?;

                    let reply = Dispatch::new_reply(
                        storage,
                        replied_to,
                        source,
                        payload,
                        value,
                        MessageType::Canonical,
                        false,
                    )?;

                    state
                        .canonical_queue
                        .modify_queue(storage, |queue| queue.queue(reply));

                    Ok(())
                })?;
            }
            MirrorRequestEvent::ValueClaimingRequested { claimed_id, source } => {
                self.update_state(actor_id, |state, storage, transitions| -> Result<()> {
                    let Some(Expiring {
                        value:
                            MailboxMessage {
                                value: claimed_value,
                                ..
                            },
                        expiry,
                    }) = storage.modify(&mut state.mailbox_hash, |mailbox| {
                        mailbox.remove_and_store_user_mailbox(storage, source, claimed_id)
                    })
                    else {
                        return Ok(());
                    };

                    transitions.claim_value(
                        actor_id,
                        ValueClaim {
                            message_id: claimed_id,
                            destination: source,
                            value: claimed_value,
                        },
                    );

                    transitions.remove_task(
                        expiry,
                        &ScheduledTask::RemoveFromMailbox((actor_id, source), claimed_id),
                    )?;

                    let reply = Dispatch::reply(
                        claimed_id,
                        source,
                        PayloadLookup::empty(),
                        0,
                        SuccessReplyReason::Auto,
                        MessageType::Canonical,
                        false,
                    );

                    state
                        .canonical_queue
                        .modify_queue(storage, |queue| queue.queue(reply));

                    Ok(())
                })?;
            }
        };

        Ok(())
    }
}<|MERGE_RESOLUTION|>--- conflicted
+++ resolved
@@ -38,21 +38,13 @@
         self.update_state(tx.data().destination, |state, storage, _| -> Result<()> {
             // Build source from sender's Ethereum address
             let source = tx.public_key().to_address().into();
-<<<<<<< HEAD
-            let message_id = tx.data().message_id();
-=======
->>>>>>> 36291b2a
             let is_init = state.requires_init_message();
 
             let raw_tx = tx.into_data();
 
             let dispatch = Dispatch::new(
                 storage,
-<<<<<<< HEAD
-                message_id,
-=======
                 raw_tx.to_message_id(),
->>>>>>> 36291b2a
                 source,
                 raw_tx.payload.0,
                 raw_tx.value,
