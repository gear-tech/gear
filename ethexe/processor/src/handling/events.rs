--- conflicted
+++ resolved
@@ -29,24 +29,20 @@
 impl ProcessingHandler {
     pub(crate) fn handle_router_event(&mut self, event: RouterRequestEvent) -> Result<()> {
         match event {
-<<<<<<< HEAD
-            RouterRequestEvent::ProgramCreated { actor, code_id } => {
-=======
             RouterRequestEvent::ProgramCreated { actor_id, code_id } => {
->>>>>>> 147bbbda
                 ensure!(
                     self.db.original_code(code_id).is_some(),
                     "db corrupted: missing code [OR] code existence wasn't checked on Eth"
                 );
 
                 ensure!(
-                    self.db.program_code_id(actor).is_none(),
+                    self.db.program_code_id(actor_id).is_none(),
                     "db corrupted: unrecognized program [OR] program duplicates wasn't checked on Eth"
                 );
 
-                self.db.set_program_code_id(actor, code_id);
+                self.db.set_program_code_id(actor_id, code_id);
 
-                self.transitions.register_new(actor);
+                self.transitions.register_new(actor_id);
             }
             RouterRequestEvent::CodeValidationRequested { .. }
             | RouterRequestEvent::ComputationSettingsChanged { .. }
