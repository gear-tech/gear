// This file is part of Gear.
//
// Copyright (C) 2024-2025 Gear Technologies Inc.
// SPDX-License-Identifier: GPL-3.0-or-later WITH Classpath-exception-2.0
//
// This program is free software: you can redistribute it and/or modify
// it under the terms of the GNU General Public License as published by
// the Free Software Foundation, either version 3 of the License, or
// (at your option) any later version.
//
// This program is distributed in the hope that it will be useful,
// but WITHOUT ANY WARRANTY; without even the implied warranty of
// MERCHANTABILITY or FITNESS FOR A PARTICULAR PURPOSE. See the
// GNU General Public License for more details.
//
// You should have received a copy of the GNU General Public License
// along with this program. If not, see <https://www.gnu.org/licenses/>.

use super::ProcessingHandler;
use crate::{ProcessorError, Result};
use ethexe_common::{
    ScheduledTask,
<<<<<<< HEAD
    db::{CodesStorageRO, CodesStorageRW},
    events::{MirrorRequestEvent, RouterRequestEvent, WVaraRequestEvent},
=======
    db::{CodesStorageRead, CodesStorageWrite},
    events::{MirrorRequestEvent, RouterRequestEvent},
>>>>>>> 4e8dac45
    gear::{Origin, ValueClaim},
};
use ethexe_runtime_common::state::{Dispatch, Expiring, MailboxMessage, PayloadLookup};
use gear_core::{ids::ActorId, message::SuccessReplyReason};

impl ProcessingHandler {
    pub(crate) fn handle_router_event(&mut self, event: RouterRequestEvent) -> Result<()> {
        match event {
            RouterRequestEvent::ProgramCreated { actor_id, code_id } => {
                if self.db.original_code(code_id).is_none() {
                    return Err(ProcessorError::MissingCode(code_id));
                }

                if self.db.program_code_id(actor_id).is_some() {
                    return Err(ProcessorError::DuplicatedProgram(actor_id));
                }

                self.db.set_program_code_id(actor_id, code_id);

                self.transitions.register_new(actor_id);
            }
            RouterRequestEvent::ValidatorsCommittedForEra { .. }
            | RouterRequestEvent::CodeValidationRequested { .. }
            | RouterRequestEvent::ComputationSettingsChanged { .. }
            | RouterRequestEvent::StorageSlotChanged => {
                log::debug!("Handler not yet implemented: {event:?}");
            }
        };

        Ok(())
    }

    pub(crate) fn handle_mirror_event(
        &mut self,
        actor_id: ActorId,
        event: MirrorRequestEvent,
    ) -> Result<()> {
        if !self.transitions.is_program(&actor_id) {
            log::debug!("Received event from unrecognized mirror ({actor_id}): {event:?}");

            return Ok(());
        }

        match event {
            MirrorRequestEvent::OwnedBalanceTopUpRequested { value } => {
                self.update_state(actor_id, |state, _, _| {
                    state.balance += value;
                });
            }
            MirrorRequestEvent::ExecutableBalanceTopUpRequested { value } => {
                self.update_state(actor_id, |state, _, _| {
                    state.executable_balance += value;
                });
            }
            MirrorRequestEvent::MessageQueueingRequested {
                id,
                source,
                payload,
                value,
                call_reply,
            } => {
                self.update_state(actor_id, |state, storage, _| -> Result<()> {
                    let is_init = state.requires_init_message();

                    let dispatch = Dispatch::new(
                        storage,
                        id,
                        source,
                        payload,
                        value,
                        is_init,
                        Origin::Ethereum,
                        call_reply,
                    )?;

                    state
                        .canonical_queue
                        .modify_queue(storage, |queue| queue.queue(dispatch));

                    Ok(())
                })?;
            }
            MirrorRequestEvent::ReplyQueueingRequested {
                replied_to,
                source,
                payload,
                value,
            } => {
                self.update_state(actor_id, |state, storage, transitions| -> Result<()> {
                    let Some(Expiring {
                        value:
                            MailboxMessage {
                                value: claimed_value,
                                ..
                            },
                        expiry,
                    }) = state.mailbox_hash.modify_mailbox(storage, |mailbox| {
                        mailbox.remove_and_store_user_mailbox(storage, source, replied_to)
                    })
                    else {
                        return Ok(());
                    };

                    transitions.modify_transition(actor_id, |transition| {
                        transition.claims.push(ValueClaim {
                            message_id: replied_to,
                            destination: source,
                            value: claimed_value,
                        });
                    });

                    transitions.remove_task(
                        expiry,
                        &ScheduledTask::RemoveFromMailbox((actor_id, source), replied_to),
                    )?;

                    let reply = Dispatch::new_reply(
                        storage,
                        replied_to,
                        source,
                        payload,
                        value,
                        Origin::Ethereum,
                        false,
                    )?;

                    state
                        .canonical_queue
                        .modify_queue(storage, |queue| queue.queue(reply));

                    Ok(())
                })?;
            }
            MirrorRequestEvent::ValueClaimingRequested { claimed_id, source } => {
                self.update_state(actor_id, |state, storage, transitions| -> Result<()> {
                    let Some(Expiring {
                        value:
                            MailboxMessage {
                                value: claimed_value,
                                ..
                            },
                        expiry,
                    }) = state.mailbox_hash.modify_mailbox(storage, |mailbox| {
                        mailbox.remove_and_store_user_mailbox(storage, source, claimed_id)
                    })
                    else {
                        return Ok(());
                    };

                    transitions.modify_transition(actor_id, |transition| {
                        transition.claims.push(ValueClaim {
                            message_id: claimed_id,
                            destination: source,
                            value: claimed_value,
                        });
                    });

                    transitions.remove_task(
                        expiry,
                        &ScheduledTask::RemoveFromMailbox((actor_id, source), claimed_id),
                    )?;

                    let reply = Dispatch::reply(
                        claimed_id,
                        source,
                        PayloadLookup::empty(),
                        0,
                        SuccessReplyReason::Auto,
                        Origin::Ethereum,
                        false,
                    );

                    state
                        .canonical_queue
                        .modify_queue(storage, |queue| queue.queue(reply));

                    Ok(())
                })?;
            }
        };

        Ok(())
    }
}<|MERGE_RESOLUTION|>--- conflicted
+++ resolved
@@ -20,13 +20,8 @@
 use crate::{ProcessorError, Result};
 use ethexe_common::{
     ScheduledTask,
-<<<<<<< HEAD
     db::{CodesStorageRO, CodesStorageRW},
-    events::{MirrorRequestEvent, RouterRequestEvent, WVaraRequestEvent},
-=======
-    db::{CodesStorageRead, CodesStorageWrite},
     events::{MirrorRequestEvent, RouterRequestEvent},
->>>>>>> 4e8dac45
     gear::{Origin, ValueClaim},
 };
 use ethexe_runtime_common::state::{Dispatch, Expiring, MailboxMessage, PayloadLookup};
