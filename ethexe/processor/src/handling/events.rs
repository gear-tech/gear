// This file is part of Gear.
//
// Copyright (C) 2024-2025 Gear Technologies Inc.
// SPDX-License-Identifier: GPL-3.0-or-later WITH Classpath-exception-2.0
//
// This program is free software: you can redistribute it and/or modify
// it under the terms of the GNU General Public License as published by
// the Free Software Foundation, either version 3 of the License, or
// (at your option) any later version.
//
// This program is distributed in the hope that it will be useful,
// but WITHOUT ANY WARRANTY; without even the implied warranty of
// MERCHANTABILITY or FITNESS FOR A PARTICULAR PURPOSE. See the
// GNU General Public License for more details.
//
// You should have received a copy of the GNU General Public License
// along with this program. If not, see <https://www.gnu.org/licenses/>.

use super::ProcessingHandler;
use crate::{ProcessorError, Result};
use ethexe_common::{
    ScheduledTask,
    db::{CodesStorageRO, CodesStorageRW},
    events::{MirrorRequestEvent, RouterRequestEvent},
<<<<<<< HEAD
    gear::{Origin, ValueClaim},
    injected::SignedInjectedTransaction,
=======
    gear::{MessageType, ValueClaim},
>>>>>>> 29808df8
};
use ethexe_runtime_common::state::{
    Dispatch, Expiring, MailboxMessage, ModifiableStorage, PayloadLookup,
};
use gear_core::{ids::ActorId, message::SuccessReplyReason};
use gprimitives::MessageId;

impl ProcessingHandler {
    pub(crate) fn handle_injected_transaction(
        &mut self,
        tx: SignedInjectedTransaction,
    ) -> Result<()> {
        self.update_state(tx.data().destination, |state, storage, _| -> Result<()> {
            // Build source from sender's Ethereum address
            let source = tx.public_key().to_address().into();
            let message_id = tx.data().message_id();
            let is_init = state.requires_init_message();

            let raw_tx = tx.into_data();

            let dispatch = Dispatch::new(
                storage,
                message_id,
                source,
                raw_tx.payload,
                raw_tx.value,
                is_init,
                Origin::Injected,
                false,
            )?;

            state
                .injected_queue
                .modify_queue(storage, |queue| queue.queue(dispatch));

            Ok(())
        })
    }

    pub(crate) fn handle_router_event(&mut self, event: RouterRequestEvent) -> Result<()> {
        match event {
            RouterRequestEvent::ProgramCreated { actor_id, code_id } => {
                if self.db.original_code(code_id).is_none() {
                    return Err(ProcessorError::MissingCode(code_id));
                }

                if self.db.program_code_id(actor_id).is_some() {
                    return Err(ProcessorError::DuplicatedProgram(actor_id));
                }

                self.db.set_program_code_id(actor_id, code_id);

                self.transitions.register_new(actor_id);
            }
            RouterRequestEvent::ValidatorsCommittedForEra { .. }
            | RouterRequestEvent::CodeValidationRequested { .. }
            | RouterRequestEvent::ComputationSettingsChanged { .. }
            | RouterRequestEvent::StorageSlotChanged => {
                log::debug!("Handler not yet implemented: {event:?}");
            }
        };

        Ok(())
    }

    pub(crate) fn handle_mirror_event(
        &mut self,
        actor_id: ActorId,
        event: MirrorRequestEvent,
    ) -> Result<()> {
        if !self.transitions.is_program(&actor_id) {
            log::debug!("Received event from unrecognized mirror ({actor_id}): {event:?}");

            return Ok(());
        }

        match event {
            MirrorRequestEvent::OwnedBalanceTopUpRequested { value } => {
                self.update_state(actor_id, |state, _, _| {
                    state.balance += value;
                });
            }
            MirrorRequestEvent::ExecutableBalanceTopUpRequested { value } => {
                self.update_state(actor_id, |state, _, _| {
                    state.executable_balance += value;
                });
            }
            MirrorRequestEvent::MessageQueueingRequested {
                id,
                source,
                payload,
                value,
                call_reply,
            } => {
                self.update_state(actor_id, |state, storage, _| -> Result<()> {
                    let is_init = state.requires_init_message();

                    let dispatch = Dispatch::new(
                        storage,
                        id,
                        source,
                        payload,
                        value,
                        is_init,
                        MessageType::Canonical,
                        call_reply,
                    )?;

                    state
                        .canonical_queue
                        .modify_queue(storage, |queue| queue.queue(dispatch));

                    Ok(())
                })?;
            }
            MirrorRequestEvent::ReplyQueueingRequested {
                replied_to,
                source,
                payload,
                value,
            } => {
                self.update_state(actor_id, |state, storage, transitions| -> Result<()> {
                    let Some(Expiring {
                        value:
                            MailboxMessage {
                                value: claimed_value,
                                ..
                            },
                        expiry,
                    }) = storage.modify(&mut state.mailbox_hash, |mailbox| {
                        mailbox.remove_and_store_user_mailbox(storage, source, replied_to)
                    })
                    else {
                        return Ok(());
                    };

                    transitions.modify_transition(actor_id, |transition| {
                        transition.claims.push(ValueClaim {
                            message_id: replied_to,
                            destination: source,
                            value: claimed_value,
                        });
                    });

                    transitions.remove_task(
                        expiry,
                        &ScheduledTask::RemoveFromMailbox((actor_id, source), replied_to),
                    )?;

                    let reply = Dispatch::new_reply(
                        storage,
                        replied_to,
                        source,
                        payload,
                        value,
                        MessageType::Canonical,
                        false,
                    )?;

                    state
                        .canonical_queue
                        .modify_queue(storage, |queue| queue.queue(reply));

                    Ok(())
                })?;
            }
            MirrorRequestEvent::ValueClaimingRequested { claimed_id, source } => {
                self.update_state(actor_id, |state, storage, transitions| -> Result<()> {
                    let Some(Expiring {
                        value:
                            MailboxMessage {
                                value: claimed_value,
                                ..
                            },
                        expiry,
                    }) = storage.modify(&mut state.mailbox_hash, |mailbox| {
                        mailbox.remove_and_store_user_mailbox(storage, source, claimed_id)
                    })
                    else {
                        return Ok(());
                    };

                    transitions.modify_transition(actor_id, |transition| {
                        transition.claims.push(ValueClaim {
                            message_id: claimed_id,
                            destination: source,
                            value: claimed_value,
                        });
                    });

                    transitions.remove_task(
                        expiry,
                        &ScheduledTask::RemoveFromMailbox((actor_id, source), claimed_id),
                    )?;

                    let reply = Dispatch::reply(
                        claimed_id,
                        source,
                        PayloadLookup::empty(),
                        0,
                        SuccessReplyReason::Auto,
                        MessageType::Canonical,
                        false,
                    );

                    state
                        .canonical_queue
                        .modify_queue(storage, |queue| queue.queue(reply));

                    Ok(())
                })?;
            }
        };

        Ok(())
    }
}<|MERGE_RESOLUTION|>--- conflicted
+++ resolved
@@ -22,12 +22,8 @@
     ScheduledTask,
     db::{CodesStorageRO, CodesStorageRW},
     events::{MirrorRequestEvent, RouterRequestEvent},
-<<<<<<< HEAD
-    gear::{Origin, ValueClaim},
+    gear::{MessageType, ValueClaim},
     injected::SignedInjectedTransaction,
-=======
-    gear::{MessageType, ValueClaim},
->>>>>>> 29808df8
 };
 use ethexe_runtime_common::state::{
     Dispatch, Expiring, MailboxMessage, ModifiableStorage, PayloadLookup,
@@ -55,7 +51,7 @@
                 raw_tx.payload,
                 raw_tx.value,
                 is_init,
-                Origin::Injected,
+                MessageType::Injected,
                 false,
             )?;
 
