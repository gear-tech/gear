--- conflicted
+++ resolved
@@ -24,7 +24,7 @@
     events::{BlockRequestEvent, MirrorRequestEvent},
     gear::StateTransition,
 };
-use ethexe_db::{CodesStorage, Database};
+use ethexe_db::{CodesStorage, Database, ProgramStateHashAndSize};
 use ethexe_runtime_common::state::Storage;
 use gear_core::{ids::prelude::CodeIdExt, message::ReplyInfo};
 use gprimitives::{ActorId, CodeId, MessageId, H256};
@@ -45,7 +45,7 @@
 #[derive(Clone, Debug)]
 pub struct BlockProcessingResult {
     pub transitions: Vec<StateTransition>,
-    pub states: BTreeMap<ActorId, H256>,
+    pub states: BTreeMap<ActorId, ProgramStateHashAndSize>,
     pub schedule: Schedule,
 }
 
@@ -120,22 +120,10 @@
         &mut self,
         block_hash: H256,
         events: Vec<BlockRequestEvent>,
-<<<<<<< HEAD
-    ) -> Result<Vec<LocalOutcome>> {
-        let outcomes = self
-            .process_block_events_raw(block_hash, events)
-            .await?
-            .into_iter()
-            .map(LocalOutcome::Transition)
-            .collect();
-
-        Ok(outcomes)
-=======
     ) -> Result<BlockProcessingResult> {
         // Directly return the result from the raw processing function.
         // The caller (ComputeService) will now handle this result.
-        self.process_block_events_raw(block_hash, events)
->>>>>>> 4b79366e
+        self.process_block_events_raw(block_hash, events).await
     }
 
     pub async fn process_block_events_raw(
