--- conflicted
+++ resolved
@@ -19,11 +19,7 @@
 //! Program's execution service for eGPU.
 
 use ethexe_common::{
-<<<<<<< HEAD
-    Announce, AnnounceHash, CodeAndIdUnchecked, ProgramStates, Schedule,
-=======
     Announce, CodeAndIdUnchecked, HashOf, ProgramStates, Schedule,
->>>>>>> 7e4b00fb
     db::{AnnounceStorageRO, BlockMetaStorageRO, CodesStorageRW},
     events::{BlockRequestEvent, MirrorRequestEvent},
     gear::StateTransition,
