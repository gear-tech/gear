// This file is part of Gear.
//
// Copyright (C) 2024-2025 Gear Technologies Inc.
// SPDX-License-Identifier: GPL-3.0-or-later WITH Classpath-exception-2.0
//
// This program is free software: you can redistribute it and/or modify
// it under the terms of the GNU General Public License as published by
// the Free Software Foundation, either version 3 of the License, or
// (at your option) any later version.
//
// This program is distributed in the hope that it will be useful,
// but WITHOUT ANY WARRANTY; without even the implied warranty of
// MERCHANTABILITY or FITNESS FOR A PARTICULAR PURPOSE. See the
// GNU General Public License for more details.
//
// You should have received a copy of the GNU General Public License
// along with this program. If not, see <https://www.gnu.org/licenses/>.

//! Program's execution service for eGPU.

use ethexe_common::{
    db::CodesStorageWrite,
    events::{BlockRequestEvent, MirrorRequestEvent},
    gear::StateTransition,
<<<<<<< HEAD
    CodeAndIdUnchecked, Schedule, StateHashWithQueueSize,
=======
    ProgramStates, Schedule,
>>>>>>> 410d5c7f
};
use ethexe_db::Database;
use ethexe_runtime_common::state::Storage;
use gear_core::{ids::prelude::CodeIdExt, rpc::ReplyInfo};
use gprimitives::{ActorId, CodeId, MessageId, H256};
use handling::{run, ProcessingHandler};
use host::InstanceCreator;

pub use common::LocalOutcome;

pub mod host;

mod common;
mod handling;

#[cfg(test)]
mod tests;

#[derive(thiserror::Error, Debug)]
pub enum ProcessorError {
    // `OverlaidProcessor` errors
    #[error("program isn't yet initialized")]
    ProgramNotInitialized,
    #[error("reply wasn't found")]
    ReplyNotFound,
    #[error("not found state for program ({program_id}) at block ({block_hash})")]
    StateNotFound {
        program_id: ActorId,
        block_hash: H256,
    },
    #[error("unreachable: state partially presents in storage")]
    StatePartiallyPresentsInStorage,
    #[error("not found header for processing block ({0})")]
    BlockHeaderNotFound(H256),
    #[error("not found program states for processing block ({0})")]
    BlockProgramStatesNotFound(H256),
    #[error("not found block start schedule for processing block ({0})")]
    BlockScheduleNotFound(H256),

    // `InstanceWrapper` errors
    #[error("couldn't find 'memory' export")]
    MemoryExportNotFound,
    #[error("'memory' is not memory")]
    InvalidMemory,
    #[error("couldn't find `__indirect_function_table` export")]
    IndirectFunctionTableNotFound,
    #[error("`__indirect_function_table` is not table")]
    InvalidIndirectFunctionTable,
    #[error("couldn't find `__heap_base` export")]
    HeapBaseNotFound,
    #[error("`__heap_base` is not global")]
    HeapBaseIsNotGlobal,
    #[error("`__heap_base` is not i32")]
    HeapBaseIsNoti32,
    #[error("failed to write call input: {0}")]
    CallInputWrite(String),
    #[error("host state should be set before call and reset after")]
    HostStateNotSet,
    #[error("allocator should be set after `set_host_state`")]
    AllocatorNotSet,

    // `ProcessingHandler` errors
    #[error("db corrupted: missing code [OR] code existence wasn't checked on Eth, code id: {0}")]
    MissingCode(CodeId),
    #[error("db corrupted: unrecognized program [OR] program duplicates wasn't checked on Eth, actor id: {0}")]
    DuplicatedProgram(ActorId),

    #[error(transparent)]
    Wasm(#[from] wasmtime::Error),

    #[error(transparent)]
    ParityScaleCodes(#[from] parity_scale_codec::Error),

    #[error(transparent)]
    SpAllocator(#[from] sp_allocator::Error),
}

pub(crate) type Result<T> = std::result::Result<T, ProcessorError>;

#[derive(Clone, Debug)]
pub struct BlockProcessingResult {
    pub transitions: Vec<StateTransition>,
    pub states: ProgramStates,
    pub schedule: Schedule,
}

#[derive(Clone, Debug)]
pub struct ProcessorConfig {
    pub chunk_processing_threads: usize,
}

impl Default for ProcessorConfig {
    fn default() -> Self {
        Self {
            chunk_processing_threads: 16,
        }
    }
}

#[derive(Clone)]
pub struct Processor {
    config: ProcessorConfig,
    db: Database,
    creator: InstanceCreator,
}

/// TODO: consider avoiding re-instantiations on processing events.
/// Maybe impl `struct EventProcessor`.
impl Processor {
    /// Creates processor with default config.
    pub fn new(db: Database) -> Result<Self> {
        Self::with_config(Default::default(), db)
    }

    pub fn with_config(config: ProcessorConfig, db: Database) -> Result<Self> {
        let creator = InstanceCreator::new(host::runtime())?;
        Ok(Self {
            config,
            db,
            creator,
        })
    }

    pub fn config(&self) -> &ProcessorConfig {
        &self.config
    }

    pub fn overlaid(mut self) -> OverlaidProcessor {
        self.db = unsafe { self.db.overlaid() };

        OverlaidProcessor(self)
    }

    pub fn process_upload_code(&mut self, code_and_id: CodeAndIdUnchecked) -> Result<bool> {
        log::debug!("Processing upload code {code_and_id:?}");

        let CodeAndIdUnchecked { code, code_id } = code_and_id;

        let valid = code_id == CodeId::generate(&code) && self.handle_new_code(code)?.is_some();

        self.db.set_code_valid(code_id, valid);

        Ok(valid)
    }

    pub async fn process_block_events(
        &mut self,
        block_hash: H256,
        events: Vec<BlockRequestEvent>,
    ) -> Result<BlockProcessingResult> {
        // Directly return the result from the raw processing function.
        // The caller (ComputeService) will now handle this result.
        self.process_block_events_raw(block_hash, events).await
    }

    pub async fn process_block_events_raw(
        &mut self,
        block_hash: H256,
        events: Vec<BlockRequestEvent>,
    ) -> Result<BlockProcessingResult> {
        log::debug!("Processing events for {block_hash:?}: {events:#?}");

        let mut handler = self.handler(block_hash)?;

        for event in events {
            match event {
                BlockRequestEvent::Router(event) => {
                    handler.handle_router_event(event)?;
                }
                BlockRequestEvent::Mirror { actor_id, event } => {
                    handler.handle_mirror_event(actor_id, event)?;
                }
                BlockRequestEvent::WVara(event) => {
                    handler.handle_wvara_event(event);
                }
            }
        }

        handler.run_schedule();
        self.process_queue(&mut handler).await;

        let (transitions, states, schedule) = handler.transitions.finalize();

        Ok(BlockProcessingResult {
            transitions,
            states,
            schedule,
        })
    }

    pub async fn process_queue(&mut self, handler: &mut ProcessingHandler) {
        self.creator.set_chain_head(handler.block_hash);

        run::run(
            self.config().chunk_processing_threads,
            self.db.clone(),
            self.creator.clone(),
            &mut handler.transitions,
        )
        .await;
    }
}

#[derive(Clone)]
pub struct OverlaidProcessor(Processor);

impl OverlaidProcessor {
    // TODO (breathx): optimize for one single program.
    pub async fn execute_for_reply(
        &mut self,
        block_hash: H256,
        source: ActorId,
        program_id: ActorId,
        payload: Vec<u8>,
        value: u128,
    ) -> Result<ReplyInfo> {
        self.0.creator.set_chain_head(block_hash);

        let mut handler = self.0.handler(block_hash)?;

        let state_hash = handler
            .transitions
            .state_of(&program_id)
            .ok_or(ProcessorError::StateNotFound {
                program_id,
                block_hash,
            })?
            .hash;

        let state = handler
            .db
            .read_state(state_hash)
            .ok_or(ProcessorError::StatePartiallyPresentsInStorage)?;

        if state.requires_init_message() {
            return Err(ProcessorError::ProgramNotInitialized);
        }

        handler.handle_mirror_event(
            program_id,
            MirrorRequestEvent::MessageQueueingRequested {
                id: MessageId::zero(),
                source,
                payload,
                value,
                call_reply: false,
            },
        )?;

        self.0.process_queue(&mut handler).await;

        let res = handler
            .transitions
            .current_messages()
            .into_iter()
            .find_map(|(_source, message)| {
                message.reply_details.and_then(|details| {
                    (details.to_message_id() == MessageId::zero()).then(|| ReplyInfo {
                        payload: message.payload,
                        value: message.value,
                        code: details.to_reply_code(),
                    })
                })
            })
            .ok_or(ProcessorError::ReplyNotFound)?;

        Ok(res)
    }
}<|MERGE_RESOLUTION|>--- conflicted
+++ resolved
@@ -22,11 +22,7 @@
     db::CodesStorageWrite,
     events::{BlockRequestEvent, MirrorRequestEvent},
     gear::StateTransition,
-<<<<<<< HEAD
-    CodeAndIdUnchecked, Schedule, StateHashWithQueueSize,
-=======
-    ProgramStates, Schedule,
->>>>>>> 410d5c7f
+    CodeAndIdUnchecked, ProgramStates, Schedule,
 };
 use ethexe_db::Database;
 use ethexe_runtime_common::state::Storage;
