--- conflicted
+++ resolved
@@ -23,13 +23,9 @@
     db::CodesStorage,
     events::{BlockRequestEvent, MirrorRequestEvent},
     gear::StateTransition,
-    Schedule,
+    Schedule, StateHashWithQueueSize,
 };
-<<<<<<< HEAD
-use ethexe_db::{CodesStorage, Database, StateHashWithQueueSize};
-=======
 use ethexe_db::Database;
->>>>>>> 1c7ec86f
 use ethexe_runtime_common::state::Storage;
 use gear_core::{ids::prelude::CodeIdExt, message::ReplyInfo};
 use gprimitives::{ActorId, CodeId, MessageId, H256};
