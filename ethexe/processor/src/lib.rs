// This file is part of Gear.
//
// Copyright (C) 2024-2025 Gear Technologies Inc.
// SPDX-License-Identifier: GPL-3.0-or-later WITH Classpath-exception-2.0
//
// This program is free software: you can redistribute it and/or modify
// it under the terms of the GNU General Public License as published by
// the Free Software Foundation, either version 3 of the License, or
// (at your option) any later version.
//
// This program is distributed in the hope that it will be useful,
// but WITHOUT ANY WARRANTY; without even the implied warranty of
// MERCHANTABILITY or FITNESS FOR A PARTICULAR PURPOSE. See the
// GNU General Public License for more details.
//
// You should have received a copy of the GNU General Public License
// along with this program. If not, see <https://www.gnu.org/licenses/>.

//! Program's execution service for eGPU.

use ethexe_common::{
    CodeAndIdUnchecked, ProgramStates, Schedule,
    db::CodesStorageWrite,
    events::{BlockRequestEvent, MirrorRequestEvent},
    gear::StateTransition,
};
use ethexe_db::Database;
use ethexe_runtime_common::state::Storage;
use gear_core::{ids::prelude::CodeIdExt, rpc::ReplyInfo};
use gprimitives::{ActorId, CodeId, H256, MessageId};
use handling::{
    ProcessingHandler,
    run::{self, RunnerConfig},
};
use host::InstanceCreator;

pub use common::LocalOutcome;

pub mod host;

mod common;
mod handling;

#[cfg(test)]
mod tests;

// Default amount of virtual threads to use for programs processing.
pub const DEFAULT_CHUNK_PROCESSING_THREADS: u8 = 16;

// Default block gas limit for the node.
pub const DEFAULT_BLOCK_GAS_LIMIT: u64 = 4_000_000_000_000;

#[derive(thiserror::Error, Debug)]
pub enum ProcessorError {
    // `OverlaidProcessor` errors
    #[error("program isn't yet initialized")]
    ProgramNotInitialized,
    #[error("reply wasn't found")]
    ReplyNotFound,
    #[error("not found state for program ({program_id}) at block ({block_hash})")]
    StateNotFound {
        program_id: ActorId,
        block_hash: H256,
    },
    #[error("unreachable: state partially presents in storage")]
    StatePartiallyPresentsInStorage,
    #[error("not found header for processing block ({0})")]
    BlockHeaderNotFound(H256),
    #[error("not found program states for processing block ({0})")]
    BlockProgramStatesNotFound(H256),
    #[error("not found block start schedule for processing block ({0})")]
    BlockScheduleNotFound(H256),

    // `InstanceWrapper` errors
    #[error("couldn't find 'memory' export")]
    MemoryExportNotFound,
    #[error("'memory' is not memory")]
    InvalidMemory,
    #[error("couldn't find `__indirect_function_table` export")]
    IndirectFunctionTableNotFound,
    #[error("`__indirect_function_table` is not table")]
    InvalidIndirectFunctionTable,
    #[error("couldn't find `__heap_base` export")]
    HeapBaseNotFound,
    #[error("`__heap_base` is not global")]
    HeapBaseIsNotGlobal,
    #[error("`__heap_base` is not i32")]
    HeapBaseIsNoti32,
    #[error("failed to write call input: {0}")]
    CallInputWrite(String),
    #[error("host state should be set before call and reset after")]
    HostStateNotSet,
    #[error("allocator should be set after `set_host_state`")]
    AllocatorNotSet,

    // `ProcessingHandler` errors
    #[error("db corrupted: missing code [OR] code existence wasn't checked on Eth, code id: {0}")]
    MissingCode(CodeId),
    #[error(
        "db corrupted: unrecognized program [OR] program duplicates wasn't checked on Eth, actor id: {0}"
    )]
    DuplicatedProgram(ActorId),

    #[error(transparent)]
    Wasm(#[from] wasmtime::Error),

    #[error(transparent)]
    ParityScaleCodes(#[from] parity_scale_codec::Error),

    #[error(transparent)]
    SpAllocator(#[from] sp_allocator::Error),
}

pub(crate) type Result<T> = std::result::Result<T, ProcessorError>;

#[derive(Clone, Debug)]
pub struct BlockProcessingResult {
    pub transitions: Vec<StateTransition>,
    pub states: ProgramStates,
    pub schedule: Schedule,
}

#[derive(Clone, Debug)]
pub struct ProcessorConfig {
    pub chunk_processing_threads: usize,
    pub block_gas_limit: u64,
}

impl Default for ProcessorConfig {
    fn default() -> Self {
        Self {
            chunk_processing_threads: DEFAULT_CHUNK_PROCESSING_THREADS as usize,
            block_gas_limit: DEFAULT_BLOCK_GAS_LIMIT,
        }
    }
}

#[derive(Clone)]
pub struct Processor {
    config: ProcessorConfig,
    db: Database,
    creator: InstanceCreator,
}

/// TODO: consider avoiding re-instantiations on processing events.
/// Maybe impl `struct EventProcessor`.
impl Processor {
    /// Creates processor with default config.
    pub fn new(db: Database) -> Result<Self> {
        Self::with_config(Default::default(), db)
    }

    pub fn with_config(config: ProcessorConfig, db: Database) -> Result<Self> {
        let creator = InstanceCreator::new(host::runtime())?;
        Ok(Self {
            config,
            db,
            creator,
        })
    }

    pub fn config(&self) -> &ProcessorConfig {
        &self.config
    }

    pub fn overlaid(mut self) -> OverlaidProcessor {
        self.db = unsafe { self.db.overlaid() };

        OverlaidProcessor(self)
    }

    pub fn process_upload_code(&mut self, code_and_id: CodeAndIdUnchecked) -> Result<bool> {
        log::debug!("Processing upload code {code_and_id:?}");

        let CodeAndIdUnchecked { code, code_id } = code_and_id;

        let valid = code_id == CodeId::generate(&code) && self.handle_new_code(code)?.is_some();

        self.db.set_code_valid(code_id, valid);

        Ok(valid)
    }

<<<<<<< HEAD
    /// High level wrapper for `process_block_events_raw`, converting state transitions into block outcomes.
    pub fn process_block_events(
=======
    pub async fn process_block_events(
>>>>>>> 56b030ab
        &mut self,
        block_hash: H256,
        events: Vec<BlockRequestEvent>,
    ) -> Result<BlockProcessingResult> {
        // Directly return the result from the raw processing function.
        // The caller (ComputeService) will now handle this result.
        self.process_block_events_raw(block_hash, events).await
    }

    pub async fn process_block_events_raw(
        &mut self,
        block_hash: H256,
        events: Vec<BlockRequestEvent>,
    ) -> Result<BlockProcessingResult> {
        log::debug!("Processing events for {block_hash:?}: {events:#?}");

        let mut handler = self.handler(block_hash)?;

        for event in events {
            match event {
                BlockRequestEvent::Router(event) => {
                    handler.handle_router_event(event)?;
                }
                BlockRequestEvent::Mirror { actor_id, event } => {
                    handler.handle_mirror_event(actor_id, event)?;
                }
                BlockRequestEvent::WVara(event) => {
                    handler.handle_wvara_event(event);
                }
            }
        }

        handler.run_schedule();
        self.process_queue(&mut handler).await;

        let (transitions, states, schedule) = handler.transitions.finalize();

        Ok(BlockProcessingResult {
            transitions,
            states,
            schedule,
        })
    }

    pub async fn process_queue(&mut self, handler: &mut ProcessingHandler) {
        self.creator.set_chain_head(handler.block_hash);

<<<<<<< HEAD
        run::run(self, &mut handler.transitions);
=======
        run::run(
            self.db.clone(),
            self.creator.clone(),
            &mut handler.transitions,
            RunnerConfig {
                chunk_processing_threads: self.config().chunk_processing_threads,
                block_gas_limit: self.config().block_gas_limit,
            },
        )
        .await;
>>>>>>> 56b030ab
    }
}

#[derive(Clone)]
pub struct OverlaidProcessor(Processor);

impl OverlaidProcessor {
    // TODO (breathx): optimize for one single program.
    pub async fn execute_for_reply(
        &mut self,
        block_hash: H256,
        source: ActorId,
        program_id: ActorId,
        payload: Vec<u8>,
        value: u128,
    ) -> Result<ReplyInfo> {
        self.0.creator.set_chain_head(block_hash);

        let mut handler = self.0.handler(block_hash)?;

        let state_hash = handler
            .transitions
            .state_of(&program_id)
            .ok_or(ProcessorError::StateNotFound {
                program_id,
                block_hash,
            })?
            .hash;

        let state = handler
            .db
            .read_state(state_hash)
            .ok_or(ProcessorError::StatePartiallyPresentsInStorage)?;

        if state.requires_init_message() {
            return Err(ProcessorError::ProgramNotInitialized);
        }

        handler.handle_mirror_event(
            program_id,
            MirrorRequestEvent::MessageQueueingRequested {
                id: MessageId::zero(),
                source,
                payload,
                value,
                call_reply: false,
            },
        )?;

<<<<<<< HEAD
        run::run_overlaid(self, &mut handler.transitions, program_id);
=======
        self.0.process_queue(&mut handler).await;
>>>>>>> 56b030ab

        // Getting message to users now, because later transitions are moved.
        let current_messages = handler.transitions.current_messages();

        // Setting program states and schedule for the block is not necessary, but important for testing.
        {
            let (_, states, schedule) = handler.transitions.finalize();
            self.0.db.set_block_program_states(block_hash, states);
            self.0.db.set_block_schedule(block_hash, schedule);
        }

        let res = current_messages
            .into_iter()
            .find_map(|(_, message)| {
                message.reply_details.and_then(|details| {
                    (details.to_message_id() == MessageId::zero()).then(|| ReplyInfo {
                        payload: message.payload,
                        value: message.value,
                        code: details.to_reply_code(),
                    })
                })
            })
            .ok_or(ProcessorError::ReplyNotFound)?;

        Ok(res)
    }
}<|MERGE_RESOLUTION|>--- conflicted
+++ resolved
@@ -181,12 +181,7 @@
         Ok(valid)
     }
 
-<<<<<<< HEAD
-    /// High level wrapper for `process_block_events_raw`, converting state transitions into block outcomes.
-    pub fn process_block_events(
-=======
     pub async fn process_block_events(
->>>>>>> 56b030ab
         &mut self,
         block_hash: H256,
         events: Vec<BlockRequestEvent>,
@@ -234,9 +229,6 @@
     pub async fn process_queue(&mut self, handler: &mut ProcessingHandler) {
         self.creator.set_chain_head(handler.block_hash);
 
-<<<<<<< HEAD
-        run::run(self, &mut handler.transitions);
-=======
         run::run(
             self.db.clone(),
             self.creator.clone(),
@@ -247,7 +239,6 @@
             },
         )
         .await;
->>>>>>> 56b030ab
     }
 }
 
@@ -297,11 +288,8 @@
             },
         )?;
 
-<<<<<<< HEAD
-        run::run_overlaid(self, &mut handler.transitions, program_id);
-=======
-        self.0.process_queue(&mut handler).await;
->>>>>>> 56b030ab
+        todo!("Implement program execution for reply");
+        // run::run_overlaid(self, &mut handler.transitions, program_id);
 
         // Getting message to users now, because later transitions are moved.
         let current_messages = handler.transitions.current_messages();
