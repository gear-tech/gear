// This file is part of Gear.
//
// Copyright (C) 2024-2025 Gear Technologies Inc.
// SPDX-License-Identifier: GPL-3.0-or-later WITH Classpath-exception-2.0
//
// This program is free software: you can redistribute it and/or modify
// it under the terms of the GNU General Public License as published by
// the Free Software Foundation, either version 3 of the License, or
// (at your option) any later version.
//
// This program is distributed in the hope that it will be useful,
// but WITHOUT ANY WARRANTY; without even the implied warranty of
// MERCHANTABILITY or FITNESS FOR A PARTICULAR PURPOSE. See the
// GNU General Public License for more details.
//
// You should have received a copy of the GNU General Public License
// along with this program. If not, see <https://www.gnu.org/licenses/>.

//! Program's execution service for eGPU.

use anyhow::{anyhow, ensure, Result};
use ethexe_common::{
    db::CodesStorageWrite,
    events::{BlockRequestEvent, MirrorRequestEvent},
    gear::StateTransition,
<<<<<<< HEAD
    ProgramStatesMap, Schedule,
=======
    ProgramStates, Schedule,
>>>>>>> 67149ab3
};
use ethexe_db::Database;
use ethexe_runtime_common::state::Storage;
use gear_core::{ids::prelude::CodeIdExt, rpc::ReplyInfo};
use gprimitives::{ActorId, CodeId, MessageId, H256};
use handling::{run, ProcessingHandler};
use host::InstanceCreator;

pub use common::LocalOutcome;

pub mod host;

mod common;
mod handling;

#[cfg(test)]
mod tests;

#[derive(Clone, Debug)]
pub struct BlockProcessingResult {
    pub transitions: Vec<StateTransition>,
<<<<<<< HEAD
    pub states: ProgramStatesMap,
=======
    pub states: ProgramStates,
>>>>>>> 67149ab3
    pub schedule: Schedule,
}

#[derive(Clone, Debug)]
pub struct ProcessorConfig {
    pub chunk_processing_threads: usize,
}

impl Default for ProcessorConfig {
    fn default() -> Self {
        Self {
            chunk_processing_threads: 16,
        }
    }
}

#[derive(Clone)]
pub struct Processor {
    config: ProcessorConfig,
    db: Database,
    creator: InstanceCreator,
}

/// TODO: consider avoiding re-instantiations on processing events.
/// Maybe impl `struct EventProcessor`.
impl Processor {
    /// Creates processor with default config.
    pub fn new(db: Database) -> Result<Self> {
        Self::with_config(Default::default(), db)
    }

    pub fn with_config(config: ProcessorConfig, db: Database) -> Result<Self> {
        let creator = InstanceCreator::new(host::runtime())?;
        Ok(Self {
            config,
            db,
            creator,
        })
    }

    pub fn config(&self) -> &ProcessorConfig {
        &self.config
    }

    pub fn overlaid(mut self) -> OverlaidProcessor {
        self.db = unsafe { self.db.overlaid() };

        OverlaidProcessor(self)
    }

    pub fn process_upload_code(
        &mut self,
        code_id: CodeId,
        code: &[u8],
    ) -> Result<Vec<LocalOutcome>> {
        let valid = self.process_upload_code_raw(code_id, code)?;

        Ok(vec![LocalOutcome::CodeValidated { id: code_id, valid }])
    }

    pub fn process_upload_code_raw(&mut self, code_id: CodeId, code: &[u8]) -> Result<bool> {
        log::debug!("Processing upload code {code_id:?}");

        let valid = code_id == CodeId::generate(code) && self.handle_new_code(code)?.is_some();

        self.db.set_code_valid(code_id, valid);

        Ok(valid)
    }

    pub async fn process_block_events(
        &mut self,
        block_hash: H256,
        events: Vec<BlockRequestEvent>,
    ) -> Result<BlockProcessingResult> {
        // Directly return the result from the raw processing function.
        // The caller (ComputeService) will now handle this result.
        self.process_block_events_raw(block_hash, events).await
    }

    pub async fn process_block_events_raw(
        &mut self,
        block_hash: H256,
        events: Vec<BlockRequestEvent>,
    ) -> Result<BlockProcessingResult> {
        log::debug!("Processing events for {block_hash:?}: {events:#?}");

        let mut handler = self.handler(block_hash)?;

        for event in events {
            match event {
                BlockRequestEvent::Router(event) => {
                    handler.handle_router_event(event)?;
                }
                BlockRequestEvent::Mirror { actor_id, event } => {
                    handler.handle_mirror_event(actor_id, event)?;
                }
                BlockRequestEvent::WVara(event) => {
                    handler.handle_wvara_event(event);
                }
            }
        }

        handler.run_schedule();
        self.process_queue(&mut handler).await;

        let (transitions, states, schedule) = handler.transitions.finalize();

        Ok(BlockProcessingResult {
            transitions,
            states,
            schedule,
        })
    }

    pub async fn process_queue(&mut self, handler: &mut ProcessingHandler) {
        self.creator.set_chain_head(handler.block_hash);

        run::run(
            self.config().chunk_processing_threads,
            self.db.clone(),
            self.creator.clone(),
            &mut handler.transitions,
        )
        .await;
    }
}

#[derive(Clone)]
pub struct OverlaidProcessor(Processor);

impl OverlaidProcessor {
    // TODO (breathx): optimize for one single program.
    pub async fn execute_for_reply(
        &mut self,
        block_hash: H256,
        source: ActorId,
        program_id: ActorId,
        payload: Vec<u8>,
        value: u128,
    ) -> Result<ReplyInfo> {
        self.0.creator.set_chain_head(block_hash);

        let mut handler = self.0.handler(block_hash)?;

        let state_hash = handler
            .transitions
            .state_of(&program_id)
            .ok_or_else(|| anyhow!("unknown program at specified block hash"))?
            .hash;

        let state = handler
            .db
            .read_state(state_hash)
            .ok_or_else(|| anyhow!("unreachable: state partially presents in storage"))?;

        ensure!(
            !state.requires_init_message(),
            "program isn't yet initialized"
        );

        handler.handle_mirror_event(
            program_id,
            MirrorRequestEvent::MessageQueueingRequested {
                id: MessageId::zero(),
                source,
                payload,
                value,
                call_reply: false,
            },
        )?;

        self.0.process_queue(&mut handler).await;

        let res = handler
            .transitions
            .current_messages()
            .into_iter()
            .find_map(|(_source, message)| {
                message.reply_details.and_then(|details| {
                    (details.to_message_id() == MessageId::zero()).then(|| ReplyInfo {
                        payload: message.payload,
                        value: message.value,
                        code: details.to_reply_code(),
                    })
                })
            })
            .ok_or_else(|| anyhow!("reply wasn't found"))?;

        Ok(res)
    }
}<|MERGE_RESOLUTION|>--- conflicted
+++ resolved
@@ -23,11 +23,7 @@
     db::CodesStorageWrite,
     events::{BlockRequestEvent, MirrorRequestEvent},
     gear::StateTransition,
-<<<<<<< HEAD
-    ProgramStatesMap, Schedule,
-=======
     ProgramStates, Schedule,
->>>>>>> 67149ab3
 };
 use ethexe_db::Database;
 use ethexe_runtime_common::state::Storage;
@@ -49,11 +45,7 @@
 #[derive(Clone, Debug)]
 pub struct BlockProcessingResult {
     pub transitions: Vec<StateTransition>,
-<<<<<<< HEAD
-    pub states: ProgramStatesMap,
-=======
     pub states: ProgramStates,
->>>>>>> 67149ab3
     pub schedule: Schedule,
 }
 
