// This file is part of Gear.
//
// Copyright (C) 2024-2025 Gear Technologies Inc.
// SPDX-License-Identifier: GPL-3.0-or-later WITH Classpath-exception-2.0
//
// This program is free software: you can redistribute it and/or modify
// it under the terms of the GNU General Public License as published by
// the Free Software Foundation, either version 3 of the License, or
// (at your option) any later version.
//
// This program is distributed in the hope that it will be useful,
// but WITHOUT ANY WARRANTY; without even the implied warranty of
// MERCHANTABILITY or FITNESS FOR A PARTICULAR PURPOSE. See the
// GNU General Public License for more details.
//
// You should have received a copy of the GNU General Public License
// along with this program. If not, see <https://www.gnu.org/licenses/>.

use crate::*;
use anyhow::{Result, anyhow};
use ethexe_common::{
    BlockHeader, HashOf,
    db::*,
    events::{BlockRequestEvent, MirrorRequestEvent, RouterRequestEvent},
    gear::MessageType,
};
use ethexe_db::MemDb;
use ethexe_runtime_common::{
    ScheduleRestorer,
    state::{Dispatch, MessageQueue},
};
use gear_core::ids::prelude::CodeIdExt;
use gprimitives::{ActorId, MessageId};
use parity_scale_codec::Encode;
use std::collections::BTreeSet;
use utils::*;

fn init_genesis_block(processor: &mut Processor) -> H256 {
    let genesis_block_hash = init_new_block(processor, Default::default());

    // Set zero hash announce for genesis block (genesis announce hash)
    let genesis_announce_hash = HashOf::zero();

    processor
        .db
        .set_announce_program_states(genesis_announce_hash, Default::default());
    processor
        .db
        .set_announce_schedule(genesis_announce_hash, Default::default());

    genesis_block_hash
}

fn init_new_block(processor: &mut Processor, header: BlockHeader) -> H256 {
    let chain_head = H256::random();
    processor.db.set_block_header(chain_head, header);
    processor.creator.set_chain_head(chain_head);
    chain_head
}

#[track_caller]
fn init_new_block_from_parent(processor: &mut Processor, parent_hash: H256) -> H256 {
    let parent_block_header = processor.db.block_header(parent_hash).unwrap_or_default();
    let height = parent_block_header.height + 1;
    let timestamp = parent_block_header.timestamp + 12;

    init_new_block(
        processor,
        BlockHeader {
            height,
            timestamp,
            parent_hash,
        },
    )
}

fn handle_injected_message(
    handler: &mut ProcessingHandler,
    actor_id: ActorId,
    message_id: MessageId,
    source: ActorId,
    payload: Vec<u8>,
    value: u128,
    call_reply: bool,
) -> Result<()> {
    handler.update_state(actor_id, |state, storage, _| -> Result<()> {
        let is_init = state.requires_init_message();

        let dispatch = Dispatch::new(
            storage,
            message_id,
            source,
            payload,
            value,
            is_init,
            MessageType::Injected,
            call_reply,
        )?;

        state
            .injected_queue
            .modify_queue(storage, |queue| queue.queue(dispatch));

        Ok(())
    })?;

    Ok(())
}

#[tokio::test(flavor = "multi_thread")]
async fn process_observer_event() {
    init_logger();

    let mut processor = Processor::new(Database::memory()).expect("failed to create processor");

    let genesis = init_genesis_block(&mut processor);
    let block1 = init_new_block_from_parent(&mut processor, genesis);

    let code = demo_ping::WASM_BINARY.to_vec();
    let code_id = CodeId::generate(&code);
    let code_and_id = CodeAndIdUnchecked { code, code_id };

    let valid = processor
        .process_upload_code(code_and_id)
        .expect("failed to upload code");
    assert!(valid);

    let block1_announce = Announce::with_default_gas(block1, HashOf::zero());
    let block1_announce_hash = block1_announce.to_hash();

    // Process and save results
    let FinalizedBlockTransitions {
        states, schedule, ..
    } = processor
        .process_announce(block1_announce, vec![])
        .await
        .unwrap();
    processor
        .db
        .set_announce_program_states(block1_announce_hash, states);
    processor
        .db
        .set_announce_schedule(block1_announce_hash, schedule);

    let block2 = init_new_block_from_parent(&mut processor, block1);

    let actor_id = ActorId::from(42);

    let create_program_events = vec![
        BlockRequestEvent::Router(RouterRequestEvent::ProgramCreated { actor_id, code_id }),
        BlockRequestEvent::mirror(
            actor_id,
            MirrorRequestEvent::ExecutableBalanceTopUpRequested {
                value: 10_000_000_000,
            },
        ),
        BlockRequestEvent::mirror(
            actor_id,
            MirrorRequestEvent::MessageQueueingRequested {
                id: H256::random().0.into(),
                source: H256::random().0.into(),
                payload: b"PING".to_vec(),
                value: 0,
                call_reply: false,
            },
        ),
    ];

    let block2_announce = Announce::with_default_gas(block2, block1_announce_hash);
    let block2_announce_hash = block2_announce.to_hash();

    // Process block2 announce and save results
    let FinalizedBlockTransitions {
        states, schedule, ..
    } = processor
        .process_announce(block2_announce, create_program_events)
        .await
        .expect("failed to process create program");
    processor
        .db
        .set_announce_program_states(block2_announce_hash, states);
    processor
        .db
        .set_announce_schedule(block2_announce_hash, schedule);

    let block3 = init_new_block_from_parent(&mut processor, block2);

    let send_message_event = BlockRequestEvent::mirror(
        actor_id,
        MirrorRequestEvent::MessageQueueingRequested {
            id: H256::random().0.into(),
            source: H256::random().0.into(),
            payload: b"PING".to_vec(),
            value: 0,
            call_reply: false,
        },
    );

    let block3_announce = Announce::with_default_gas(block3, block2_announce_hash);

    // Process block3 announce
    processor
        .process_announce(block3_announce, vec![send_message_event])
        .await
        .expect("failed to process send message");
}

#[test]
fn handle_new_code_valid() {
    init_logger();

    let mut processor = Processor::new(Database::memory()).expect("failed to create processor");

    init_genesis_block(&mut processor);

    let (code_id, original_code) = utils::wat_to_wasm(utils::VALID_PROGRAM);
    let original_code_len = original_code.len();

    assert!(processor.db.original_code(code_id).is_none());
    assert!(
        processor
            .db
            .instrumented_code(ethexe_runtime_common::VERSION, code_id)
            .is_none()
    );

    assert!(processor.db.code_metadata(code_id).is_none());

    let calculated_id = processor
        .handle_new_code(&original_code)
        .expect("failed to call runtime api")
        .expect("code failed verification or instrumentation");

    assert_eq!(calculated_id, code_id);

    assert_eq!(
        processor
            .db
            .original_code(code_id)
            .expect("failed to read original code"),
        original_code
    );

    assert!(
        processor
            .db
            .instrumented_code(ethexe_runtime_common::VERSION, code_id)
            .expect("failed to read instrumented code")
            .bytes()
            .len()
            > original_code_len
    );

    assert_eq!(
        processor
            .db
            .code_metadata(code_id)
            .expect("failed to read code metadata")
            .original_code_len(),
        original_code_len as u32
    );
}

#[test]
fn handle_new_code_invalid() {
    init_logger();

    let mut processor = Processor::new(Database::memory()).expect("failed to create processor");

    init_genesis_block(&mut processor);

    let (code_id, original_code) = utils::wat_to_wasm(utils::INVALID_PROGRAM);

    assert!(processor.db.original_code(code_id).is_none());
    assert!(
        processor
            .db
            .instrumented_code(ethexe_runtime_common::VERSION, code_id)
            .is_none()
    );

    assert!(processor.db.code_metadata(code_id).is_none());

    assert!(
        processor
            .handle_new_code(&original_code)
            .expect("failed to call runtime api")
            .is_none()
    );

    assert!(processor.db.original_code(code_id).is_none());
    assert!(
        processor
            .db
            .instrumented_code(ethexe_runtime_common::VERSION, code_id)
            .is_none()
    );

    assert!(processor.db.code_metadata(code_id).is_none());
}

#[tokio::test(flavor = "multi_thread")]
async fn ping_pong() {
    init_logger();

    let mut processor = Processor::new(Database::memory()).unwrap();

    let genesis = init_genesis_block(&mut processor);
    let block = init_new_block_from_parent(&mut processor, genesis);
    let block_announce = Announce::with_default_gas(block, HashOf::zero());

    let user_id = ActorId::from(10);
    let actor_id = ActorId::from(0x10000);

    let code_id = processor
        .handle_new_code(demo_ping::WASM_BINARY)
        .expect("failed to call runtime api")
        .expect("code failed verification or instrumentation");

    let mut handler = processor.handler(block_announce).unwrap();

    handler
        .handle_router_event(RouterRequestEvent::ProgramCreated { actor_id, code_id })
        .expect("failed to create new program");

    handler
        .handle_mirror_event(
            actor_id,
            MirrorRequestEvent::ExecutableBalanceTopUpRequested {
                value: 10_000_000_000,
            },
        )
        .expect("failed to top up balance");

    handler
        .handle_mirror_event(
            actor_id,
            MirrorRequestEvent::MessageQueueingRequested {
                id: MessageId::from(1),
                source: user_id,
                payload: b"PING".to_vec(),
                value: 0,
                call_reply: false,
            },
        )
        .expect("failed to send message");

    handler
        .handle_mirror_event(
            actor_id,
            MirrorRequestEvent::MessageQueueingRequested {
                id: MessageId::from(2),
                source: user_id,
                payload: b"PING".to_vec(),
                value: 0,
                call_reply: false,
            },
        )
        .expect("failed to send message");

    processor.process_queue(&mut handler).await;

    let to_users = handler.transitions.current_messages();

    assert_eq!(to_users.len(), 2);

    let message = &to_users[0].1;
    assert_eq!(message.destination, user_id);
    assert_eq!(message.payload, b"PONG");

    let message = &to_users[1].1;
    assert_eq!(message.destination, user_id);
    assert_eq!(message.payload, b"PONG");
}

#[tokio::test(flavor = "multi_thread")]
async fn async_and_ping() {
    init_logger();

    let mut message_nonce: u64 = 0;
    let mut get_next_message_id = || {
        message_nonce += 1;
        MessageId::from(message_nonce)
    };
    let user_id = ActorId::from(10);

    let mut processor = Processor::new(Database::memory()).unwrap();

    let genesis = init_genesis_block(&mut processor);
    let block = init_new_block_from_parent(&mut processor, genesis);
    let block_announce = Announce::with_default_gas(block, HashOf::zero());

    let ping_id = ActorId::from(0x10000000);
    let async_id = ActorId::from(0x20000000);

    let ping_code_id = processor
        .handle_new_code(demo_ping::WASM_BINARY)
        .expect("failed to call runtime api")
        .expect("code failed verification or instrumentation");

    let upload_code_id = processor
        .handle_new_code(demo_async::WASM_BINARY)
        .expect("failed to call runtime api")
        .expect("code failed verification or instrumentation");

    let mut handler = processor.handler(block_announce).unwrap();

    handler
        .handle_router_event(RouterRequestEvent::ProgramCreated {
            actor_id: ping_id,
            code_id: ping_code_id,
        })
        .expect("failed to create new program");

    handler
        .handle_mirror_event(
            ping_id,
            MirrorRequestEvent::ExecutableBalanceTopUpRequested {
                value: 10_000_000_000,
            },
        )
        .expect("failed to top up balance");

    handler
        .handle_mirror_event(
            ping_id,
            MirrorRequestEvent::MessageQueueingRequested {
                id: get_next_message_id(),
                source: user_id,
                payload: b"PING".to_vec(),
                value: 0,
                call_reply: false,
            },
        )
        .expect("failed to send message");

    handler
        .handle_router_event(RouterRequestEvent::ProgramCreated {
            actor_id: async_id,
            code_id: upload_code_id,
        })
        .expect("failed to create new program");

    handler
        .handle_mirror_event(
            async_id,
            MirrorRequestEvent::ExecutableBalanceTopUpRequested {
                value: 10_000_000_000,
            },
        )
        .expect("failed to top up balance");

    handler
        .handle_mirror_event(
            async_id,
            MirrorRequestEvent::MessageQueueingRequested {
                id: get_next_message_id(),
                source: user_id,
                payload: ping_id.encode(),
                value: 0,
                call_reply: false,
            },
        )
        .expect("failed to send message");

    let wait_for_reply_to = get_next_message_id();

    handler
        .handle_mirror_event(
            async_id,
            MirrorRequestEvent::MessageQueueingRequested {
                id: wait_for_reply_to,
                source: user_id,
                payload: demo_async::Command::Common.encode(),
                value: 0,
                call_reply: false,
            },
        )
        .expect("failed to send message");

    processor.process_queue(&mut handler).await;

    let to_users = handler.transitions.current_messages();

    assert_eq!(to_users.len(), 3);

    let message = &to_users[0].1;
    assert_eq!(message.destination, user_id);
    assert_eq!(message.payload, b"PONG");

    let message = &to_users[1].1;
    assert_eq!(message.destination, user_id);
    assert_eq!(message.payload, b"");

    let message = &to_users[2].1;
    assert_eq!(message.destination, user_id);
    assert_eq!(message.payload, wait_for_reply_to.into_bytes());
}

#[tokio::test(flavor = "multi_thread")]
async fn many_waits() {
    init_logger();

    let wat = r#"
        (module
            (import "env" "memory" (memory 1))
            (import "env" "gr_reply" (func $reply (param i32 i32 i32 i32)))
            (import "env" "gr_wait_for" (func $wait_for (param i32)))
            (export "handle" (func $handle))
            (func $handle
                (if
                    (i32.eqz (i32.load (i32.const 0x200)))
                    (then
                        (i32.store (i32.const 0x200) (i32.const 1))
                        (call $wait_for (i32.const 10))
                    )
                    (else
                        (call $reply (i32.const 0) (i32.const 13) (i32.const 0x400) (i32.const 0x600))
                    )
                )
            )
            (data (i32.const 0) "Hello, world!")
        )
    "#;

    let (_, code) = wat_to_wasm(wat);

    let mut processor = Processor::new(Database::memory()).unwrap();

    let genesis = init_genesis_block(&mut processor);
    let block1 = init_new_block_from_parent(&mut processor, genesis);
    let block1_announce = Announce::with_default_gas(block1, HashOf::zero());
    let block1_announce_hash = block1_announce.to_hash();

    let code_id = processor
        .handle_new_code(code)
        .expect("failed to call runtime api")
        .expect("code failed verification or instrumentation");

    let mut handler = processor.handler(block1_announce).unwrap();

    let amount = 10000;
    for i in 0..amount {
        let program_id = ActorId::from(i);

        handler
            .handle_router_event(RouterRequestEvent::ProgramCreated {
                actor_id: program_id,
                code_id,
            })
            .expect("failed to create new program");

        handler
            .handle_mirror_event(
                program_id,
                MirrorRequestEvent::ExecutableBalanceTopUpRequested {
                    value: 10_000_000_000,
                },
            )
            .expect("failed to top up balance");

        handler
            .handle_mirror_event(
                program_id,
                MirrorRequestEvent::MessageQueueingRequested {
                    id: H256::random().0.into(),
                    source: H256::random().0.into(),
                    payload: Default::default(),
                    value: 0,
                    call_reply: false,
                },
            )
            .expect("failed to send message");
    }

    handler.run_schedule();
    processor.process_queue(&mut handler).await;

    assert_eq!(
        handler.transitions.current_messages().len(),
        amount as usize
    );

    for pid in handler.transitions.known_programs() {
        handler
            .handle_mirror_event(
                pid,
                MirrorRequestEvent::MessageQueueingRequested {
                    id: H256::random().0.into(),
                    source: H256::random().0.into(),
                    payload: Default::default(),
                    value: 0,
                    call_reply: false,
                },
            )
            .expect("failed to send message");
    }

    processor.process_queue(&mut handler).await;

    // unchanged
    assert_eq!(
        handler.transitions.current_messages().len(),
        amount as usize
    );

<<<<<<< HEAD
    let (_outcomes, states, schedule, _) = handler.transitions.finalize();
=======
    let FinalizedBlockTransitions {
        states, schedule, ..
    } = handler.transitions.finalize();
>>>>>>> 36291b2a
    processor
        .db
        .set_announce_program_states(block1_announce_hash, states);
    processor
        .db
        .set_announce_schedule(block1_announce_hash, schedule);

    let mut block = block1;
    let mut block_announce_hash = block1_announce_hash;
    for _ in 0..9 {
        block = init_new_block_from_parent(&mut processor, block);
        let block_announce = Announce::with_default_gas(block, block_announce_hash);
        let parent_announce_hash = block_announce_hash;
        block_announce_hash = block_announce.to_hash();

        let states = processor
            .db
            .announce_program_states(parent_announce_hash)
            .unwrap();
        processor
            .db
            .set_announce_program_states(block_announce_hash, states);
        let schedule = processor
            .db
            .announce_schedule(parent_announce_hash)
            .unwrap();
        processor
            .db
            .set_announce_schedule(block_announce_hash, schedule);
    }

    let block12 = init_new_block_from_parent(&mut processor, block);
    let block12_announce = Announce::with_default_gas(block12, block_announce_hash);

    let states = processor
        .db
        .announce_program_states(block_announce_hash)
        .unwrap();
    let schedule = processor.db.announce_schedule(block_announce_hash).unwrap();

    // Reproducibility test.
    let restored_schedule = ScheduleRestorer::from_storage(&processor.db, &states, 0)
        .unwrap()
        .restore();
    // This could fail in case of handling more scheduled ops: please, update test than.
    assert_eq!(schedule, restored_schedule);

    let mut handler = processor.handler(block12_announce).unwrap();
    handler.run_schedule();
    processor.process_queue(&mut handler).await;

    assert_eq!(
        handler.transitions.current_messages().len(),
        amount as usize
    );

    for (_pid, message) in handler.transitions.current_messages() {
        assert_eq!(message.payload, b"Hello, world!");
    }
}

// Tests that when overlay execution is performed, it doesn't change the original state.
#[tokio::test(flavor = "multi_thread")]
async fn overlay_execution_noop() {
    init_logger();

    // Define message id generator.
    let mut message_nonce: u64 = 0;
    let mut get_next_message_id = || {
        message_nonce += 1;
        MessageId::from(message_nonce)
    };

    // Define function to get message queue from state hash.
    let get_mq_from_state_hash =
        |state_hash: H256, processor: &Processor| -> Result<MessageQueue> {
            let state = processor
                .db
                .program_state(state_hash)
                .ok_or(anyhow!("failed to read pid state"))?;

            state.canonical_queue.query(&processor.db)
        };

    // Define function to get message queue from a specific block for a specific program.
    let get_program_mq = |pid: ActorId,
                          announce_hash: HashOf<Announce>,
                          processor: &Processor|
     -> Result<MessageQueue> {
        let states = processor
            .db
            .announce_program_states(announce_hash)
            .ok_or(anyhow!("failed to get block states"))?;
        let pid_state = states
            .get(&pid)
            .ok_or(anyhow!("failed to get pid state hash"))?;

        get_mq_from_state_hash(pid_state.hash, processor)
    };

    let user_id = ActorId::from(10);

    let db = MemDb::default();
    let mut processor = Processor::new(Database::from_one(&db)).unwrap();

    // -----------------------------------------------------------------------------
    // ----------------------------- Initialize db ---------------------------------
    // -----------------------------------------------------------------------------
    let parent = init_genesis_block(&mut processor);
    let parent_announce_hash = HashOf::zero();
    let block1 = init_new_block_from_parent(&mut processor, parent);

    let block1_announce = Announce::with_default_gas(block1, parent_announce_hash);
    let block1_announce_hash = block1_announce.to_hash();

    let ping_id = ActorId::from(0x10000000);
    let async_id = ActorId::from(0x20000000);

    // -----------------------------------------------------------------------------
    // ----------------------------- Upload codes ----------------------------------
    // -----------------------------------------------------------------------------
    let ping_code_id = processor
        .handle_new_code(demo_ping::WASM_BINARY)
        .expect("failed to call runtime api")
        .expect("code failed verification or instrumentation");

    let async_code_id = processor
        .handle_new_code(demo_async::WASM_BINARY)
        .expect("failed to call runtime api")
        .expect("code failed verification or instrumentation");

    let events = vec![
        // Create ping program, top up balance and send init message.
        BlockRequestEvent::Router(RouterRequestEvent::ProgramCreated {
            actor_id: ping_id,
            code_id: ping_code_id,
        }),
        BlockRequestEvent::Mirror {
            actor_id: ping_id,
            event: MirrorRequestEvent::ExecutableBalanceTopUpRequested {
                value: 10_000_000_000,
            },
        },
        BlockRequestEvent::Mirror {
            actor_id: ping_id,
            event: MirrorRequestEvent::MessageQueueingRequested {
                id: get_next_message_id(),
                source: user_id,
                payload: b"PING".to_vec(),
                value: 0,
                call_reply: false,
            },
        },
        // Сreate async program, top up balance and send init message.
        BlockRequestEvent::Router(RouterRequestEvent::ProgramCreated {
            actor_id: async_id,
            code_id: async_code_id,
        }),
        BlockRequestEvent::Mirror {
            actor_id: async_id,
            event: MirrorRequestEvent::ExecutableBalanceTopUpRequested {
                value: 10_000_000_000,
            },
        },
        BlockRequestEvent::Mirror {
            actor_id: async_id,
            event: MirrorRequestEvent::MessageQueueingRequested {
                id: get_next_message_id(),
                source: user_id,
                payload: ping_id.encode(),
                value: 0,
                call_reply: false,
            },
        },
    ];

    // Check no block states before processing events.
    let res = get_program_mq(ping_id, block1_announce_hash, &processor);
    assert_eq!(
        res.unwrap_err().to_string(),
        "failed to get block states".to_string()
    );
    assert!(get_program_mq(async_id, block1_announce_hash, &processor).is_err());

    // Process events
    let FinalizedBlockTransitions {
        states, schedule, ..
    } = processor
        .process_announce(block1_announce, events)
        .await
        .expect("failed to process events");

    processor
        .db
        .set_announce_program_states(block1_announce_hash, states);
    processor
        .db
        .set_announce_schedule(block1_announce_hash, schedule);

    // Check that program have empty queues
    let ping_mq =
        get_program_mq(ping_id, block1_announce_hash, &processor).expect("ping mq wasn't found");
    let async_mq =
        get_program_mq(async_id, block1_announce_hash, &processor).expect("async mq wasn't found");
    assert!(ping_mq.is_empty());
    assert!(async_mq.is_empty());

    // -----------------------------------------------------------------------------
    // ------------------ Create a block with non-empty queues ---------------------
    // -----------------------------------------------------------------------------
    // This block won't be processed, but there will be messages saved into corresponding queues.
    // This is needed to test a case when RPC calculate reply for handle procedure is called when
    // programs already have some state.

    let block2 = init_new_block_from_parent(&mut processor, block1);
    let block2_announce = Announce::with_default_gas(block2, block1_announce_hash);
    let block2_announce_hash = block2_announce.to_hash();

    let mut handler_block2 = processor.handler(block2_announce).unwrap();

    // Manually add messages to programs queues
    let new_block_ping_mid1 = get_next_message_id();
    handler_block2
        .handle_mirror_event(
            ping_id,
            MirrorRequestEvent::MessageQueueingRequested {
                id: new_block_ping_mid1,
                source: user_id,
                payload: b"PING".to_vec(),
                value: 0,
                call_reply: false,
            },
        )
        .expect("failed to send message");

    let new_block_ping_mid2 = get_next_message_id();
    handler_block2
        .handle_mirror_event(
            ping_id,
            MirrorRequestEvent::MessageQueueingRequested {
                id: new_block_ping_mid2,
                source: user_id,
                payload: b"PING".to_vec(),
                value: 0,
                call_reply: false,
            },
        )
        .expect("failed to send message");

    let new_block_async_mid1 = get_next_message_id();
    handler_block2
        .handle_mirror_event(
            async_id,
            MirrorRequestEvent::MessageQueueingRequested {
                id: new_block_async_mid1,
                source: user_id,
                payload: demo_async::Command::Common.encode().encode(),
                value: 0,
                call_reply: false,
            },
        )
        .expect("failed to send message");
    let new_block_async_mid2 = get_next_message_id();
    handler_block2
        .handle_mirror_event(
            async_id,
            MirrorRequestEvent::MessageQueueingRequested {
                id: new_block_async_mid2,
                source: user_id,
                payload: demo_async::Command::Common.encode().encode(),
                value: 0,
                call_reply: false,
            },
        )
        .expect("failed to send message");
    let new_block_async_mid3 = get_next_message_id();
    handler_block2
        .handle_mirror_event(
            async_id,
            MirrorRequestEvent::MessageQueueingRequested {
                id: new_block_async_mid3,
                source: user_id,
                payload: demo_async::Command::Common.encode().encode(),
                value: 0,
                call_reply: false,
            },
        )
        .expect("failed to send message");

    // Handler ops wrote to the storage states of particular programs,
    // but block programs states are not updated yet. That the reason state hash
    // can't be obtained from the db.
    let ping_state_hash = handler_block2
        .transitions
        .state_of(&ping_id)
        .expect("failed to get ping state");
    let ping_mq = get_mq_from_state_hash(ping_state_hash.hash, &processor)
        .expect("failed to get ping message queue");
    assert_eq!(ping_mq.len(), 2);

    let async_state_hash = handler_block2
        .transitions
        .state_of(&async_id)
        .expect("failed to get async state");
    let async_mq = get_mq_from_state_hash(async_state_hash.hash, &processor)
        .expect("failed to get async message queue");
    assert_eq!(async_mq.len(), 3);

    // Finalize (from the ethexe-processor point of view) the block
<<<<<<< HEAD
    let (_, states, schedule, _) = handler_block2.transitions.finalize();
=======
    let FinalizedBlockTransitions {
        states, schedule, ..
    } = handler_block2.transitions.finalize();
>>>>>>> 36291b2a
    processor
        .db
        .set_announce_program_states(block2_announce_hash, states);
    processor
        .db
        .set_announce_schedule(block2_announce_hash, schedule);

    // Same checks as above, but with obtaining states from db
    let ping_mq =
        get_program_mq(ping_id, block2_announce_hash, &processor).expect("ping mq wasn't found");
    assert_eq!(ping_mq.len(), 2);
    let async_mq =
        get_program_mq(async_id, block2_announce_hash, &processor).expect("async mq wasn't found");
    assert_eq!(async_mq.len(), 3);

    // -----------------------------------------------------------------------------
    // -------------- Create a new block without processing queues -----------------
    // -----------------------------------------------------------------------------
    let block3 = init_new_block_from_parent(&mut processor, block2);
    let block3_announce = Announce::with_default_gas(block3, block2_announce_hash);
    let block3_announce_hash = block3_announce.to_hash();

    let handler_block3 = processor.handler(block3_announce).unwrap();
    let block3_announce = handler_block3.announce;
<<<<<<< HEAD
    let (_, states, schedule, _) = handler_block3.transitions.finalize();
=======
    let FinalizedBlockTransitions {
        states, schedule, ..
    } = handler_block3.transitions.finalize();
>>>>>>> 36291b2a
    processor
        .db
        .set_announce_program_states(block3_announce_hash, states);
    processor
        .db
        .set_announce_schedule(block3_announce_hash, schedule);

    // Check queues are still not empty in the block3.
    let ping_mq =
        get_program_mq(ping_id, block3_announce_hash, &processor).expect("ping mq wasn't found");
    assert_eq!(ping_mq.len(), 2);
    let async_mq =
        get_program_mq(async_id, block3_announce_hash, &processor).expect("async mq wasn't found");
    assert_eq!(async_mq.len(), 3);

    // -----------------------------------------------------------------------------
    // ------------------------ Run in overlay a message ---------------------------
    // -----------------------------------------------------------------------------

    // Setup the block3 block meta
    processor.db.mutate_block_meta(block3, |meta| {
        meta.announces = Some(BTreeSet::from([block3_announce_hash]));
    });
    // Set announce so overlay finds it
    let block3_announce_hash = processor.db.set_announce(block3_announce);

    // Now send message using overlay on the block3.
    let mut overlaid_processor = processor.clone().overlaid();
    let runner_config = RunnerConfig::overlay(
        processor.config().chunk_processing_threads,
        DEFAULT_BLOCK_GAS_LIMIT,
        DEFAULT_BLOCK_GAS_LIMIT_MULTIPLIER,
    );
    let reply_info = overlaid_processor
        .execute_for_reply(
            block3_announce_hash,
            user_id,
            async_id,
            demo_async::Command::Common.encode(),
            0,
            runner_config,
        )
        .await
        .expect("failed to call execute_for_reply");
    assert_eq!(reply_info.payload, MessageId::zero().encode());

    // -----------------------------------------------------------------------------
    // -------------------------- Check message queues -----------------------------
    // -----------------------------------------------------------------------------
    // Check mq states on overlaid processor for block3
    let ping_mq = get_program_mq(ping_id, block3_announce_hash, &overlaid_processor.0)
        .expect("ping mq wasn't found");
    assert_eq!(ping_mq.len(), 0);
    let async_mq = get_program_mq(async_id, block3_announce_hash, &overlaid_processor.0)
        .expect("async mq wasn't found");
    assert_eq!(async_mq.len(), 0);

    // Check mq states on the main processor for block3
    let mut ping_mq =
        get_program_mq(ping_id, block3_announce_hash, &processor).expect("ping mq wasn't found");
    assert_eq!(ping_mq.len(), 2);
    let ping_msg1 = ping_mq.dequeue().expect("mq is empty");
    assert_eq!(ping_msg1.id, new_block_ping_mid1);
    let ping_msg2 = ping_mq.dequeue().expect("mq is empty");
    assert_eq!(ping_msg2.id, new_block_ping_mid2);

    let mut async_mq =
        get_program_mq(async_id, block3_announce_hash, &processor).expect("async mq wasn't found");
    assert_eq!(async_mq.len(), 3);
    let async_msg1 = async_mq.dequeue().expect("mq is empty");
    assert_eq!(async_msg1.id, new_block_async_mid1);
    let async_msg2 = async_mq.dequeue().expect("mq is empty");
    assert_eq!(async_msg2.id, new_block_async_mid2);
    let async_msg3 = async_mq.dequeue().expect("mq is empty");
    assert_eq!(async_msg3.id, new_block_async_mid3);
}

mod utils {
    use super::*;

    pub const VALID_PROGRAM: &str = r#"
        (module
        (import "env" "memory" (memory 1))
        (import "env" "gr_reply" (func $reply (param i32 i32 i32 i32)))
        (export "init" (func $init))
        (func $init
            (call $reply (i32.const 0) (i32.const 32) (i32.const 222) (i32.const 333))
        )
    )"#;

    pub const INVALID_PROGRAM: &str = r#"
        (module
        (import "env" "world" (func $world))
        (export "hello" (func $hello))
        (func $hello
            (call $world)
        )
    )"#;

    pub fn init_logger() {
        let _ = tracing_subscriber::fmt::try_init();
    }

    pub fn wat_to_wasm(wat: &str) -> (CodeId, Vec<u8>) {
        let code = wat::parse_str(wat).expect("failed to parse wat to bin");
        let code_id = CodeId::generate(&code);

        (code_id, code)
    }
}

#[tokio::test(flavor = "multi_thread")]
async fn injected_ping_pong() {
    init_logger();

    let mut processor = Processor::new(Database::memory()).unwrap();

    let genesis = init_genesis_block(&mut processor);
    let block = init_new_block_from_parent(&mut processor, genesis);
    let block_announce = Announce::with_default_gas(block, Default::default());

    let user_1 = ActorId::from(10);
    let user_2 = ActorId::from(20);
    let actor_id = ActorId::from(0x10000);

    let code_id = processor
        .handle_new_code(demo_ping::WASM_BINARY)
        .expect("failed to call runtime api")
        .expect("code failed verification or instrumentation");

    let mut handler = processor.handler(block_announce).unwrap();

    handler
        .handle_router_event(RouterRequestEvent::ProgramCreated { actor_id, code_id })
        .expect("failed to create new program");

    handler
        .handle_mirror_event(
            actor_id,
            MirrorRequestEvent::ExecutableBalanceTopUpRequested {
                value: 10_000_000_000,
            },
        )
        .expect("failed to top up balance");

    handler
        .handle_mirror_event(
            actor_id,
            MirrorRequestEvent::MessageQueueingRequested {
                id: MessageId::from(1),
                source: user_1,
                payload: b"INIT".to_vec(),
                value: 0,
                call_reply: false,
            },
        )
        .expect("failed to send message");

    processor.process_queue(&mut handler).await;

    handler
        .handle_mirror_event(
            actor_id,
            MirrorRequestEvent::MessageQueueingRequested {
                id: MessageId::from(2),
                source: user_1,
                payload: b"PING".to_vec(),
                value: 0,
                call_reply: false,
            },
        )
        .expect("failed to send message");

    handle_injected_message(
        &mut handler,
        actor_id,
        MessageId::from(3),
        user_2,
        b"PING".to_vec(),
        0,
        false,
    )
    .expect("failed to send message");

    processor.process_queue(&mut handler).await;

    let to_users = handler.transitions.current_messages();

    assert_eq!(to_users.len(), 3);
    let message = &to_users[0].1;
    assert_eq!(message.destination, user_1);
    assert_eq!(message.payload, b"");

    let message = &to_users[1].1;
    assert_eq!(message.destination, user_2);
    assert_eq!(message.payload, b"PONG");

    let message = &to_users[2].1;
    assert_eq!(message.destination, user_1);
    assert_eq!(message.payload, b"PONG");
}

#[tokio::test(flavor = "multi_thread")]
async fn injected_prioritized_over_canonical() {
    const MSG_NUM: usize = 100;
    const GAS_ALLOWANCE: u64 = 400_000_000;

    init_logger();

    let mut processor = Processor::new(Database::memory()).unwrap();

    let genesis = init_genesis_block(&mut processor);
    let block = init_new_block_from_parent(&mut processor, genesis);
    let mut block_announce = Announce::with_default_gas(block, Default::default());
    block_announce.gas_allowance = Some(GAS_ALLOWANCE);

    let canonical_user = ActorId::from(10);
    let injected_user = ActorId::from(20);
    let actor_id = ActorId::from(0x10000);
    let mut msg_id_counter: u64 = 1;

    let code_id = processor
        .handle_new_code(demo_ping::WASM_BINARY)
        .expect("failed to call runtime api")
        .expect("code failed verification or instrumentation");

    let mut handler = processor.handler(block_announce).unwrap();

    handler
        .handle_router_event(RouterRequestEvent::ProgramCreated { actor_id, code_id })
        .expect("failed to create new program");

    handler
        .handle_mirror_event(
            actor_id,
            MirrorRequestEvent::ExecutableBalanceTopUpRequested {
                value: 10_000_000_000,
            },
        )
        .expect("failed to top up balance");

    handle_injected_message(
        &mut handler,
        actor_id,
        MessageId::from(msg_id_counter),
        injected_user,
        b"INIT".to_vec(),
        0,
        false,
    )
    .expect("failed to send message");
    msg_id_counter += 1;

    for _ in 0..MSG_NUM {
        handler
            .handle_mirror_event(
                actor_id,
                MirrorRequestEvent::MessageQueueingRequested {
                    id: MessageId::from(msg_id_counter),
                    source: canonical_user,
                    payload: b"PING".to_vec(),
                    value: 0,
                    call_reply: false,
                },
            )
            .expect("failed to send message");
        msg_id_counter += 1;
    }

    for _ in 0..MSG_NUM {
        handle_injected_message(
            &mut handler,
            actor_id,
            MessageId::from(msg_id_counter),
            injected_user,
            b"PING".to_vec(),
            0,
            false,
        )
        .expect("failed to send message");
        msg_id_counter += 1;
    }

    processor.process_queue(&mut handler).await;

    let to_users = handler.transitions.current_messages();
    assert!(to_users.len() <= MSG_NUM);

    // Verify that canonical messages were not processed
    for (idx, (_, message)) in to_users.into_iter().enumerate() {
        assert_eq!(message.destination, injected_user);
        // Skip first message which is INIT reply
        if idx != 0 {
            assert_eq!(message.payload, b"PONG");
        }
    }
}<|MERGE_RESOLUTION|>--- conflicted
+++ resolved
@@ -604,13 +604,9 @@
         amount as usize
     );
 
-<<<<<<< HEAD
-    let (_outcomes, states, schedule, _) = handler.transitions.finalize();
-=======
     let FinalizedBlockTransitions {
         states, schedule, ..
     } = handler.transitions.finalize();
->>>>>>> 36291b2a
     processor
         .db
         .set_announce_program_states(block1_announce_hash, states);
@@ -920,13 +916,9 @@
     assert_eq!(async_mq.len(), 3);
 
     // Finalize (from the ethexe-processor point of view) the block
-<<<<<<< HEAD
-    let (_, states, schedule, _) = handler_block2.transitions.finalize();
-=======
     let FinalizedBlockTransitions {
         states, schedule, ..
     } = handler_block2.transitions.finalize();
->>>>>>> 36291b2a
     processor
         .db
         .set_announce_program_states(block2_announce_hash, states);
@@ -951,13 +943,9 @@
 
     let handler_block3 = processor.handler(block3_announce).unwrap();
     let block3_announce = handler_block3.announce;
-<<<<<<< HEAD
-    let (_, states, schedule, _) = handler_block3.transitions.finalize();
-=======
     let FinalizedBlockTransitions {
         states, schedule, ..
     } = handler_block3.transitions.finalize();
->>>>>>> 36291b2a
     processor
         .db
         .set_announce_program_states(block3_announce_hash, states);
