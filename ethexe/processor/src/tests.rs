--- conflicted
+++ resolved
@@ -18,14 +18,10 @@
 
 use crate::*;
 use ethexe_common::{
-<<<<<<< HEAD
-    db::{BlockMetaStorage, CodesStorage, OnChainStorageRead, OnChainStorageWrite},
-=======
     db::{
         BlockMetaStorageRead, BlockMetaStorageWrite, CodesStorageRead, OnChainStorageRead,
         OnChainStorageWrite,
     },
->>>>>>> 410d5c7f
     events::{BlockRequestEvent, MirrorRequestEvent, RouterRequestEvent},
     BlockHeader,
 };
