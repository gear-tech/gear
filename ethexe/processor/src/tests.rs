--- conflicted
+++ resolved
@@ -530,15 +530,9 @@
     {
         let mut expected_schedule = ScheduleRestorer::new(0);
 
-<<<<<<< HEAD
-        for (pid, state_hash) in states {
-            let state = processor.db.read_state(state_hash).unwrap();
-            let waitlist_hash = state.waitlist_hash.to_option().unwrap();
-=======
         for (pid, state_hash) in &states {
             let state = processor.db.read_state(*state_hash).unwrap();
             let waitlist_hash = state.waitlist_hash.to_inner().unwrap();
->>>>>>> 0dc31dde
             let waitlist = processor.db.read_waitlist(waitlist_hash).unwrap();
             expected_schedule.waitlist(pid, &waitlist);
         }
