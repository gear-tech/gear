// This file is part of Gear.
//
// Copyright (C) 2025 Gear Technologies Inc.
// SPDX-License-Identifier: GPL-3.0-or-later WITH Classpath-exception-2.0
//
// This program is free software: you can redistribute it and/or modify
// it under the terms of the GNU General Public License as published by
// the Free Software Foundation, either version 3 of the License, or
// (at your option) any later version.
//
// This program is distributed in the hope that it will be useful,
// but WITHOUT ANY WARRANTY; without even the implied warranty of
// MERCHANTABILITY or FITNESS FOR A PARTICULAR PURPOSE. See the
// GNU General Public License for more details.
//
// You should have received a copy of the GNU General Public License
// along with this program. If not, see <https://www.gnu.org/licenses/>.

<<<<<<< HEAD
use crate::storage::{FSKeyStorage, KeyStorage};
=======
use crate::{
    signature::ContractSignature,
    storage::{FSKeyStorage, KeyStorage},
    Address, Digest, MemoryKeyStorage, PrivateKey, PublicKey, Signature, SignedData,
};

>>>>>>> 8af942ac
use anyhow::Result;
use ethexe_common::{
    ecdsa::{ContractSignature, PrivateKey, PublicKey, Signature, SignedData},
    Address, Digest,
};
use std::{
    fs,
    path::PathBuf,
    sync::{Arc, RwLock, RwLockReadGuard, RwLockWriteGuard},
};

/// Signer which signs data using owned key store.
#[derive(Debug, Clone)]
pub struct Signer {
    key_store: Arc<RwLock<dyn KeyStorage>>,
}

impl Signer {
    /// Create a new signer with a key store.
    pub fn new(key_store: impl KeyStorage) -> Self {
        Self {
            key_store: Arc::new(RwLock::new(key_store)),
        }
    }

    /// Create a new signer with a key store location.
    pub fn fs(path: PathBuf) -> Self {
        fs::create_dir_all(path.as_path()).expect("Cannot create key store dir");

        Self::new(FSKeyStorage::from_path(path))
    }

    /// Create a new signer with a temporary empty key store in file system.
    pub fn fs_temporary() -> Self {
        Self::new(FSKeyStorage::tmp())
    }

    /// Create a new signer with an empty memory key store.
    pub fn memory() -> Self {
        Self::new(MemoryKeyStorage::empty())
    }

    /// Create a new signer with keys from the provided sub-set `keys`.
    pub fn sub_signer<S: KeyStorage + Sized>(&self, keys: Vec<PublicKey>) -> Result<Self> {
        let mut key_store = S::empty();
        for key in keys {
            let private_key = self.storage().get_private_key(key)?;
            key_store.add_key(private_key)?;
        }

        Ok(Self::new(key_store))
    }

    /// Create a ECDSA recoverable signature.
    pub fn sign<T>(&self, public_key: PublicKey, data: T) -> Result<Signature>
    where
        Digest: From<T>,
    {
        let private_key = self.storage().get_private_key(public_key)?;

        Signature::create(private_key, data).map_err(Into::into)
    }

    /// Create a ECDSA recoverable signature packed with data together.
    pub fn signed_data<T: Sized>(&self, public_key: PublicKey, data: T) -> Result<SignedData<T>>
    where
        for<'a> Digest: From<&'a T>,
    {
        SignedData::create(self.storage().get_private_key(public_key)?, data).map_err(Into::into)
    }

    /// Create a ECDSA recoverable contract-specific signature.
    pub fn sign_for_contract<T>(
        &self,
        contract_address: Address,
        public_key: PublicKey,
        data: T,
    ) -> Result<ContractSignature>
    where
        Digest: From<T>,
    {
        let private_key = self.storage().get_private_key(public_key)?;

        ContractSignature::create(contract_address, private_key, data).map_err(Into::into)
    }

    /// Generate a new private key and return a public key for it.
    pub fn generate_key(&self) -> Result<PublicKey> {
        let private_key = PrivateKey::random();
        let public_key = self.storage_mut().add_key(private_key)?;

        Ok(public_key)
    }

    /// Get a key storage for immutable access.
    pub fn storage(&self) -> RwLockReadGuard<'_, dyn KeyStorage> {
        self.key_store.read().expect("Failed to access key store")
    }

    /// Get a key storage for mutable access.
    pub fn storage_mut(&self) -> RwLockWriteGuard<'_, dyn KeyStorage> {
        self.key_store.write().expect("Failed to access key store")
    }
}

#[cfg(test)]
mod tests {
    use super::*;

    use alloy::primitives::{keccak256, PrimitiveSignature};
    use std::str::FromStr;

    #[test]
    fn test_signer_with_known_vectors() {
        let signer = Signer::memory();

        let private_key_hex = "4c0883a69102937d6231471b5dbb6204fe51296170827936ea5cce4b76994b0f";

        let message = b"hello world";

        // Convert the private key hex to bytes and add it to the signer
        let private_key = PrivateKey::from_str(private_key_hex).expect("Invalid private key hex");
        let public_key = signer
            .storage_mut()
            .add_key(private_key)
            .expect("Failed to add key");

        // Ensure the key store has the key
        assert!(signer.storage().has_key(public_key).unwrap());

        // Sign the message
        let signature = signer
            .sign(public_key, message.as_slice())
            .expect("Failed to sign message");

        // Hash the message using Keccak256
        let hash = keccak256(message);

        // Recover the address using the signature
        let alloy_sig = PrimitiveSignature::try_from(signature.into_pre_eip155_bytes().as_ref())
            .expect("failed to parse sig");

        let recovered_address = alloy_sig
            .recover_address_from_prehash(&hash)
            .expect("Failed to recover address");

        // Verify the recovered address matches the expected address
        assert_eq!(
            format!("{recovered_address:?}"),
            format!("{}", public_key.to_address())
        );
    }

    #[test]
    fn recover_digest() {
        let signer = Signer::memory();

        let private_key_hex = "4c0883a69102937d6231471b5dbb6204fe51296170827936ea5cce4b76994b0f";
        let message = b"hello world";

        let private_key = PrivateKey::from_str(private_key_hex).expect("Invalid private key hex");
        let public_key = signer
            .storage_mut()
            .add_key(private_key)
            .expect("Failed to add key");

        let signature = signer
            .sign(public_key, message.as_slice())
            .expect("Failed to sign message");

        let hash = keccak256(message).0;

        let recovered_public_key = signature
            .recover(Digest::from(hash))
            .expect("Failed to recover public key");

        assert_eq!(recovered_public_key, public_key);
    }

    #[test]
    fn signed_data() {
        let signer = Signer::memory();

        let public_key = signer.generate_key().unwrap();

        let signed_data = signer
            .signed_data(public_key, b"hello world".as_slice())
            .expect("Failed to create signed data");

        assert_eq!(signed_data.data(), b"hello world");
        assert_eq!(signed_data.public_key(), public_key);
    }
}<|MERGE_RESOLUTION|>--- conflicted
+++ resolved
@@ -16,16 +16,7 @@
 // You should have received a copy of the GNU General Public License
 // along with this program. If not, see <https://www.gnu.org/licenses/>.
 
-<<<<<<< HEAD
-use crate::storage::{FSKeyStorage, KeyStorage};
-=======
-use crate::{
-    signature::ContractSignature,
-    storage::{FSKeyStorage, KeyStorage},
-    Address, Digest, MemoryKeyStorage, PrivateKey, PublicKey, Signature, SignedData,
-};
-
->>>>>>> 8af942ac
+use crate::storage::{FSKeyStorage, KeyStorage, MemoryKeyStorage};
 use anyhow::Result;
 use ethexe_common::{
     ecdsa::{ContractSignature, PrivateKey, PublicKey, Signature, SignedData},
