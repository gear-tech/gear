// This file is part of Gear.
//
// Copyright (C) 2024-2025 Gear Technologies Inc.
// SPDX-License-Identifier: GPL-3.0-or-later WITH Classpath-exception-2.0
//
// This program is free software: you can redistribute it and/or modify
// it under the terms of the GNU General Public License as published by
// the Free Software Foundation, either version 3 of the License, or
// (at your option) any later version.
//
// This program is distributed in the hope that it will be useful,
// but WITHOUT ANY WARRANTY; without even the implied warranty of
// MERCHANTABILITY or FITNESS FOR A PARTICULAR PURPOSE. See the
// GNU General Public License for more details.
//
// You should have received a copy of the GNU General Public License
// along with this program. If not, see <https://www.gnu.org/licenses/>.

//! Signer library for ethexe.
//!
//! The crate defines types and related logic for private keys, public keys types,
//! cryptographic signatures and ethereum address.
//!
//! Cryptographic instrumentary of the crate is based on secp256k1 standard
//! using [k256](https://crates.io/crates/k256) crate, but all the
//! machinery used is wrapped in the crate's types.

mod signer;
mod storage;

<<<<<<< HEAD
// Exports
pub use address::Address;
pub use contract::{ContractSignature, ContractSigner};
pub use digest::{Digest, ToDigest};
pub use sha3;
pub use signature::{Signature, SignedData};

use anyhow::{anyhow, bail, Error, Result};
use parity_scale_codec::{Decode, Encode};
use secp256k1::{
    hashes::hex::{Case, DisplayHex},
    PublicKey as Secp256k1PublicKey, SecretKey as Secp256k1SecretKey,
};
use signature::RawSignature;
use std::{fmt, fs, path::PathBuf, str::FromStr};

/// Private key.
///
/// Private key type used for elliptic curves maths for secp256k1 standard
/// is a 256 bits unsigned integer, which the type stores as a 32 bytes array.
#[derive(Encode, Decode, Default, Clone, Copy, PartialEq, Eq, Hash)]
pub struct PrivateKey(pub [u8; 32]);

impl From<PrivateKey> for Secp256k1SecretKey {
    fn from(key: PrivateKey) -> Self {
        Secp256k1SecretKey::from_byte_array(&key.0).expect("32 bytes; within curve order")
    }
}

impl FromStr for PrivateKey {
    type Err = Error;

    fn from_str(s: &str) -> Result<Self, Self::Err> {
        Ok(Self(decode_to_array(s)?))
    }
}

/// Public key.
///
/// Basically, public key is a point on the elliptic curve, which should have
/// two coordinates - `x` and `y`, both 256 bits unsigned integers. But it's possible
/// to store only `x` coordinate, as `y` can be calculated.
///
/// As the secp256k1 elliptic curve is symmetric, the y can be either positive or
/// negative. To stress the exact position of the `y` the prefix byte is used, so
/// the public key becomes 33 bytes, not 32.
#[derive(Debug, Clone, Copy, Eq, PartialEq)]
pub struct PublicKey(pub [u8; 33]);

impl PublicKey {
    /// Create public key from the private key.
    ///
    /// Only `ethexe-signer` types are used.
    pub fn from_private(private_key: PrivateKey) -> Self {
        let secret_key = private_key.into();
        let public_key = Secp256k1PublicKey::from_secret_key_global(&secret_key);

        public_key.into()
    }

    pub fn try_from_slice(slice: &[u8]) -> Result<Self> {
        let bytes = <[u8; 33]>::try_from(slice)?;

        Ok(Self::from_bytes(bytes))
    }

    /// Create public key from compressed public key bytes.
    pub fn from_bytes(bytes: [u8; 33]) -> Self {
        Self(bytes)
    }

    /// Public key hex string.
    pub fn to_hex(&self) -> String {
        hex::encode(self.0)
    }

    /// Convert public key to ethereum address.
    pub fn to_address(&self) -> Address {
        (*self).into()
    }

    /// Convert public key to uncompressed public key bytes.
    pub fn to_uncompressed(&self) -> [u8; 64] {
        let public_key_uncompressed = Secp256k1PublicKey::from(*self).serialize_uncompressed();

        public_key_uncompressed[1..]
            .try_into()
            .expect("Slice is exactly 64 bytes; qed.")
    }
}

impl From<PrivateKey> for PublicKey {
    fn from(key: PrivateKey) -> Self {
        Self::from_private(key)
    }
}

impl From<Secp256k1PublicKey> for PublicKey {
    fn from(key: Secp256k1PublicKey) -> Self {
        Self(key.serialize())
    }
}

impl From<PublicKey> for Secp256k1PublicKey {
    fn from(key: PublicKey) -> Self {
        Secp256k1PublicKey::from_byte_array_compressed(&key.0).expect("invalid public key")
    }
}

impl FromStr for PublicKey {
    type Err = Error;

    fn from_str(s: &str) -> Result<Self> {
        Ok(Self(decode_to_array(s)?))
    }
}

impl TryFrom<&[u8]> for PublicKey {
    type Error = Error;

    fn try_from(data: &[u8]) -> Result<Self> {
        Self::try_from_slice(data)
    }
}

impl fmt::Display for PublicKey {
    fn fmt(&self, f: &mut fmt::Formatter) -> fmt::Result {
        write!(f, "{}", self.to_hex())
    }
}

/// Signer which signs data using owned key store.
#[derive(Debug, Clone)]
pub struct Signer {
    key_store: PathBuf,
}

impl Signer {
    /// Create a new signer with a key store location.
    pub fn new(key_store: PathBuf) -> Result<Self> {
        fs::create_dir_all(key_store.as_path())?;

        Ok(Self { key_store })
    }

    /// Create a new signer with a key temporary key store location.
    pub fn tmp() -> Self {
        let temp_dir = tempfile::tempdir().expect("Cannot create temp dir for keys");
        Self {
            key_store: temp_dir.keep(),
        }
    }

    pub fn contract_signer(&self, contract_address: Address) -> ContractSigner {
        ContractSigner::new(self.clone(), contract_address)
    }

    /// Create a ECDSA recoverable signature with `Electrum` notation for the `v` value.
    ///
    /// For more info about `v` value read [`RawSignature`] docs.
    pub fn raw_sign_digest(&self, public_key: PublicKey, digest: Digest) -> Result<RawSignature> {
        let private_key = self.get_private_key(public_key)?;

        RawSignature::create_for_digest(private_key, digest)
    }

    /// Create a ECDSA recoverable signature.
    // TODO #4365
    pub fn sign_digest(&self, public_key: PublicKey, digest: Digest) -> Result<Signature> {
        let private_key = self.get_private_key(public_key)?;

        Signature::create_for_digest(private_key, digest)
    }

    /// Create a ECDSA recoverable signature for the raw bytes data.
    pub fn sign(&self, public_key: PublicKey, data: &[u8]) -> Result<Signature> {
        self.sign_digest(public_key, data.to_digest())
    }

    pub fn create_signed_data<T: ToDigest + Sized>(
        &self,
        public_key: PublicKey,
        data: T,
    ) -> Result<SignedData<T>> {
        self.sign_digest(public_key, data.to_digest())
            .map(|signature| SignedData::new(data, signature))
    }

    /// Create a ECDSA recoverable signature for the raw bytes data with
    /// an ethereum address provided instead of the public key.
    ///
    /// If the private key for the ethereum address is stored, the signature will be returned.
    pub fn sign_with_addr(&self, address: Address, data: &[u8]) -> Result<Signature> {
        match self.get_key_by_addr(address)? {
            Some(public_key) => self.sign(public_key, data),
            None => bail!("Address not found: {}", address),
        }
    }

    /// Get a public key for the provided ethereum address. If no key found a `None` is returned.
    pub fn get_key_by_addr(&self, address: Address) -> Result<Option<PublicKey>> {
        let keys = self.list_keys()?;

        for key in keys {
            if key.to_address() == address {
                return Ok(Some(key));
            }
        }

        Ok(None)
    }

    /// Check if key exists for the ethereum address.
    pub fn has_addr(&self, address: Address) -> Result<bool> {
        Ok(self.get_key_by_addr(address)?.is_some())
    }

    /// Check if key exists in the key store.
    pub fn has_key(&self, key: PublicKey) -> Result<bool> {
        let key_path = self.key_store.join(key.to_hex());
        let has_key = fs::metadata(key_path).is_ok();
        Ok(has_key)
    }

    /// Add a private key to the key store.
    pub fn add_key(&self, key: PrivateKey) -> Result<PublicKey> {
        let public_key: PublicKey = key.into();

        let key_file = self.key_store.join(public_key.to_hex());
        fs::write(key_file, key.0)?;

        Ok(public_key)
    }

    /// Generate a new private key and return a public key for it.
    pub fn generate_key(&self) -> Result<PublicKey> {
        let (secp256k1_secret_key, secp256k1_public_key) =
            secp256k1::generate_keypair(&mut secp256k1::rand::thread_rng());

        let public_key: PublicKey = secp256k1_public_key.into();

        log::debug!(
            "Secret key generated: {}",
            secp256k1_secret_key
                .secret_bytes()
                .to_hex_string(Case::Lower)
        );

        let key_file = self.key_store.join(public_key.to_hex());
        fs::write(key_file, secp256k1_secret_key.secret_bytes())?;
        Ok(public_key)
    }

    /// Remove all the keys from the key store.
    pub fn clear_keys(&self) -> Result<()> {
        fs::remove_dir_all(&self.key_store)?;

        Ok(())
    }

    /// Get a list of the stored public keys.
    pub fn list_keys(&self) -> Result<Vec<PublicKey>> {
        let mut keys = vec![];

        for entry in fs::read_dir(&self.key_store)? {
            let entry = entry?;
            let file_name = entry.file_name();
            let key = PublicKey::from_str(file_name.to_string_lossy().as_ref())?;
            keys.push(key);
        }

        Ok(keys)
    }

    /// Get a private key for the public one from the key store.
    pub fn get_private_key(&self, key: PublicKey) -> Result<PrivateKey> {
        let mut buf = [0u8; 32];

        let key_path = self.key_store.join(key.to_hex());
        let bytes = fs::read(key_path)?;

        if bytes.len() != 32 {
            bail!("Invalid key length: {:?}", bytes);
        }

        buf.copy_from_slice(&bytes);

        Ok(PrivateKey(buf))
    }
}

// Decodes hexed string to a byte array.
pub(crate) fn decode_to_array<const N: usize>(s: &str) -> Result<[u8; N]> {
    let mut buf = [0; N];

    // Strip the "0x" prefix if it exists.
    let stripped = s.strip_prefix("0x").unwrap_or(s);

    // Decode
    hex::decode_to_slice(stripped, &mut buf)
        .map_err(|_| anyhow!("invalid hex format for {stripped:?}"))?;

    Ok(buf)
}

#[cfg(test)]
mod tests {
    use super::*;
    use alloy::primitives::{keccak256, Signature as AlloySignature};
    use gprimitives::ActorId;
    use std::env::temp_dir;

    #[test]
    fn test_signer_with_known_vectors() {
        // Known test vector data
        let private_key_hex = "4c0883a69102937d6231471b5dbb6204fe51296170827936ea5cce4b76994b0f";

        let message = b"hello world";

        // Create the signer with a temporary key store path
        let key_store = PathBuf::from("/tmp/key-store-test-vectors");
        let signer = Signer::new(key_store.clone()).expect("Failed to create signer");

        // Convert the private key hex to bytes and add it to the signer
        let private_key = PrivateKey::from_str(private_key_hex).expect("Invalid private key hex");
        let public_key = signer.add_key(private_key).expect("Failed to add key");

        // Ensure the key store has the key
        assert!(signer.has_key(public_key).unwrap());

        // Sign the message
        let signature = signer
            .sign(public_key, message)
            .expect("Failed to sign message");

        // Hash the message using Keccak256
        let hash = keccak256(message);

        // Recover the address using the signature
        let alloy_sig = AlloySignature::try_from(signature.as_ref()).expect("failed to parse sig");

        let recovered_address = alloy_sig
            .recover_address_from_prehash(&hash)
            .expect("Failed to recover address");

        // Verify the recovered address matches the expected address
        assert_eq!(
            format!("{recovered_address:?}"),
            format!("{}", public_key.to_address())
        );

        // Clean up the key store directory
        signer.clear_keys().unwrap();
    }

    #[test]
    fn test_signer_with_addr() {
        // Create the signer with a temporary key store path
        let key_store = PathBuf::from("/tmp/key-store-test-addr");
        let signer = Signer::new(key_store.clone()).expect("Failed to create signer");

        // Generate a new key
        let public_key = signer.generate_key().expect("Failed to generate key");

        // Ensure the key store has the key
        assert!(signer.has_key(public_key).unwrap());

        // Sign the message
        let message = b"hello world";
        let signature = signer
            .sign_with_addr(public_key.to_address(), message)
            .expect("Failed to sign message");

        // Hash the message using Keccak256
        let hash = keccak256(message);

        // Recover the address using the signature
        let alloy_sig = AlloySignature::try_from(signature.as_ref()).expect("failed to parse sig");

        let recovered_address = alloy_sig
            .recover_address_from_prehash(&hash)
            .expect("Failed to recover address");

        // Verify the recovered address matches the expected address
        assert_eq!(
            format!("{recovered_address:?}"),
            format!("{}", public_key.to_address())
        );

        // Clean up the key store directory
        signer.clear_keys().unwrap();
    }

    #[test]
    fn try_from_actor_id() {
        let id =
            ActorId::from_str("0x0000000000000000000000006e4c403878dbcb0dadcbe562346e8387f9542829")
                .unwrap();
        Address::try_from(id).expect("Must be correct ethereum address");

        let id =
            ActorId::from_str("0x1111111111111111111111116e4c403878dbcb0dadcbe562346e8387f9542829")
                .unwrap();
        Address::try_from(id).expect_err("Must be incorrect ethereum address");
    }

    #[test]
    fn recover_digest() {
        let private_key_hex = "4c0883a69102937d6231471b5dbb6204fe51296170827936ea5cce4b76994b0f";
        let message = b"hello world";

        let key_store = temp_dir().join("signer-tests");
        let signer = Signer::new(key_store).expect("Failed to create signer");

        let private_key = PrivateKey::from_str(private_key_hex).expect("Invalid private key hex");
        let public_key = signer.add_key(private_key).expect("Failed to add key");

        let signature = signer
            .sign(public_key, message)
            .expect("Failed to sign message");

        let hash = keccak256(message).0;

        let recovered_public_key = signature
            .recover_from_digest(hash.into())
            .expect("Failed to recover public key");

        assert_eq!(recovered_public_key, public_key);
    }

    #[test]
    fn signed_data() {
        let signer = Signer::tmp();

        let public_key = signer.generate_key().unwrap();

        let signed_data = signer
            .create_signed_data(public_key, b"hello world".as_slice())
            .expect("Failed to create signed data");

        signed_data.verify(public_key).unwrap();
        signed_data.verify_address(public_key.to_address()).unwrap();
        assert_eq!(signed_data.recover().unwrap(), public_key);
        signed_data.verify_with_public_key_recover().unwrap();
    }
}
=======
pub use signer::Signer;
pub use storage::{FSKeyStorage, KeyStorage, MemoryKeyStorage};
>>>>>>> bc4b7c15
<|MERGE_RESOLUTION|>--- conflicted
+++ resolved
@@ -28,454 +28,5 @@
 mod signer;
 mod storage;
 
-<<<<<<< HEAD
-// Exports
-pub use address::Address;
-pub use contract::{ContractSignature, ContractSigner};
-pub use digest::{Digest, ToDigest};
-pub use sha3;
-pub use signature::{Signature, SignedData};
-
-use anyhow::{anyhow, bail, Error, Result};
-use parity_scale_codec::{Decode, Encode};
-use secp256k1::{
-    hashes::hex::{Case, DisplayHex},
-    PublicKey as Secp256k1PublicKey, SecretKey as Secp256k1SecretKey,
-};
-use signature::RawSignature;
-use std::{fmt, fs, path::PathBuf, str::FromStr};
-
-/// Private key.
-///
-/// Private key type used for elliptic curves maths for secp256k1 standard
-/// is a 256 bits unsigned integer, which the type stores as a 32 bytes array.
-#[derive(Encode, Decode, Default, Clone, Copy, PartialEq, Eq, Hash)]
-pub struct PrivateKey(pub [u8; 32]);
-
-impl From<PrivateKey> for Secp256k1SecretKey {
-    fn from(key: PrivateKey) -> Self {
-        Secp256k1SecretKey::from_byte_array(&key.0).expect("32 bytes; within curve order")
-    }
-}
-
-impl FromStr for PrivateKey {
-    type Err = Error;
-
-    fn from_str(s: &str) -> Result<Self, Self::Err> {
-        Ok(Self(decode_to_array(s)?))
-    }
-}
-
-/// Public key.
-///
-/// Basically, public key is a point on the elliptic curve, which should have
-/// two coordinates - `x` and `y`, both 256 bits unsigned integers. But it's possible
-/// to store only `x` coordinate, as `y` can be calculated.
-///
-/// As the secp256k1 elliptic curve is symmetric, the y can be either positive or
-/// negative. To stress the exact position of the `y` the prefix byte is used, so
-/// the public key becomes 33 bytes, not 32.
-#[derive(Debug, Clone, Copy, Eq, PartialEq)]
-pub struct PublicKey(pub [u8; 33]);
-
-impl PublicKey {
-    /// Create public key from the private key.
-    ///
-    /// Only `ethexe-signer` types are used.
-    pub fn from_private(private_key: PrivateKey) -> Self {
-        let secret_key = private_key.into();
-        let public_key = Secp256k1PublicKey::from_secret_key_global(&secret_key);
-
-        public_key.into()
-    }
-
-    pub fn try_from_slice(slice: &[u8]) -> Result<Self> {
-        let bytes = <[u8; 33]>::try_from(slice)?;
-
-        Ok(Self::from_bytes(bytes))
-    }
-
-    /// Create public key from compressed public key bytes.
-    pub fn from_bytes(bytes: [u8; 33]) -> Self {
-        Self(bytes)
-    }
-
-    /// Public key hex string.
-    pub fn to_hex(&self) -> String {
-        hex::encode(self.0)
-    }
-
-    /// Convert public key to ethereum address.
-    pub fn to_address(&self) -> Address {
-        (*self).into()
-    }
-
-    /// Convert public key to uncompressed public key bytes.
-    pub fn to_uncompressed(&self) -> [u8; 64] {
-        let public_key_uncompressed = Secp256k1PublicKey::from(*self).serialize_uncompressed();
-
-        public_key_uncompressed[1..]
-            .try_into()
-            .expect("Slice is exactly 64 bytes; qed.")
-    }
-}
-
-impl From<PrivateKey> for PublicKey {
-    fn from(key: PrivateKey) -> Self {
-        Self::from_private(key)
-    }
-}
-
-impl From<Secp256k1PublicKey> for PublicKey {
-    fn from(key: Secp256k1PublicKey) -> Self {
-        Self(key.serialize())
-    }
-}
-
-impl From<PublicKey> for Secp256k1PublicKey {
-    fn from(key: PublicKey) -> Self {
-        Secp256k1PublicKey::from_byte_array_compressed(&key.0).expect("invalid public key")
-    }
-}
-
-impl FromStr for PublicKey {
-    type Err = Error;
-
-    fn from_str(s: &str) -> Result<Self> {
-        Ok(Self(decode_to_array(s)?))
-    }
-}
-
-impl TryFrom<&[u8]> for PublicKey {
-    type Error = Error;
-
-    fn try_from(data: &[u8]) -> Result<Self> {
-        Self::try_from_slice(data)
-    }
-}
-
-impl fmt::Display for PublicKey {
-    fn fmt(&self, f: &mut fmt::Formatter) -> fmt::Result {
-        write!(f, "{}", self.to_hex())
-    }
-}
-
-/// Signer which signs data using owned key store.
-#[derive(Debug, Clone)]
-pub struct Signer {
-    key_store: PathBuf,
-}
-
-impl Signer {
-    /// Create a new signer with a key store location.
-    pub fn new(key_store: PathBuf) -> Result<Self> {
-        fs::create_dir_all(key_store.as_path())?;
-
-        Ok(Self { key_store })
-    }
-
-    /// Create a new signer with a key temporary key store location.
-    pub fn tmp() -> Self {
-        let temp_dir = tempfile::tempdir().expect("Cannot create temp dir for keys");
-        Self {
-            key_store: temp_dir.keep(),
-        }
-    }
-
-    pub fn contract_signer(&self, contract_address: Address) -> ContractSigner {
-        ContractSigner::new(self.clone(), contract_address)
-    }
-
-    /// Create a ECDSA recoverable signature with `Electrum` notation for the `v` value.
-    ///
-    /// For more info about `v` value read [`RawSignature`] docs.
-    pub fn raw_sign_digest(&self, public_key: PublicKey, digest: Digest) -> Result<RawSignature> {
-        let private_key = self.get_private_key(public_key)?;
-
-        RawSignature::create_for_digest(private_key, digest)
-    }
-
-    /// Create a ECDSA recoverable signature.
-    // TODO #4365
-    pub fn sign_digest(&self, public_key: PublicKey, digest: Digest) -> Result<Signature> {
-        let private_key = self.get_private_key(public_key)?;
-
-        Signature::create_for_digest(private_key, digest)
-    }
-
-    /// Create a ECDSA recoverable signature for the raw bytes data.
-    pub fn sign(&self, public_key: PublicKey, data: &[u8]) -> Result<Signature> {
-        self.sign_digest(public_key, data.to_digest())
-    }
-
-    pub fn create_signed_data<T: ToDigest + Sized>(
-        &self,
-        public_key: PublicKey,
-        data: T,
-    ) -> Result<SignedData<T>> {
-        self.sign_digest(public_key, data.to_digest())
-            .map(|signature| SignedData::new(data, signature))
-    }
-
-    /// Create a ECDSA recoverable signature for the raw bytes data with
-    /// an ethereum address provided instead of the public key.
-    ///
-    /// If the private key for the ethereum address is stored, the signature will be returned.
-    pub fn sign_with_addr(&self, address: Address, data: &[u8]) -> Result<Signature> {
-        match self.get_key_by_addr(address)? {
-            Some(public_key) => self.sign(public_key, data),
-            None => bail!("Address not found: {}", address),
-        }
-    }
-
-    /// Get a public key for the provided ethereum address. If no key found a `None` is returned.
-    pub fn get_key_by_addr(&self, address: Address) -> Result<Option<PublicKey>> {
-        let keys = self.list_keys()?;
-
-        for key in keys {
-            if key.to_address() == address {
-                return Ok(Some(key));
-            }
-        }
-
-        Ok(None)
-    }
-
-    /// Check if key exists for the ethereum address.
-    pub fn has_addr(&self, address: Address) -> Result<bool> {
-        Ok(self.get_key_by_addr(address)?.is_some())
-    }
-
-    /// Check if key exists in the key store.
-    pub fn has_key(&self, key: PublicKey) -> Result<bool> {
-        let key_path = self.key_store.join(key.to_hex());
-        let has_key = fs::metadata(key_path).is_ok();
-        Ok(has_key)
-    }
-
-    /// Add a private key to the key store.
-    pub fn add_key(&self, key: PrivateKey) -> Result<PublicKey> {
-        let public_key: PublicKey = key.into();
-
-        let key_file = self.key_store.join(public_key.to_hex());
-        fs::write(key_file, key.0)?;
-
-        Ok(public_key)
-    }
-
-    /// Generate a new private key and return a public key for it.
-    pub fn generate_key(&self) -> Result<PublicKey> {
-        let (secp256k1_secret_key, secp256k1_public_key) =
-            secp256k1::generate_keypair(&mut secp256k1::rand::thread_rng());
-
-        let public_key: PublicKey = secp256k1_public_key.into();
-
-        log::debug!(
-            "Secret key generated: {}",
-            secp256k1_secret_key
-                .secret_bytes()
-                .to_hex_string(Case::Lower)
-        );
-
-        let key_file = self.key_store.join(public_key.to_hex());
-        fs::write(key_file, secp256k1_secret_key.secret_bytes())?;
-        Ok(public_key)
-    }
-
-    /// Remove all the keys from the key store.
-    pub fn clear_keys(&self) -> Result<()> {
-        fs::remove_dir_all(&self.key_store)?;
-
-        Ok(())
-    }
-
-    /// Get a list of the stored public keys.
-    pub fn list_keys(&self) -> Result<Vec<PublicKey>> {
-        let mut keys = vec![];
-
-        for entry in fs::read_dir(&self.key_store)? {
-            let entry = entry?;
-            let file_name = entry.file_name();
-            let key = PublicKey::from_str(file_name.to_string_lossy().as_ref())?;
-            keys.push(key);
-        }
-
-        Ok(keys)
-    }
-
-    /// Get a private key for the public one from the key store.
-    pub fn get_private_key(&self, key: PublicKey) -> Result<PrivateKey> {
-        let mut buf = [0u8; 32];
-
-        let key_path = self.key_store.join(key.to_hex());
-        let bytes = fs::read(key_path)?;
-
-        if bytes.len() != 32 {
-            bail!("Invalid key length: {:?}", bytes);
-        }
-
-        buf.copy_from_slice(&bytes);
-
-        Ok(PrivateKey(buf))
-    }
-}
-
-// Decodes hexed string to a byte array.
-pub(crate) fn decode_to_array<const N: usize>(s: &str) -> Result<[u8; N]> {
-    let mut buf = [0; N];
-
-    // Strip the "0x" prefix if it exists.
-    let stripped = s.strip_prefix("0x").unwrap_or(s);
-
-    // Decode
-    hex::decode_to_slice(stripped, &mut buf)
-        .map_err(|_| anyhow!("invalid hex format for {stripped:?}"))?;
-
-    Ok(buf)
-}
-
-#[cfg(test)]
-mod tests {
-    use super::*;
-    use alloy::primitives::{keccak256, Signature as AlloySignature};
-    use gprimitives::ActorId;
-    use std::env::temp_dir;
-
-    #[test]
-    fn test_signer_with_known_vectors() {
-        // Known test vector data
-        let private_key_hex = "4c0883a69102937d6231471b5dbb6204fe51296170827936ea5cce4b76994b0f";
-
-        let message = b"hello world";
-
-        // Create the signer with a temporary key store path
-        let key_store = PathBuf::from("/tmp/key-store-test-vectors");
-        let signer = Signer::new(key_store.clone()).expect("Failed to create signer");
-
-        // Convert the private key hex to bytes and add it to the signer
-        let private_key = PrivateKey::from_str(private_key_hex).expect("Invalid private key hex");
-        let public_key = signer.add_key(private_key).expect("Failed to add key");
-
-        // Ensure the key store has the key
-        assert!(signer.has_key(public_key).unwrap());
-
-        // Sign the message
-        let signature = signer
-            .sign(public_key, message)
-            .expect("Failed to sign message");
-
-        // Hash the message using Keccak256
-        let hash = keccak256(message);
-
-        // Recover the address using the signature
-        let alloy_sig = AlloySignature::try_from(signature.as_ref()).expect("failed to parse sig");
-
-        let recovered_address = alloy_sig
-            .recover_address_from_prehash(&hash)
-            .expect("Failed to recover address");
-
-        // Verify the recovered address matches the expected address
-        assert_eq!(
-            format!("{recovered_address:?}"),
-            format!("{}", public_key.to_address())
-        );
-
-        // Clean up the key store directory
-        signer.clear_keys().unwrap();
-    }
-
-    #[test]
-    fn test_signer_with_addr() {
-        // Create the signer with a temporary key store path
-        let key_store = PathBuf::from("/tmp/key-store-test-addr");
-        let signer = Signer::new(key_store.clone()).expect("Failed to create signer");
-
-        // Generate a new key
-        let public_key = signer.generate_key().expect("Failed to generate key");
-
-        // Ensure the key store has the key
-        assert!(signer.has_key(public_key).unwrap());
-
-        // Sign the message
-        let message = b"hello world";
-        let signature = signer
-            .sign_with_addr(public_key.to_address(), message)
-            .expect("Failed to sign message");
-
-        // Hash the message using Keccak256
-        let hash = keccak256(message);
-
-        // Recover the address using the signature
-        let alloy_sig = AlloySignature::try_from(signature.as_ref()).expect("failed to parse sig");
-
-        let recovered_address = alloy_sig
-            .recover_address_from_prehash(&hash)
-            .expect("Failed to recover address");
-
-        // Verify the recovered address matches the expected address
-        assert_eq!(
-            format!("{recovered_address:?}"),
-            format!("{}", public_key.to_address())
-        );
-
-        // Clean up the key store directory
-        signer.clear_keys().unwrap();
-    }
-
-    #[test]
-    fn try_from_actor_id() {
-        let id =
-            ActorId::from_str("0x0000000000000000000000006e4c403878dbcb0dadcbe562346e8387f9542829")
-                .unwrap();
-        Address::try_from(id).expect("Must be correct ethereum address");
-
-        let id =
-            ActorId::from_str("0x1111111111111111111111116e4c403878dbcb0dadcbe562346e8387f9542829")
-                .unwrap();
-        Address::try_from(id).expect_err("Must be incorrect ethereum address");
-    }
-
-    #[test]
-    fn recover_digest() {
-        let private_key_hex = "4c0883a69102937d6231471b5dbb6204fe51296170827936ea5cce4b76994b0f";
-        let message = b"hello world";
-
-        let key_store = temp_dir().join("signer-tests");
-        let signer = Signer::new(key_store).expect("Failed to create signer");
-
-        let private_key = PrivateKey::from_str(private_key_hex).expect("Invalid private key hex");
-        let public_key = signer.add_key(private_key).expect("Failed to add key");
-
-        let signature = signer
-            .sign(public_key, message)
-            .expect("Failed to sign message");
-
-        let hash = keccak256(message).0;
-
-        let recovered_public_key = signature
-            .recover_from_digest(hash.into())
-            .expect("Failed to recover public key");
-
-        assert_eq!(recovered_public_key, public_key);
-    }
-
-    #[test]
-    fn signed_data() {
-        let signer = Signer::tmp();
-
-        let public_key = signer.generate_key().unwrap();
-
-        let signed_data = signer
-            .create_signed_data(public_key, b"hello world".as_slice())
-            .expect("Failed to create signed data");
-
-        signed_data.verify(public_key).unwrap();
-        signed_data.verify_address(public_key.to_address()).unwrap();
-        assert_eq!(signed_data.recover().unwrap(), public_key);
-        signed_data.verify_with_public_key_recover().unwrap();
-    }
-}
-=======
 pub use signer::Signer;
-pub use storage::{FSKeyStorage, KeyStorage, MemoryKeyStorage};
->>>>>>> bc4b7c15
+pub use storage::{FSKeyStorage, KeyStorage, MemoryKeyStorage};