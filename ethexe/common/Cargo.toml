[package]
name = "ethexe-common"
version.workspace = true
authors.workspace = true
edition.workspace = true
license.workspace = true
homepage.workspace = true
repository.workspace = true

[dependencies]
gear-core.workspace = true
gprimitives.workspace = true
parity-scale-codec.workspace = true
hex.workspace = true
serde = { workspace = true, optional = true }
roast-secp256k1-evm.workspace = true
derive_more.workspace = true
<<<<<<< HEAD
primitive-types= { workspace = true, optional = true }
=======
nonempty.workspace = true
>>>>>>> 41a35aef

sha3 = { version = "0.10", default-features = false }
k256 = { version = "0.13.4", features = ["ecdsa"], default-features = false }

[features]
default = ["std"]
std = [
    "nonempty/std",
    "gear-core/std",
    "gprimitives/serde",
    "serde",
    "parity-scale-codec/std",
    "sha3/std",
    "k256/std",
    "primitive-types",
    "primitive-types/std",
]

[package.metadata.cargo-shear]
ignored = ["primitive-types"]<|MERGE_RESOLUTION|>--- conflicted
+++ resolved
@@ -15,11 +15,8 @@
 serde = { workspace = true, optional = true }
 roast-secp256k1-evm.workspace = true
 derive_more.workspace = true
-<<<<<<< HEAD
 primitive-types= { workspace = true, optional = true }
-=======
 nonempty.workspace = true
->>>>>>> 41a35aef
 
 sha3 = { version = "0.10", default-features = false }
 k256 = { version = "0.13.4", features = ["ecdsa"], default-features = false }
