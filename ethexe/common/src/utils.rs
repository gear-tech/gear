// This file is part of Gear.
//
// Copyright (C) 2025 Gear Technologies Inc.
// SPDX-License-Identifier: GPL-3.0-or-later WITH Classpath-exception-2.0
//
// This program is free software: you can redistribute it and/or modify
// it under the terms of the GNU General Public License as published by
// the Free Software Foundation, either version 3 of the License, or
// (at your option) any later version.
//
// This program is distributed in the hope that it will be useful,
// but WITHOUT ANY WARRANTY; without even the implied warranty of
// MERCHANTABILITY or FITNESS FOR A PARTICULAR PURPOSE. See the
// GNU General Public License for more details.
//
// You should have received a copy of the GNU General Public License
// along with this program. If not, see <https://www.gnu.org/licenses/>.

use crate::{
<<<<<<< HEAD
    Announce, AnnounceHash, ProtocolTimelines, SimpleBlockData, ValidatorsVec,
=======
    Address, Announce, HashOf, SimpleBlockData,
>>>>>>> e421755e
    db::{
        AnnounceStorageRW, BlockMeta, BlockMetaStorageRW, FullAnnounceData, FullBlockData,
        LatestData, LatestDataStorageRW, OnChainStorageRW,
    },
};
use gprimitives::H256;

/// Decodes hexed string to a byte array.
pub fn decode_to_array<const N: usize>(s: &str) -> Result<[u8; N], hex::FromHexError> {
    // Strip the "0x" prefix if it exists.
    let stripped = s.strip_prefix("0x").unwrap_or(s);

    // Decode
    let mut buf = [0u8; N];
    hex::decode_to_slice(stripped, &mut buf)?;

    Ok(buf)
}

/// Converts u64 to a 48-bit unsigned integer, represented as a byte array in big-endian order.
pub const fn u64_into_uint48_be_bytes_lossy(val: u64) -> [u8; 6] {
    let [_, _, b1, b2, b3, b4, b5, b6] = val.to_be_bytes();

    [b1, b2, b3, b4, b5, b6]
}

pub fn setup_start_block_in_db<
    DB: OnChainStorageRW + BlockMetaStorageRW + AnnounceStorageRW + LatestDataStorageRW,
>(
    db: &DB,
    start_block_hash: H256,
    start_block_data: FullBlockData,
    start_announce_data: FullAnnounceData,
) {
    let height = start_block_data.header.height;
    let announce_hash = start_announce_data.announce.to_hash();

    assert_eq!(
        start_block_data.announces,
        [announce_hash].into(),
        "start block and announce data incompatible"
    );

    setup_block_in_db(db, start_block_hash, start_block_data);
    setup_announce_in_db(db, start_announce_data);

    db.mutate_latest_data(|latest| {
        latest.synced_block_height = height;
        latest.prepared_block_hash = start_block_hash;
        latest.computed_announce_hash = announce_hash;
        latest.start_block_hash = start_block_hash;
        latest.start_announce_hash = announce_hash;
    })
    .expect("Latest data must be set before `setup_genesis_in_db` calling");
}

pub fn setup_genesis_in_db<
    DB: OnChainStorageRW + BlockMetaStorageRW + AnnounceStorageRW + LatestDataStorageRW,
>(
    db: &DB,
    genesis_block: SimpleBlockData,
    validators: ValidatorsVec,
    timelines: ProtocolTimelines,
) {
    let genesis_announce = Announce::base(genesis_block.hash, HashOf::zero());
    let genesis_announce_hash = setup_announce_in_db(
        db,
        FullAnnounceData {
            announce: genesis_announce,
            program_states: Default::default(),
            outcome: Default::default(),
            schedule: Default::default(),
        },
    );

    setup_block_in_db(
        db,
        genesis_block.hash,
        FullBlockData {
            header: genesis_block.header,
            events: Default::default(),
            validators,
            codes_queue: Default::default(),
            announces: [genesis_announce_hash].into(),
            last_committed_batch: Default::default(),
            last_committed_announce: HashOf::zero(),
        },
    );

    db.set_protocol_timelines(timelines);

    if let Some(latest) = db.latest_data() {
        assert_eq!(
            latest.genesis_block_hash, genesis_block.hash,
            "genesis_block_hash mismatch - you should clean database"
        );
        assert_eq!(
            latest.genesis_announce_hash, genesis_announce_hash,
            "genesis_announce_hash mismatch - you should clean database"
        );
    } else {
        db.set_latest_data(LatestData {
            synced_block_height: genesis_block.header.height,
            prepared_block_hash: genesis_block.hash,
            computed_announce_hash: genesis_announce_hash,
            genesis_block_hash: genesis_block.hash,
            genesis_announce_hash,
            start_block_hash: genesis_block.hash,
            start_announce_hash: genesis_announce_hash,
        });
    }
}

pub fn setup_block_in_db<DB: OnChainStorageRW + BlockMetaStorageRW>(
    db: &DB,
    block_hash: H256,
    block_data: FullBlockData,
) {
    db.set_block_header(block_hash, block_data.header);
    db.set_block_events(block_hash, &block_data.events);
    db.set_block_synced(block_hash);
    db.set_block_validators(block_hash, block_data.validators);

    db.mutate_block_meta(block_hash, |meta| {
        *meta = BlockMeta {
            prepared: true,
            announces: Some(block_data.announces),
            codes_queue: Some(block_data.codes_queue),
            last_committed_batch: Some(block_data.last_committed_batch),
            last_committed_announce: Some(block_data.last_committed_announce),
        }
    });
}

pub fn setup_announce_in_db<DB: AnnounceStorageRW>(
    db: &DB,
    announce_data: FullAnnounceData,
) -> HashOf<Announce> {
    let announce_hash = announce_data.announce.to_hash();
    db.set_announce(announce_data.announce);
    db.set_announce_program_states(announce_hash, announce_data.program_states);
    db.set_announce_outcome(announce_hash, announce_data.outcome);
    db.set_announce_schedule(announce_hash, announce_data.schedule);
    db.mutate_announce_meta(announce_hash, |meta| meta.computed = true);

    announce_hash
}<|MERGE_RESOLUTION|>--- conflicted
+++ resolved
@@ -17,11 +17,7 @@
 // along with this program. If not, see <https://www.gnu.org/licenses/>.
 
 use crate::{
-<<<<<<< HEAD
-    Announce, AnnounceHash, ProtocolTimelines, SimpleBlockData, ValidatorsVec,
-=======
-    Address, Announce, HashOf, SimpleBlockData,
->>>>>>> e421755e
+     Announce, HashOf, SimpleBlockData,  ProtocolTimelines,  ValidatorsVec,
     db::{
         AnnounceStorageRW, BlockMeta, BlockMetaStorageRW, FullAnnounceData, FullBlockData,
         LatestData, LatestDataStorageRW, OnChainStorageRW,
