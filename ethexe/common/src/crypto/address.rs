--- conflicted
+++ resolved
@@ -121,7 +121,19 @@
     }
 }
 
-<<<<<<< HEAD
+// Type conversions to/from `alloy_primitives::Address`
+impl From<alloy_primitives::Address> for Address {
+    fn from(value: alloy_primitives::Address) -> Self {
+        Self(value.0.0)
+    }
+}
+
+impl From<Address> for alloy_primitives::Address {
+    fn from(value: Address) -> Self {
+        Self(value.0.into())
+    }
+}
+
 /// [`ValidatorsVec`] is a wrapper over non-empty vector of [`Address`].
 /// It is needed because `NonEmpty` does not implement `Encode` and `Decode`.
 #[derive(
@@ -137,7 +149,7 @@
 )]
 pub struct ValidatorsVec(NonEmpty<Address>);
 
-// Encode / Decode implementations
+// parity-scale-codec Encode / Decode implementations
 impl Encode for ValidatorsVec {
     fn encode(&self) -> Vec<u8> {
         Into::<Vec<_>>::into(self.0.clone()).encode()
@@ -159,7 +171,7 @@
 
 #[derive(Debug, Display, Error)]
 #[display("{:?}", self)]
-#[debug("ValidatorsVec must be non-empty")]
+#[debug("Vec must be non-empty")]
 pub struct TryFromVecError;
 
 // Usefull conversions from / to `Vec<Address>`
@@ -171,6 +183,15 @@
     }
 }
 
+impl TryFrom<Vec<alloy_primitives::Address>> for ValidatorsVec {
+    type Error = TryFromVecError;
+
+    fn try_from(value: Vec<alloy_primitives::Address>) -> Result<Self, Self::Error> {
+        let vec: Vec<Address> = value.into_iter().map(Into::into).collect();
+        NonEmpty::from_vec(vec).map(Self).ok_or(TryFromVecError)
+    }
+}
+
 impl From<NonEmpty<Address>> for ValidatorsVec {
     fn from(value: NonEmpty<Address>) -> Self {
         Self(value)
@@ -186,18 +207,6 @@
 impl From<ValidatorsVec> for Vec<ActorId> {
     fn from(value: ValidatorsVec) -> Self {
         value.into_iter().map(Into::into).collect()
-=======
-// Type conversions to/from `alloy_primitives::Address`
-impl From<alloy_primitives::Address> for Address {
-    fn from(value: alloy_primitives::Address) -> Self {
-        Self(value.0.0)
-    }
-}
-
-impl From<Address> for alloy_primitives::Address {
-    fn from(value: Address) -> Self {
-        Self(value.0.into())
->>>>>>> fc5f2bae
     }
 }
 
