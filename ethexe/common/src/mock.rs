// This file is part of Gear.
//
// Copyright (C) 2025 Gear Technologies Inc.
// SPDX-License-Identifier: GPL-3.0-or-later WITH Classpath-exception-2.0
//
// This program is free software: you can redistribute it and/or modify
// it under the terms of the GNU General Public License as published by
// the Free Software Foundation, either version 3 of the License, or
// (at your option) any later version.
//
// This program is distributed in the hope that it will be useful,
// but WITHOUT ANY WARRANTY; without even the implied warranty of
// MERCHANTABILITY or FITNESS FOR A PARTICULAR PURPOSE. See the
// GNU General Public License for more details.
//
// You should have received a copy of the GNU General Public License
// along with this program. If not, see <https://www.gnu.org/licenses/>.

pub use tap::Tap;

use crate::{
    Address, Announce, BlockData, BlockHeader, CodeBlobInfo, Digest, HashOf, ProgramStates,
    ProtocolTimelines, Schedule, SimpleBlockData, ValidatorsVec,
    consensus::BatchCommitmentValidationRequest,
    db::*,
    events::BlockEvent,
    gear::{BatchCommitment, ChainCommitment, CodeCommitment, Message, StateTransition},
    network::ValidatorMessage,
};
use alloc::{collections::BTreeMap, vec};
use gear_core::code::{CodeMetadata, InstrumentedCode};
use gprimitives::{CodeId, H256};
use itertools::Itertools;
use nonempty::nonempty;
use std::collections::{BTreeSet, VecDeque};

// TODO #4881: use `proptest::Arbitrary` instead
pub trait Mock<Args> {
    fn mock(args: Args) -> Self;
}

impl Mock<H256> for SimpleBlockData {
    fn mock(parent_hash: H256) -> Self {
        SimpleBlockData {
            hash: H256::random(),
            header: BlockHeader {
                height: 43,
                timestamp: 120,
                parent_hash,
            },
        }
    }
}

impl Mock<()> for SimpleBlockData {
    fn mock(_args: ()) -> Self {
        SimpleBlockData::mock(H256::random())
    }
}

impl Mock<()> for ProtocolTimelines {
    fn mock(_args: ()) -> Self {
        Self {
            genesis_ts: 0,
            era: 1000,
            election: 200,
        }
    }
}

impl Mock<(H256, HashOf<Announce>)> for Announce {
    fn mock((block_hash, parent): (H256, HashOf<Announce>)) -> Self {
        Announce {
            block_hash,
            parent,
            gas_allowance: Some(100),
            off_chain_transactions: vec![],
        }
    }
}

impl Mock<H256> for Announce {
    fn mock(block_hash: H256) -> Self {
        Announce::mock((block_hash, HashOf::random()))
    }
}

impl Mock<()> for Announce {
    fn mock(_args: ()) -> Self {
        Announce::mock(H256::random())
    }
}

impl Mock<()> for CodeCommitment {
    fn mock(_args: ()) -> Self {
        CodeCommitment {
            id: H256::random().into(),
            valid: true,
        }
    }
}

impl Mock<HashOf<Announce>> for ChainCommitment {
    fn mock(head_announce: HashOf<Announce>) -> Self {
        ChainCommitment {
            transitions: vec![StateTransition::mock(()), StateTransition::mock(())],
            head_announce,
        }
    }
}

impl Mock<()> for ChainCommitment {
    fn mock(_args: ()) -> Self {
        ChainCommitment::mock(HashOf::random())
    }
}

impl Mock<()> for BatchCommitment {
    fn mock(_args: ()) -> Self {
        BatchCommitment {
            block_hash: H256::random(),
            timestamp: 42,
            previous_batch: Digest::random(),
            chain_commitment: Some(ChainCommitment::mock(HashOf::random())),
            code_commitments: vec![CodeCommitment::mock(()), CodeCommitment::mock(())],
            validators_commitment: None,
            rewards_commitment: None,
        }
    }
}

impl Mock<()> for BatchCommitmentValidationRequest {
    fn mock(_args: ()) -> Self {
        BatchCommitmentValidationRequest {
            digest: H256::random().0.into(),
            head: Some(HashOf::random()),
            codes: vec![CodeCommitment::mock(()).id, CodeCommitment::mock(()).id],
            validators: false,
            rewards: false,
        }
    }
}

impl Mock<()> for StateTransition {
    fn mock(_args: ()) -> Self {
        StateTransition {
            actor_id: H256::random().into(),
            new_state_hash: H256::random(),
            inheritor: H256::random().into(),
            value_to_receive: 123,
            value_claims: vec![],
            messages: vec![Message {
                id: H256::random().into(),
                destination: H256::random().into(),
                payload: b"Hello, World!".to_vec(),
                value: 0,
                reply_details: None,
                call: false,
            }],
            exited: false,
        }
    }
}

impl<T: Mock<()>> Mock<()> for ValidatorMessage<T> {
    fn mock(_args: ()) -> Self {
        Self {
            block: H256::random(),
            payload: T::mock(()),
        }
    }
}

#[derive(Debug, Clone, PartialEq, Eq)]
pub struct SyncedBlockData {
    pub header: BlockHeader,
    pub events: Vec<BlockEvent>,
    pub validators: ValidatorsVec,
}

#[derive(Debug, Clone, PartialEq, Eq)]
pub struct PreparedBlockData {
    pub codes_queue: VecDeque<CodeId>,
<<<<<<< HEAD
    pub announces: Option<BTreeSet<AnnounceHash>>,
=======
    pub announces: BTreeSet<HashOf<Announce>>,
>>>>>>> 8c4e323a
    pub last_committed_batch: Digest,
    pub last_committed_announce: HashOf<Announce>,
}

#[derive(Debug, Clone, PartialEq, Eq)]
pub struct BlockFullData {
    pub hash: H256,
    pub synced: Option<SyncedBlockData>,
    pub prepared: Option<PreparedBlockData>,
}

impl BlockFullData {
    pub fn as_synced(&self) -> &SyncedBlockData {
        self.synced.as_ref().expect("block not synced")
    }

    pub fn as_prepared(&self) -> &PreparedBlockData {
        self.prepared.as_ref().expect("block not prepared")
    }

    pub fn as_synced_mut(&mut self) -> &mut SyncedBlockData {
        self.synced.as_mut().expect("block not synced")
    }

    pub fn as_prepared_mut(&mut self) -> &mut PreparedBlockData {
        self.prepared.as_mut().expect("block not prepared")
    }

    pub fn to_simple(&self) -> SimpleBlockData {
        SimpleBlockData {
            hash: self.hash,
            header: self.as_synced().header,
        }
    }
}

#[derive(Debug, Clone, PartialEq, Eq, Default)]
pub struct ComputedAnnounceData {
    pub outcome: Vec<StateTransition>,
    pub program_states: ProgramStates,
    pub schedule: Schedule,
}

#[derive(Debug, Clone, PartialEq, Eq)]
pub struct AnnounceData {
    pub announce: Announce,
    pub computed: Option<ComputedAnnounceData>,
}

impl AnnounceData {
    pub fn as_computed(&self) -> &ComputedAnnounceData {
        self.computed.as_ref().expect("announce not computed")
    }

    pub fn as_computed_mut(&mut self) -> &mut ComputedAnnounceData {
        self.computed.as_mut().expect("announce not computed")
    }

    pub fn setup(self, db: &impl AnnounceStorageRW) -> Self {
        let announce_hash = db.set_announce(self.announce.clone());

        if let Some(computed) = &self.computed {
            db.set_announce_outcome(announce_hash, computed.outcome.clone());
            db.set_announce_program_states(announce_hash, computed.program_states.clone());
            db.set_announce_schedule(announce_hash, computed.schedule.clone());
            db.mutate_announce_meta(announce_hash, |meta| {
                *meta = AnnounceMeta { computed: true }
            });
        }

        self
    }
}

#[derive(Debug, Clone, PartialEq, Eq)]
pub struct InstrumentedCodeData {
    pub instrumented: InstrumentedCode,
    pub meta: CodeMetadata,
}

#[derive(Debug, Clone, PartialEq, Eq)]
pub struct CodeData {
    pub original_bytes: Vec<u8>,
    pub blob_info: CodeBlobInfo,
    pub instrumented: Option<InstrumentedCodeData>,
}

impl CodeData {
    pub fn as_instrumented(&self) -> &InstrumentedCodeData {
        self.instrumented.as_ref().expect("code not instrumented")
    }

    pub fn as_instrumented_mut(&mut self) -> &mut InstrumentedCodeData {
        self.instrumented.as_mut().expect("code not instrumented")
    }
}

#[derive(Debug, Clone, PartialEq, Eq)]
pub struct BlockChain {
    pub blocks: VecDeque<BlockFullData>,
    pub announces: BTreeMap<HashOf<Announce>, AnnounceData>,
    pub codes: BTreeMap<CodeId, CodeData>,
}

impl BlockChain {
    pub fn block_top_announce_hash(&self, block_index: usize) -> HashOf<Announce> {
        self.blocks
            .get(block_index)
            .expect("block index overflow")
            .as_prepared()
            .announces
            .iter()
            .flatten()
            .next()
            .copied()
            .expect("no announces found for block")
    }

    pub fn block_top_announce(&self, block_index: usize) -> &AnnounceData {
        self.announces
            .get(&self.block_top_announce_hash(block_index))
            .expect("announce not found")
    }

    pub fn block_top_announce_mut(&mut self, block_index: usize) -> &mut AnnounceData {
        self.announces
            .get_mut(&self.block_top_announce_hash(block_index))
            .expect("announce not found")
    }

    pub fn setup<DB>(self, db: &DB) -> Self
    where
        DB: AnnounceStorageRW
            + BlockMetaStorageRW
            + OnChainStorageRW
            + CodesStorageRW
            + LatestDataStorageRW,
    {
        let BlockChain {
            blocks,
            announces,
            codes,
        } = self.clone();

        db.set_latest_data(LatestData::default());

        if let Some(genesis) = blocks.front() {
            db.mutate_latest_data(|latest| {
                latest.genesis_block_hash = genesis.hash;
                latest.start_block_hash = genesis.hash;
            })
            .unwrap();

            if let Some(prepared) = &genesis.prepared
                && let Some(first_announce) = prepared.announces.iter().flatten().next()
            {
                db.mutate_latest_data(|latest| {
                    latest.genesis_announce_hash = *first_announce;
                    latest.start_announce_hash = *first_announce;
                })
                .unwrap();
            }
        }

        for BlockFullData {
            hash,
            synced,
            prepared,
        } in blocks
        {
            if let Some(SyncedBlockData {
                header,
                events,
                validators,
            }) = synced
            {
                db.mutate_latest_data(|latest| latest.synced_block_height = header.height)
                    .unwrap();

                db.set_block_header(hash, header);
                db.set_block_events(hash, &events);
                db.set_block_synced(hash);
                db.set_block_validators(hash, validators);
            }

            if let Some(PreparedBlockData {
                codes_queue,
                announces,
                last_committed_batch,
                last_committed_announce,
            }) = prepared
            {
                db.mutate_latest_data(|latest| {
                    latest.prepared_block_hash = hash;
                });

                if let Some(announce_hash) = announces.iter().flatten().last().copied() {
                    db.mutate_latest_data(|latest| {
                        latest.computed_announce_hash = announce_hash;
                    });
                }

                db.mutate_block_meta(hash, |meta| {
                    *meta = BlockMeta {
                        prepared: true,
                        announces,
                        codes_queue: Some(codes_queue),
                        last_committed_batch: Some(last_committed_batch),
                        last_committed_announce: Some(last_committed_announce),
                    }
                });
            }
        }

        announces.into_iter().for_each(|(_, data)| {
            let _ = data.setup(db);
        });

        for (
            code_id,
            CodeData {
                original_bytes,
                blob_info,
                instrumented,
            },
        ) in codes
        {
            db.set_original_code(&original_bytes);

            if let Some(InstrumentedCodeData { instrumented, meta }) = instrumented {
                db.set_instrumented_code(1, code_id, instrumented);
                db.set_code_metadata(code_id, meta);
                db.set_code_blob_info(code_id, blob_info);
                db.set_code_valid(code_id, true);
            }
        }

        self
    }
}

impl Mock<(u32, ValidatorsVec)> for BlockChain {
    /// `len` - length of chain not counting genesis block
    fn mock((len, validators): (u32, ValidatorsVec)) -> Self {
        // i = 0 - genesis parent
        // i = 1 - genesis
        // i = 2 - first block
        // ...
        // i = len + 1 - last block
        let mut blocks: VecDeque<_> = (0..len + 2)
            .map(|i| {
                // Human readable blocks, to avoid zero values append some readable numbers
                i.checked_sub(1)
                    .map(|h| {
                        (
                            H256::from_low_u64_be(0x1_000_000 + h as u64),
                            1_000_000 + h,
                            1_000_000 + h * 10,
                        )
                    })
                    .unwrap_or((H256([u8::MAX; 32]), 0, 0))
            })
            .tuple_windows()
            .map(
                |((parent_hash, _, _), (block_hash, block_height, block_timestamp))| {
                    BlockFullData {
                        hash: block_hash,
                        synced: Some(SyncedBlockData {
                            header: BlockHeader {
                                height: block_height,
                                timestamp: block_timestamp as u64,
                                parent_hash,
                            },
                            events: Default::default(),
                            validators: validators.clone(),
                        }),
                        prepared: Some(PreparedBlockData {
                            codes_queue: Default::default(),
                            announces: Some(Default::default()), // empty here, filled below with announces
                            last_committed_batch: Digest::zero(),
                            last_committed_announce: HashOf::zero(),
                        }),
                    }
                },
            )
            .collect();

        let mut genesis_announce_hash = None;
        let mut parent_announce_hash = HashOf::zero();
        let announces = blocks
            .iter_mut()
            .map(|block| {
                let announce = Announce::base(block.hash, parent_announce_hash);
                let announce_hash = announce.to_hash();
                let genesis_announce_hash = genesis_announce_hash.get_or_insert(announce_hash);
                let prepared_data = block.prepared.as_mut().unwrap();
                prepared_data
                    .announces
                    .as_mut()
                    .unwrap()
                    .insert(announce_hash);
                prepared_data.last_committed_announce = *genesis_announce_hash;
                parent_announce_hash = announce_hash;
                (
                    announce_hash,
                    AnnounceData {
                        announce,
                        computed: Some(ComputedAnnounceData {
                            outcome: Default::default(),
                            program_states: Default::default(),
                            schedule: Default::default(),
                        }),
                    },
                )
            })
            .collect();

        BlockChain {
            blocks,
            announces,
            codes: Default::default(),
        }
    }
}

impl Mock<u32> for BlockChain {
    /// `len` - length of chain not counting genesis block
    fn mock(len: u32) -> Self {
        BlockChain::mock((len, nonempty![Address([123; 20])].into()))
    }
}

pub trait DBMockExt {
    fn simple_block_data(&self, block: H256) -> SimpleBlockData;
    fn top_announce_hash(&self, block: H256) -> HashOf<Announce>;
}

impl<DB: OnChainStorageRO + BlockMetaStorageRO> DBMockExt for DB {
    #[track_caller]
    fn simple_block_data(&self, block: H256) -> SimpleBlockData {
        let header = self.block_header(block).expect("block header not found");
        SimpleBlockData {
            hash: block,
            header,
        }
    }

    #[track_caller]
    fn top_announce_hash(&self, block: H256) -> HashOf<Announce> {
        self.block_meta(block)
            .announces
            .expect("block announces not found")
            .into_iter()
            .next()
            .expect("must be at list one announce")
    }
}

impl SimpleBlockData {
    pub fn setup<DB>(self, db: &DB) -> Self
    where
        DB: OnChainStorageRW,
    {
        db.set_block_header(self.hash, self.header);
        db.set_block_events(self.hash, &[]);
        db.set_block_validators(self.hash, nonempty![Address([123; 20])].into());
        db.set_block_synced(self.hash);
        self
    }

    pub fn next_block(self) -> Self {
        Self {
            hash: H256::from_low_u64_be(self.hash.to_low_u64_be() + 1),
            header: BlockHeader {
                height: self.header.height + 1,
                parent_hash: self.hash,
                timestamp: self.header.timestamp + 10,
            },
        }
    }
}

impl BlockData {
    pub fn setup<DB>(self, db: &DB) -> Self
    where
        DB: OnChainStorageRW,
    {
        db.set_block_header(self.hash, self.header);
        db.set_block_events(self.hash, &self.events);
        db.set_block_validators(self.hash, nonempty![Address([123; 20])].into());
        db.set_block_synced(self.hash);
        self
    }
}<|MERGE_RESOLUTION|>--- conflicted
+++ resolved
@@ -181,11 +181,7 @@
 #[derive(Debug, Clone, PartialEq, Eq)]
 pub struct PreparedBlockData {
     pub codes_queue: VecDeque<CodeId>,
-<<<<<<< HEAD
-    pub announces: Option<BTreeSet<AnnounceHash>>,
-=======
-    pub announces: BTreeSet<HashOf<Announce>>,
->>>>>>> 8c4e323a
+    pub announces: Option<BTreeSet<HashOf<Announce>>>,
     pub last_committed_batch: Digest,
     pub last_committed_announce: HashOf<Announce>,
 }
