// This file is part of Gear.
//
// Copyright (C) 2025 Gear Technologies Inc.
// SPDX-License-Identifier: GPL-3.0-or-later WITH Classpath-exception-2.0
//
// This program is free software: you can redistribute it and/or modify
// it under the terms of the GNU General Public License as published by
// the Free Software Foundation, either version 3 of the License, or
// (at your option) any later version.
//
// This program is distributed in the hope that it will be useful,
// but WITHOUT ANY WARRANTY; without even the implied warranty of
// MERCHANTABILITY or FITNESS FOR A PARTICULAR PURPOSE. See the
// GNU General Public License for more details.
//
// You should have received a copy of the GNU General Public License
// along with this program. If not, see <https://www.gnu.org/licenses/>.

pub use tap::Tap;

use crate::{
<<<<<<< HEAD
    Address, Announce, AnnounceHash, BlockData, BlockHeader, CodeBlobInfo, Digest, ProgramStates,
    Schedule, SimpleBlockData,
=======
    Address, Announce, BlockHeader, CodeBlobInfo, Digest, HashOf, ProgramStates, Schedule,
    SimpleBlockData,
>>>>>>> e421755e
    consensus::BatchCommitmentValidationRequest,
    db::*,
    events::BlockEvent,
    gear::{BatchCommitment, ChainCommitment, CodeCommitment, Message, StateTransition},
    network::ValidatorMessage,
};
use alloc::{collections::BTreeMap, vec};
use gear_core::code::{CodeMetadata, InstrumentedCode};
use gprimitives::{CodeId, H256};
use itertools::Itertools;
use nonempty::{NonEmpty, nonempty};
use std::collections::{BTreeSet, VecDeque};

// TODO #4881: use `proptest::Arbitrary` instead
pub trait Mock<Args> {
    fn mock(args: Args) -> Self;
}

impl Mock<H256> for SimpleBlockData {
    fn mock(parent_hash: H256) -> Self {
        SimpleBlockData {
            hash: H256::random(),
            header: BlockHeader {
                height: 43,
                timestamp: 120,
                parent_hash,
            },
        }
    }
}

impl Mock<()> for SimpleBlockData {
    fn mock(_args: ()) -> Self {
        SimpleBlockData::mock(H256::random())
    }
}

impl Mock<(H256, HashOf<Announce>)> for Announce {
    fn mock((block_hash, parent): (H256, HashOf<Announce>)) -> Self {
        Announce {
            block_hash,
            parent,
            gas_allowance: Some(100),
            off_chain_transactions: vec![],
        }
    }
}

impl Mock<H256> for Announce {
    fn mock(block_hash: H256) -> Self {
        Announce::mock((block_hash, HashOf::random()))
    }
}

impl Mock<()> for Announce {
    fn mock(_args: ()) -> Self {
        Announce::mock(H256::random())
    }
}

impl Mock<()> for CodeCommitment {
    fn mock(_args: ()) -> Self {
        CodeCommitment {
            id: H256::random().into(),
            valid: true,
        }
    }
}

impl Mock<HashOf<Announce>> for ChainCommitment {
    fn mock(head_announce: HashOf<Announce>) -> Self {
        ChainCommitment {
            transitions: vec![StateTransition::mock(()), StateTransition::mock(())],
            head_announce,
        }
    }
}

impl Mock<()> for ChainCommitment {
    fn mock(_args: ()) -> Self {
        ChainCommitment::mock(HashOf::random())
    }
}

impl Mock<()> for BatchCommitment {
    fn mock(_args: ()) -> Self {
        BatchCommitment {
            block_hash: H256::random(),
            timestamp: 42,
            previous_batch: Digest::random(),
            chain_commitment: Some(ChainCommitment::mock(HashOf::random())),
            code_commitments: vec![CodeCommitment::mock(()), CodeCommitment::mock(())],
            validators_commitment: None,
            rewards_commitment: None,
        }
    }
}

impl Mock<()> for BatchCommitmentValidationRequest {
    fn mock(_args: ()) -> Self {
        BatchCommitmentValidationRequest {
            digest: H256::random().0.into(),
            head: Some(HashOf::random()),
            codes: vec![CodeCommitment::mock(()).id, CodeCommitment::mock(()).id],
            validators: false,
            rewards: false,
        }
    }
}

impl Mock<()> for StateTransition {
    fn mock(_args: ()) -> Self {
        StateTransition {
            actor_id: H256::random().into(),
            new_state_hash: H256::random(),
            inheritor: H256::random().into(),
            value_to_receive: 123,
            value_claims: vec![],
            messages: vec![Message {
                id: H256::random().into(),
                destination: H256::random().into(),
                payload: b"Hello, World!".to_vec(),
                value: 0,
                reply_details: None,
                call: false,
            }],
            exited: false,
        }
    }
}

impl<T: Mock<()>> Mock<()> for ValidatorMessage<T> {
    fn mock(_args: ()) -> Self {
        Self {
            block: H256::random(),
            payload: T::mock(()),
        }
    }
}

#[derive(Debug, Clone, PartialEq, Eq)]
pub struct SyncedBlockData {
    pub header: BlockHeader,
    pub events: Vec<BlockEvent>,
    pub validators: NonEmpty<Address>,
}

#[derive(Debug, Clone, PartialEq, Eq)]
pub struct PreparedBlockData {
    pub codes_queue: VecDeque<CodeId>,
    pub announces: BTreeSet<HashOf<Announce>>,
    pub last_committed_batch: Digest,
    pub last_committed_announce: HashOf<Announce>,
}

#[derive(Debug, Clone, PartialEq, Eq)]
pub struct BlockFullData {
    pub hash: H256,
    pub synced: Option<SyncedBlockData>,
    pub prepared: Option<PreparedBlockData>,
}

impl BlockFullData {
    pub fn as_synced(&self) -> &SyncedBlockData {
        self.synced.as_ref().expect("block not synced")
    }

    pub fn as_prepared(&self) -> &PreparedBlockData {
        self.prepared.as_ref().expect("block not prepared")
    }

    pub fn as_synced_mut(&mut self) -> &mut SyncedBlockData {
        self.synced.as_mut().expect("block not synced")
    }

    pub fn as_prepared_mut(&mut self) -> &mut PreparedBlockData {
        self.prepared.as_mut().expect("block not prepared")
    }

    pub fn to_simple(&self) -> SimpleBlockData {
        SimpleBlockData {
            hash: self.hash,
            header: self.as_synced().header,
        }
    }
}

#[derive(Debug, Clone, PartialEq, Eq, Default)]
pub struct ComputedAnnounceData {
    pub outcome: Vec<StateTransition>,
    pub program_states: ProgramStates,
    pub schedule: Schedule,
}

#[derive(Debug, Clone, PartialEq, Eq)]
pub struct AnnounceData {
    pub announce: Announce,
    pub computed: Option<ComputedAnnounceData>,
}

impl AnnounceData {
    pub fn as_computed(&self) -> &ComputedAnnounceData {
        self.computed.as_ref().expect("announce not computed")
    }

    pub fn as_computed_mut(&mut self) -> &mut ComputedAnnounceData {
        self.computed.as_mut().expect("announce not computed")
    }

    pub fn setup(self, db: &impl AnnounceStorageWrite) -> Self {
        let announce_hash = db.set_announce(self.announce.clone());

        if let Some(computed) = &self.computed {
            db.set_announce_outcome(announce_hash, computed.outcome.clone());
            db.set_announce_program_states(announce_hash, computed.program_states.clone());
            db.set_announce_schedule(announce_hash, computed.schedule.clone());
            db.mutate_announce_meta(announce_hash, |meta| {
                *meta = AnnounceMeta { computed: true }
            });
        }

        self
    }
}

#[derive(Debug, Clone, PartialEq, Eq)]
pub struct InstrumentedCodeData {
    pub instrumented: InstrumentedCode,
    pub meta: CodeMetadata,
}

#[derive(Debug, Clone, PartialEq, Eq)]
pub struct CodeData {
    pub original_bytes: Vec<u8>,
    pub blob_info: CodeBlobInfo,
    pub instrumented: Option<InstrumentedCodeData>,
}

impl CodeData {
    pub fn as_instrumented(&self) -> &InstrumentedCodeData {
        self.instrumented.as_ref().expect("code not instrumented")
    }

    pub fn as_instrumented_mut(&mut self) -> &mut InstrumentedCodeData {
        self.instrumented.as_mut().expect("code not instrumented")
    }
}

#[derive(Debug, Clone, PartialEq, Eq)]
pub struct BlockChain {
<<<<<<< HEAD
    pub blocks: VecDeque<BlockFullData>,
    pub announces: BTreeMap<AnnounceHash, AnnounceData>,
=======
    pub blocks: VecDeque<BlockData>,
    pub announces: BTreeMap<HashOf<Announce>, AnnounceData>,
>>>>>>> e421755e
    pub codes: BTreeMap<CodeId, CodeData>,
}

impl BlockChain {
    pub fn block_top_announce_hash(&self, block_index: usize) -> HashOf<Announce> {
        self.blocks
            .get(block_index)
            .expect("block index overflow")
            .as_prepared()
            .announces
            .first()
            .copied()
            .expect("no announces found for block")
    }

    pub fn block_top_announce(&self, block_index: usize) -> &AnnounceData {
        self.announces
            .get(&self.block_top_announce_hash(block_index))
            .expect("announce not found")
    }

    pub fn block_top_announce_mut(&mut self, block_index: usize) -> &mut AnnounceData {
        self.announces
            .get_mut(&self.block_top_announce_hash(block_index))
            .expect("announce not found")
    }

    pub fn setup<DB>(self, db: &DB) -> Self
    where
        DB: AnnounceStorageWrite
            + BlockMetaStorageWrite
            + OnChainStorageWrite
            + CodesStorageWrite
            + LatestDataStorageWrite,
    {
        let BlockChain {
            blocks,
            announces,
            codes,
        } = self.clone();

        db.set_latest_data(LatestData::default());

        if let Some(genesis) = blocks.front() {
            db.mutate_latest_data(|latest| {
                latest.genesis_block_hash = genesis.hash;
                latest.start_block_hash = genesis.hash;
            })
            .unwrap();

            if let Some(prepared) = &genesis.prepared
                && let Some(first_announce) = prepared.announces.first()
            {
                db.mutate_latest_data(|latest| {
                    latest.genesis_announce_hash = *first_announce;
                    latest.start_announce_hash = *first_announce;
                })
                .unwrap();
            }
        }

        for BlockFullData {
            hash,
            synced,
            prepared,
        } in blocks
        {
            if let Some(SyncedBlockData {
                header,
                events,
                validators,
            }) = synced
            {
                db.mutate_latest_data(|latest| latest.synced_block_height = header.height)
                    .unwrap();

                db.set_block_header(hash, header);
                db.set_block_events(hash, &events);
                db.set_block_validators(hash, validators);
                db.set_block_synced(hash);
            }

            if let Some(PreparedBlockData {
                codes_queue,
                announces,
                last_committed_batch,
                last_committed_announce,
            }) = prepared
            {
                db.mutate_latest_data(|latest| {
                    latest.prepared_block_hash = hash;
                });

                if let Some(announce_hash) = announces.last().copied() {
                    db.mutate_latest_data(|latest| {
                        latest.computed_announce_hash = announce_hash;
                    });
                }

                db.mutate_block_meta(hash, |meta| {
                    *meta = BlockMeta {
                        prepared: true,
                        announces: Some(announces),
                        codes_queue: Some(codes_queue),
                        last_committed_batch: Some(last_committed_batch),
                        last_committed_announce: Some(last_committed_announce),
                    }
                });
            }
        }

        announces.into_iter().for_each(|(_, data)| {
            let _ = data.setup(db);
        });

        for (
            code_id,
            CodeData {
                original_bytes,
                blob_info,
                instrumented,
            },
        ) in codes
        {
            db.set_original_code(&original_bytes);

            if let Some(InstrumentedCodeData { instrumented, meta }) = instrumented {
                db.set_instrumented_code(1, code_id, instrumented);
                db.set_code_metadata(code_id, meta);
                db.set_code_blob_info(code_id, blob_info);
                db.set_code_valid(code_id, true);
            }
        }

        self
    }
}

impl Mock<(u32, NonEmpty<Address>)> for BlockChain {
    /// `len` - length of chain not counting genesis block
    fn mock((len, validators): (u32, NonEmpty<Address>)) -> Self {
        // i = 0 - genesis parent
        // i = 1 - genesis
        // i = 2 - first block
        // ...
        // i = len + 1 - last block
        let mut blocks: VecDeque<_> = (0..len + 2)
            .map(|i| {
                // Human readable blocks, to avoid zero values append some readable numbers
                i.checked_sub(1)
                    .map(|h| {
                        (
                            H256::from_low_u64_be(0x1_000_000 + h as u64),
                            1_000_000 + h,
                            1_000_000 + h * 10,
                        )
                    })
                    .unwrap_or((H256([u8::MAX; 32]), 0, 0))
            })
            .tuple_windows()
            .map(
                |((parent_hash, _, _), (block_hash, block_height, block_timestamp))| {
                    BlockFullData {
                        hash: block_hash,
                        synced: Some(SyncedBlockData {
                            header: BlockHeader {
                                height: block_height,
                                timestamp: block_timestamp as u64,
                                parent_hash,
                            },
                            events: Default::default(),
                            validators: validators.clone(),
                        }),
                        prepared: Some(PreparedBlockData {
                            codes_queue: Default::default(),
                            announces: Default::default(), // empty here, filled below with announces
                            last_committed_batch: Digest::zero(),
                            last_committed_announce: HashOf::zero(),
                        }),
                    }
                },
            )
            .collect();

        let mut genesis_announce_hash = None;
        let mut parent_announce_hash = HashOf::zero();
        let announces = blocks
            .iter_mut()
            .map(|block| {
                let announce = Announce::base(block.hash, parent_announce_hash);
                let announce_hash = announce.to_hash();
                let genesis_announce_hash = genesis_announce_hash.get_or_insert(announce_hash);
                let prepared_data = block.prepared.as_mut().unwrap();
                prepared_data.announces.insert(announce_hash);
                prepared_data.last_committed_announce = *genesis_announce_hash;
                parent_announce_hash = announce_hash;
                (
                    announce_hash,
                    AnnounceData {
                        announce,
                        computed: Some(ComputedAnnounceData {
                            outcome: Default::default(),
                            program_states: Default::default(),
                            schedule: Default::default(),
                        }),
                    },
                )
            })
            .collect();

        BlockChain {
            blocks,
            announces,
            codes: Default::default(),
        }
    }
}

impl Mock<u32> for BlockChain {
    /// `len` - length of chain not counting genesis block
    fn mock(len: u32) -> Self {
        BlockChain::mock((len, nonempty![Address([123; 20])]))
    }
}

pub trait DBMockExt {
    fn simple_block_data(&self, block: H256) -> SimpleBlockData;
    fn top_announce_hash(&self, block: H256) -> HashOf<Announce>;
}

impl<DB: OnChainStorageRead + BlockMetaStorageRead> DBMockExt for DB {
    #[track_caller]
    fn simple_block_data(&self, block: H256) -> SimpleBlockData {
        let header = self.block_header(block).expect("block header not found");
        SimpleBlockData {
            hash: block,
            header,
        }
    }

<<<<<<< HEAD
    #[track_caller]
    fn top_announce_hash(&self, block: H256) -> AnnounceHash {
=======
    fn top_announce_hash(&self, block: H256) -> HashOf<Announce> {
>>>>>>> e421755e
        self.block_meta(block)
            .announces
            .expect("block announces not found")
            .into_iter()
            .next()
            .expect("must be at list one announce")
    }
}

impl SimpleBlockData {
    pub fn setup<DB>(self, db: &DB) -> Self
    where
        DB: OnChainStorageWrite,
    {
        db.set_block_header(self.hash, self.header);
        db.set_block_events(self.hash, &[]);
        db.set_block_validators(self.hash, nonempty![Address([123; 20])]);
        db.set_block_synced(self.hash);
        self
    }

    pub fn next_block(self) -> Self {
        Self {
            hash: H256::from_low_u64_be(self.hash.to_low_u64_be() + 1),
            header: BlockHeader {
                height: self.header.height + 1,
                parent_hash: self.hash,
                timestamp: self.header.timestamp + 10,
            },
        }
    }
}

impl BlockData {
    pub fn setup<DB>(self, db: &DB) -> Self
    where
        DB: OnChainStorageWrite,
    {
        db.set_block_header(self.hash, self.header);
        db.set_block_events(self.hash, &self.events);
        db.set_block_validators(self.hash, nonempty![Address([123; 20])]);
        db.set_block_synced(self.hash);
        self
    }
}<|MERGE_RESOLUTION|>--- conflicted
+++ resolved
@@ -19,13 +19,8 @@
 pub use tap::Tap;
 
 use crate::{
-<<<<<<< HEAD
-    Address, Announce, AnnounceHash, BlockData, BlockHeader, CodeBlobInfo, Digest, ProgramStates,
+    Address, Announce, BlockData, BlockHeader, CodeBlobInfo, Digest, HashOf, ProgramStates,
     Schedule, SimpleBlockData,
-=======
-    Address, Announce, BlockHeader, CodeBlobInfo, Digest, HashOf, ProgramStates, Schedule,
-    SimpleBlockData,
->>>>>>> e421755e
     consensus::BatchCommitmentValidationRequest,
     db::*,
     events::BlockEvent,
@@ -276,13 +271,8 @@
 
 #[derive(Debug, Clone, PartialEq, Eq)]
 pub struct BlockChain {
-<<<<<<< HEAD
     pub blocks: VecDeque<BlockFullData>,
-    pub announces: BTreeMap<AnnounceHash, AnnounceData>,
-=======
-    pub blocks: VecDeque<BlockData>,
     pub announces: BTreeMap<HashOf<Announce>, AnnounceData>,
->>>>>>> e421755e
     pub codes: BTreeMap<CodeId, CodeData>,
 }
 
@@ -523,12 +513,8 @@
         }
     }
 
-<<<<<<< HEAD
     #[track_caller]
-    fn top_announce_hash(&self, block: H256) -> AnnounceHash {
-=======
     fn top_announce_hash(&self, block: H256) -> HashOf<Announce> {
->>>>>>> e421755e
         self.block_meta(block)
             .announces
             .expect("block announces not found")
