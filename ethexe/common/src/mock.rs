--- conflicted
+++ resolved
@@ -26,12 +26,7 @@
     ecdsa::{PrivateKey, SignedData},
     events::BlockEvent,
     gear::{BatchCommitment, ChainCommitment, CodeCommitment, Message, StateTransition},
-<<<<<<< HEAD
     injected::{InjectedTransaction, RpcOrNetworkInjectedTx},
-    network::ValidatorMessage,
-=======
-    injected::InjectedTransaction,
->>>>>>> 0034bcad
 };
 use alloc::{collections::BTreeMap, vec};
 use gear_core::code::{CodeMetadata, InstrumentedCode};
