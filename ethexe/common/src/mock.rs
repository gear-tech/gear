// This file is part of Gear.
//
// Copyright (C) 2025 Gear Technologies Inc.
// SPDX-License-Identifier: GPL-3.0-or-later WITH Classpath-exception-2.0
//
// This program is free software: you can redistribute it and/or modify
// it under the terms of the GNU General Public License as published by
// the Free Software Foundation, either version 3 of the License, or
// (at your option) any later version.
//
// This program is distributed in the hope that it will be useful,
// but WITHOUT ANY WARRANTY; without even the implied warranty of
// MERCHANTABILITY or FITNESS FOR A PARTICULAR PURPOSE. See the
// GNU General Public License for more details.
//
// You should have received a copy of the GNU General Public License
// along with this program. If not, see <https://www.gnu.org/licenses/>.

pub use tap::Tap;

use crate::{
<<<<<<< HEAD
    Address, Announce, AnnounceHash, BlockData, BlockHeader, CodeBlobInfo, Digest, ProgramStates,
    Schedule, SimpleBlockData,
=======
    Address, Announce, AnnounceHash, BlockHeader, CodeBlobInfo, Digest, ProgramStates, Schedule,
    SimpleBlockData,
    consensus::BatchCommitmentValidationRequest,
>>>>>>> ce8aae2f
    db::*,
    events::BlockEvent,
    gear::{BatchCommitment, ChainCommitment, CodeCommitment, Message, StateTransition},
};
use alloc::{collections::BTreeMap, vec};
use gear_core::code::{CodeMetadata, InstrumentedCode};
use gprimitives::{CodeId, H256};
use itertools::Itertools;
use nonempty::{NonEmpty, nonempty};
use std::collections::{BTreeSet, VecDeque};

// TODO #4881: use `proptest::Arbitrary` instead
pub trait Mock<Args> {
    fn mock(args: Args) -> Self;
}

impl Mock<H256> for SimpleBlockData {
    fn mock(parent_hash: H256) -> Self {
        SimpleBlockData {
            hash: H256::random(),
            header: BlockHeader {
                height: 43,
                timestamp: 120,
                parent_hash,
            },
        }
    }
}

impl Mock<()> for SimpleBlockData {
    fn mock(_args: ()) -> Self {
        SimpleBlockData::mock(H256::random())
    }
}

impl Mock<(H256, AnnounceHash)> for Announce {
    fn mock((block_hash, parent): (H256, AnnounceHash)) -> Self {
        Announce {
            block_hash,
            parent,
            gas_allowance: Some(100),
            off_chain_transactions: vec![],
        }
    }
}

impl Mock<H256> for Announce {
    fn mock(block_hash: H256) -> Self {
        Announce::mock((block_hash, AnnounceHash::random()))
    }
}

impl Mock<()> for Announce {
    fn mock(_args: ()) -> Self {
        Announce::mock(H256::random())
    }
}

impl Mock<()> for CodeCommitment {
    fn mock(_args: ()) -> Self {
        CodeCommitment {
            id: H256::random().into(),
            valid: true,
        }
    }
}

impl Mock<AnnounceHash> for ChainCommitment {
    fn mock(head_announce: AnnounceHash) -> Self {
        ChainCommitment {
            transitions: vec![StateTransition::mock(()), StateTransition::mock(())],
            head_announce,
        }
    }
}

impl Mock<()> for ChainCommitment {
    fn mock(_args: ()) -> Self {
        ChainCommitment::mock(AnnounceHash::random())
    }
}

impl Mock<()> for BatchCommitment {
    fn mock(_args: ()) -> Self {
        BatchCommitment {
            block_hash: H256::random(),
            timestamp: 42,
            previous_batch: Digest::random(),
            chain_commitment: Some(ChainCommitment::mock(AnnounceHash::random())),
            code_commitments: vec![CodeCommitment::mock(()), CodeCommitment::mock(())],
            validators_commitment: None,
            rewards_commitment: None,
        }
    }
}

impl Mock<()> for BatchCommitmentValidationRequest {
    fn mock(_args: ()) -> Self {
        BatchCommitmentValidationRequest {
            digest: H256::random().0.into(),
            head: Some(AnnounceHash(H256::random())),
            codes: vec![CodeCommitment::mock(()).id, CodeCommitment::mock(()).id],
            validators: false,
            rewards: false,
        }
    }
}

impl Mock<()> for StateTransition {
    fn mock(_args: ()) -> Self {
        StateTransition {
            actor_id: H256::random().into(),
            new_state_hash: H256::random(),
            inheritor: H256::random().into(),
            value_to_receive: 123,
            value_claims: vec![],
            messages: vec![Message {
                id: H256::random().into(),
                destination: H256::random().into(),
                payload: b"Hello, World!".to_vec(),
                value: 0,
                reply_details: None,
                call: false,
            }],
            exited: false,
        }
    }
}

#[derive(Debug, Clone, PartialEq, Eq)]
pub struct SyncedBlockData {
    pub header: BlockHeader,
    pub events: Vec<BlockEvent>,
    pub validators: NonEmpty<Address>,
}

#[derive(Debug, Clone, PartialEq, Eq)]
pub struct PreparedBlockData {
    pub codes_queue: VecDeque<CodeId>,
    pub announces: BTreeSet<AnnounceHash>,
    pub last_committed_batch: Digest,
    pub last_committed_announce: AnnounceHash,
}

#[derive(Debug, Clone, PartialEq, Eq)]
pub struct BlockFullData {
    pub hash: H256,
    pub synced: Option<SyncedBlockData>,
    pub prepared: Option<PreparedBlockData>,
}

impl BlockFullData {
    pub fn as_synced(&self) -> &SyncedBlockData {
        self.synced.as_ref().expect("block not synced")
    }

    pub fn as_prepared(&self) -> &PreparedBlockData {
        self.prepared.as_ref().expect("block not prepared")
    }

    pub fn as_synced_mut(&mut self) -> &mut SyncedBlockData {
        self.synced.as_mut().expect("block not synced")
    }

    pub fn as_prepared_mut(&mut self) -> &mut PreparedBlockData {
        self.prepared.as_mut().expect("block not prepared")
    }

    pub fn to_simple(&self) -> SimpleBlockData {
        SimpleBlockData {
            hash: self.hash,
            header: self.as_synced().header,
        }
    }
}

#[derive(Debug, Clone, PartialEq, Eq, Default)]
pub struct ComputedAnnounceData {
    pub outcome: Vec<StateTransition>,
    pub program_states: ProgramStates,
    pub schedule: Schedule,
}

#[derive(Debug, Clone, PartialEq, Eq)]
pub struct AnnounceData {
    pub announce: Announce,
    pub computed: Option<ComputedAnnounceData>,
}

impl AnnounceData {
    pub fn as_computed(&self) -> &ComputedAnnounceData {
        self.computed.as_ref().expect("announce not computed")
    }

    pub fn as_computed_mut(&mut self) -> &mut ComputedAnnounceData {
        self.computed.as_mut().expect("announce not computed")
    }

    pub fn setup(self, db: &impl AnnounceStorageWrite) -> Self {
        let announce_hash = db.set_announce(self.announce.clone());

        if let Some(computed) = &self.computed {
            db.set_announce_outcome(announce_hash, computed.outcome.clone());
            db.set_announce_program_states(announce_hash, computed.program_states.clone());
            db.set_announce_schedule(announce_hash, computed.schedule.clone());
            db.mutate_announce_meta(announce_hash, |meta| {
                *meta = AnnounceMeta { computed: true }
            });
        }

        self
    }
}

#[derive(Debug, Clone, PartialEq, Eq)]
pub struct InstrumentedCodeData {
    pub instrumented: InstrumentedCode,
    pub meta: CodeMetadata,
}

#[derive(Debug, Clone, PartialEq, Eq)]
pub struct CodeData {
    pub original_bytes: Vec<u8>,
    pub blob_info: CodeBlobInfo,
    pub instrumented: Option<InstrumentedCodeData>,
}

impl CodeData {
    pub fn as_instrumented(&self) -> &InstrumentedCodeData {
        self.instrumented.as_ref().expect("code not instrumented")
    }

    pub fn as_instrumented_mut(&mut self) -> &mut InstrumentedCodeData {
        self.instrumented.as_mut().expect("code not instrumented")
    }
}

#[derive(Debug, Clone, PartialEq, Eq)]
pub struct BlockChain {
    pub blocks: VecDeque<BlockFullData>,
    pub announces: BTreeMap<AnnounceHash, AnnounceData>,
    pub codes: BTreeMap<CodeId, CodeData>,
}

impl BlockChain {
    pub fn block_top_announce_hash(&self, block_index: usize) -> AnnounceHash {
        self.blocks
            .get(block_index)
            .expect("block index overflow")
            .as_prepared()
            .announces
            .first()
            .copied()
            .expect("no announces found for block")
    }

    pub fn block_top_announce(&self, block_index: usize) -> &AnnounceData {
        self.announces
            .get(&self.block_top_announce_hash(block_index))
            .expect("announce not found")
    }

    pub fn block_top_announce_mut(&mut self, block_index: usize) -> &mut AnnounceData {
        self.announces
            .get_mut(&self.block_top_announce_hash(block_index))
            .expect("announce not found")
    }

    pub fn setup<DB>(self, db: &DB) -> Self
    where
        DB: AnnounceStorageWrite
            + BlockMetaStorageWrite
            + OnChainStorageWrite
            + CodesStorageWrite
            + LatestDataStorageWrite,
    {
        let BlockChain {
            blocks,
            announces,
            codes,
        } = self.clone();

        db.set_latest_data(LatestData::default());

        if let Some(genesis) = blocks.front() {
            db.mutate_latest_data(|latest| {
                latest.genesis_block_hash = genesis.hash;
                latest.start_block_hash = genesis.hash;
            })
            .unwrap();

            if let Some(prepared) = &genesis.prepared
                && let Some(first_announce) = prepared.announces.first()
            {
                db.mutate_latest_data(|latest| {
                    latest.genesis_announce_hash = *first_announce;
                    latest.start_announce_hash = *first_announce;
                })
                .unwrap();
            }
        }

        for BlockFullData {
            hash,
            synced,
            prepared,
        } in blocks
        {
            if let Some(SyncedBlockData {
                header,
                events,
                validators,
            }) = synced
            {
                db.mutate_latest_data(|latest| latest.synced_block_height = header.height)
                    .unwrap();

                db.set_block_header(hash, header);
                db.set_block_events(hash, &events);
                db.set_block_validators(hash, validators);
                db.set_block_synced(hash);
            }

            if let Some(PreparedBlockData {
                codes_queue,
                announces,
                last_committed_batch,
                last_committed_announce,
            }) = prepared
            {
                db.mutate_latest_data(|latest| {
                    latest.prepared_block_hash = hash;
                });

                if let Some(announce_hash) = announces.last().copied() {
                    db.mutate_latest_data(|latest| {
                        latest.computed_announce_hash = announce_hash;
                    });
                }

                db.mutate_block_meta(hash, |meta| {
                    *meta = BlockMeta {
                        prepared: true,
                        announces: Some(announces),
                        codes_queue: Some(codes_queue),
                        last_committed_batch: Some(last_committed_batch),
                        last_committed_announce: Some(last_committed_announce),
                    }
                });
            }
        }

        announces.into_iter().for_each(|(_, data)| {
            let _ = data.setup(db);
        });

        for (
            code_id,
            CodeData {
                original_bytes,
                blob_info,
                instrumented,
            },
        ) in codes
        {
            db.set_original_code(&original_bytes);

            if let Some(InstrumentedCodeData { instrumented, meta }) = instrumented {
                db.set_instrumented_code(1, code_id, instrumented);
                db.set_code_metadata(code_id, meta);
                db.set_code_blob_info(code_id, blob_info);
                db.set_code_valid(code_id, true);
            }
        }

        self
    }
}

impl Mock<(u32, NonEmpty<Address>)> for BlockChain {
    /// `len` - length of chain not counting genesis block
    fn mock((len, validators): (u32, NonEmpty<Address>)) -> Self {
        // i = 0 - genesis parent
        // i = 1 - genesis
        // i = 2 - first block
        // ...
        // i = len + 1 - last block
        let mut blocks: VecDeque<_> = (0..len + 2)
            .map(|i| {
                // Human readable blocks, to avoid zero values append some readable numbers
                i.checked_sub(1)
                    .map(|h| {
                        (
                            H256::from_low_u64_be(0x1_000_000 + h as u64),
                            1_000_000 + h,
                            1_000_000 + h * 10,
                        )
                    })
                    .unwrap_or((H256([u8::MAX; 32]), 0, 0))
            })
            .tuple_windows()
            .map(
                |((parent_hash, _, _), (block_hash, block_height, block_timestamp))| {
                    BlockFullData {
                        hash: block_hash,
                        synced: Some(SyncedBlockData {
                            header: BlockHeader {
                                height: block_height,
                                timestamp: block_timestamp as u64,
                                parent_hash,
                            },
                            events: Default::default(),
                            validators: validators.clone(),
                        }),
                        prepared: Some(PreparedBlockData {
                            codes_queue: Default::default(),
                            announces: Default::default(), // empty here, filled below with announces
                            last_committed_batch: Digest::zero(),
                            last_committed_announce: AnnounceHash::zero(),
                        }),
                    }
                },
            )
            .collect();

        let mut genesis_announce_hash = None;
        let mut parent_announce_hash = AnnounceHash::zero();
        let announces = blocks
            .iter_mut()
            .map(|block| {
                let announce = Announce::base(block.hash, parent_announce_hash);
                let announce_hash = announce.to_hash();
                let genesis_announce_hash = genesis_announce_hash.get_or_insert(announce_hash);
                let prepared_data = block.prepared.as_mut().unwrap();
                prepared_data.announces.insert(announce_hash);
                prepared_data.last_committed_announce = *genesis_announce_hash;
                parent_announce_hash = announce_hash;
                (
                    announce_hash,
                    AnnounceData {
                        announce,
                        computed: Some(ComputedAnnounceData {
                            outcome: Default::default(),
                            program_states: Default::default(),
                            schedule: Default::default(),
                        }),
                    },
                )
            })
            .collect();

        BlockChain {
            blocks,
            announces,
            codes: Default::default(),
        }
    }
}

impl Mock<u32> for BlockChain {
    /// `len` - length of chain not counting genesis block
    fn mock(len: u32) -> Self {
        BlockChain::mock((len, nonempty![Address([123; 20])]))
    }
}

pub trait DBMockExt {
    fn simple_block_data(&self, block: H256) -> SimpleBlockData;
    fn top_announce_hash(&self, block: H256) -> AnnounceHash;
}

impl<DB: OnChainStorageRead + BlockMetaStorageRead> DBMockExt for DB {
    #[track_caller]
    fn simple_block_data(&self, block: H256) -> SimpleBlockData {
        let header = self.block_header(block).expect("block header not found");
        SimpleBlockData {
            hash: block,
            header,
        }
    }

    #[track_caller]
    fn top_announce_hash(&self, block: H256) -> AnnounceHash {
        self.block_meta(block)
            .announces
            .expect("block announces not found")
            .into_iter()
            .next()
            .expect("must be at list one announce")
    }
}

impl SimpleBlockData {
    pub fn setup<DB>(self, db: &DB) -> Self
    where
        DB: OnChainStorageWrite,
    {
        db.set_block_header(self.hash, self.header);
        db.set_block_events(self.hash, &[]);
        db.set_block_validators(self.hash, nonempty![Address([123; 20])]);
        db.set_block_synced(self.hash);
        self
    }

    pub fn next_block(self) -> Self {
        Self {
            hash: H256::from_low_u64_be(self.hash.to_low_u64_be() + 1),
            header: BlockHeader {
                height: self.header.height + 1,
                parent_hash: self.hash,
                timestamp: self.header.timestamp + 10,
            },
        }
    }
}

impl BlockData {
    pub fn setup<DB>(self, db: &DB) -> Self
    where
        DB: OnChainStorageWrite,
    {
        db.set_block_header(self.hash, self.header);
        db.set_block_events(self.hash, &self.events);
        db.set_block_validators(self.hash, nonempty![Address([123; 20])]);
        db.set_block_synced(self.hash);
        self
    }
}<|MERGE_RESOLUTION|>--- conflicted
+++ resolved
@@ -19,14 +19,9 @@
 pub use tap::Tap;
 
 use crate::{
-<<<<<<< HEAD
     Address, Announce, AnnounceHash, BlockData, BlockHeader, CodeBlobInfo, Digest, ProgramStates,
     Schedule, SimpleBlockData,
-=======
-    Address, Announce, AnnounceHash, BlockHeader, CodeBlobInfo, Digest, ProgramStates, Schedule,
-    SimpleBlockData,
     consensus::BatchCommitmentValidationRequest,
->>>>>>> ce8aae2f
     db::*,
     events::BlockEvent,
     gear::{BatchCommitment, ChainCommitment, CodeCommitment, Message, StateTransition},
