// This file is part of Gear.
//
// Copyright (C) 2025 Gear Technologies Inc.
// SPDX-License-Identifier: GPL-3.0-or-later WITH Classpath-exception-2.0
//
// This program is free software: you can redistribute it and/or modify
// it under the terms of the GNU General Public License as published by
// the Free Software Foundation, either version 3 of the License, or
// (at your option) any later version.
//
// This program is distributed in the hope that it will be useful,
// but WITHOUT ANY WARRANTY; without even the implied warranty of
// MERCHANTABILITY or FITNESS FOR A PARTICULAR PURPOSE. See the
// GNU General Public License for more details.
//
// You should have received a copy of the GNU General Public License
// along with this program. If not, see <https://www.gnu.org/licenses/>.

pub use tap::Tap;

use crate::{
<<<<<<< HEAD
    Address, Announce, AnnounceHash, BlockHeader, CodeBlobInfo, Digest, ProgramStates,
    ProtocolTimelines, Schedule, SimpleBlockData, ValidatorsVec,
=======
    Address, Announce, BlockHeader, CodeBlobInfo, Digest, HashOf, ProgramStates, Schedule,
    SimpleBlockData,
>>>>>>> e421755e
    consensus::BatchCommitmentValidationRequest,
    db::*,
    events::BlockEvent,
    gear::{BatchCommitment, ChainCommitment, CodeCommitment, Message, StateTransition},
    network::ValidatorMessage,
};
use alloc::{collections::BTreeMap, vec};
use gear_core::code::{CodeMetadata, InstrumentedCode};
use gprimitives::{CodeId, H256};
use itertools::Itertools;
use nonempty::nonempty;
use std::collections::{BTreeSet, VecDeque};

// TODO #4881: use `proptest::Arbitrary` instead
pub trait Mock<Args> {
    fn mock(args: Args) -> Self;
}

impl Mock<H256> for SimpleBlockData {
    fn mock(parent_hash: H256) -> Self {
        SimpleBlockData {
            hash: H256::random(),
            header: BlockHeader {
                height: 43,
                timestamp: 120,
                parent_hash,
            },
        }
    }
}

impl Mock<()> for SimpleBlockData {
    fn mock(_args: ()) -> Self {
        SimpleBlockData::mock(H256::random())
    }
}

<<<<<<< HEAD
impl Mock<()> for ProtocolTimelines {
    fn mock(_args: ()) -> Self {
        Self {
            genesis_ts: 0,
            era: 1000,
            election: 200,
        }
    }
}

impl Mock<(H256, AnnounceHash)> for Announce {
    fn mock((block_hash, parent): (H256, AnnounceHash)) -> Self {
=======
impl Mock<(H256, HashOf<Announce>)> for Announce {
    fn mock((block_hash, parent): (H256, HashOf<Announce>)) -> Self {
>>>>>>> e421755e
        Announce {
            block_hash,
            parent,
            gas_allowance: Some(100),
            off_chain_transactions: vec![],
        }
    }
}

impl Mock<H256> for Announce {
    fn mock(block_hash: H256) -> Self {
        Announce::mock((block_hash, HashOf::random()))
    }
}

impl Mock<()> for Announce {
    fn mock(_args: ()) -> Self {
        Announce::mock(H256::random())
    }
}

impl Mock<()> for CodeCommitment {
    fn mock(_args: ()) -> Self {
        CodeCommitment {
            id: H256::random().into(),
            valid: true,
        }
    }
}

impl Mock<HashOf<Announce>> for ChainCommitment {
    fn mock(head_announce: HashOf<Announce>) -> Self {
        ChainCommitment {
            transitions: vec![StateTransition::mock(()), StateTransition::mock(())],
            head_announce,
        }
    }
}

impl Mock<()> for ChainCommitment {
    fn mock(_args: ()) -> Self {
        ChainCommitment::mock(HashOf::random())
    }
}

impl Mock<()> for BatchCommitment {
    fn mock(_args: ()) -> Self {
        BatchCommitment {
            block_hash: H256::random(),
            timestamp: 42,
            previous_batch: Digest::random(),
            chain_commitment: Some(ChainCommitment::mock(HashOf::random())),
            code_commitments: vec![CodeCommitment::mock(()), CodeCommitment::mock(())],
            validators_commitment: None,
            rewards_commitment: None,
        }
    }
}

impl Mock<()> for BatchCommitmentValidationRequest {
    fn mock(_args: ()) -> Self {
        BatchCommitmentValidationRequest {
            digest: H256::random().0.into(),
            head: Some(HashOf::random()),
            codes: vec![CodeCommitment::mock(()).id, CodeCommitment::mock(()).id],
            validators: false,
            rewards: false,
        }
    }
}

impl Mock<()> for StateTransition {
    fn mock(_args: ()) -> Self {
        StateTransition {
            actor_id: H256::random().into(),
            new_state_hash: H256::random(),
            inheritor: H256::random().into(),
            value_to_receive: 123,
            value_claims: vec![],
            messages: vec![Message {
                id: H256::random().into(),
                destination: H256::random().into(),
                payload: b"Hello, World!".to_vec(),
                value: 0,
                reply_details: None,
                call: false,
            }],
            exited: false,
        }
    }
}

impl<T: Mock<()>> Mock<()> for ValidatorMessage<T> {
    fn mock(_args: ()) -> Self {
        Self {
            block: H256::random(),
            payload: T::mock(()),
        }
    }
}

#[derive(Debug, Clone, PartialEq, Eq)]
pub struct SyncedBlockData {
    pub header: BlockHeader,
    pub events: Vec<BlockEvent>,
    pub validators: ValidatorsVec,
}

#[derive(Debug, Clone, PartialEq, Eq)]
pub struct PreparedBlockData {
    pub codes_queue: VecDeque<CodeId>,
    pub announces: BTreeSet<HashOf<Announce>>,
    pub last_committed_batch: Digest,
    pub last_committed_announce: HashOf<Announce>,
}

#[derive(Debug, Clone, PartialEq, Eq)]
pub struct BlockData {
    pub hash: H256,
    pub synced: Option<SyncedBlockData>,
    pub prepared: Option<PreparedBlockData>,
}

impl BlockData {
    pub fn as_synced(&self) -> &SyncedBlockData {
        self.synced.as_ref().expect("block not synced")
    }

    pub fn as_prepared(&self) -> &PreparedBlockData {
        self.prepared.as_ref().expect("block not prepared")
    }

    pub fn as_synced_mut(&mut self) -> &mut SyncedBlockData {
        self.synced.as_mut().expect("block not synced")
    }

    pub fn as_prepared_mut(&mut self) -> &mut PreparedBlockData {
        self.prepared.as_mut().expect("block not prepared")
    }

    pub fn to_simple(&self) -> SimpleBlockData {
        SimpleBlockData {
            hash: self.hash,
            header: self.as_synced().header,
        }
    }
}

#[derive(Debug, Clone, PartialEq, Eq)]
pub struct ComputedAnnounceData {
    pub outcome: Vec<StateTransition>,
    pub program_states: ProgramStates,
    pub schedule: Schedule,
}

#[derive(Debug, Clone, PartialEq, Eq)]
pub struct AnnounceData {
    pub announce: Announce,
    pub computed: Option<ComputedAnnounceData>,
}

impl AnnounceData {
    pub fn as_computed(&self) -> &ComputedAnnounceData {
        self.computed.as_ref().expect("announce not computed")
    }

    pub fn as_computed_mut(&mut self) -> &mut ComputedAnnounceData {
        self.computed.as_mut().expect("announce not computed")
    }
}

#[derive(Debug, Clone, PartialEq, Eq)]
pub struct InstrumentedCodeData {
    pub instrumented: InstrumentedCode,
    pub meta: CodeMetadata,
}

#[derive(Debug, Clone, PartialEq, Eq)]
pub struct CodeData {
    pub original_bytes: Vec<u8>,
    pub blob_info: CodeBlobInfo,
    pub instrumented: Option<InstrumentedCodeData>,
}

impl CodeData {
    pub fn as_instrumented(&self) -> &InstrumentedCodeData {
        self.instrumented.as_ref().expect("code not instrumented")
    }

    pub fn as_instrumented_mut(&mut self) -> &mut InstrumentedCodeData {
        self.instrumented.as_mut().expect("code not instrumented")
    }
}

#[derive(Debug, Clone, PartialEq, Eq)]
pub struct BlockChain {
    pub blocks: VecDeque<BlockData>,
    pub announces: BTreeMap<HashOf<Announce>, AnnounceData>,
    pub codes: BTreeMap<CodeId, CodeData>,
}

impl BlockChain {
    pub fn block_top_announce_hash(&self, block_index: usize) -> HashOf<Announce> {
        self.blocks
            .get(block_index)
            .expect("block index overflow")
            .as_prepared()
            .announces
            .first()
            .copied()
            .expect("no announces found for block")
    }

    pub fn block_top_announce(&self, block_index: usize) -> &AnnounceData {
        self.announces
            .get(&self.block_top_announce_hash(block_index))
            .expect("announce not found")
    }

    pub fn block_top_announce_mut(&mut self, block_index: usize) -> &mut AnnounceData {
        self.announces
            .get_mut(&self.block_top_announce_hash(block_index))
            .expect("announce not found")
    }

    pub fn setup<DB>(self, db: &DB) -> Self
    where
        DB: AnnounceStorageRW
            + BlockMetaStorageRW
            + OnChainStorageRW
            + CodesStorageRW
            + LatestDataStorageRW,
    {
        let BlockChain {
            blocks,
            announces,
            codes,
        } = self.clone();

        db.set_latest_data(LatestData::default());

        if let Some(genesis) = blocks.front() {
            db.mutate_latest_data(|latest| {
                latest.genesis_block_hash = genesis.hash;
                latest.start_block_hash = genesis.hash;
            })
            .unwrap();

            if let Some(prepared) = &genesis.prepared
                && let Some(first_announce) = prepared.announces.first()
            {
                db.mutate_latest_data(|latest| {
                    latest.genesis_announce_hash = *first_announce;
                    latest.start_announce_hash = *first_announce;
                })
                .unwrap();
            }
        }

        for BlockData {
            hash,
            synced,
            prepared,
        } in blocks
        {
            if let Some(SyncedBlockData {
                header,
                events,
                validators,
            }) = synced
            {
                db.mutate_latest_data(|latest| latest.synced_block_height = header.height)
                    .unwrap();

                db.set_block_header(hash, header);
                db.set_block_events(hash, &events);
                db.set_block_synced(hash);
                db.set_block_validators(hash, validators);
            }

            if let Some(PreparedBlockData {
                codes_queue,
                announces,
                last_committed_batch,
                last_committed_announce,
            }) = prepared
            {
                db.mutate_latest_data(|latest| {
                    latest.prepared_block_hash = hash;
                });

                if let Some(announce_hash) = announces.last().copied() {
                    db.mutate_latest_data(|latest| {
                        latest.computed_announce_hash = announce_hash;
                    });
                }

                db.mutate_block_meta(hash, |meta| {
                    *meta = BlockMeta {
                        prepared: true,
                        announces: Some(announces),
                        codes_queue: Some(codes_queue),
                        last_committed_batch: Some(last_committed_batch),
                        last_committed_announce: Some(last_committed_announce),
                    }
                });
            }
        }

        for (announce_hash, AnnounceData { announce, computed }) in announces {
            db.set_announce(announce);
            if let Some(ComputedAnnounceData {
                outcome,
                program_states,
                schedule,
            }) = computed
            {
                db.set_announce_outcome(announce_hash, outcome);
                db.set_announce_program_states(announce_hash, program_states);
                db.set_announce_schedule(announce_hash, schedule);
                db.mutate_announce_meta(announce_hash, |meta| {
                    *meta = AnnounceMeta { computed: true }
                });
            }
        }

        for (
            code_id,
            CodeData {
                original_bytes,
                blob_info,
                instrumented,
            },
        ) in codes
        {
            db.set_original_code(&original_bytes);

            if let Some(InstrumentedCodeData { instrumented, meta }) = instrumented {
                db.set_instrumented_code(1, code_id, instrumented);
                db.set_code_metadata(code_id, meta);
                db.set_code_blob_info(code_id, blob_info);
                db.set_code_valid(code_id, true);
            }
        }

        self
    }
}

impl Mock<(u32, ValidatorsVec)> for BlockChain {
    /// `len` - length of chain not counting genesis block
    fn mock((len, validators): (u32, ValidatorsVec)) -> Self {
        // i = 0 - genesis parent
        // i = 1 - genesis
        // i = 2 - first block
        // ...
        // i = len + 1 - last block
        let mut blocks: VecDeque<_> = (0..len + 2)
            .map(|i| {
                // Human readable blocks, to avoid zero values append some readable numbers
                i.checked_sub(1)
                    .map(|h| {
                        (
                            H256::from_low_u64_be(0x1_000_000 + h as u64),
                            1_000_000 + h,
                            1_000_000 + h * 10,
                        )
                    })
                    .unwrap_or((H256([u8::MAX; 32]), 0, 0))
            })
            .tuple_windows()
            .map(
                |((parent_hash, _, _), (block_hash, block_height, block_timestamp))| {
                    BlockData {
                        hash: block_hash,
                        synced: Some(SyncedBlockData {
                            header: BlockHeader {
                                height: block_height,
                                timestamp: block_timestamp as u64,
                                parent_hash,
                            },
                            events: Default::default(),
                            validators: validators.clone(),
                        }),
                        prepared: Some(PreparedBlockData {
                            codes_queue: Default::default(),
                            announces: Default::default(), // empty here, filled below with announces
                            last_committed_batch: Digest::zero(),
                            last_committed_announce: HashOf::zero(),
                        }),
                    }
                },
            )
            .collect();

        let mut genesis_announce_hash = None;
        let mut parent_announce_hash = HashOf::zero();
        let announces = blocks
            .iter_mut()
            .map(|block| {
                let announce = Announce::base(block.hash, parent_announce_hash);
                let announce_hash = announce.to_hash();
                let genesis_announce_hash = genesis_announce_hash.get_or_insert(announce_hash);
                let prepared_data = block.prepared.as_mut().unwrap();
                prepared_data.announces.insert(announce_hash);
                prepared_data.last_committed_announce = *genesis_announce_hash;
                parent_announce_hash = announce_hash;
                (
                    announce_hash,
                    AnnounceData {
                        announce,
                        computed: Some(ComputedAnnounceData {
                            outcome: Default::default(),
                            program_states: Default::default(),
                            schedule: Default::default(),
                        }),
                    },
                )
            })
            .collect();

        BlockChain {
            blocks,
            announces,
            codes: Default::default(),
        }
    }
}

impl Mock<u32> for BlockChain {
    /// `len` - length of chain not counting genesis block
    fn mock(len: u32) -> Self {
        BlockChain::mock((len, nonempty![Address([123; 20])].into()))
    }
}

pub trait DBMockExt {
    fn simple_block_data(&self, block: H256) -> SimpleBlockData;
    fn top_announce_hash(&self, block: H256) -> HashOf<Announce>;
}

impl<DB: OnChainStorageRO + BlockMetaStorageRO> DBMockExt for DB {
    fn simple_block_data(&self, block: H256) -> SimpleBlockData {
        let header = self.block_header(block).expect("block header not found");
        SimpleBlockData {
            hash: block,
            header,
        }
    }

    fn top_announce_hash(&self, block: H256) -> HashOf<Announce> {
        self.block_meta(block)
            .announces
            .expect("block announces not found")
            .into_iter()
            .next()
            .expect("must be at list one announce")
    }
}<|MERGE_RESOLUTION|>--- conflicted
+++ resolved
@@ -19,13 +19,8 @@
 pub use tap::Tap;
 
 use crate::{
-<<<<<<< HEAD
-    Address, Announce, AnnounceHash, BlockHeader, CodeBlobInfo, Digest, ProgramStates,
-    ProtocolTimelines, Schedule, SimpleBlockData, ValidatorsVec,
-=======
-    Address, Announce, BlockHeader, CodeBlobInfo, Digest, HashOf, ProgramStates, Schedule,
-    SimpleBlockData,
->>>>>>> e421755e
+    Address, Announce, BlockHeader, CodeBlobInfo, Digest, HashOf, ProgramStates, ProtocolTimelines,
+    Schedule, SimpleBlockData, ValidatorsVec,
     consensus::BatchCommitmentValidationRequest,
     db::*,
     events::BlockEvent,
@@ -63,7 +58,6 @@
     }
 }
 
-<<<<<<< HEAD
 impl Mock<()> for ProtocolTimelines {
     fn mock(_args: ()) -> Self {
         Self {
@@ -74,12 +68,8 @@
     }
 }
 
-impl Mock<(H256, AnnounceHash)> for Announce {
-    fn mock((block_hash, parent): (H256, AnnounceHash)) -> Self {
-=======
 impl Mock<(H256, HashOf<Announce>)> for Announce {
     fn mock((block_hash, parent): (H256, HashOf<Announce>)) -> Self {
->>>>>>> e421755e
         Announce {
             block_hash,
             parent,
