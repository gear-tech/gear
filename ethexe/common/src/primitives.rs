--- conflicted
+++ resolved
@@ -16,22 +16,13 @@
 // You should have received a copy of the GNU General Public License
 // along with this program. If not, see <https://www.gnu.org/licenses/>.
 
-<<<<<<< HEAD
-use crate::{Address, Digest, ToDigest, events::BlockEvent};
-=======
-use crate::{DEFAULT_BLOCK_GAS_LIMIT, ToDigest, events::BlockEvent};
->>>>>>> ce8aae2f
+use crate::{Address, DEFAULT_BLOCK_GAS_LIMIT, ToDigest, events::BlockEvent};
 use alloc::{
     collections::{btree_map::BTreeMap, btree_set::BTreeSet},
     vec::Vec,
 };
-<<<<<<< HEAD
-use gear_core::ids::prelude::CodeIdExt as _;
+use gear_core::{ids::prelude::CodeIdExt as _, utils};
 use gprimitives::{ActorId, CodeId, H256, MessageId, U256};
-=======
-use gear_core::{ids::prelude::CodeIdExt as _, utils};
-use gprimitives::{ActorId, CodeId, H256, MessageId};
->>>>>>> ce8aae2f
 use parity_scale_codec::{Decode, Encode};
 use sha3::Digest as _;
 
