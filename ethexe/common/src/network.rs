--- conflicted
+++ resolved
@@ -21,11 +21,7 @@
     consensus::{BatchCommitmentValidationReply, BatchCommitmentValidationRequest},
     crypto::ToDigest,
     ecdsa::{SignedData, VerifiedData},
-<<<<<<< HEAD
-    injected::InjectedPromise,
-=======
     injected::Promise,
->>>>>>> 36291b2a
 };
 use alloc::vec::Vec;
 use core::{hash::Hash, num::NonZeroU32};
@@ -36,11 +32,7 @@
 pub type ValidatorAnnounce = ValidatorMessage<Announce>;
 pub type ValidatorRequest = ValidatorMessage<BatchCommitmentValidationRequest>;
 pub type ValidatorReply = ValidatorMessage<BatchCommitmentValidationReply>;
-<<<<<<< HEAD
-pub type ValidatorInjectedPromise = ValidatorMessage<InjectedPromise>;
-=======
 pub type ValidatorPromise = ValidatorMessage<Promise>;
->>>>>>> 36291b2a
 
 #[derive(Debug, Clone, Encode, Decode, Eq, PartialEq, Hash)]
 pub struct ValidatorMessage<T> {
@@ -61,11 +53,7 @@
     ProducerBlock(SignedData<ValidatorAnnounce>),
     RequestBatchValidation(SignedData<ValidatorRequest>),
     ApproveBatch(SignedData<ValidatorReply>),
-<<<<<<< HEAD
-    InjectedPromise(SignedData<ValidatorInjectedPromise>),
-=======
     Promise(SignedData<ValidatorPromise>),
->>>>>>> 36291b2a
 }
 
 impl SignedValidatorMessage {
@@ -76,11 +64,7 @@
                 request.into_verified().into()
             }
             SignedValidatorMessage::ApproveBatch(reply) => reply.into_verified().into(),
-<<<<<<< HEAD
-            SignedValidatorMessage::InjectedPromise(promise) => promise.into_verified().into(),
-=======
             SignedValidatorMessage::Promise(promise) => promise.into_verified().into(),
->>>>>>> 36291b2a
         }
     }
 }
@@ -91,11 +75,7 @@
     ProducerBlock(VerifiedData<ValidatorAnnounce>),
     RequestBatchValidation(VerifiedData<ValidatorRequest>),
     ApproveBatch(VerifiedData<ValidatorReply>),
-<<<<<<< HEAD
-    InjectedPromise(VerifiedData<ValidatorInjectedPromise>),
-=======
     Promise(VerifiedData<ValidatorPromise>),
->>>>>>> 36291b2a
 }
 
 impl VerifiedValidatorMessage {
@@ -104,11 +84,7 @@
             VerifiedValidatorMessage::ProducerBlock(announce) => announce.data().block,
             VerifiedValidatorMessage::RequestBatchValidation(request) => request.data().block,
             VerifiedValidatorMessage::ApproveBatch(reply) => reply.data().block,
-<<<<<<< HEAD
-            VerifiedValidatorMessage::InjectedPromise(promise) => promise.data().block,
-=======
             VerifiedValidatorMessage::Promise(promise) => promise.data().block,
->>>>>>> 36291b2a
         }
     }
 
@@ -117,11 +93,7 @@
             VerifiedValidatorMessage::ProducerBlock(announce) => announce.address(),
             VerifiedValidatorMessage::RequestBatchValidation(request) => request.address(),
             VerifiedValidatorMessage::ApproveBatch(reply) => reply.address(),
-<<<<<<< HEAD
-            VerifiedValidatorMessage::InjectedPromise(promise) => promise.address(),
-=======
             VerifiedValidatorMessage::Promise(promise) => promise.address(),
->>>>>>> 36291b2a
         }
     }
 }
