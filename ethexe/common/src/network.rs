--- conflicted
+++ resolved
@@ -17,36 +17,84 @@
 // along with this program. If not, see <https://www.gnu.org/licenses/>.
 
 use crate::{
-<<<<<<< HEAD
-    Announce, AnnounceHash,
-    consensus::{BatchCommitmentValidationReply, SignedAnnounce, SignedValidationRequest},
-};
-use alloc::vec::Vec;
-use core::num::NonZeroU32;
-=======
-    Address, Announce, ToDigest,
+    Address, Announce, HashOf, ToDigest,
     consensus::{BatchCommitmentValidationReply, BatchCommitmentValidationRequest},
     ecdsa::{SignedData, VerifiedData},
 };
+use core::{hash::Hash, num::NonZeroU32};
 use gprimitives::H256;
 use k256::sha2::Digest;
->>>>>>> 8c4e323a
 use parity_scale_codec::{Decode, Encode};
 use sha3::Keccak256;
-
-<<<<<<< HEAD
-#[derive(Debug, Clone, Encode, Decode, derive_more::From, Eq, PartialEq)]
-pub enum NetworkMessage {
-    ProducerBlock(SignedAnnounce),
-    RequestBatchValidation(SignedValidationRequest),
-    ApproveBatch(BatchCommitmentValidationReply),
+use alloc::vec::Vec;
+
+pub type ValidatorAnnounce = ValidatorMessage<Announce>;
+pub type ValidatorRequest = ValidatorMessage<BatchCommitmentValidationRequest>;
+pub type ValidatorReply = ValidatorMessage<BatchCommitmentValidationReply>;
+
+#[derive(Debug, Clone, Encode, Decode, Eq, PartialEq, Hash)]
+pub struct ValidatorMessage<T> {
+    pub block: H256,
+    pub payload: T,
+}
+
+impl<T: ToDigest> ToDigest for ValidatorMessage<T> {
+    fn update_hasher(&self, hasher: &mut Keccak256) {
+        let Self { block, payload } = self;
+        hasher.update(block.0);
+        payload.update_hasher(hasher);
+    }
+}
+
+#[derive(Debug, Clone, Encode, Decode, Eq, PartialEq, derive_more::Unwrap, derive_more::From)]
+pub enum SignedValidatorMessage {
+    ProducerBlock(SignedData<ValidatorAnnounce>),
+    RequestBatchValidation(SignedData<ValidatorRequest>),
+    ApproveBatch(SignedData<ValidatorReply>),
+}
+
+impl SignedValidatorMessage {
+    pub fn into_verified(self) -> VerifiedValidatorMessage {
+        match self {
+            SignedValidatorMessage::ProducerBlock(announce) => announce.into_verified().into(),
+            SignedValidatorMessage::RequestBatchValidation(request) => {
+                request.into_verified().into()
+            }
+            SignedValidatorMessage::ApproveBatch(reply) => reply.into_verified().into(),
+        }
+    }
+}
+
+#[derive(Debug, Clone, Eq, PartialEq, Hash, derive_more::Unwrap, derive_more::From)]
+pub enum VerifiedValidatorMessage {
+    ProducerBlock(VerifiedData<ValidatorAnnounce>),
+    RequestBatchValidation(VerifiedData<ValidatorRequest>),
+    ApproveBatch(VerifiedData<ValidatorReply>),
+}
+
+impl VerifiedValidatorMessage {
+    pub fn block(&self) -> H256 {
+        match self {
+            VerifiedValidatorMessage::ProducerBlock(announce) => announce.data().block,
+            VerifiedValidatorMessage::RequestBatchValidation(request) => request.data().block,
+            VerifiedValidatorMessage::ApproveBatch(reply) => reply.data().block,
+        }
+    }
+
+    pub fn address(&self) -> Address {
+        match self {
+            VerifiedValidatorMessage::ProducerBlock(announce) => announce.address(),
+            VerifiedValidatorMessage::RequestBatchValidation(request) => request.address(),
+            VerifiedValidatorMessage::ApproveBatch(reply) => reply.address(),
+        }
+    }
 }
 
 /// Until condition for announces request (see [`AnnouncesRequest`]).
 #[derive(PartialEq, Eq, Hash, Debug, Clone, Copy, Encode, Decode, derive_more::From)]
 pub enum AnnouncesRequestUntil {
     /// Request until a specific tail announce hash
-    Tail(AnnounceHash),
+    Tail(HashOf<Announce>),
     /// Request until a specific chain length
     ChainLen(NonZeroU32),
 }
@@ -57,7 +105,7 @@
 #[derive(PartialEq, Eq, Hash, Debug, Clone, Copy, Encode, Decode)]
 pub struct AnnouncesRequest {
     /// Hash of the requested chain head announce
-    pub head: AnnounceHash,
+    pub head: HashOf<Announce>,
     /// Request until this condition is met
     pub until: AnnouncesRequestUntil,
 }
@@ -87,13 +135,13 @@
     Empty,
     #[display("announces head mismatch, expected hash {expected}, received {received}")]
     HeadMismatch {
-        expected: AnnounceHash,
-        received: AnnounceHash,
+        expected: HashOf<Announce>,
+        received: HashOf<Announce>,
     },
     #[display("announces tail mismatch, expected hash {expected}, received {received}")]
     TailMismatch {
-        expected: AnnounceHash,
-        received: AnnounceHash,
+        expected: HashOf<Announce>,
+        received: HashOf<Announce>,
     },
     #[display("announces len expected {expected}, received {received}")]
     LenMismatch { expected: usize, received: usize },
@@ -174,7 +222,7 @@
     fn make_chain(len: usize) -> Vec<Announce> {
         assert!(len > 0);
         let mut chain = Vec::with_capacity(len);
-        let mut parent = AnnounceHash::zero();
+        let mut parent = HashOf::zero();
 
         for idx in 0..len {
             let announce = Announce::base(H256([idx as u8 + 1; 32]), parent);
@@ -230,7 +278,7 @@
     #[test]
     fn try_into_checked_rejects_empty_response() {
         let request = AnnouncesRequest {
-            head: AnnounceHash::zero(),
+            head: HashOf::zero(),
             until: AnnouncesRequestUntil::ChainLen(1.try_into().unwrap()),
         };
 
@@ -250,7 +298,7 @@
     fn try_into_checked_rejects_head_mismatch() {
         let announces = make_chain(2);
         let actual_head = announces.last().unwrap().to_hash();
-        let wrong_head = AnnounceHash::zero();
+        let wrong_head = HashOf::zero();
         let tail_hash = announces.first().unwrap().to_hash();
 
         let response = AnnouncesResponse { announces };
@@ -276,7 +324,7 @@
         let announces = make_chain(3);
         let actual_tail = announces.first().unwrap().to_hash();
         let head_hash = announces.last().unwrap().to_hash();
-        let wrong_tail = AnnounceHash::zero();
+        let wrong_tail = HashOf::zero();
 
         let err = AnnouncesResponse {
             announces: announces.clone(),
@@ -320,7 +368,7 @@
     #[test]
     fn try_into_checked_rejects_non_linked_chain() {
         let mut announces = make_chain(3);
-        announces[1].parent = AnnounceHash::zero();
+        announces[1].parent = HashOf::zero();
         let head_hash = announces.last().unwrap().to_hash();
         let tail_hash = announces.first().unwrap().to_hash();
 
@@ -334,66 +382,6 @@
         match err {
             AnnouncesResponseError::ChainIsNotLinked => {}
             other => panic!("unexpected error: {other:?}"),
-=======
-pub type ValidatorAnnounce = ValidatorMessage<Announce>;
-pub type ValidatorRequest = ValidatorMessage<BatchCommitmentValidationRequest>;
-pub type ValidatorReply = ValidatorMessage<BatchCommitmentValidationReply>;
-
-#[derive(Debug, Clone, Encode, Decode, Eq, PartialEq, Hash)]
-pub struct ValidatorMessage<T> {
-    pub block: H256,
-    pub payload: T,
-}
-
-impl<T: ToDigest> ToDigest for ValidatorMessage<T> {
-    fn update_hasher(&self, hasher: &mut Keccak256) {
-        let Self { block, payload } = self;
-        hasher.update(block.0);
-        payload.update_hasher(hasher);
-    }
-}
-
-#[derive(Debug, Clone, Encode, Decode, Eq, PartialEq, derive_more::Unwrap, derive_more::From)]
-pub enum SignedValidatorMessage {
-    ProducerBlock(SignedData<ValidatorAnnounce>),
-    RequestBatchValidation(SignedData<ValidatorRequest>),
-    ApproveBatch(SignedData<ValidatorReply>),
-}
-
-impl SignedValidatorMessage {
-    pub fn into_verified(self) -> VerifiedValidatorMessage {
-        match self {
-            SignedValidatorMessage::ProducerBlock(announce) => announce.into_verified().into(),
-            SignedValidatorMessage::RequestBatchValidation(request) => {
-                request.into_verified().into()
-            }
-            SignedValidatorMessage::ApproveBatch(reply) => reply.into_verified().into(),
-        }
-    }
-}
-
-#[derive(Debug, Clone, Eq, PartialEq, Hash, derive_more::Unwrap, derive_more::From)]
-pub enum VerifiedValidatorMessage {
-    ProducerBlock(VerifiedData<ValidatorAnnounce>),
-    RequestBatchValidation(VerifiedData<ValidatorRequest>),
-    ApproveBatch(VerifiedData<ValidatorReply>),
-}
-
-impl VerifiedValidatorMessage {
-    pub fn block(&self) -> H256 {
-        match self {
-            VerifiedValidatorMessage::ProducerBlock(announce) => announce.data().block,
-            VerifiedValidatorMessage::RequestBatchValidation(request) => request.data().block,
-            VerifiedValidatorMessage::ApproveBatch(reply) => reply.data().block,
-        }
-    }
-
-    pub fn address(&self) -> Address {
-        match self {
-            VerifiedValidatorMessage::ProducerBlock(announce) => announce.address(),
-            VerifiedValidatorMessage::RequestBatchValidation(request) => request.address(),
-            VerifiedValidatorMessage::ApproveBatch(reply) => reply.address(),
->>>>>>> 8c4e323a
         }
     }
 }