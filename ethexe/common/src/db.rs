--- conflicted
+++ resolved
@@ -42,12 +42,8 @@
 /// NOTE: generic keys differs to Vara and have been chosen dependent on storage organization of ethexe.
 pub type ScheduledTask = gear_core::tasks::ScheduledTask<Rfm, Sd, Sum>;
 
-<<<<<<< HEAD
-#[derive(Debug, Clone, Default, Encode, Decode)]
+#[derive(Debug, Clone, Default, Encode, Decode, PartialEq, Eq)]
 #[cfg_attr(feature = "std", derive(serde::Serialize, serde::Deserialize))]
-=======
-#[derive(Debug, Clone, Default, Encode, Decode, serde::Serialize, PartialEq, Eq)]
->>>>>>> 89c21ed0
 pub struct BlockHeader {
     pub height: u32,
     pub timestamp: u64,
