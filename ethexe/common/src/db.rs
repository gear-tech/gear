--- conflicted
+++ resolved
@@ -20,14 +20,10 @@
 
 // TODO #4547: move types to another module(s)
 
-<<<<<<< HEAD
-use crate::{events::BlockEvent, gear::StateTransition, BlockHeader, CodeInfo, Digest, Schedule};
-=======
 use crate::{
-    events::BlockEvent, gear::StateTransition, BlockHeader, CodeInfo, Schedule,
+    events::BlockEvent, gear::StateTransition, BlockHeader, CodeInfo, Digest, Schedule,
     StateHashWithQueueSize,
 };
->>>>>>> bd4b839a
 use alloc::{
     collections::{BTreeMap, BTreeSet, VecDeque},
     vec::Vec,
@@ -54,13 +50,9 @@
     fn previous_not_empty_block(&self, block_hash: H256) -> Option<H256>;
     fn set_previous_not_empty_block(&self, block_hash: H256, prev_commitment: H256);
 
-<<<<<<< HEAD
     fn last_committed_batch(&self, block_hash: H256) -> Option<Digest>;
     fn set_last_committed_batch(&self, block_hash: H256, batch: Digest);
 
-    fn block_program_states(&self, block_hash: H256) -> Option<BTreeMap<ActorId, H256>>;
-    fn set_block_program_states(&self, block_hash: H256, map: BTreeMap<ActorId, H256>);
-=======
     fn block_program_states(
         &self,
         block_hash: H256,
@@ -70,7 +62,6 @@
         block_hash: H256,
         map: BTreeMap<ActorId, StateHashWithQueueSize>,
     );
->>>>>>> bd4b839a
 
     fn block_outcome(&self, block_hash: H256) -> Option<Vec<StateTransition>>;
     fn set_block_outcome(&self, block_hash: H256, outcome: Vec<StateTransition>);
