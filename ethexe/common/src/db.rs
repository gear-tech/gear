// This file is part of Gear.
//
// Copyright (C) 2024-2025 Gear Technologies Inc.
// SPDX-License-Identifier: GPL-3.0-or-later WITH Classpath-exception-2.0
//
// This program is free software: you can redistribute it and/or modify
// it under the terms of the GNU General Public License as published by
// the Free Software Foundation, either version 3 of the License, or
// (at your option) any later version.
//
// This program is distributed in the hope that it will be useful,
// but WITHOUT ANY WARRANTY; without even the implied warranty of
// MERCHANTABILITY or FITNESS FOR A PARTICULAR PURPOSE. See the
// GNU General Public License for more details.
//
// You should have received a copy of the GNU General Public License
// along with this program. If not, see <https://www.gnu.org/licenses/>.

//! ethexe common db types and traits.

// TODO #4547: move types to another module(s)

use crate::{
<<<<<<< HEAD
    Announce, AnnounceHash, BlockHeader, CodeBlobInfo, Digest, ProgramStates, ProtocolTimelines,
    Schedule, ValidatorsVec, events::BlockEvent, gear::StateTransition,
=======
    Address, Announce, BlockHeader, CodeBlobInfo, Digest, HashOf, ProgramStates, Schedule,
    events::BlockEvent, gear::StateTransition,
>>>>>>> e421755e
};
use alloc::{
    collections::{BTreeSet, VecDeque},
    vec::Vec,
};
use gear_core::{
    code::{CodeMetadata, InstrumentedCode},
    ids::{ActorId, CodeId},
};
use gprimitives::H256;
use parity_scale_codec::{Decode, Encode};

/// Ethexe metadata associated with an on-chain block.
#[derive(Clone, Debug, Default, Encode, Decode, PartialEq, Eq, Hash)]
pub struct BlockMeta {
    /// Block has been prepared, meaning:
    /// all metadata is ready, all predecessors till start block are prepared too.
    pub prepared: bool,
    /// Set of announces included in the block.
    pub announces: Option<BTreeSet<HashOf<Announce>>>,
    /// Queue of code ids waiting for validation status commitment on-chain.
    pub codes_queue: Option<VecDeque<CodeId>>,
    /// Last committed on-chain batch hash.
    pub last_committed_batch: Option<Digest>,
    /// Last committed on-chain announce hash.
    pub last_committed_announce: Option<HashOf<Announce>>,
}

impl BlockMeta {
    pub fn default_prepared() -> Self {
        Self {
            prepared: true,
            announces: Some(Default::default()),
            codes_queue: Some(Default::default()),
            last_committed_batch: Some(Default::default()),
            last_committed_announce: Some(Default::default()),
        }
    }
}

#[auto_impl::auto_impl(&, Box)]
pub trait HashStorageRO {
    fn read_by_hash(&self, hash: H256) -> Option<Vec<u8>>;
}

#[auto_impl::auto_impl(&, Box)]
pub trait BlockMetaStorageRO {
    /// NOTE: if `BlockMeta` doesn't exist in the database, it will return the default value.
    fn block_meta(&self, block_hash: H256) -> BlockMeta;
}

#[auto_impl::auto_impl(&)]
pub trait BlockMetaStorageRW: BlockMetaStorageRO {
    /// NOTE: if `BlockMeta` doesn't exist in the database,
    /// it will be created with default values and then will be mutated.
    fn mutate_block_meta(&self, block_hash: H256, f: impl FnOnce(&mut BlockMeta));
}

#[auto_impl::auto_impl(&, Box)]
pub trait CodesStorageRO {
    fn original_code_exists(&self, code_id: CodeId) -> bool;
    fn original_code(&self, code_id: CodeId) -> Option<Vec<u8>>;
    fn program_code_id(&self, program_id: ActorId) -> Option<CodeId>;
    fn instrumented_code_exists(&self, runtime_id: u32, code_id: CodeId) -> bool;
    fn instrumented_code(&self, runtime_id: u32, code_id: CodeId) -> Option<InstrumentedCode>;
    fn code_metadata(&self, code_id: CodeId) -> Option<CodeMetadata>;
    fn code_valid(&self, code_id: CodeId) -> Option<bool>;
    fn valid_codes(&self) -> BTreeSet<CodeId>;
}

#[auto_impl::auto_impl(&)]
pub trait CodesStorageRW: CodesStorageRO {
    fn set_original_code(&self, code: &[u8]) -> CodeId;
    fn set_program_code_id(&self, program_id: ActorId, code_id: CodeId);
    fn set_instrumented_code(&self, runtime_id: u32, code_id: CodeId, code: InstrumentedCode);
    fn set_code_metadata(&self, code_id: CodeId, code_metadata: CodeMetadata);
    fn set_code_valid(&self, code_id: CodeId, valid: bool);
}

#[auto_impl::auto_impl(&, Box)]
pub trait OnChainStorageRO {
    fn block_header(&self, block_hash: H256) -> Option<BlockHeader>;
    fn block_events(&self, block_hash: H256) -> Option<Vec<BlockEvent>>;
    fn code_blob_info(&self, code_id: CodeId) -> Option<CodeBlobInfo>;
    fn block_synced(&self, block_hash: H256) -> bool;
    fn block_validators(&self, block_hash: H256) -> Option<ValidatorsVec>;
    fn protocol_timelines(&self) -> Option<ProtocolTimelines>;
}

#[auto_impl::auto_impl(&)]
pub trait OnChainStorageRW: OnChainStorageRO {
    fn set_block_header(&self, block_hash: H256, header: BlockHeader);
    fn set_block_events(&self, block_hash: H256, events: &[BlockEvent]);
    fn set_code_blob_info(&self, code_id: CodeId, code_info: CodeBlobInfo);
    fn set_protocol_timelines(&self, timelines: ProtocolTimelines);
    fn set_block_validators(&self, block_hash: H256, validator_set: ValidatorsVec);
    fn set_block_synced(&self, block_hash: H256);
}

#[derive(Debug, Clone, Default, Encode, Decode, PartialEq, Eq, Hash)]
pub struct AnnounceMeta {
    pub computed: bool,
}

#[auto_impl::auto_impl(&, Box)]
<<<<<<< HEAD
pub trait AnnounceStorageRO {
    fn announce(&self, hash: AnnounceHash) -> Option<Announce>;
    fn announce_program_states(&self, announce_hash: AnnounceHash) -> Option<ProgramStates>;
    fn announce_outcome(&self, announce_hash: AnnounceHash) -> Option<Vec<StateTransition>>;
    fn announce_schedule(&self, announce_hash: AnnounceHash) -> Option<Schedule>;
    fn announce_meta(&self, announce_hash: AnnounceHash) -> AnnounceMeta;
}

#[auto_impl::auto_impl(&)]
pub trait AnnounceStorageRW: AnnounceStorageRO {
    fn set_announce(&self, announce: Announce) -> AnnounceHash;
=======
pub trait AnnounceStorageRead {
    fn announce(&self, hash: HashOf<Announce>) -> Option<Announce>;
    fn announce_program_states(&self, announce_hash: HashOf<Announce>) -> Option<ProgramStates>;
    fn announce_outcome(&self, announce_hash: HashOf<Announce>) -> Option<Vec<StateTransition>>;
    fn announce_schedule(&self, announce_hash: HashOf<Announce>) -> Option<Schedule>;
    fn announce_meta(&self, announce_hash: HashOf<Announce>) -> AnnounceMeta;
}

#[auto_impl::auto_impl(&)]
pub trait AnnounceStorageWrite: AnnounceStorageRead {
    fn set_announce(&self, announce: Announce) -> HashOf<Announce>;
>>>>>>> e421755e
    fn set_announce_program_states(
        &self,
        announce_hash: HashOf<Announce>,
        program_states: ProgramStates,
    );
    fn set_announce_outcome(&self, announce_hash: HashOf<Announce>, outcome: Vec<StateTransition>);
    fn set_announce_schedule(&self, announce_hash: HashOf<Announce>, schedule: Schedule);
    fn mutate_announce_meta(
        &self,
        announce_hash: HashOf<Announce>,
        f: impl FnOnce(&mut AnnounceMeta),
    );
}

#[derive(Debug, Clone, Default, Encode, Decode, PartialEq, Eq)]
pub struct LatestData {
    /// Latest synced block height
    pub synced_block_height: u32,
    /// Latest prepared block hash
    pub prepared_block_hash: H256,
    /// Latest computed announce hash
    pub computed_announce_hash: HashOf<Announce>,
    /// Genesis block hash
    pub genesis_block_hash: H256,
    /// Genesis announce hash
    pub genesis_announce_hash: HashOf<Announce>,
    /// Start block hash: genesis or defined by fast-sync
    pub start_block_hash: H256,
    /// Start announce hash: genesis or defined by fast-sync
    pub start_announce_hash: HashOf<Announce>,
}

#[auto_impl::auto_impl(&, Box)]
pub trait LatestDataStorageRO {
    fn latest_data(&self) -> Option<LatestData>;
}

#[auto_impl::auto_impl(&)]
pub trait LatestDataStorageRW: LatestDataStorageRO {
    fn set_latest_data(&self, data: LatestData);
    fn mutate_latest_data(&self, f: impl FnOnce(&mut LatestData)) -> Option<()> {
        if let Some(mut latest_data) = self.latest_data() {
            f(&mut latest_data);
            self.set_latest_data(latest_data);
            Some(())
        } else {
            None
        }
    }
}

pub struct FullBlockData {
    pub header: BlockHeader,
    pub events: Vec<BlockEvent>,
    pub validators: ValidatorsVec,
    pub codes_queue: VecDeque<CodeId>,
    pub announces: BTreeSet<HashOf<Announce>>,
    pub last_committed_batch: Digest,
    pub last_committed_announce: HashOf<Announce>,
}

pub struct FullAnnounceData {
    pub announce: Announce,
    pub program_states: ProgramStates,
    pub outcome: Vec<StateTransition>,
    pub schedule: Schedule,
}<|MERGE_RESOLUTION|>--- conflicted
+++ resolved
@@ -21,13 +21,8 @@
 // TODO #4547: move types to another module(s)
 
 use crate::{
-<<<<<<< HEAD
-    Announce, AnnounceHash, BlockHeader, CodeBlobInfo, Digest, ProgramStates, ProtocolTimelines,
-    Schedule, ValidatorsVec, events::BlockEvent, gear::StateTransition,
-=======
-    Address, Announce, BlockHeader, CodeBlobInfo, Digest, HashOf, ProgramStates, Schedule,
-    events::BlockEvent, gear::StateTransition,
->>>>>>> e421755e
+    Announce, ProtocolTimelines, BlockHeader, CodeBlobInfo, Digest, HashOf, ProgramStates, Schedule,
+    events::BlockEvent, gear::StateTransition, ValidatorsVec
 };
 use alloc::{
     collections::{BTreeSet, VecDeque},
@@ -133,20 +128,7 @@
 }
 
 #[auto_impl::auto_impl(&, Box)]
-<<<<<<< HEAD
 pub trait AnnounceStorageRO {
-    fn announce(&self, hash: AnnounceHash) -> Option<Announce>;
-    fn announce_program_states(&self, announce_hash: AnnounceHash) -> Option<ProgramStates>;
-    fn announce_outcome(&self, announce_hash: AnnounceHash) -> Option<Vec<StateTransition>>;
-    fn announce_schedule(&self, announce_hash: AnnounceHash) -> Option<Schedule>;
-    fn announce_meta(&self, announce_hash: AnnounceHash) -> AnnounceMeta;
-}
-
-#[auto_impl::auto_impl(&)]
-pub trait AnnounceStorageRW: AnnounceStorageRO {
-    fn set_announce(&self, announce: Announce) -> AnnounceHash;
-=======
-pub trait AnnounceStorageRead {
     fn announce(&self, hash: HashOf<Announce>) -> Option<Announce>;
     fn announce_program_states(&self, announce_hash: HashOf<Announce>) -> Option<ProgramStates>;
     fn announce_outcome(&self, announce_hash: HashOf<Announce>) -> Option<Vec<StateTransition>>;
@@ -155,9 +137,8 @@
 }
 
 #[auto_impl::auto_impl(&)]
-pub trait AnnounceStorageWrite: AnnounceStorageRead {
+pub trait AnnounceStorageRW: AnnounceStorageRO {
     fn set_announce(&self, announce: Announce) -> HashOf<Announce>;
->>>>>>> e421755e
     fn set_announce_program_states(
         &self,
         announce_hash: HashOf<Announce>,
