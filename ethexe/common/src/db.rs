// This file is part of Gear.
//
// Copyright (C) 2024-2025 Gear Technologies Inc.
// SPDX-License-Identifier: GPL-3.0-or-later WITH Classpath-exception-2.0
//
// This program is free software: you can redistribute it and/or modify
// it under the terms of the GNU General Public License as published by
// the Free Software Foundation, either version 3 of the License, or
// (at your option) any later version.
//
// This program is distributed in the hope that it will be useful,
// but WITHOUT ANY WARRANTY; without even the implied warranty of
// MERCHANTABILITY or FITNESS FOR A PARTICULAR PURPOSE. See the
// GNU General Public License for more details.
//
// You should have received a copy of the GNU General Public License
// along with this program. If not, see <https://www.gnu.org/licenses/>.

//! ethexe common db types and traits.

// TODO #4547: move types to another module(s)

use crate::{
    Announce, BlockHeader, CodeBlobInfo, Digest, HashOf, ProgramStates, ProtocolTimelines,
<<<<<<< HEAD
    Schedule, ValidatorsVec,
    events::BlockEvent,
    gear::StateTransition,
    injected::{InjectedTransaction, Promise, SignedInjectedTransaction},
=======
    Schedule, SimpleBlockData, ValidatorsVec, events::BlockEvent, gear::StateTransition,
>>>>>>> 9beb9aa7
};
use alloc::{
    collections::{BTreeSet, VecDeque},
    vec::Vec,
};
use gear_core::{
    code::{CodeMetadata, InstrumentedCode},
    ids::{ActorId, CodeId},
};
use gprimitives::H256;
use parity_scale_codec::{Decode, Encode};

/// Ethexe metadata associated with an on-chain block.
#[derive(Clone, Debug, Default, Encode, Decode, PartialEq, Eq, Hash)]
pub struct BlockMeta {
    /// Block has been prepared, meaning:
    /// all metadata is ready, all predecessors till start block are prepared too.
    pub prepared: bool,
    /// Set of announces included in the block.
    pub announces: Option<BTreeSet<HashOf<Announce>>>,
    /// Queue of code ids waiting for validation status commitment on-chain.
    pub codes_queue: Option<VecDeque<CodeId>>,
    /// Last committed on-chain batch hash.
    pub last_committed_batch: Option<Digest>,
    /// Last committed on-chain announce hash.
    pub last_committed_announce: Option<HashOf<Announce>>,
}

impl BlockMeta {
    pub fn default_prepared() -> Self {
        Self {
            prepared: true,
            announces: Some(Default::default()),
            codes_queue: Some(Default::default()),
            last_committed_batch: Some(Default::default()),
            last_committed_announce: Some(Default::default()),
        }
    }
}

#[auto_impl::auto_impl(&, Box)]
pub trait HashStorageRO {
    fn read_by_hash(&self, hash: H256) -> Option<Vec<u8>>;
}

#[auto_impl::auto_impl(&, Box)]
pub trait BlockMetaStorageRO {
    /// NOTE: if `BlockMeta` doesn't exist in the database, it will return the default value.
    fn block_meta(&self, block_hash: H256) -> BlockMeta;
}

#[auto_impl::auto_impl(&)]
pub trait BlockMetaStorageRW: BlockMetaStorageRO {
    /// NOTE: if `BlockMeta` doesn't exist in the database,
    /// it will be created with default values and then will be mutated.
    fn mutate_block_meta(&self, block_hash: H256, f: impl FnOnce(&mut BlockMeta));
}

#[auto_impl::auto_impl(&, Box)]
pub trait CodesStorageRO {
    fn original_code_exists(&self, code_id: CodeId) -> bool;
    fn original_code(&self, code_id: CodeId) -> Option<Vec<u8>>;
    fn program_code_id(&self, program_id: ActorId) -> Option<CodeId>;
    fn instrumented_code_exists(&self, runtime_id: u32, code_id: CodeId) -> bool;
    fn instrumented_code(&self, runtime_id: u32, code_id: CodeId) -> Option<InstrumentedCode>;
    fn code_metadata(&self, code_id: CodeId) -> Option<CodeMetadata>;
    fn code_valid(&self, code_id: CodeId) -> Option<bool>;
    fn valid_codes(&self) -> BTreeSet<CodeId>;
}

#[auto_impl::auto_impl(&)]
pub trait CodesStorageRW: CodesStorageRO {
    fn set_original_code(&self, code: &[u8]) -> CodeId;
    fn set_program_code_id(&self, program_id: ActorId, code_id: CodeId);
    fn set_instrumented_code(&self, runtime_id: u32, code_id: CodeId, code: InstrumentedCode);
    fn set_code_metadata(&self, code_id: CodeId, code_metadata: CodeMetadata);
    fn set_code_valid(&self, code_id: CodeId, valid: bool);
}

#[auto_impl::auto_impl(&, Box)]
pub trait OnChainStorageRO {
    fn block_header(&self, block_hash: H256) -> Option<BlockHeader>;
    fn block_events(&self, block_hash: H256) -> Option<Vec<BlockEvent>>;
    fn code_blob_info(&self, code_id: CodeId) -> Option<CodeBlobInfo>;
    fn block_synced(&self, block_hash: H256) -> bool;
    fn validators(&self, era_index: u64) -> Option<ValidatorsVec>;
    fn protocol_timelines(&self) -> Option<ProtocolTimelines>;
}

#[auto_impl::auto_impl(&)]
pub trait OnChainStorageRW: OnChainStorageRO {
    fn set_block_header(&self, block_hash: H256, header: BlockHeader);
    fn set_block_events(&self, block_hash: H256, events: &[BlockEvent]);
    fn set_code_blob_info(&self, code_id: CodeId, code_info: CodeBlobInfo);
    fn set_protocol_timelines(&self, timelines: ProtocolTimelines);
    fn set_validators(&self, era_index: u64, validator_set: ValidatorsVec);
    fn set_block_synced(&self, block_hash: H256);
}

#[auto_impl::auto_impl(&)]
pub trait InjectedStorageRO {
    /// Returns the transactions by its hash.
    fn injected_transaction(
        &self,
        hash: HashOf<InjectedTransaction>,
    ) -> Option<SignedInjectedTransaction>;

    /// Returns the promise by transaction hash.
    fn injected_promise(&self, hash: HashOf<InjectedTransaction>) -> Option<Promise>;
}

#[auto_impl::auto_impl(&)]
pub trait InjectedStorageRW: InjectedStorageRO {
    fn set_injected_transaction(&self, tx: SignedInjectedTransaction);
    fn set_injected_promise(&self, promise: Promise);
}

#[derive(Debug, Clone, Default, Encode, Decode, PartialEq, Eq, Hash)]
pub struct AnnounceMeta {
    pub computed: bool,
}

#[auto_impl::auto_impl(&, Box)]
pub trait AnnounceStorageRO {
    fn announce(&self, hash: HashOf<Announce>) -> Option<Announce>;
    fn announce_program_states(&self, announce_hash: HashOf<Announce>) -> Option<ProgramStates>;
    fn announce_outcome(&self, announce_hash: HashOf<Announce>) -> Option<Vec<StateTransition>>;
    fn announce_schedule(&self, announce_hash: HashOf<Announce>) -> Option<Schedule>;
    fn announce_meta(&self, announce_hash: HashOf<Announce>) -> AnnounceMeta;
}

#[auto_impl::auto_impl(&)]
pub trait AnnounceStorageRW: AnnounceStorageRO {
    fn set_announce(&self, announce: Announce) -> HashOf<Announce>;
    fn set_announce_program_states(
        &self,
        announce_hash: HashOf<Announce>,
        program_states: ProgramStates,
    );
    fn set_announce_outcome(&self, announce_hash: HashOf<Announce>, outcome: Vec<StateTransition>);
    fn set_announce_schedule(&self, announce_hash: HashOf<Announce>, schedule: Schedule);

    fn mutate_announce_meta(
        &self,
        announce_hash: HashOf<Announce>,
        f: impl FnOnce(&mut AnnounceMeta),
    );
}

#[derive(Debug, Clone, Default, Encode, Decode, PartialEq, Eq)]
pub struct LatestData {
    /// Latest synced block
    pub synced_block: SimpleBlockData,
    /// Latest prepared block hash
    pub prepared_block_hash: H256,
    /// Latest computed announce hash
    pub computed_announce_hash: HashOf<Announce>,
    /// Genesis block hash
    pub genesis_block_hash: H256,
    /// Genesis announce hash
    pub genesis_announce_hash: HashOf<Announce>,
    /// Start block hash: genesis or defined by fast-sync
    pub start_block_hash: H256,
    /// Start announce hash: genesis or defined by fast-sync
    pub start_announce_hash: HashOf<Announce>,
}

#[auto_impl::auto_impl(&, Box)]
pub trait LatestDataStorageRO {
    fn latest_data(&self) -> Option<LatestData>;
}

#[auto_impl::auto_impl(&)]
pub trait LatestDataStorageRW: LatestDataStorageRO {
    fn set_latest_data(&self, data: LatestData);
    fn mutate_latest_data(&self, f: impl FnOnce(&mut LatestData)) -> Option<()> {
        if let Some(mut latest_data) = self.latest_data() {
            f(&mut latest_data);
            self.set_latest_data(latest_data);
            Some(())
        } else {
            None
        }
    }
}

pub struct FullBlockData {
    pub header: BlockHeader,
    pub events: Vec<BlockEvent>,
    pub codes_queue: VecDeque<CodeId>,
    pub announces: BTreeSet<HashOf<Announce>>,
    pub last_committed_batch: Digest,
    pub last_committed_announce: HashOf<Announce>,
}

pub struct FullAnnounceData {
    pub announce: Announce,
    pub program_states: ProgramStates,
    pub outcome: Vec<StateTransition>,
    pub schedule: Schedule,
}<|MERGE_RESOLUTION|>--- conflicted
+++ resolved
@@ -22,14 +22,10 @@
 
 use crate::{
     Announce, BlockHeader, CodeBlobInfo, Digest, HashOf, ProgramStates, ProtocolTimelines,
-<<<<<<< HEAD
-    Schedule, ValidatorsVec,
+    Schedule, SimpleBlockData, ValidatorsVec,
     events::BlockEvent,
     gear::StateTransition,
     injected::{InjectedTransaction, Promise, SignedInjectedTransaction},
-=======
-    Schedule, SimpleBlockData, ValidatorsVec, events::BlockEvent, gear::StateTransition,
->>>>>>> 9beb9aa7
 };
 use alloc::{
     collections::{BTreeSet, VecDeque},
