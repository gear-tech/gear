--- conflicted
+++ resolved
@@ -25,13 +25,8 @@
 };
 use alloc::{collections::VecDeque, vec::Vec};
 use gear_core::{
-<<<<<<< HEAD
     code::{CodeMetadata, InstrumentedCode},
-    ids::{ActorId, CodeId, ProgramId},
-=======
-    code::InstrumentedCode,
     ids::{ActorId, CodeId},
->>>>>>> 663b11ab
 };
 use gprimitives::H256;
 
@@ -66,14 +61,7 @@
     fn program_code_id(&self, program_id: ActorId) -> Option<CodeId>;
     fn instrumented_code_exists(&self, runtime_id: u32, code_id: CodeId) -> bool;
     fn instrumented_code(&self, runtime_id: u32, code_id: CodeId) -> Option<InstrumentedCode>;
-<<<<<<< HEAD
-    fn set_instrumented_code(&self, runtime_id: u32, code_id: CodeId, code: InstrumentedCode);
-
     fn code_metadata(&self, code_id: CodeId) -> Option<CodeMetadata>;
-    fn set_code_metadata(&self, code_id: CodeId, code_metadata: CodeMetadata);
-
-=======
->>>>>>> 663b11ab
     fn code_valid(&self, code_id: CodeId) -> Option<bool>;
 }
 
@@ -81,6 +69,7 @@
     fn set_original_code(&self, code: &[u8]) -> CodeId;
     fn set_program_code_id(&self, program_id: ActorId, code_id: CodeId);
     fn set_instrumented_code(&self, runtime_id: u32, code_id: CodeId, code: InstrumentedCode);
+    fn set_code_metadata(&self, code_id: CodeId, code_metadata: CodeMetadata);
     fn set_code_valid(&self, code_id: CodeId, valid: bool);
 }
 
