--- conflicted
+++ resolved
@@ -22,17 +22,10 @@
 
 use crate::{
     Announce, BlockHeader, CodeBlobInfo, Digest, HashOf, ProgramStates, ProtocolTimelines,
-<<<<<<< HEAD
-    Schedule, ValidatorsVec,
-    events::BlockEvent,
-    gear::StateTransition,
-    injected::{InjectedPromise, InjectedTransaction, SignedInjectedTransaction},
-=======
     Schedule, SimpleBlockData, ValidatorsVec,
     events::BlockEvent,
     gear::StateTransition,
     injected::{InjectedTransaction, Promise, SignedInjectedTransaction},
->>>>>>> 36291b2a
 };
 use alloc::{
     collections::{BTreeSet, VecDeque},
@@ -141,21 +134,13 @@
     ) -> Option<SignedInjectedTransaction>;
 
     /// Returns the promise by transaction hash.
-<<<<<<< HEAD
-    fn injected_promise(&self, hash: HashOf<InjectedTransaction>) -> Option<InjectedPromise>;
-=======
     fn promise(&self, hash: HashOf<InjectedTransaction>) -> Option<Promise>;
->>>>>>> 36291b2a
 }
 
 #[auto_impl::auto_impl(&)]
 pub trait InjectedStorageRW: InjectedStorageRO {
     fn set_injected_transaction(&self, tx: SignedInjectedTransaction);
-<<<<<<< HEAD
-    fn set_injected_promise(&self, promise: InjectedPromise);
-=======
     fn set_promise(&self, promise: Promise);
->>>>>>> 36291b2a
 }
 
 #[derive(Debug, Clone, Default, Encode, Decode, PartialEq, Eq, Hash)]
