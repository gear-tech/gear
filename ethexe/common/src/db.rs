--- conflicted
+++ resolved
@@ -21,11 +21,7 @@
 // TODO #4547: move types to another module(s)
 
 use crate::{
-<<<<<<< HEAD
-    events::BlockEvent, gear::StateTransition, BlockHeader, CodeBlobInfo, Digest, ProgramStates,
-=======
-    events::BlockEvent, gear::StateTransition, BlockHeader, BlockMeta, CodeBlobInfo, ProgramStates,
->>>>>>> 893a1330
+    events::BlockEvent, gear::StateTransition, BlockHeader, BlockMeta, CodeBlobInfo, Digest, ProgramStates,
     Schedule,
 };
 use alloc::{collections::VecDeque, vec::Vec};
