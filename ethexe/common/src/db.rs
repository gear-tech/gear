--- conflicted
+++ resolved
@@ -107,12 +107,8 @@
     fn block_header(&self, block_hash: H256) -> Option<BlockHeader>;
     fn block_events(&self, block_hash: H256) -> Option<Vec<BlockEvent>>;
     fn code_blob_info(&self, code_id: CodeId) -> Option<CodeBlobInfo>;
-<<<<<<< HEAD
-=======
-    fn block_validators(&self, block_hash: H256) -> Option<NonEmpty<Address>>;
->>>>>>> 5b59f5a8
     fn block_synced(&self, block_hash: H256) -> bool;
-    fn validators(&self, block_hash: H256) -> Option<ValidatorsVec>;
+    fn block_validators(&self, block_hash: H256) -> Option<ValidatorsVec>;
     fn protocol_timelines(&self) -> Option<ProtocolTimelines>;
 }
 
