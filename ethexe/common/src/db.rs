--- conflicted
+++ resolved
@@ -21,13 +21,8 @@
 // TODO #4547: move types to another module(s)
 
 use crate::{
-<<<<<<< HEAD
     Address, BlockHeader, BlockMeta, CodeBlobInfo, Digest, ProgramStates, Schedule,
     events::BlockEvent, gear::StateTransition,
-=======
-    Address, BlockHeader, BlockMeta, CodeBlobInfo, ProgramStates, Schedule, events::BlockEvent,
-    gear::StateTransition,
->>>>>>> 56b030ab
 };
 use alloc::{
     collections::{BTreeMap, BTreeSet, VecDeque},
@@ -37,11 +32,7 @@
     code::{CodeMetadata, InstrumentedCode},
     ids::{ActorId, CodeId},
 };
-<<<<<<< HEAD
 use gprimitives::{H160, H256, U256};
-=======
-use gprimitives::H256;
->>>>>>> 56b030ab
 use nonempty::NonEmpty;
 
 pub trait BlockMetaStorageRead {
@@ -97,15 +88,11 @@
     fn code_blob_info(&self, code_id: CodeId) -> Option<CodeBlobInfo>;
     fn latest_synced_block_height(&self) -> Option<u32>;
     fn validators(&self, block_hash: H256) -> Option<NonEmpty<Address>>;
-<<<<<<< HEAD
-
     // 1. Add to network sharing the tree of operators rewards for the era.
     fn operators_rewards_distribution_at(&self, era: u64) -> Option<BTreeMap<Address, U256>>;
     fn operator_stake_at(&self, operator: H160, era: u64) -> Option<U256>;
     // Temporary solution: returns all operator vaults with stake in it.
     fn operator_stake_vaults_at(&self, operator: H160, era: u64) -> Option<Vec<(Address, U256)>>;
-=======
->>>>>>> 56b030ab
 }
 
 pub trait OnChainStorageWrite {
@@ -114,11 +101,8 @@
     fn set_code_blob_info(&self, code_id: CodeId, code_info: CodeBlobInfo);
     fn set_latest_synced_block_height(&self, height: u32);
     fn set_validators(&self, block_hash: H256, validator_set: NonEmpty<Address>);
-<<<<<<< HEAD
 
     fn set_operators_rewards_distribution_at(&self, era: u64, tree: BTreeMap<Address, U256>);
     fn set_operator_stake_at(&self, operator: H160, era: u64, stake: U256);
     fn set_operator_stake_vaults_at(&self, operator: H160, era: u64, vaults: Vec<(Address, U256)>);
-=======
->>>>>>> 56b030ab
 }