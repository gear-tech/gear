// This file is part of Gear.
//
// Copyright (C) 2024-2025 Gear Technologies Inc.
// SPDX-License-Identifier: GPL-3.0-or-later WITH Classpath-exception-2.0
//
// This program is free software: you can redistribute it and/or modify
// it under the terms of the GNU General Public License as published by
// the Free Software Foundation, either version 3 of the License, or
// (at your option) any later version.
//
// This program is distributed in the hope that it will be useful,
// but WITHOUT ANY WARRANTY; without even the implied warranty of
// MERCHANTABILITY or FITNESS FOR A PARTICULAR PURPOSE. See the
// GNU General Public License for more details.
//
// You should have received a copy of the GNU General Public License
// along with this program. If not, see <https://www.gnu.org/licenses/>.

//! ethexe common db types and traits.

// TODO #4547: move types to another module(s)

use crate::{
<<<<<<< HEAD
    events::BlockEvent, gear::StateTransition, Address, BlockHeader, CodeBlobInfo, ProgramStates,
    Schedule,
=======
    events::BlockEvent, gear::StateTransition, BlockHeader, BlockMeta, CodeBlobInfo, Digest,
    ProgramStates, Schedule,
};
use alloc::{
    collections::{BTreeSet, VecDeque},
    vec::Vec,
>>>>>>> 2d595df7
};
use gear_core::{
    code::{CodeMetadata, InstrumentedCode},
    ids::{ActorId, CodeId},
};
use gprimitives::H256;

pub trait BlockMetaStorageRead {
    /// NOTE: if `BlockMeta` doesn't exist in the database, it will return the default value.
    fn block_meta(&self, block_hash: H256) -> BlockMeta;

    fn block_commitment_queue(&self, block_hash: H256) -> Option<VecDeque<H256>>;
    fn block_codes_queue(&self, block_hash: H256) -> Option<VecDeque<CodeId>>;
    fn previous_not_empty_block(&self, block_hash: H256) -> Option<H256>;
    fn last_committed_batch(&self, block_hash: H256) -> Option<Digest>;
    fn block_program_states(&self, block_hash: H256) -> Option<ProgramStates>;
    fn block_outcome(&self, block_hash: H256) -> Option<Vec<StateTransition>>;
    fn block_outcome_is_empty(&self, block_hash: H256) -> Option<bool>;
    fn block_schedule(&self, block_hash: H256) -> Option<Schedule>;
    fn latest_computed_block(&self) -> Option<(H256, BlockHeader)>;
}

pub trait BlockMetaStorageWrite {
    /// NOTE: if `BlockMeta` doesn't exist in the database,
    /// it will be created with default values and then will be mutated.
    fn mutate_block_meta<F>(&self, block_hash: H256, f: F)
    where
        F: FnOnce(&mut BlockMeta);

    fn set_block_commitment_queue(&self, block_hash: H256, queue: VecDeque<H256>);
    fn set_block_codes_queue(&self, block_hash: H256, queue: VecDeque<CodeId>);
    fn set_previous_not_empty_block(&self, block_hash: H256, prev_commitment: H256);
    fn set_last_committed_batch(&self, block_hash: H256, batch: Digest);
    fn set_block_program_states(&self, block_hash: H256, map: ProgramStates);
    fn set_block_outcome(&self, block_hash: H256, outcome: Vec<StateTransition>);
    fn set_block_schedule(&self, block_hash: H256, map: Schedule);
    fn set_latest_computed_block(&self, block_hash: H256, header: BlockHeader);
}

pub trait CodesStorageRead {
    fn original_code_exists(&self, code_id: CodeId) -> bool;
    fn original_code(&self, code_id: CodeId) -> Option<Vec<u8>>;
    fn program_code_id(&self, program_id: ActorId) -> Option<CodeId>;
    fn instrumented_code_exists(&self, runtime_id: u32, code_id: CodeId) -> bool;
    fn instrumented_code(&self, runtime_id: u32, code_id: CodeId) -> Option<InstrumentedCode>;
    fn code_metadata(&self, code_id: CodeId) -> Option<CodeMetadata>;
    fn code_valid(&self, code_id: CodeId) -> Option<bool>;
}

pub trait CodesStorageWrite {
    fn set_original_code(&self, code: &[u8]) -> CodeId;
    fn set_program_code_id(&self, program_id: ActorId, code_id: CodeId);
    fn set_instrumented_code(&self, runtime_id: u32, code_id: CodeId, code: InstrumentedCode);
    fn set_code_metadata(&self, code_id: CodeId, code_metadata: CodeMetadata);
    fn set_code_valid(&self, code_id: CodeId, valid: bool);
    fn valid_codes(&self) -> BTreeSet<CodeId>;
}

pub trait OnChainStorageRead {
    fn block_header(&self, block_hash: H256) -> Option<BlockHeader>;
    fn block_events(&self, block_hash: H256) -> Option<Vec<BlockEvent>>;
    fn code_blob_info(&self, code_id: CodeId) -> Option<CodeBlobInfo>;
    fn latest_synced_block_height(&self) -> Option<u32>;
    fn validator_set_at(&self, next_era_start: u64) -> Option<Vec<Address>>;
}

pub trait OnChainStorageWrite {
    fn set_block_header(&self, block_hash: H256, header: BlockHeader);
    fn set_block_events(&self, block_hash: H256, events: &[BlockEvent]);
    fn set_code_blob_info(&self, code_id: CodeId, code_info: CodeBlobInfo);
    fn set_latest_synced_block_height(&self, height: u32);
    fn set_validator_set(&self, next_era_start: u64, validator_set: Vec<Address>);
}<|MERGE_RESOLUTION|>--- conflicted
+++ resolved
@@ -21,17 +21,12 @@
 // TODO #4547: move types to another module(s)
 
 use crate::{
-<<<<<<< HEAD
-    events::BlockEvent, gear::StateTransition, Address, BlockHeader, CodeBlobInfo, ProgramStates,
-    Schedule,
-=======
-    events::BlockEvent, gear::StateTransition, BlockHeader, BlockMeta, CodeBlobInfo, Digest,
-    ProgramStates, Schedule,
+    events::BlockEvent, gear::StateTransition, Address, BlockHeader, BlockMeta, CodeBlobInfo,
+    Digest, ProgramStates, Schedule,
 };
 use alloc::{
     collections::{BTreeSet, VecDeque},
     vec::Vec,
->>>>>>> 2d595df7
 };
 use gear_core::{
     code::{CodeMetadata, InstrumentedCode},
@@ -95,7 +90,7 @@
     fn block_events(&self, block_hash: H256) -> Option<Vec<BlockEvent>>;
     fn code_blob_info(&self, code_id: CodeId) -> Option<CodeBlobInfo>;
     fn latest_synced_block_height(&self) -> Option<u32>;
-    fn validator_set_at(&self, next_era_start: u64) -> Option<Vec<Address>>;
+    fn validator_set(&self, block_hash: H256) -> Option<Vec<Address>>;
 }
 
 pub trait OnChainStorageWrite {
@@ -103,5 +98,5 @@
     fn set_block_events(&self, block_hash: H256, events: &[BlockEvent]);
     fn set_code_blob_info(&self, code_id: CodeId, code_info: CodeBlobInfo);
     fn set_latest_synced_block_height(&self, height: u32);
-    fn set_validator_set(&self, next_era_start: u64, validator_set: Vec<Address>);
+    fn set_validator_set(&self, block_hash: H256, validator_set: Vec<Address>);
 }