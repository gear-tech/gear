// This file is part of Gear.
//
// Copyright (C) 2024-2025 Gear Technologies Inc.
// SPDX-License-Identifier: GPL-3.0-or-later WITH Classpath-exception-2.0
//
// This program is free software: you can redistribute it and/or modify
// it under the terms of the GNU General Public License as published by
// the Free Software Foundation, either version 3 of the License, or
// (at your option) any later version.
//
// This program is distributed in the hope that it will be useful,
// but WITHOUT ANY WARRANTY; without even the implied warranty of
// MERCHANTABILITY or FITNESS FOR A PARTICULAR PURPOSE. See the
// GNU General Public License for more details.
//
// You should have received a copy of the GNU General Public License
// along with this program. If not, see <https://www.gnu.org/licenses/>.

//! ethexe common db types and traits.

// TODO #4547: move types to another module(s)

use crate::{
<<<<<<< HEAD
    Announce, AnnounceHash, BlockHeader, CodeBlobInfo, Digest, ProgramStates, ProtocolTimelines,
=======
    Announce, BlockHeader, CodeBlobInfo, Digest, HashOf, ProgramStates, ProtocolTimelines,
>>>>>>> 7e4b00fb
    Schedule, ValidatorsVec, events::BlockEvent, gear::StateTransition,
};
use alloc::{
    collections::{BTreeSet, VecDeque},
    vec::Vec,
};
use gear_core::{
    code::{CodeMetadata, InstrumentedCode},
    ids::{ActorId, CodeId},
};
use gprimitives::H256;
use parity_scale_codec::{Decode, Encode};

/// Ethexe metadata associated with an on-chain block.
#[derive(Clone, Debug, Default, Encode, Decode, PartialEq, Eq, Hash)]
pub struct BlockMeta {
    /// Block has been prepared, meaning:
    /// all metadata is ready, all predecessors till start block are prepared too.
    pub prepared: bool,
    /// Set of announces included in the block.
    pub announces: Option<BTreeSet<HashOf<Announce>>>,
    /// Queue of code ids waiting for validation status commitment on-chain.
    pub codes_queue: Option<VecDeque<CodeId>>,
    /// Last committed on-chain batch hash.
    pub last_committed_batch: Option<Digest>,
    /// Last committed on-chain announce hash.
    pub last_committed_announce: Option<HashOf<Announce>>,
}

impl BlockMeta {
    pub fn default_prepared() -> Self {
        Self {
            prepared: true,
            announces: Some(Default::default()),
            codes_queue: Some(Default::default()),
            last_committed_batch: Some(Default::default()),
            last_committed_announce: Some(Default::default()),
        }
    }
}

#[auto_impl::auto_impl(&, Box)]
pub trait HashStorageRO {
    fn read_by_hash(&self, hash: H256) -> Option<Vec<u8>>;
}

#[auto_impl::auto_impl(&, Box)]
pub trait BlockMetaStorageRO {
    /// NOTE: if `BlockMeta` doesn't exist in the database, it will return the default value.
    fn block_meta(&self, block_hash: H256) -> BlockMeta;
}

#[auto_impl::auto_impl(&)]
pub trait BlockMetaStorageRW: BlockMetaStorageRO {
    /// NOTE: if `BlockMeta` doesn't exist in the database,
    /// it will be created with default values and then will be mutated.
    fn mutate_block_meta(&self, block_hash: H256, f: impl FnOnce(&mut BlockMeta));
}

#[auto_impl::auto_impl(&, Box)]
pub trait CodesStorageRO {
    fn original_code_exists(&self, code_id: CodeId) -> bool;
    fn original_code(&self, code_id: CodeId) -> Option<Vec<u8>>;
    fn program_code_id(&self, program_id: ActorId) -> Option<CodeId>;
    fn instrumented_code_exists(&self, runtime_id: u32, code_id: CodeId) -> bool;
    fn instrumented_code(&self, runtime_id: u32, code_id: CodeId) -> Option<InstrumentedCode>;
    fn code_metadata(&self, code_id: CodeId) -> Option<CodeMetadata>;
    fn code_valid(&self, code_id: CodeId) -> Option<bool>;
    fn valid_codes(&self) -> BTreeSet<CodeId>;
}

#[auto_impl::auto_impl(&)]
pub trait CodesStorageRW: CodesStorageRO {
    fn set_original_code(&self, code: &[u8]) -> CodeId;
    fn set_program_code_id(&self, program_id: ActorId, code_id: CodeId);
    fn set_instrumented_code(&self, runtime_id: u32, code_id: CodeId, code: InstrumentedCode);
    fn set_code_metadata(&self, code_id: CodeId, code_metadata: CodeMetadata);
    fn set_code_valid(&self, code_id: CodeId, valid: bool);
}

#[auto_impl::auto_impl(&, Box)]
pub trait OnChainStorageRO {
    fn block_header(&self, block_hash: H256) -> Option<BlockHeader>;
    fn block_events(&self, block_hash: H256) -> Option<Vec<BlockEvent>>;
    fn code_blob_info(&self, code_id: CodeId) -> Option<CodeBlobInfo>;
    fn block_synced(&self, block_hash: H256) -> bool;
<<<<<<< HEAD
    fn validators(&self, era_index: u64) -> Option<ValidatorsVec>;
=======
    fn block_validators(&self, block_hash: H256) -> Option<ValidatorsVec>;
>>>>>>> 7e4b00fb
    fn protocol_timelines(&self) -> Option<ProtocolTimelines>;
}

#[auto_impl::auto_impl(&)]
pub trait OnChainStorageRW: OnChainStorageRO {
    fn set_block_header(&self, block_hash: H256, header: BlockHeader);
    fn set_block_events(&self, block_hash: H256, events: &[BlockEvent]);
    fn set_code_blob_info(&self, code_id: CodeId, code_info: CodeBlobInfo);
    fn set_protocol_timelines(&self, timelines: ProtocolTimelines);
<<<<<<< HEAD
    fn set_validators(&self, era_index: u64, validator_set: ValidatorsVec);
=======
    fn set_block_validators(&self, block_hash: H256, validator_set: ValidatorsVec);
>>>>>>> 7e4b00fb
    fn set_block_synced(&self, block_hash: H256);
}

#[derive(Debug, Clone, Default, Encode, Decode, PartialEq, Eq, Hash)]
pub struct AnnounceMeta {
    pub computed: bool,
}

#[auto_impl::auto_impl(&, Box)]
pub trait AnnounceStorageRO {
<<<<<<< HEAD
    fn announce(&self, hash: AnnounceHash) -> Option<Announce>;
    fn announce_program_states(&self, announce_hash: AnnounceHash) -> Option<ProgramStates>;
    fn announce_outcome(&self, announce_hash: AnnounceHash) -> Option<Vec<StateTransition>>;
    fn announce_schedule(&self, announce_hash: AnnounceHash) -> Option<Schedule>;
    fn announce_meta(&self, announce_hash: AnnounceHash) -> AnnounceMeta;
=======
    fn announce(&self, hash: HashOf<Announce>) -> Option<Announce>;
    fn announce_program_states(&self, announce_hash: HashOf<Announce>) -> Option<ProgramStates>;
    fn announce_outcome(&self, announce_hash: HashOf<Announce>) -> Option<Vec<StateTransition>>;
    fn announce_schedule(&self, announce_hash: HashOf<Announce>) -> Option<Schedule>;
    fn announce_meta(&self, announce_hash: HashOf<Announce>) -> AnnounceMeta;
>>>>>>> 7e4b00fb
}

#[auto_impl::auto_impl(&)]
pub trait AnnounceStorageRW: AnnounceStorageRO {
<<<<<<< HEAD
    fn set_announce(&self, announce: Announce) -> AnnounceHash;
=======
    fn set_announce(&self, announce: Announce) -> HashOf<Announce>;
>>>>>>> 7e4b00fb
    fn set_announce_program_states(
        &self,
        announce_hash: HashOf<Announce>,
        program_states: ProgramStates,
    );
    fn set_announce_outcome(&self, announce_hash: HashOf<Announce>, outcome: Vec<StateTransition>);
    fn set_announce_schedule(&self, announce_hash: HashOf<Announce>, schedule: Schedule);
    fn mutate_announce_meta(
        &self,
        announce_hash: HashOf<Announce>,
        f: impl FnOnce(&mut AnnounceMeta),
    );
}

#[derive(Debug, Clone, Default, Encode, Decode, PartialEq, Eq)]
pub struct LatestData {
    /// Latest synced block height
    pub synced_block_height: u32,
    /// Latest prepared block hash
    pub prepared_block_hash: H256,
    /// Latest computed announce hash
    pub computed_announce_hash: HashOf<Announce>,
    /// Genesis block hash
    pub genesis_block_hash: H256,
    /// Genesis announce hash
    pub genesis_announce_hash: HashOf<Announce>,
    /// Start block hash: genesis or defined by fast-sync
    pub start_block_hash: H256,
    /// Start announce hash: genesis or defined by fast-sync
    pub start_announce_hash: HashOf<Announce>,
}

#[auto_impl::auto_impl(&, Box)]
pub trait LatestDataStorageRO {
    fn latest_data(&self) -> Option<LatestData>;
}

#[auto_impl::auto_impl(&)]
pub trait LatestDataStorageRW: LatestDataStorageRO {
    fn set_latest_data(&self, data: LatestData);
    fn mutate_latest_data(&self, f: impl FnOnce(&mut LatestData)) -> Option<()> {
        if let Some(mut latest_data) = self.latest_data() {
            f(&mut latest_data);
            self.set_latest_data(latest_data);
            Some(())
        } else {
            None
        }
    }
}

pub struct FullBlockData {
    pub header: BlockHeader,
    pub events: Vec<BlockEvent>,
<<<<<<< HEAD
=======
    pub validators: ValidatorsVec,
>>>>>>> 7e4b00fb
    pub codes_queue: VecDeque<CodeId>,
    pub announces: BTreeSet<HashOf<Announce>>,
    pub last_committed_batch: Digest,
    pub last_committed_announce: HashOf<Announce>,
}

pub struct FullAnnounceData {
    pub announce: Announce,
    pub program_states: ProgramStates,
    pub outcome: Vec<StateTransition>,
    pub schedule: Schedule,
}<|MERGE_RESOLUTION|>--- conflicted
+++ resolved
@@ -21,11 +21,7 @@
 // TODO #4547: move types to another module(s)
 
 use crate::{
-<<<<<<< HEAD
-    Announce, AnnounceHash, BlockHeader, CodeBlobInfo, Digest, ProgramStates, ProtocolTimelines,
-=======
     Announce, BlockHeader, CodeBlobInfo, Digest, HashOf, ProgramStates, ProtocolTimelines,
->>>>>>> 7e4b00fb
     Schedule, ValidatorsVec, events::BlockEvent, gear::StateTransition,
 };
 use alloc::{
@@ -112,11 +108,7 @@
     fn block_events(&self, block_hash: H256) -> Option<Vec<BlockEvent>>;
     fn code_blob_info(&self, code_id: CodeId) -> Option<CodeBlobInfo>;
     fn block_synced(&self, block_hash: H256) -> bool;
-<<<<<<< HEAD
     fn validators(&self, era_index: u64) -> Option<ValidatorsVec>;
-=======
-    fn block_validators(&self, block_hash: H256) -> Option<ValidatorsVec>;
->>>>>>> 7e4b00fb
     fn protocol_timelines(&self) -> Option<ProtocolTimelines>;
 }
 
@@ -126,11 +118,7 @@
     fn set_block_events(&self, block_hash: H256, events: &[BlockEvent]);
     fn set_code_blob_info(&self, code_id: CodeId, code_info: CodeBlobInfo);
     fn set_protocol_timelines(&self, timelines: ProtocolTimelines);
-<<<<<<< HEAD
     fn set_validators(&self, era_index: u64, validator_set: ValidatorsVec);
-=======
-    fn set_block_validators(&self, block_hash: H256, validator_set: ValidatorsVec);
->>>>>>> 7e4b00fb
     fn set_block_synced(&self, block_hash: H256);
 }
 
@@ -141,28 +129,16 @@
 
 #[auto_impl::auto_impl(&, Box)]
 pub trait AnnounceStorageRO {
-<<<<<<< HEAD
-    fn announce(&self, hash: AnnounceHash) -> Option<Announce>;
-    fn announce_program_states(&self, announce_hash: AnnounceHash) -> Option<ProgramStates>;
-    fn announce_outcome(&self, announce_hash: AnnounceHash) -> Option<Vec<StateTransition>>;
-    fn announce_schedule(&self, announce_hash: AnnounceHash) -> Option<Schedule>;
-    fn announce_meta(&self, announce_hash: AnnounceHash) -> AnnounceMeta;
-=======
     fn announce(&self, hash: HashOf<Announce>) -> Option<Announce>;
     fn announce_program_states(&self, announce_hash: HashOf<Announce>) -> Option<ProgramStates>;
     fn announce_outcome(&self, announce_hash: HashOf<Announce>) -> Option<Vec<StateTransition>>;
     fn announce_schedule(&self, announce_hash: HashOf<Announce>) -> Option<Schedule>;
     fn announce_meta(&self, announce_hash: HashOf<Announce>) -> AnnounceMeta;
->>>>>>> 7e4b00fb
 }
 
 #[auto_impl::auto_impl(&)]
 pub trait AnnounceStorageRW: AnnounceStorageRO {
-<<<<<<< HEAD
-    fn set_announce(&self, announce: Announce) -> AnnounceHash;
-=======
     fn set_announce(&self, announce: Announce) -> HashOf<Announce>;
->>>>>>> 7e4b00fb
     fn set_announce_program_states(
         &self,
         announce_hash: HashOf<Announce>,
@@ -217,10 +193,6 @@
 pub struct FullBlockData {
     pub header: BlockHeader,
     pub events: Vec<BlockEvent>,
-<<<<<<< HEAD
-=======
-    pub validators: ValidatorsVec,
->>>>>>> 7e4b00fb
     pub codes_queue: VecDeque<CodeId>,
     pub announces: BTreeSet<HashOf<Announce>>,
     pub last_committed_batch: Digest,
