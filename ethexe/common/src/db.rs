--- conflicted
+++ resolved
@@ -21,12 +21,7 @@
 // TODO #4547: move types to another module(s)
 
 use crate::{
-<<<<<<< HEAD
-    events::BlockEvent, gear::StateTransition, BlockHeader, CodeBlobInfo, ProgramStatesMap,
-    Schedule,
-=======
     events::BlockEvent, gear::StateTransition, BlockHeader, CodeBlobInfo, ProgramStates, Schedule,
->>>>>>> 67149ab3
 };
 use alloc::{collections::VecDeque, vec::Vec};
 use gear_core::{
@@ -41,11 +36,7 @@
     fn block_commitment_queue(&self, block_hash: H256) -> Option<VecDeque<H256>>;
     fn block_codes_queue(&self, block_hash: H256) -> Option<VecDeque<CodeId>>;
     fn previous_not_empty_block(&self, block_hash: H256) -> Option<H256>;
-<<<<<<< HEAD
-    fn block_program_states(&self, block_hash: H256) -> Option<ProgramStatesMap>;
-=======
     fn block_program_states(&self, block_hash: H256) -> Option<ProgramStates>;
->>>>>>> 67149ab3
     fn block_outcome(&self, block_hash: H256) -> Option<Vec<StateTransition>>;
     fn block_outcome_is_empty(&self, block_hash: H256) -> Option<bool>;
     fn block_schedule(&self, block_hash: H256) -> Option<Schedule>;
@@ -58,11 +49,7 @@
     fn set_block_commitment_queue(&self, block_hash: H256, queue: VecDeque<H256>);
     fn set_block_codes_queue(&self, block_hash: H256, queue: VecDeque<CodeId>);
     fn set_previous_not_empty_block(&self, block_hash: H256, prev_commitment: H256);
-<<<<<<< HEAD
-    fn set_block_program_states(&self, block_hash: H256, map: ProgramStatesMap);
-=======
     fn set_block_program_states(&self, block_hash: H256, map: ProgramStates);
->>>>>>> 67149ab3
     fn set_block_outcome(&self, block_hash: H256, outcome: Vec<StateTransition>);
     fn set_block_schedule(&self, block_hash: H256, map: Schedule);
     fn set_latest_computed_block(&self, block_hash: H256, header: BlockHeader);
