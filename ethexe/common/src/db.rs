// This file is part of Gear.
//
// Copyright (C) 2024-2025 Gear Technologies Inc.
// SPDX-License-Identifier: GPL-3.0-or-later WITH Classpath-exception-2.0
//
// This program is free software: you can redistribute it and/or modify
// it under the terms of the GNU General Public License as published by
// the Free Software Foundation, either version 3 of the License, or
// (at your option) any later version.
//
// This program is distributed in the hope that it will be useful,
// but WITHOUT ANY WARRANTY; without even the implied warranty of
// MERCHANTABILITY or FITNESS FOR A PARTICULAR PURPOSE. See the
// GNU General Public License for more details.
//
// You should have received a copy of the GNU General Public License
// along with this program. If not, see <https://www.gnu.org/licenses/>.

//! ethexe common db types and traits.

use crate::{events::BlockRequestEvent, gear::StateTransition};
use alloc::{
    collections::{BTreeMap, BTreeSet, VecDeque},
    vec::Vec,
};
use gear_core::{
    code::{CodeMetadata, InstrumentedCode},
    ids::{ActorId, CodeId, ProgramId},
};
use gprimitives::{MessageId, H256};
use parity_scale_codec::{Decode, Encode};

/// RemoveFromMailbox key; (msgs sources program (mailbox and queue provider), destination user id)
pub type Rfm = (ProgramId, ActorId);

/// SendDispatch key; (msgs destinations program (stash and queue provider), message id)
pub type Sd = (ProgramId, MessageId);

/// SendUserMessage key; (msgs sources program (mailbox and stash provider))
pub type Sum = ProgramId;

/// NOTE: generic keys differs to Vara and have been chosen dependent on storage organization of ethexe.
pub type ScheduledTask = gear_core::tasks::ScheduledTask<Rfm, Sd, Sum>;

#[derive(Debug, Clone, Default, Encode, Decode, PartialEq, Eq)]
#[cfg_attr(feature = "std", derive(serde::Serialize, serde::Deserialize))]
pub struct BlockHeader {
    pub height: u32,
    pub timestamp: u64,
    pub parent_hash: H256,
}

impl BlockHeader {
    pub fn dummy(height: u32) -> Self {
        let mut parent_hash = [0; 32];
        parent_hash[..4].copy_from_slice(&height.to_le_bytes());

        Self {
            height,
            timestamp: height as u64 * 12,
            parent_hash: parent_hash.into(),
        }
    }
}

#[derive(Debug, Clone, Default, Encode, Decode)]
pub struct CodeInfo {
    pub timestamp: u64,
    pub tx_hash: H256,
}

pub type Schedule = BTreeMap<u32, BTreeSet<ScheduledTask>>;

pub trait BlockMetaStorage: Send + Sync {
    fn block_header(&self, block_hash: H256) -> Option<BlockHeader>;
    fn set_block_header(&self, block_hash: H256, header: BlockHeader);

    fn block_end_state_is_valid(&self, block_hash: H256) -> Option<bool>;
    fn set_block_end_state_is_valid(&self, block_hash: H256, is_valid: bool);

    fn block_is_empty(&self, block_hash: H256) -> Option<bool>;
    fn set_block_is_empty(&self, block_hash: H256, is_empty: bool);

    fn block_commitment_queue(&self, block_hash: H256) -> Option<VecDeque<H256>>;
    fn set_block_commitment_queue(&self, block_hash: H256, queue: VecDeque<H256>);

    fn previous_committed_block(&self, block_hash: H256) -> Option<H256>;
    fn set_previous_committed_block(&self, block_hash: H256, prev_commitment: H256);

    fn block_start_program_states(&self, block_hash: H256) -> Option<BTreeMap<ActorId, H256>>;
    fn set_block_start_program_states(&self, block_hash: H256, map: BTreeMap<ActorId, H256>);

    fn block_end_program_states(&self, block_hash: H256) -> Option<BTreeMap<ActorId, H256>>;
    fn set_block_end_program_states(&self, block_hash: H256, map: BTreeMap<ActorId, H256>);

    fn block_events(&self, block_hash: H256) -> Option<Vec<BlockRequestEvent>>;
    fn set_block_events(&self, block_hash: H256, events: Vec<BlockRequestEvent>);

    fn block_outcome(&self, block_hash: H256) -> Option<Vec<StateTransition>>;
    fn set_block_outcome(&self, block_hash: H256, outcome: Vec<StateTransition>);

    fn latest_valid_block(&self) -> Option<(H256, BlockHeader)>;
    fn set_latest_valid_block(&self, block_hash: H256, header: BlockHeader);

    fn block_start_schedule(&self, block_hash: H256) -> Option<Schedule>;
    fn set_block_start_schedule(&self, block_hash: H256, map: Schedule);

    fn block_end_schedule(&self, block_hash: H256) -> Option<Schedule>;
    fn set_block_end_schedule(&self, block_hash: H256, map: Schedule);
}

pub trait CodesStorage: Send + Sync {
    fn original_code(&self, code_id: CodeId) -> Option<Vec<u8>>;
    fn set_original_code(&self, code: &[u8]) -> CodeId;

    fn program_code_id(&self, program_id: ProgramId) -> Option<CodeId>;
    fn set_program_code_id(&self, program_id: ProgramId, code_id: CodeId);
    fn program_ids(&self) -> BTreeSet<ProgramId>;

    fn instrumented_code(&self, runtime_id: u32, code_id: CodeId) -> Option<InstrumentedCode>;
    fn set_instrumented_code(&self, runtime_id: u32, code_id: CodeId, code: InstrumentedCode);

<<<<<<< HEAD
    fn code_metadata(&self, code_id: CodeId) -> Option<CodeMetadata>;
    fn set_code_metadata(&self, code_id: CodeId, code_metadata: CodeMetadata);

    fn code_blob_tx(&self, code_id: CodeId) -> Option<H256>;
    fn set_code_blob_tx(&self, code_id: CodeId, blob_tx_hash: H256);
=======
    fn code_info(&self, code_id: CodeId) -> Option<CodeInfo>;
    fn set_code_info(&self, code_id: CodeId, code_info: CodeInfo);
>>>>>>> 6268fcc6

    fn code_valid(&self, code_id: CodeId) -> Option<bool>;
    fn set_code_valid(&self, code_id: CodeId, valid: bool);
}<|MERGE_RESOLUTION|>--- conflicted
+++ resolved
@@ -120,16 +120,11 @@
     fn instrumented_code(&self, runtime_id: u32, code_id: CodeId) -> Option<InstrumentedCode>;
     fn set_instrumented_code(&self, runtime_id: u32, code_id: CodeId, code: InstrumentedCode);
 
-<<<<<<< HEAD
+    fn code_info(&self, code_id: CodeId) -> Option<CodeInfo>;
+    fn set_code_info(&self, code_id: CodeId, code_info: CodeInfo);
+
     fn code_metadata(&self, code_id: CodeId) -> Option<CodeMetadata>;
     fn set_code_metadata(&self, code_id: CodeId, code_metadata: CodeMetadata);
-
-    fn code_blob_tx(&self, code_id: CodeId) -> Option<H256>;
-    fn set_code_blob_tx(&self, code_id: CodeId, blob_tx_hash: H256);
-=======
-    fn code_info(&self, code_id: CodeId) -> Option<CodeInfo>;
-    fn set_code_info(&self, code_id: CodeId, code_info: CodeInfo);
->>>>>>> 6268fcc6
 
     fn code_valid(&self, code_id: CodeId) -> Option<bool>;
     fn set_code_valid(&self, code_id: CodeId, valid: bool);
