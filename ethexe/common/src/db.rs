// This file is part of Gear.
//
// Copyright (C) 2024-2025 Gear Technologies Inc.
// SPDX-License-Identifier: GPL-3.0-or-later WITH Classpath-exception-2.0
//
// This program is free software: you can redistribute it and/or modify
// it under the terms of the GNU General Public License as published by
// the Free Software Foundation, either version 3 of the License, or
// (at your option) any later version.
//
// This program is distributed in the hope that it will be useful,
// but WITHOUT ANY WARRANTY; without even the implied warranty of
// MERCHANTABILITY or FITNESS FOR A PARTICULAR PURPOSE. See the
// GNU General Public License for more details.
//
// You should have received a copy of the GNU General Public License
// along with this program. If not, see <https://www.gnu.org/licenses/>.

//! ethexe common db types and traits.

// TODO #4547: move types to another module(s)

use crate::{events::BlockEvent, gear::StateTransition};
use alloc::{
    collections::{BTreeMap, BTreeSet, VecDeque},
    vec::Vec,
};
use gear_core::{
    code::InstrumentedCode,
    ids::{ActorId, CodeId, ProgramId},
};
use gprimitives::{MessageId, H256};
use parity_scale_codec::{Decode, Encode};

/// RemoveFromMailbox key; (msgs sources program (mailbox and queue provider), destination user id)
pub type Rfm = (ProgramId, ActorId);

/// SendDispatch key; (msgs destinations program (stash and queue provider), message id)
pub type Sd = (ProgramId, MessageId);

/// SendUserMessage key; (msgs sources program (mailbox and stash provider))
pub type Sum = ProgramId;

/// NOTE: generic keys differs to Vara and have been chosen dependent on storage organization of ethexe.
pub type ScheduledTask = gear_core::tasks::ScheduledTask<Rfm, Sd, Sum>;

#[derive(Debug, Clone, Default, Encode, Decode, PartialEq, Eq)]
#[cfg_attr(feature = "std", derive(serde::Serialize, serde::Deserialize))]
pub struct BlockHeader {
    pub height: u32,
    pub timestamp: u64,
    pub parent_hash: H256,
}

impl BlockHeader {
    pub fn dummy(height: u32) -> Self {
        let mut parent_hash = [0; 32];
        parent_hash[..4].copy_from_slice(&height.to_le_bytes());

        Self {
            height,
            timestamp: height as u64 * 12,
            parent_hash: parent_hash.into(),
        }
    }
}

<<<<<<< HEAD
#[derive(PartialEq, Eq, Debug, Clone, Default, Encode, Decode)]
#[cfg_attr(feature = "std", derive(serde::Serialize))]
pub struct ProgramStateHashAndSize {
    pub hash: H256,
    pub cached_queue_size: u64,
}

impl ProgramStateHashAndSize {
    pub fn zero() -> Self {
        Self {
            hash: H256::zero(),
            cached_queue_size: 0,
        }
    }
}
#[derive(Debug, Clone, Default, Encode, Decode)]
=======
#[derive(Debug, Clone, Default, Encode, Decode, PartialEq, Eq)]
>>>>>>> bccba685
pub struct CodeInfo {
    pub timestamp: u64,
    pub tx_hash: H256,
}

pub type Schedule = BTreeMap<u32, BTreeSet<ScheduledTask>>;

pub trait BlockMetaStorage: Send + Sync {
    fn block_computed(&self, block_hash: H256) -> bool;
    fn set_block_computed(&self, block_hash: H256);

    fn block_commitment_queue(&self, block_hash: H256) -> Option<VecDeque<H256>>;
    fn set_block_commitment_queue(&self, block_hash: H256, queue: VecDeque<H256>);

<<<<<<< HEAD
    fn previous_committed_block(&self, block_hash: H256) -> Option<H256>;
    fn set_previous_committed_block(&self, block_hash: H256, prev_commitment: H256);

    fn block_start_program_states(
        &self,
        block_hash: H256,
    ) -> Option<BTreeMap<ActorId, ProgramStateHashAndSize>>;
    fn set_block_start_program_states(
        &self,
        block_hash: H256,
        map: BTreeMap<ActorId, ProgramStateHashAndSize>,
    );

    fn block_end_program_states(
        &self,
        block_hash: H256,
    ) -> Option<BTreeMap<ActorId, ProgramStateHashAndSize>>;
    fn set_block_end_program_states(
        &self,
        block_hash: H256,
        map: BTreeMap<ActorId, ProgramStateHashAndSize>,
    );
=======
    fn block_codes_queue(&self, block_hash: H256) -> Option<VecDeque<CodeId>>;
    fn set_block_codes_queue(&self, block_hash: H256, queue: VecDeque<CodeId>);

    fn previous_not_empty_block(&self, block_hash: H256) -> Option<H256>;
    fn set_previous_not_empty_block(&self, block_hash: H256, prev_commitment: H256);
>>>>>>> bccba685

    fn block_program_states(&self, block_hash: H256) -> Option<BTreeMap<ActorId, H256>>;
    fn set_block_program_states(&self, block_hash: H256, map: BTreeMap<ActorId, H256>);

    fn block_outcome(&self, block_hash: H256) -> Option<Vec<StateTransition>>;
    fn set_block_outcome(&self, block_hash: H256, outcome: Vec<StateTransition>);
    fn block_outcome_is_empty(&self, block_hash: H256) -> Option<bool> {
        self.block_outcome(block_hash)
            .map(|outcome| outcome.is_empty())
    }

    fn block_schedule(&self, block_hash: H256) -> Option<Schedule>;
    fn set_block_schedule(&self, block_hash: H256, map: Schedule);

    fn latest_computed_block(&self) -> Option<(H256, BlockHeader)>;
    fn set_latest_computed_block(&self, block_hash: H256, header: BlockHeader);
}

pub trait CodesStorage: Send + Sync {
    fn original_code_exists(&self, code_id: CodeId) -> bool;

    fn original_code(&self, code_id: CodeId) -> Option<Vec<u8>>;
    fn set_original_code(&self, code: &[u8]) -> CodeId;

    fn program_code_id(&self, program_id: ProgramId) -> Option<CodeId>;
    fn set_program_code_id(&self, program_id: ProgramId, code_id: CodeId);
    fn program_ids(&self) -> BTreeSet<ProgramId>;

    fn instrumented_code(&self, runtime_id: u32, code_id: CodeId) -> Option<InstrumentedCode>;
    fn set_instrumented_code(&self, runtime_id: u32, code_id: CodeId, code: InstrumentedCode);

    fn code_valid(&self, code_id: CodeId) -> Option<bool>;
    fn set_code_valid(&self, code_id: CodeId, valid: bool);
}

pub trait OnChainStorage: Send + Sync {
    fn block_header(&self, block_hash: H256) -> Option<BlockHeader>;
    fn set_block_header(&self, block_hash: H256, header: BlockHeader);

    fn block_events(&self, block_hash: H256) -> Option<Vec<BlockEvent>>;
    fn set_block_events(&self, block_hash: H256, events: &[BlockEvent]);

    fn code_blob_info(&self, code_id: CodeId) -> Option<CodeInfo>;
    fn set_code_blob_info(&self, code_id: CodeId, code_info: CodeInfo);

    fn block_is_synced(&self, block_hash: H256) -> bool;
    fn set_block_is_synced(&self, block_hash: H256);

    fn latest_synced_block_height(&self) -> Option<u32>;
    fn set_latest_synced_block_height(&self, height: u32);
}<|MERGE_RESOLUTION|>--- conflicted
+++ resolved
@@ -65,7 +65,6 @@
     }
 }
 
-<<<<<<< HEAD
 #[derive(PartialEq, Eq, Debug, Clone, Default, Encode, Decode)]
 #[cfg_attr(feature = "std", derive(serde::Serialize))]
 pub struct ProgramStateHashAndSize {
@@ -81,10 +80,7 @@
         }
     }
 }
-#[derive(Debug, Clone, Default, Encode, Decode)]
-=======
 #[derive(Debug, Clone, Default, Encode, Decode, PartialEq, Eq)]
->>>>>>> bccba685
 pub struct CodeInfo {
     pub timestamp: u64,
     pub tx_hash: H256,
@@ -99,39 +95,21 @@
     fn block_commitment_queue(&self, block_hash: H256) -> Option<VecDeque<H256>>;
     fn set_block_commitment_queue(&self, block_hash: H256, queue: VecDeque<H256>);
 
-<<<<<<< HEAD
-    fn previous_committed_block(&self, block_hash: H256) -> Option<H256>;
-    fn set_previous_committed_block(&self, block_hash: H256, prev_commitment: H256);
-
-    fn block_start_program_states(
-        &self,
-        block_hash: H256,
-    ) -> Option<BTreeMap<ActorId, ProgramStateHashAndSize>>;
-    fn set_block_start_program_states(
-        &self,
-        block_hash: H256,
-        map: BTreeMap<ActorId, ProgramStateHashAndSize>,
-    );
-
-    fn block_end_program_states(
-        &self,
-        block_hash: H256,
-    ) -> Option<BTreeMap<ActorId, ProgramStateHashAndSize>>;
-    fn set_block_end_program_states(
-        &self,
-        block_hash: H256,
-        map: BTreeMap<ActorId, ProgramStateHashAndSize>,
-    );
-=======
     fn block_codes_queue(&self, block_hash: H256) -> Option<VecDeque<CodeId>>;
     fn set_block_codes_queue(&self, block_hash: H256, queue: VecDeque<CodeId>);
 
     fn previous_not_empty_block(&self, block_hash: H256) -> Option<H256>;
     fn set_previous_not_empty_block(&self, block_hash: H256, prev_commitment: H256);
->>>>>>> bccba685
 
-    fn block_program_states(&self, block_hash: H256) -> Option<BTreeMap<ActorId, H256>>;
-    fn set_block_program_states(&self, block_hash: H256, map: BTreeMap<ActorId, H256>);
+    fn block_program_states(
+        &self,
+        block_hash: H256,
+    ) -> Option<BTreeMap<ActorId, ProgramStateHashAndSize>>;
+    fn set_block_program_states(
+        &self,
+        block_hash: H256,
+        map: BTreeMap<ActorId, ProgramStateHashAndSize>,
+    );
 
     fn block_outcome(&self, block_hash: H256) -> Option<Vec<StateTransition>>;
     fn set_block_outcome(&self, block_hash: H256, outcome: Vec<StateTransition>);
