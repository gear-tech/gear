--- conflicted
+++ resolved
@@ -21,13 +21,7 @@
 // TODO #4547: move types to another module(s)
 
 use crate::{
-<<<<<<< HEAD
-    BlockHeader, BlockMeta, CodeBlobInfo, ProgramStates, Schedule, events::BlockEvent,
-    gear::StateTransition,
-=======
-    Address, BlockHeader, BlockMeta, CodeBlobInfo, Digest, ProgramStates, Schedule,
-    events::BlockEvent, gear::StateTransition,
->>>>>>> 41a35aef
+    events::BlockEvent, gear::StateTransition, Address, BlockHeader, BlockMeta, CodeBlobInfo, ProgramStates, Schedule
 };
 use alloc::{
     collections::{BTreeSet, VecDeque},
