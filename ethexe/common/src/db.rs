--- conflicted
+++ resolved
@@ -21,12 +21,8 @@
 // TODO #4547: move types to another module(s)
 
 use crate::{
-<<<<<<< HEAD
-    BlockHeader, BlockMeta, CodeBlobInfo, GearExeTimelines, ProgramStates, Schedule,
-=======
-    Address, Announce, AnnounceHash, BlockHeader, CodeBlobInfo, Digest, ProgramStates, Schedule,
->>>>>>> b819e390
-    events::BlockEvent, gear::StateTransition,
+    Announce, AnnounceHash, BlockHeader, CodeBlobInfo, Digest, GearExeTimelines, ProgramStates,
+    Schedule, events::BlockEvent, gear::StateTransition,
 };
 use alloc::{
     collections::{BTreeSet, VecDeque},
@@ -119,13 +115,8 @@
     fn block_header(&self, block_hash: H256) -> Option<BlockHeader>;
     fn block_events(&self, block_hash: H256) -> Option<Vec<BlockEvent>>;
     fn code_blob_info(&self, code_id: CodeId) -> Option<CodeBlobInfo>;
-<<<<<<< HEAD
-    fn latest_synced_block_height(&self) -> Option<u32>;
+    fn block_synced(&self, block_hash: H256) -> bool;
     fn gear_exe_timelines(&self) -> Option<GearExeTimelines>;
-=======
-    fn validators(&self, block_hash: H256) -> Option<NonEmpty<Address>>;
-    fn block_synced(&self, block_hash: H256) -> bool;
->>>>>>> b819e390
 }
 
 #[auto_impl::auto_impl(&)]
@@ -133,11 +124,7 @@
     fn set_block_header(&self, block_hash: H256, header: BlockHeader);
     fn set_block_events(&self, block_hash: H256, events: &[BlockEvent]);
     fn set_code_blob_info(&self, code_id: CodeId, code_info: CodeBlobInfo);
-<<<<<<< HEAD
-    fn set_latest_synced_block_height(&self, height: u32);
     fn set_gear_exe_timelines(&self, timelines: GearExeTimelines);
-=======
-    fn set_block_validators(&self, block_hash: H256, validator_set: NonEmpty<Address>);
     fn set_block_synced(&self, block_hash: H256);
 }
 
@@ -208,8 +195,7 @@
 pub struct FullBlockData {
     pub header: BlockHeader,
     pub events: Vec<BlockEvent>,
-    pub validators: NonEmpty<Address>,
-
+    // pub validators: NonEmpty<Address>,
     pub codes_queue: VecDeque<CodeId>,
     pub announces: BTreeSet<AnnounceHash>,
     pub last_committed_batch: Digest,
@@ -221,5 +207,4 @@
     pub program_states: ProgramStates,
     pub outcome: Vec<StateTransition>,
     pub schedule: Schedule,
->>>>>>> b819e390
 }