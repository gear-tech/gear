--- conflicted
+++ resolved
@@ -23,13 +23,10 @@
 use crate::{
     events::BlockEvent, gear::StateTransition, BlockHeader, BlockMeta, CodeBlobInfo, Digest,
     ProgramStates, Schedule,
-<<<<<<< HEAD
-=======
 };
 use alloc::{
     collections::{BTreeSet, VecDeque},
     vec::Vec,
->>>>>>> a0d2bced
 };
 use gear_core::{
     code::{CodeMetadata, InstrumentedCode},
