--- conflicted
+++ resolved
@@ -116,15 +116,10 @@
     fn instrumented_code(&self, runtime_id: u32, code_id: CodeId) -> Option<InstrumentedCode>;
     fn set_instrumented_code(&self, runtime_id: u32, code_id: CodeId, code: InstrumentedCode);
 
-<<<<<<< HEAD
-    fn code_info(&self, code_id: CodeId) -> Option<CodeInfo>;
-    fn set_code_info(&self, code_id: CodeId, code_info: CodeInfo);
-
     fn code_metadata(&self, code_id: CodeId) -> Option<CodeMetadata>;
     fn set_code_metadata(&self, code_id: CodeId, code_metadata: CodeMetadata);
 
-=======
->>>>>>> 3773192f
+
     fn code_valid(&self, code_id: CodeId) -> Option<bool>;
     fn set_code_valid(&self, code_id: CodeId, valid: bool);
 }
