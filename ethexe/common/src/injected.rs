// This file is part of Gear.
//
// Copyright (C) 2025 Gear Technologies Inc.
// SPDX-License-Identifier: GPL-3.0-or-later WITH Classpath-exception-2.0
//
// This program is free software: you can redistribute it and/or modify
// it under the terms of the GNU General Public License as published by
// the Free Software Foundation, either version 3 of the License, or
// (at your option) any later version.
//
// This program is distributed in the hope that it will be useful,
// but WITHOUT ANY WARRANTY; without even the implied warranty of
// MERCHANTABILITY or FITNESS FOR A PARTICULAR PURPOSE. See the
// GNU General Public License for more details.
//
// You should have received a copy of the GNU General Public License
// along with this program. If not, see <https://www.gnu.org/licenses/>.

<<<<<<< HEAD
use crate::{Address, HashOf, ToDigest, db::OnChainStorageRO, ecdsa::SignedData};
=======
use crate::{Address, ToDigest, ecdsa::SignedData};
>>>>>>> 8cf962cb
use alloc::vec::Vec;
use anyhow::{Result, anyhow};
use core::hash::Hash;
use gprimitives::{ActorId, H256, MessageId};
use parity_scale_codec::{Decode, Encode};
use sha3::Keccak256;

<<<<<<< HEAD
/// Recent block hashes window size used to check transaction mortality.
///
/// ### Rationale
/// The constant could have been defined in the `ethexe-db`,
/// but defined here to ease upgrades without invalidation of the transactions
/// stores.
pub const BLOCK_HASHES_WINDOW_SIZE: u32 = 32;

pub type SignedInjectedTransaction = SignedData<InjectedTransaction>;

#[cfg_attr(feature = "std", derive(serde::Deserialize, serde::Serialize))]
#[derive(Debug, Clone, Encode, Decode, PartialEq, Eq, Hash)]
pub struct InjectedTransaction {
    /// Address of validator the transaction intended for
    pub recipient: Address,
    /// Destination program inside `Vara.eth`.
    pub destination: ActorId,
    /// Payload of the message.
    #[cfg_attr(feature = "std", serde(with = "hex_bytes"))]
=======
pub type SignedInjectedTransaction = SignedData<InjectedTransaction>;

#[cfg_attr(feature = "std", derive(serde::Deserialize, serde::Serialize))]
#[derive(Debug, Clone, Encode, Decode, PartialEq, Eq)]
pub struct InjectedTransaction {
    /// Address of validator the transaction intended for
    pub recipient: Address,
    /// Destination program inside `Gear.exe`.
    pub destination: ActorId,
    /// Payload of the message.
>>>>>>> 8cf962cb
    pub payload: Vec<u8>,
    /// Value attached to the message.
    ///
    /// NOTE: at this moment will be zero.
    pub value: u128,
    /// Reference block number.
    pub reference_block: H256,
    /// Arbitrary bytes to allow multiple synonymous
    /// transactions to be sent simultaneously.
    ///
    /// NOTE: this is also a salt for MessageId generation.
<<<<<<< HEAD
    // #[cfg_attr(feature = "std", serde(with = "hex"))]
    #[cfg_attr(feature = "std", serde(with = "hex_bytes"))]
    pub salt: Vec<u8>,
}

#[cfg(feature = "std")]
mod hex_bytes {
    use serde::{Deserialize, Deserializer, Serializer};

    pub fn serialize<S>(bytes: &[u8], serializer: S) -> Result<S::Ok, S::Error>
    where
        S: Serializer,
    {
        serializer.serialize_str(&format!("0x{}", hex::encode(bytes)))
    }

    pub fn deserialize<'de, D>(deserializer: D) -> Result<Vec<u8>, D::Error>
    where
        D: Deserializer<'de>,
    {
        let s = String::deserialize(deserializer)?;
        let s = s.strip_prefix("0x").unwrap_or(&s);
        hex::decode(s).map_err(serde::de::Error::custom)
    }
}

=======
    pub salt: Vec<u8>,
}

>>>>>>> 8cf962cb
impl ToDigest for InjectedTransaction {
    fn update_hasher(&self, hasher: &mut Keccak256) {
        let Self {
            recipient,
            destination,
            payload,
            value,
            reference_block,
            salt,
        } = self;

        recipient.0.update_hasher(hasher);
        destination.into_bytes().update_hasher(hasher);
        payload.update_hasher(hasher);
        value.to_be_bytes().update_hasher(hasher);
        reference_block.0.update_hasher(hasher);
        salt.update_hasher(hasher);
    }
<<<<<<< HEAD
}

impl InjectedTransaction {
    /// Returns the hash of [`InjectedTransaction`].
    pub fn hash(&self) -> HashOf<InjectedTransaction> {
        // Safety because of implementation.
        unsafe { HashOf::new(gear_core::utils::hash(&self.encode()).into()) }
    }

    // TODO kuzmindev: make sure, that MessageId must be created from InjectedTx, not from signed one.
    /// Creates [`MessageId`] from [`InjectedTransaction`].
    pub fn message_id(&self) -> MessageId {
        MessageId::new(self.hash().inner().0)
    }
}

/// [`InjectedTxPromise`] represents the guaranteed reply for [`InjectedTransaction`].
/// It contains the `payload` and the resulting `state_hash` after processing the transaction.
///
/// Note: Validator must ensure the validity of the promise, because of it can be slashed for
/// providing an invalid promise.
#[derive(Debug, Clone, Encode, Decode, PartialEq, Eq, Hash)]
pub struct InjectedTxPromise {
    /// Hash of the injected transaction this reply corresponds to.
    pub tx_hash: HashOf<InjectedTransaction>,
    /// Payload of the reply.
    pub payload: Vec<u8>,
    /// State hash after processing the injected transaction.
    pub state_hash: H256,
}

/// Signed wrapped on top of [`InjectedTxPromise`].
/// It will be shared among other validators as a proof of promise.
pub type SignedInjectedTxPromise = SignedData<InjectedTxPromise>;

impl ToDigest for InjectedTxPromise {
    fn update_hasher(&self, hasher: &mut sha3::Keccak256) {
        let Self {
            tx_hash,
            payload,
            state_hash,
        } = self;

        tx_hash.inner().0.update_hasher(hasher);
        payload.update_hasher(hasher);
        state_hash.0.update_hasher(hasher);
    }
}

// TODO #4808: branch check must be until genesis block
/// Checks if the transaction is still valid at the given block.
/// Checking windows is in `transaction_height..transaction_height + BLOCK_HASHES_WINDOW_SIZE`
///
/// # Returns
/// - `true` if the transaction is still valid at the given block
/// - `false` otherwise
pub fn check_mortality_at<DB: OnChainStorageRO>(
    db: &DB,
    tx: &SignedInjectedTransaction,
    block_hash: H256,
) -> Result<bool> {
    let transaction_block_hash = tx.data().reference_block;
    let transaction_height = db
        .block_header(transaction_block_hash)
        .ok_or_else(|| {
            anyhow!("Block header not found for reference block {transaction_block_hash}")
        })?
        .height;

    let block_height = db
        .block_header(block_hash)
        .ok_or_else(|| anyhow!("Block header not found for hash: {block_hash}"))?
        .height;

    if transaction_height > block_height
        || transaction_height + BLOCK_HASHES_WINDOW_SIZE <= block_height
    {
        return Ok(false);
    }

    // Check transaction inclusion in the block branch.
    let mut block_hash = block_hash;
    for _ in 0..BLOCK_HASHES_WINDOW_SIZE {
        if block_hash == transaction_block_hash {
            return Ok(true);
        }

        block_hash = db
            .block_header(block_hash)
            .ok_or_else(|| anyhow!("Block header not found for hash: {block_hash}"))?
            .parent_hash;
    }

    Ok(false)
}

// #[cfg(test)]
// mod tests {
//     use super::*;
//     use crate::{BlockHeader, ProtocolTimelines, ecdsa::PrivateKey};
//     use alloc::collections::BTreeMap;

//     #[derive(Default)]
//     struct MockDatabase {
//         block_headers: BTreeMap<H256, BlockHeader>,
//     }

//     impl OnChainStorageRO for MockDatabase {
//         fn block_header(&self, hash: H256) -> Option<BlockHeader> {
//             self.block_headers.get(&hash).cloned()
//         }

//         fn protocol_timelines(&self) -> Option<ProtocolTimelines> {
//             unimplemented!()
//         }

//         fn block_events(&self, _block_hash: H256) -> Option<Vec<crate::events::BlockEvent>> {
//             unimplemented!()
//         }

//         fn code_blob_info(&self, _code_id: gprimitives::CodeId) -> Option<crate::CodeBlobInfo> {
//             unimplemented!()
//         }

//         fn block_synced(&self, _block_hash: H256) -> bool {
//             unimplemented!()
//         }

//         fn validators(&self, _era_index: u64) -> Option<crate::ValidatorsVec> {
//             unimplemented!()
//         }
//     }

//     fn mock_tx(reference_block: H256) -> SignedOffchainTransaction {
//         let raw_tx = RawOffchainTransaction::SendMessage {
//             program_id: H160::random(),
//             payload: vec![1, 2, 3],
//         };
//         SignedOffchainTransaction::create(
//             PrivateKey::random(),
//             OffchainTransaction {
//                 raw: raw_tx,
//                 reference_block,
//             },
//         )
//         .unwrap()
//     }

//     fn generate_chain(db: &mut MockDatabase, start_height: u32, count: u32) {
//         assert_ne!(start_height, 0);
//         assert_ne!(count, 0);
//         assert!(start_height + count <= u8::MAX as u32);

//         let mut parent_hash = H256::zero();
//         for height in start_height..start_height + count {
//             let block_hash = H256::from([height as u8; 32]);
//             db.block_headers.insert(
//                 block_hash,
//                 BlockHeader {
//                     height,
//                     timestamp: height as u64 * 10,
//                     parent_hash,
//                 },
//             );
//             parent_hash = block_hash;
//         }
//     }

//     #[test]
//     fn test_check_mortality_at() {
//         let mut db = MockDatabase::default();
//         let w = BLOCK_HASHES_WINDOW_SIZE as u8;

//         generate_chain(&mut db, 10, (w * 3) as u32);

//         let tx = mock_tx(H256::from([5; 32]));
//         check_mortality_at(&db, &tx, H256::from([15; 32])).unwrap_err();

//         let tx = mock_tx(H256::from([10; 32]));
//         check_mortality_at(&db, &tx, H256::from([25; 32])).unwrap();
//         assert!(check_mortality_at(&db, &tx, H256::from([35; 32])).unwrap());

//         let tx = mock_tx(H256::from([10; 32]));
//         assert!(check_mortality_at(&db, &tx, H256::from([10 + w - 1; 32])).unwrap());
//         assert!(!check_mortality_at(&db, &tx, H256::from([10 + w; 32])).unwrap());
//         assert!(!check_mortality_at(&db, &tx, H256::from([10 + w * 3 - 1; 32])).unwrap());
//         check_mortality_at(&db, &tx, H256::from([10 + w * 3; 32])).unwrap_err();

//         let tx = mock_tx(H256::from([11; 32]));
//         assert!(check_mortality_at(&db, &tx, H256::from([11; 32])).unwrap());
//         assert!(!check_mortality_at(&db, &tx, H256::from([10; 32])).unwrap());
//         check_mortality_at(&db, &tx, H256::from([9; 32])).unwrap_err();
//     }
// }
=======
}
>>>>>>> 8cf962cb
<|MERGE_RESOLUTION|>--- conflicted
+++ resolved
@@ -16,11 +16,7 @@
 // You should have received a copy of the GNU General Public License
 // along with this program. If not, see <https://www.gnu.org/licenses/>.
 
-<<<<<<< HEAD
 use crate::{Address, HashOf, ToDigest, db::OnChainStorageRO, ecdsa::SignedData};
-=======
-use crate::{Address, ToDigest, ecdsa::SignedData};
->>>>>>> 8cf962cb
 use alloc::vec::Vec;
 use anyhow::{Result, anyhow};
 use core::hash::Hash;
@@ -28,7 +24,6 @@
 use parity_scale_codec::{Decode, Encode};
 use sha3::Keccak256;
 
-<<<<<<< HEAD
 /// Recent block hashes window size used to check transaction mortality.
 ///
 /// ### Rationale
@@ -48,18 +43,6 @@
     pub destination: ActorId,
     /// Payload of the message.
     #[cfg_attr(feature = "std", serde(with = "hex_bytes"))]
-=======
-pub type SignedInjectedTransaction = SignedData<InjectedTransaction>;
-
-#[cfg_attr(feature = "std", derive(serde::Deserialize, serde::Serialize))]
-#[derive(Debug, Clone, Encode, Decode, PartialEq, Eq)]
-pub struct InjectedTransaction {
-    /// Address of validator the transaction intended for
-    pub recipient: Address,
-    /// Destination program inside `Gear.exe`.
-    pub destination: ActorId,
-    /// Payload of the message.
->>>>>>> 8cf962cb
     pub payload: Vec<u8>,
     /// Value attached to the message.
     ///
@@ -71,8 +54,6 @@
     /// transactions to be sent simultaneously.
     ///
     /// NOTE: this is also a salt for MessageId generation.
-<<<<<<< HEAD
-    // #[cfg_attr(feature = "std", serde(with = "hex"))]
     #[cfg_attr(feature = "std", serde(with = "hex_bytes"))]
     pub salt: Vec<u8>,
 }
@@ -98,11 +79,6 @@
     }
 }
 
-=======
-    pub salt: Vec<u8>,
-}
-
->>>>>>> 8cf962cb
 impl ToDigest for InjectedTransaction {
     fn update_hasher(&self, hasher: &mut Keccak256) {
         let Self {
@@ -121,7 +97,6 @@
         reference_block.0.update_hasher(hasher);
         salt.update_hasher(hasher);
     }
-<<<<<<< HEAD
 }
 
 impl InjectedTransaction {
@@ -315,7 +290,4 @@
 //         assert!(!check_mortality_at(&db, &tx, H256::from([10; 32])).unwrap());
 //         check_mortality_at(&db, &tx, H256::from([9; 32])).unwrap_err();
 //     }
-// }
-=======
-}
->>>>>>> 8cf962cb
+// }