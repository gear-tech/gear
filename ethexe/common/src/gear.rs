--- conflicted
+++ resolved
@@ -237,10 +237,6 @@
     pub call: bool,
 }
 
-<<<<<<< HEAD
-impl Message {
-    pub fn from_stored(value: StoredMessage, call: bool) -> Self {
-=======
 impl ToDigest for Message {
     fn update_hasher(&self, hasher: &mut sha3::Keccak256) {
         // To avoid missing incorrect hashing while developing.
@@ -250,6 +246,7 @@
             payload,
             value,
             reply_details,
+            call,
         } = self;
 
         let (reply_details_to, reply_details_code) = reply_details.unwrap_or_default().into_parts();
@@ -260,12 +257,12 @@
         hasher.update(value.to_be_bytes().as_slice());
         hasher.update(reply_details_to.as_ref());
         hasher.update(reply_details_code.to_bytes().as_slice());
-    }
-}
-
-impl From<StoredMessage> for Message {
-    fn from(value: StoredMessage) -> Self {
->>>>>>> 354f8833
+        hasher.update([*call as u8]);
+    }
+}
+
+impl Message {
+    pub fn from_stored(value: StoredMessage, call: bool) -> Self {
         let (id, _source, destination, payload, value, details) = value.into_parts();
         Self {
             id,
@@ -304,6 +301,7 @@
         let Self {
             actor_id,
             new_state_hash,
+            exited,
             inheritor,
             value_to_receive,
             value_claims,
@@ -312,6 +310,7 @@
 
         hasher.update(actor_id.to_address_lossy().as_bytes());
         hasher.update(new_state_hash.as_bytes());
+        hasher.update([*exited as u8]);
         hasher.update(inheritor.to_address_lossy().as_bytes());
         hasher.update(value_to_receive.to_be_bytes().as_slice());
         hasher.update(value_claims.to_digest().as_ref());
