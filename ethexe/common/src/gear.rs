// This file is part of Gear.
//
// Copyright (C) 2024-2025 Gear Technologies Inc.
// SPDX-License-Identifier: GPL-3.0-or-later WITH Classpath-exception-2.0
//
// This program is free software: you can redistribute it and/or modify
// it under the terms of the GNU General Public License as published by
// the Free Software Foundation, either version 3 of the License, or
// (at your option) any later version.
//
// This program is distributed in the hope that it will be useful,
// but WITHOUT ANY WARRANTY; without even the implied warranty of
// MERCHANTABILITY or FITNESS FOR A PARTICULAR PURPOSE. See the
// GNU General Public License for more details.
//
// You should have received a copy of the GNU General Public License
// along with this program. If not, see <https://www.gnu.org/licenses/>.

//! This is supposed to be an exact copy of Gear.sol library.

use crate::{Address, Digest, ToDigest};
use alloc::vec::Vec;
use gear_core::message::{ReplyCode, ReplyDetails, StoredMessage, SuccessReplyReason};
use gprimitives::{ActorId, CodeId, MessageId, H256, U256};
use parity_scale_codec::{Decode, Encode};
use roast_secp256k1_evm::frost::keys::VerifiableSecretSharingCommitment;
use sha3::Digest as _;

// TODO: support query from router.
pub const COMPUTATION_THRESHOLD: u64 = 2_500_000_000;
pub const SIGNING_THRESHOLD_PERCENTAGE: u16 = 6666;
pub const WVARA_PER_SECOND: u128 = 10_000_000_000_000;

/// Gas limit for chunk processing.
pub const CHUNK_PROCESSING_GAS_LIMIT: u64 = 1_000_000_000_000;

/// Max block gas limit for the node.
pub const MAX_BLOCK_GAS_LIMIT: u64 = 9_000_000_000_000;

#[derive(Clone, Debug, Default, Encode, Decode, PartialEq, Eq)]
pub struct AggregatedPublicKey {
    pub x: U256,
    pub y: U256,
}

#[derive(Clone, Debug, Encode, Decode, PartialEq, Eq)]
#[repr(u8)]
pub enum SignatureType {
    FROST,
    ECDSA,
}

#[derive(Clone, Debug, Default, Encode, Decode, PartialEq, Eq)]
pub struct AddressBook {
    pub mirror: ActorId,
    pub mirror_proxy: ActorId,
    pub wrapped_vara: ActorId,
}

#[derive(Clone, Debug, Encode, Decode, PartialEq, Eq, PartialOrd, Ord)]
pub struct GearBlock {
    pub hash: H256,
    pub off_chain_transactions_hash: H256,
    pub gas_allowance: u64,
}

impl ToDigest for GearBlock {
    fn update_hasher(&self, hasher: &mut sha3::Keccak256) {
        let Self {
            hash,
            off_chain_transactions_hash,
            gas_allowance,
        } = &self;

        hasher.update(hash);
        hasher.update(off_chain_transactions_hash);
        hasher.update(gas_allowance.to_be_bytes());
    }
}

/// Squashed chain commitment that contains all state transitions and gear blocks.
#[derive(Clone, Debug, Encode, Decode, PartialEq, Eq)]
pub struct ChainCommitment {
    pub transitions: Vec<StateTransition>,
    pub gear_blocks: Vec<GearBlock>,
}

impl ToDigest for Option<ChainCommitment> {
    fn update_hasher(&self, hasher: &mut sha3::Keccak256) {
        // To avoid missing incorrect hashing while developing.
        let Some(ChainCommitment {
            transitions,
            gear_blocks,
        }) = self
        else {
            return;
        };

        hasher.update(transitions.to_digest().as_ref());
        hasher.update(gear_blocks.to_digest().as_ref());
    }
}

#[derive(Clone, Debug, Encode, Decode, PartialEq, Eq)]
pub struct CodeCommitment {
    pub id: CodeId,
    pub valid: bool,
}

impl ToDigest for CodeCommitment {
    fn update_hasher(&self, hasher: &mut sha3::Keccak256) {
        // To avoid missing incorrect hashing while developing.
        let Self { id, valid } = self;

        hasher.update(id.into_bytes());
        hasher.update([*valid as u8]);
    }
}

#[derive(Clone, Debug, Default, Encode, Decode, PartialEq, Eq)]
pub struct OperatorRewardsCommitment {
    pub amount: U256,
    pub root: H256,
}

impl ToDigest for OperatorRewardsCommitment {
    fn update_hasher(&self, hasher: &mut sha3::Keccak256) {
        let OperatorRewardsCommitment { amount, root } = self;

        hasher.update(<[u8; 32]>::from(*amount));
        hasher.update(root);
    }
}

#[derive(Clone, Debug, Default, Encode, Decode, PartialEq, Eq)]
pub struct StakerRewards {
    pub vault: Address,
    pub amount: U256,
}

#[derive(Clone, Debug, Default, Encode, Decode, PartialEq, Eq)]
pub struct StakerRewardsCommitment {
    pub distribution: Vec<StakerRewards>,
    pub total_amount: U256,
    pub token: Address,
}

impl ToDigest for StakerRewardsCommitment {
    fn update_hasher(&self, hasher: &mut sha3::Keccak256) {
        let StakerRewardsCommitment {
            distribution,
            total_amount,
            token,
        } = &self;

        distribution
            .iter()
            .for_each(|StakerRewards { vault, amount }| {
                hasher.update(vault);
                hasher.update(<[u8; 32]>::from(*amount));
            });

        hasher.update(<[u8; 32]>::from(*total_amount));
        hasher.update(token);
    }
}

#[derive(Clone, Debug, Default, Encode, Decode, PartialEq, Eq)]
pub struct RewardsCommitment {
    pub operators: OperatorRewardsCommitment,
    pub stakers: StakerRewardsCommitment,
    /// Rewards for timestamp. Represented as u48 in router contract.
    pub timestamp: u64,
}

impl ToDigest for Option<RewardsCommitment> {
    fn update_hasher(&self, hasher: &mut sha3::Keccak256) {
        // To avoid missing incorrect hashing while developing.
        let Some(RewardsCommitment {
            operators,
            stakers,
            timestamp,
        }) = self
        else {
            return;
        };

        hasher.update(operators.to_digest());
        hasher.update(stakers.to_digest());
        hasher.update(crate::u64_into_uint48_be_bytes_lossy(*timestamp));
    }
}

/// Batch of different commitments that are created for a specific ethereum block.
#[derive(Clone, Debug, Default, Encode, Decode, PartialEq, Eq)]
pub struct BatchCommitment {
    // Hash of ethereum block for which this batch has been created
    // This is used to identify whether router have to apply this batch,
    // it can be a batch from another branch and after reorg it's not actual anymore (currently we have predecessorBlock for this)
    pub block_hash: H256,

    /// Timestamp of ethereum block for which this batch has been created
    /// This timestamp is used to identify validator set to verify commitment (current or previous era)
    pub timestamp: u64,

    /// Digest of the previous committed batch.
    /// This is used to verify that the batch is committed in the correct order.
    pub previous_batch: Digest,

    pub chain_commitment: Option<ChainCommitment>,
    pub code_commitments: Vec<CodeCommitment>,
    pub validators_commitment: Option<ValidatorsCommitment>,
    pub rewards_commitment: Option<RewardsCommitment>,
}

impl ToDigest for BatchCommitment {
    fn update_hasher(&self, hasher: &mut sha3::Keccak256) {
        // To avoid missing incorrect hashing while developing.
        let Self {
            block_hash,
            timestamp,
            previous_batch: previous_committed_block_hash,
            chain_commitment,
            code_commitments,
            validators_commitment,
            rewards_commitment,
        } = self;

        hasher.update(block_hash);
        hasher.update(crate::u64_into_uint48_be_bytes_lossy(*timestamp));
        hasher.update(previous_committed_block_hash);
        hasher.update(chain_commitment.to_digest());
        hasher.update(code_commitments.to_digest());
        hasher.update(rewards_commitment.to_digest());
        hasher.update(validators_commitment.to_digest());
    }
}

#[derive(Clone, Debug, Encode, Decode, PartialEq, Eq)]
pub struct ValidatorsCommitment {
    pub aggregated_public_key: AggregatedPublicKey,
    pub verifiable_secret_sharing_commitment: VerifiableSecretSharingCommitment,
    pub validators: Vec<ActorId>,
    pub era_index: u64,
}

<<<<<<< HEAD
#[derive(Clone, Copy, Debug, Default, Encode, Decode, PartialEq, Eq)]
=======
impl ToDigest for Option<ValidatorsCommitment> {
    fn update_hasher(&self, hasher: &mut sha3::Keccak256) {
        // To avoid missing incorrect hashing while developing.
        let Some(ValidatorsCommitment {
            aggregated_public_key,
            verifiable_secret_sharing_commitment: _, // TODO: add to digest
            validators,
            era_index,
        }) = self
        else {
            return;
        };

        hasher.update(<[u8; 32]>::from(aggregated_public_key.x));
        hasher.update(<[u8; 32]>::from(aggregated_public_key.y));
        hasher.update(
            validators
                .iter()
                .flat_map(|v| v.to_address_lossy().0.into_iter())
                .collect::<Vec<u8>>(),
        );
        hasher.update(era_index.to_be_bytes().as_slice());
    }
}

#[derive(Clone, Debug, Default, Encode, Decode, PartialEq, Eq)]
>>>>>>> 98f211fb
pub enum CodeState {
    #[default]
    Unknown,
    ValidationRequested,
    Validated,
}

impl From<u8> for CodeState {
    fn from(value: u8) -> Self {
        match value {
            0 => Self::Unknown,
            1 => Self::ValidationRequested,
            2 => Self::Validated,
            // NOTE: newly added variants should be updated accordingly
            _ => Self::Unknown,
        }
    }
}

#[derive(Clone, Debug, Default, Encode, Decode, PartialEq, Eq)]
pub struct CommittedBlockInfo {
    pub hash: H256,
    /// represented as u48 in router contract.
    pub timestamp: u64,
}

#[derive(Clone, Debug, Default, Encode, Decode, PartialEq, Eq)]
pub struct ComputationSettings {
    pub threshold: u64,
    pub wvara_per_second: u128,
}

#[derive(Clone, Debug, Default, Encode, Decode, PartialEq, Eq)]
#[cfg_attr(feature = "std", derive(serde::Serialize, serde::Deserialize))]
pub struct Message {
    pub id: MessageId,
    pub destination: ActorId,
    pub payload: Vec<u8>,
    pub value: u128,
    pub reply_details: Option<ReplyDetails>,
    pub call: bool,
}

impl ToDigest for Message {
    fn update_hasher(&self, hasher: &mut sha3::Keccak256) {
        // To avoid missing incorrect hashing while developing.
        let Self {
            id,
            destination,
            payload,
            value,
            reply_details,
            call,
        } = self;

        let (reply_details_to, reply_details_code) =
            reply_details.map(|d| d.into_parts()).unwrap_or((
                MessageId::default(),
                ReplyCode::Success(SuccessReplyReason::Auto),
            ));

        hasher.update(id);
        hasher.update(destination.to_address_lossy());
        hasher.update(payload);
        hasher.update(value.to_be_bytes());
        hasher.update(reply_details_to);
        hasher.update(reply_details_code.to_bytes());
        hasher.update([*call as u8]);
    }
}

impl Message {
    pub fn from_stored(value: StoredMessage, call: bool) -> Self {
        let (id, _source, destination, payload, value, details) = value.into_parts();
        Self {
            id,
            destination,
            payload: payload.into_vec(),
            value,
            reply_details: details.and_then(|v| v.to_reply_details()),
            call,
        }
    }
}

#[derive(Clone, Debug, Default, Encode, Decode, PartialEq, Eq)]
pub struct ProtocolData {
    // flatten mapping of codes CodeId => CodeState
    // flatten mapping of program to codes ActorId => CodeId
    pub programs_count: U256,
    pub validated_codes_count: U256,
}

#[derive(Clone, Debug, Default, Encode, Decode, PartialEq, Eq)]
#[cfg_attr(feature = "std", derive(serde::Serialize, serde::Deserialize))]
pub struct StateTransition {
    pub actor_id: ActorId,
    pub new_state_hash: H256,
    pub exited: bool,
    pub inheritor: ActorId,
    pub value_to_receive: u128,
    pub value_claims: Vec<ValueClaim>,
    pub messages: Vec<Message>,
}

impl ToDigest for StateTransition {
    fn update_hasher(&self, hasher: &mut sha3::Keccak256) {
        // To avoid missing incorrect hashing while developing.
        let Self {
            actor_id,
            new_state_hash,
            exited,
            inheritor,
            value_to_receive,
            value_claims,
            messages,
        } = self;

        hasher.update(actor_id.to_address_lossy());
        hasher.update(new_state_hash);
        hasher.update([*exited as u8]);
        hasher.update(inheritor.to_address_lossy());
        hasher.update(value_to_receive.to_be_bytes());
        hasher.update(value_claims.to_digest());
        hasher.update(messages.to_digest());
    }
}

#[derive(Clone, Debug, Default, Encode, Decode, PartialEq, Eq)]
pub struct ValidationSettings {
    pub signing_threshold_percentage: u16,
    pub validators: Vec<ActorId>,
    // flatten mapping of validators ActorId => bool
}

#[derive(Clone, Debug, Default, Encode, Decode, PartialEq, Eq)]
#[cfg_attr(feature = "std", derive(serde::Serialize, serde::Deserialize))]
pub struct ValueClaim {
    pub message_id: MessageId,
    pub destination: ActorId,
    pub value: u128,
}

/// Note: `ValueClaim` is not `ToDigest`
impl ToDigest for [ValueClaim] {
    fn update_hasher(&self, hasher: &mut sha3::Keccak256) {
        self.iter().for_each(
            |ValueClaim {
                 message_id,
                 destination,
                 value,
             }| {
                hasher.update(message_id);
                hasher.update(destination.to_address_lossy());
                hasher.update(value.to_be_bytes());
            },
        )
    }
}

#[derive(Clone, Copy, Debug, Encode, Decode, PartialEq, Eq, Default, PartialOrd, Ord)]
#[cfg_attr(feature = "std", derive(serde::Serialize, serde::Deserialize))]
pub enum Origin {
    #[default]
    Ethereum,
    OffChain,
}<|MERGE_RESOLUTION|>--- conflicted
+++ resolved
@@ -244,9 +244,6 @@
     pub era_index: u64,
 }
 
-<<<<<<< HEAD
-#[derive(Clone, Copy, Debug, Default, Encode, Decode, PartialEq, Eq)]
-=======
 impl ToDigest for Option<ValidatorsCommitment> {
     fn update_hasher(&self, hasher: &mut sha3::Keccak256) {
         // To avoid missing incorrect hashing while developing.
@@ -272,8 +269,7 @@
     }
 }
 
-#[derive(Clone, Debug, Default, Encode, Decode, PartialEq, Eq)]
->>>>>>> 98f211fb
+#[derive(Clone, Copy, Debug, Default, Encode, Decode, PartialEq, Eq)]
 pub enum CodeState {
     #[default]
     Unknown,
