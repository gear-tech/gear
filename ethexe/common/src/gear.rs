--- conflicted
+++ resolved
@@ -57,30 +57,6 @@
     pub wrapped_vara: ActorId,
 }
 
-<<<<<<< HEAD
-#[derive(Clone, Debug, Encode, Decode, PartialEq, Eq, PartialOrd, Ord, Hash)]
-pub struct GearBlock {
-    pub hash: H256,
-    pub off_chain_transactions_hash: H256,
-    pub gas_allowance: u64,
-}
-
-impl ToDigest for GearBlock {
-    fn update_hasher(&self, hasher: &mut sha3::Keccak256) {
-        let Self {
-            hash,
-            off_chain_transactions_hash,
-            gas_allowance,
-        } = &self;
-
-        hasher.update(hash);
-        hasher.update(off_chain_transactions_hash);
-        hasher.update(gas_allowance.to_be_bytes());
-    }
-}
-
-=======
->>>>>>> 56b030ab
 /// Squashed chain commitment that contains all state transitions and gear blocks.
 #[derive(Clone, Debug, Encode, Decode, PartialEq, Eq)]
 pub struct ChainCommitment {
