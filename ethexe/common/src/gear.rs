// This file is part of Gear.
//
// Copyright (C) 2024-2025 Gear Technologies Inc.
// SPDX-License-Identifier: GPL-3.0-or-later WITH Classpath-exception-2.0
//
// This program is free software: you can redistribute it and/or modify
// it under the terms of the GNU General Public License as published by
// the Free Software Foundation, either version 3 of the License, or
// (at your option) any later version.
//
// This program is distributed in the hope that it will be useful,
// but WITHOUT ANY WARRANTY; without even the implied warranty of
// MERCHANTABILITY or FITNESS FOR A PARTICULAR PURPOSE. See the
// GNU General Public License for more details.
//
// You should have received a copy of the GNU General Public License
// along with this program. If not, see <https://www.gnu.org/licenses/>.

//! This is supposed to be an exact copy of Gear.sol library.

<<<<<<< HEAD
use crate::{Address, AnnounceHash, Digest, ToDigest, ValidatorsVec};
=======
use crate::{Address, Announce, Digest, HashOf, ToDigest, ValidatorsVec};
>>>>>>> 7e4b00fb
use alloc::vec::Vec;
use alloy_primitives::U256 as AlloyU256;
use gear_core::message::{ReplyCode, ReplyDetails, StoredMessage, SuccessReplyReason};
use gprimitives::{ActorId, CodeId, H256, MessageId, U256};
use parity_scale_codec::{Decode, Encode};
use roast_secp256k1_evm::frost::keys::VerifiableSecretSharingCommitment;
use sha3::Digest as _;

// TODO: support query from router.
pub const COMPUTATION_THRESHOLD: u64 = 2_500_000_000;
pub const SIGNING_THRESHOLD_PERCENTAGE: u16 = 6666;
pub const WVARA_PER_SECOND: u128 = 10_000_000_000_000;

/// Gas limit for chunk processing.
pub const CHUNK_PROCESSING_GAS_LIMIT: u64 = 1_000_000_000_000;

/// Max block gas limit for the node.
pub const MAX_BLOCK_GAS_LIMIT: u64 = 9_000_000_000_000;

#[derive(Clone, Debug, Default, Encode, Decode, PartialEq, Eq)]
pub struct AggregatedPublicKey {
    pub x: U256,
    pub y: U256,
}

#[derive(Clone, Debug, Encode, Decode, PartialEq, Eq)]
#[repr(u8)]
pub enum SignatureType {
    FROST,
    ECDSA,
}

#[derive(Clone, Debug, Default, Encode, Decode, PartialEq, Eq)]
pub struct AddressBook {
    pub mirror: ActorId,
    pub mirror_proxy: ActorId,
    pub wrapped_vara: ActorId,
}

/// Squashed chain commitment that contains all state transitions and gear blocks.
#[derive(Clone, Debug, Encode, Decode, PartialEq, Eq)]
pub struct ChainCommitment {
    pub transitions: Vec<StateTransition>,
    pub head_announce: HashOf<Announce>,
}

impl ToDigest for Option<ChainCommitment> {
    fn update_hasher(&self, hasher: &mut sha3::Keccak256) {
        // To avoid missing incorrect hashing while developing.
        let Some(ChainCommitment {
            transitions,
            head_announce,
        }) = self
        else {
            return;
        };

        hasher.update(transitions.to_digest());
        hasher.update(head_announce.hash().0);
    }
}

#[derive(Clone, Debug, Encode, Decode, PartialEq, Eq)]
pub struct CodeCommitment {
    pub id: CodeId,
    pub valid: bool,
}

impl ToDigest for CodeCommitment {
    fn update_hasher(&self, hasher: &mut sha3::Keccak256) {
        // To avoid missing incorrect hashing while developing.
        let Self { id, valid } = self;

        hasher.update(id.into_bytes());
        hasher.update([*valid as u8]);
    }
}

#[derive(Clone, Debug, Default, Encode, Decode, PartialEq, Eq)]
pub struct OperatorRewardsCommitment {
    pub amount: U256,
    pub root: H256,
}

impl ToDigest for OperatorRewardsCommitment {
    fn update_hasher(&self, hasher: &mut sha3::Keccak256) {
        let OperatorRewardsCommitment { amount, root } = self;

        hasher.update(<[u8; 32]>::from(*amount));
        hasher.update(root);
    }
}

#[derive(Clone, Debug, Default, Encode, Decode, PartialEq, Eq)]
pub struct StakerRewards {
    pub vault: Address,
    pub amount: U256,
}

#[derive(Clone, Debug, Default, Encode, Decode, PartialEq, Eq)]
pub struct StakerRewardsCommitment {
    pub distribution: Vec<StakerRewards>,
    pub total_amount: U256,
    pub token: Address,
}

impl ToDigest for StakerRewardsCommitment {
    fn update_hasher(&self, hasher: &mut sha3::Keccak256) {
        let StakerRewardsCommitment {
            distribution,
            total_amount,
            token,
        } = &self;

        distribution
            .iter()
            .for_each(|StakerRewards { vault, amount }| {
                hasher.update(vault);
                hasher.update(<[u8; 32]>::from(*amount));
            });

        hasher.update(<[u8; 32]>::from(*total_amount));
        hasher.update(token);
    }
}

#[derive(Clone, Debug, Default, Encode, Decode, PartialEq, Eq)]
pub struct RewardsCommitment {
    pub operators: OperatorRewardsCommitment,
    pub stakers: StakerRewardsCommitment,
    /// Rewards for timestamp. Represented as u48 in router contract.
    pub timestamp: u64,
}

impl ToDigest for Option<RewardsCommitment> {
    fn update_hasher(&self, hasher: &mut sha3::Keccak256) {
        // To avoid missing incorrect hashing while developing.
        let Some(RewardsCommitment {
            operators,
            stakers,
            timestamp,
        }) = self
        else {
            return;
        };

        hasher.update(operators.to_digest());
        hasher.update(stakers.to_digest());
        hasher.update(crate::u64_into_uint48_be_bytes_lossy(*timestamp));
    }
}

/// Batch of different commitments that are created for a specific ethereum block.
#[derive(Clone, Debug, Default, Encode, Decode, PartialEq, Eq)]
pub struct BatchCommitment {
    // Hash of ethereum block for which this batch has been created
    // This is used to identify whether router have to apply this batch,
    // it can be a batch from another branch and after reorg it's not actual anymore (currently we have predecessorBlock for this)
    pub block_hash: H256,

    /// Timestamp of ethereum block for which this batch has been created
    /// This timestamp is used to identify validator set to verify commitment (current or previous era)
    pub timestamp: u64,

    /// Digest of the previous committed batch.
    /// This is used to verify that the batch is committed in the correct order.
    pub previous_batch: Digest,

    pub chain_commitment: Option<ChainCommitment>,
    pub code_commitments: Vec<CodeCommitment>,
    pub validators_commitment: Option<ValidatorsCommitment>,
    pub rewards_commitment: Option<RewardsCommitment>,
}

impl ToDigest for BatchCommitment {
    fn update_hasher(&self, hasher: &mut sha3::Keccak256) {
        // To avoid missing incorrect hashing while developing.
        let Self {
            block_hash,
            timestamp,
            previous_batch: previous_committed_block_hash,
            chain_commitment,
            code_commitments,
            validators_commitment,
            rewards_commitment,
        } = self;

        hasher.update(block_hash);
        hasher.update(crate::u64_into_uint48_be_bytes_lossy(*timestamp));
        hasher.update(previous_committed_block_hash);
        hasher.update(chain_commitment.to_digest());
        hasher.update(code_commitments.to_digest());
        hasher.update(rewards_commitment.to_digest());
        hasher.update(validators_commitment.to_digest());
    }
}

#[derive(Clone, Debug, Default, Encode, Decode, PartialEq, Eq)]
pub struct Timelines {
    pub era: u64,
    pub election: u64,
    pub validation_delay: u64,
}

#[derive(Clone, Debug, Encode, Decode, PartialEq, Eq)]
pub struct ValidatorsCommitment {
    pub aggregated_public_key: AggregatedPublicKey,
    pub verifiable_secret_sharing_commitment: VerifiableSecretSharingCommitment,
    pub validators: ValidatorsVec,
    pub era_index: u64,
}

impl ToDigest for Option<ValidatorsCommitment> {
    fn update_hasher(&self, hasher: &mut sha3::Keccak256) {
        // To avoid missing incorrect hashing while developing.
        let Some(ValidatorsCommitment {
            aggregated_public_key,
            verifiable_secret_sharing_commitment: _, // TODO: add to digest
            validators,
            era_index,
        }) = self
        else {
            return;
        };

        hasher.update(<[u8; 32]>::from(aggregated_public_key.x));
        hasher.update(<[u8; 32]>::from(aggregated_public_key.y));
        hasher.update(
            validators
                .iter()
                .flat_map(|v| {
                    // Adjust to 32 bytes, because of `encodePacked` in Gear.validatorCommitmentHash
                    let mut bytes = [0u8; 32];
                    bytes[12..32].copy_from_slice(&v.0);
                    bytes.into_iter()
                })
                .collect::<Vec<u8>>(),
        );

        let bytes = AlloyU256::from(*era_index).to_be_bytes::<32>();
        hasher.update(bytes);
    }
}

#[derive(Clone, Copy, Debug, Default, Encode, Decode, PartialEq, Eq)]
pub enum CodeState {
    #[default]
    Unknown,
    ValidationRequested,
    Validated,
}

impl From<u8> for CodeState {
    fn from(value: u8) -> Self {
        match value {
            0 => Self::Unknown,
            1 => Self::ValidationRequested,
            2 => Self::Validated,
            // NOTE: newly added variants should be updated accordingly
            _ => Self::Unknown,
        }
    }
}

#[derive(Clone, Debug, Default, Encode, Decode, PartialEq, Eq)]
pub struct CommittedBlockInfo {
    pub hash: H256,
    /// represented as u48 in router contract.
    pub timestamp: u64,
}

#[derive(Clone, Debug, Default, Encode, Decode, PartialEq, Eq)]
pub struct ComputationSettings {
    pub threshold: u64,
    pub wvara_per_second: u128,
}

#[derive(Clone, Debug, Default, Encode, Decode, PartialEq, Eq, Hash)]
#[cfg_attr(feature = "std", derive(serde::Serialize, serde::Deserialize))]
pub struct Message {
    pub id: MessageId,
    pub destination: ActorId,
    pub payload: Vec<u8>,
    pub value: u128,
    pub reply_details: Option<ReplyDetails>,
    pub call: bool,
}

impl ToDigest for Message {
    fn update_hasher(&self, hasher: &mut sha3::Keccak256) {
        // To avoid missing incorrect hashing while developing.
        let Self {
            id,
            destination,
            payload,
            value,
            reply_details,
            call,
        } = self;

        let (reply_details_to, reply_details_code) =
            reply_details.map(|d| d.into_parts()).unwrap_or((
                MessageId::default(),
                ReplyCode::Success(SuccessReplyReason::Auto),
            ));

        hasher.update(id);
        hasher.update(destination.to_address_lossy());
        hasher.update(payload);
        hasher.update(value.to_be_bytes());
        hasher.update(reply_details_to);
        hasher.update(reply_details_code.to_bytes());
        hasher.update([*call as u8]);
    }
}

impl Message {
    pub fn from_stored(value: StoredMessage, call: bool) -> Self {
        let (id, _source, destination, payload, value, details) = value.into_parts();
        Self {
            id,
            destination,
            payload: payload.into_vec(),
            value,
            reply_details: details.and_then(|v| v.to_reply_details()),
            call,
        }
    }
}

#[derive(Clone, Debug, Default, Encode, Decode, PartialEq, Eq)]
pub struct ProtocolData {
    // flatten mapping of codes CodeId => CodeState
    // flatten mapping of program to codes ActorId => CodeId
    pub programs_count: U256,
    pub validated_codes_count: U256,
}

#[derive(Clone, Debug, Default, Encode, Decode, PartialEq, Eq, Hash)]
#[cfg_attr(feature = "std", derive(serde::Serialize, serde::Deserialize))]
pub struct StateTransition {
    pub actor_id: ActorId,
    pub new_state_hash: H256,
    pub exited: bool,
    pub inheritor: ActorId,
    pub value_to_receive: u128,
    pub value_claims: Vec<ValueClaim>,
    pub messages: Vec<Message>,
}

impl ToDigest for StateTransition {
    fn update_hasher(&self, hasher: &mut sha3::Keccak256) {
        // To avoid missing incorrect hashing while developing.
        let Self {
            actor_id,
            new_state_hash,
            exited,
            inheritor,
            value_to_receive,
            value_claims,
            messages,
        } = self;

        hasher.update(actor_id.to_address_lossy());
        hasher.update(new_state_hash);
        hasher.update([*exited as u8]);
        hasher.update(inheritor.to_address_lossy());
        hasher.update(value_to_receive.to_be_bytes());
        hasher.update(value_claims.to_digest());
        hasher.update(messages.to_digest());
    }
}

#[derive(Clone, Debug, Default, Encode, Decode, PartialEq, Eq)]
pub struct ValidationSettings {
    pub signing_threshold_percentage: u16,
    pub validators: Vec<ActorId>,
    // flatten mapping of validators ActorId => bool
}

#[derive(Clone, Debug, Default, Encode, Decode, PartialEq, Eq, Hash)]
#[cfg_attr(feature = "std", derive(serde::Serialize, serde::Deserialize))]
pub struct ValueClaim {
    pub message_id: MessageId,
    pub destination: ActorId,
    pub value: u128,
}

/// Note: `ValueClaim` is not `ToDigest`
impl ToDigest for [ValueClaim] {
    fn update_hasher(&self, hasher: &mut sha3::Keccak256) {
        self.iter().for_each(
            |ValueClaim {
                 message_id,
                 destination,
                 value,
             }| {
                hasher.update(message_id);
                hasher.update(destination.to_address_lossy());
                hasher.update(value.to_be_bytes());
            },
        )
    }
}

#[derive(Clone, Copy, Debug, Encode, Decode, PartialEq, Eq, Default, PartialOrd, Ord, Hash)]
#[cfg_attr(feature = "std", derive(serde::Serialize, serde::Deserialize))]
pub enum Origin {
    #[default]
    Ethereum,
    OffChain,
}<|MERGE_RESOLUTION|>--- conflicted
+++ resolved
@@ -18,11 +18,7 @@
 
 //! This is supposed to be an exact copy of Gear.sol library.
 
-<<<<<<< HEAD
-use crate::{Address, AnnounceHash, Digest, ToDigest, ValidatorsVec};
-=======
 use crate::{Address, Announce, Digest, HashOf, ToDigest, ValidatorsVec};
->>>>>>> 7e4b00fb
 use alloc::vec::Vec;
 use alloy_primitives::U256 as AlloyU256;
 use gear_core::message::{ReplyCode, ReplyDetails, StoredMessage, SuccessReplyReason};
