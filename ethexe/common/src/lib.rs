--- conflicted
+++ resolved
@@ -27,12 +27,8 @@
 pub mod db;
 pub mod events;
 pub mod gear;
-<<<<<<< HEAD
-mod network;
-=======
 mod hash;
 pub mod network;
->>>>>>> 8c4e323a
 mod primitives;
 pub mod tx_pool;
 mod utils;
