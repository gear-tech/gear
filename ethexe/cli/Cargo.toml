[package]
name = "ethexe-cli"
version.workspace = true
authors.workspace = true
edition.workspace = true
license.workspace = true
homepage.workspace = true
repository.workspace = true
rust-version.workspace = true

[[bin]]
name = "ethexe"
path = "src/main.rs"

[dependencies]
ethexe-network.workspace = true
ethexe-prometheus.workspace = true
ethexe-rpc.workspace = true
ethexe-service.workspace = true
ethexe-signer.workspace = true
ethexe-ethereum.workspace = true
<<<<<<< HEAD
ethexe-validator.workspace = true
ethexe-common.workspace = true
ethexe-runtime-common.workspace = true
ethexe-prometheus-endpoint.workspace = true
ethexe-rpc.workspace = true
ethexe-utils.workspace = true
ethexe-tx-pool.workspace = true
=======
>>>>>>> 6ce236b4
gprimitives.workspace = true

anyhow.workspace = true
clap = { workspace = true, features = ["derive"] }
directories.workspace = true
env_logger.workspace = true
hex.workspace = true
log.workspace = true
serde.workspace = true
static_init.workspace = true
tempfile.workspace = true
<<<<<<< HEAD
futures-timer.workspace = true
derive_more.workspace = true

static_init = "1.0.3"

[dev-dependencies]
alloy = { workspace = true, features = [
    "consensus",
    "eips",
    "node-bindings",
    "provider-http",
    "provider-ws",
    "provider-anvil-api",
    "pubsub",
    "rpc-client",
    "rpc-types-eth",
    "rpc-types-beacon",
    "signer-local",
] }
ntest = "0.9.3"
gear-core.workspace = true
gear-utils.workspace = true
reqwest.workspace = true
serde_json.workspace = true
=======
tokio = { workspace = true, features = ["macros", "rt-multi-thread"] }
toml.workspace = true
>>>>>>> 6ce236b4

[lints]
workspace = true<|MERGE_RESOLUTION|>--- conflicted
+++ resolved
@@ -19,16 +19,6 @@
 ethexe-service.workspace = true
 ethexe-signer.workspace = true
 ethexe-ethereum.workspace = true
-<<<<<<< HEAD
-ethexe-validator.workspace = true
-ethexe-common.workspace = true
-ethexe-runtime-common.workspace = true
-ethexe-prometheus-endpoint.workspace = true
-ethexe-rpc.workspace = true
-ethexe-utils.workspace = true
-ethexe-tx-pool.workspace = true
-=======
->>>>>>> 6ce236b4
 gprimitives.workspace = true
 
 anyhow.workspace = true
@@ -40,35 +30,8 @@
 serde.workspace = true
 static_init.workspace = true
 tempfile.workspace = true
-<<<<<<< HEAD
-futures-timer.workspace = true
-derive_more.workspace = true
-
-static_init = "1.0.3"
-
-[dev-dependencies]
-alloy = { workspace = true, features = [
-    "consensus",
-    "eips",
-    "node-bindings",
-    "provider-http",
-    "provider-ws",
-    "provider-anvil-api",
-    "pubsub",
-    "rpc-client",
-    "rpc-types-eth",
-    "rpc-types-beacon",
-    "signer-local",
-] }
-ntest = "0.9.3"
-gear-core.workspace = true
-gear-utils.workspace = true
-reqwest.workspace = true
-serde_json.workspace = true
-=======
 tokio = { workspace = true, features = ["macros", "rt-multi-thread"] }
 toml.workspace = true
->>>>>>> 6ce236b4
 
 [lints]
 workspace = true