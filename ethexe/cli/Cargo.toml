[package]
name = "ethexe-cli"
version.workspace = true
authors.workspace = true
edition.workspace = true
license.workspace = true
homepage.workspace = true
repository.workspace = true
rust-version.workspace = true

[[bin]]
name = "ethexe"
path = "src/main.rs"

[dependencies]
ethexe-network.workspace = true
ethexe-prometheus.workspace = true
ethexe-rpc = { workspace = true, features = ["client"] }
ethexe-service.workspace = true
ethexe-observer.workspace = true
ethexe-signer.workspace = true
ethexe-ethereum.workspace = true
ethexe-common.workspace = true
ethexe-processor.workspace = true
gprimitives = { workspace = true, features = ["std"] }

anyhow.workspace = true
clap = { workspace = true, features = ["derive"] }
directories.workspace = true
tracing-subscriber.workspace = true
hex.workspace = true
jsonrpsee = { workspace = true, features = ["client"] }
log.workspace = true
libp2p-identity = { version = "0.2.12", features = ["secp256k1"] }
serde.workspace = true
serde_json.workspace = true
sp-core = { workspace = true, features = ["std"] }
static_init.workspace = true
tempfile.workspace = true
tokio = { workspace = true, features = ["macros", "rt-multi-thread"] }
toml.workspace = true
<<<<<<< HEAD

=======
thiserror.workspace = true
gear-workspace-hack.workspace = true
>>>>>>> 5e9c9394

[lints]
workspace = true

[target.'cfg(not(target_arch = "wasm32"))'.dependencies]
gear-workspace-hack.workspace = true<|MERGE_RESOLUTION|>--- conflicted
+++ resolved
@@ -39,12 +39,7 @@
 tempfile.workspace = true
 tokio = { workspace = true, features = ["macros", "rt-multi-thread"] }
 toml.workspace = true
-<<<<<<< HEAD
-
-=======
 thiserror.workspace = true
-gear-workspace-hack.workspace = true
->>>>>>> 5e9c9394
 
 [lints]
 workspace = true
