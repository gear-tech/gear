// This file is part of Gear.
//
// Copyright (C) 2024 Gear Technologies Inc.
// SPDX-License-Identifier: GPL-3.0-or-later WITH Classpath-exception-2.0
//
// This program is free software: you can redistribute it and/or modify
// it under the terms of the GNU General Public License as published by
// the Free Software Foundation, either version 3 of the License, or
// (at your option) any later version.
//
// This program is distributed in the hope that it will be useful,
// but WITHOUT ANY WARRANTY; without even the implied warranty of
// MERCHANTABILITY or FITNESS FOR A PARTICULAR PURPOSE. See the
// GNU General Public License for more details.
//
// You should have received a copy of the GNU General Public License
// along with this program. If not, see <https://www.gnu.org/licenses/>.

//! Integration tests.

use crate::service::Service;
use alloy::{
    node_bindings::{Anvil, AnvilInstance},
    providers::{ext::AnvilApi, Provider},
    rpc::types::anvil::MineOptions,
};
use anyhow::Result;
use ethexe_common::{
    db::CodesStorage, mirror::Event as MirrorEvent, router::Event as RouterEvent, BlockEvent,
};
use ethexe_db::{Database, MemDb};
use ethexe_ethereum::{router::RouterQuery, Ethereum};
use ethexe_observer::{Event, MockBlobReader, Observer, Query};
use ethexe_processor::Processor;
use ethexe_sequencer::Sequencer;
use ethexe_signer::Signer;
use ethexe_validator::Validator;
use futures::StreamExt;
use gear_core::{
    ids::prelude::*,
    message::{ReplyCode, SuccessReplyReason},
};
use gprimitives::{ActorId, CodeId, MessageId, H160, H256};
use parity_scale_codec::Encode;
use std::{sync::Arc, time::Duration};
use tokio::{
    sync::oneshot,
    task::{self, JoinHandle},
};
<<<<<<< HEAD
use utils::{NodeConfig, TestEnv, TestEnvConfig};
=======

struct Listener {
    receiver: Receiver<Event>,
    _handle: JoinHandle<()>,
}

impl Listener {
    pub async fn new(mut observer: Observer) -> Self {
        let (sender, receiver) = mpsc::channel::<Event>(1024);

        let (send_subscription_created, receive_subscription_created) = oneshot::channel::<()>();
        let _handle = task::spawn(async move {
            let observer_events = observer.events_all();
            futures::pin_mut!(observer_events);

            send_subscription_created.send(()).unwrap();

            while let Some(event) = observer_events.next().await {
                sender.send(event).await.unwrap();
            }
        });
        receive_subscription_created.await.unwrap();

        Self { receiver, _handle }
    }

    pub async fn next_event(&mut self) -> Result<Event> {
        self.receiver
            .recv()
            .await
            .ok_or_else(|| anyhow!("No more events"))
    }

    pub async fn apply_until<R: Sized>(
        &mut self,
        mut f: impl FnMut(Event) -> Result<Option<R>>,
    ) -> Result<R> {
        loop {
            let event = self.next_event().await?;
            if let Some(res) = f(event)? {
                return Ok(res);
            }
        }
    }

    pub async fn apply_until_block_event<R: Sized>(
        &mut self,
        mut f: impl FnMut(BlockEvent) -> Result<Option<R>>,
    ) -> Result<R> {
        loop {
            let event = self.next_event().await?;

            let Event::Block(block) = event else {
                continue;
            };

            for event in block.events {
                if let Some(res) = f(event)? {
                    return Ok(res);
                }
            }
        }
    }
}

struct TestEnvConfig {
    rpc_url: String,
    router_address: Option<ethexe_signer::Address>,
    blob_reader: Option<Arc<MockBlobReader>>,
    validator_private_key: Option<ethexe_signer::PrivateKey>,
    block_time: Duration,
}

impl Default for TestEnvConfig {
    fn default() -> Self {
        Self {
            rpc_url: "ws://localhost:8545".to_string(),
            router_address: None,
            blob_reader: None,
            validator_private_key: None,
            block_time: Duration::from_secs(1),
        }
    }
}

impl TestEnvConfig {
    pub fn rpc_url(mut self, rpc_url: String) -> Self {
        self.rpc_url = rpc_url.to_string();
        self
    }
}

struct TestEnv {
    db: Database,
    blob_reader: Arc<MockBlobReader>,
    observer: Observer,
    ethereum: Ethereum,
    query: Query,
    router_query: RouterQuery,
    signer: Signer,
    rpc_url: String,
    sequencer_public_key: ethexe_signer::PublicKey,
    validator_private_key: ethexe_signer::PrivateKey,
    validator_public_key: ethexe_signer::PublicKey,
    router_address: ethexe_signer::Address,
    sender_address: ActorId,
    block_time: Duration,
    running_service_handle: Option<JoinHandle<Result<()>>>,
}

impl TestEnv {
    async fn new(config: TestEnvConfig) -> Result<TestEnv> {
        let TestEnvConfig {
            rpc_url,
            router_address,
            blob_reader,
            validator_private_key,
            block_time,
        } = config;

        let db = Database::from_one(&MemDb::default(), router_address.unwrap_or_default().0);

        let tempdir = tempfile::tempdir()?.into_path();
        let signer = Signer::new(tempdir.join("key"))?;
        let sender_public_key = signer.add_key(
            // Anvil account (0) with balance
            "0xac0974bec39a17e36ba4a6b4d238ff944bacb478cbed5efcae784d7bf4f2ff80".parse()?,
        )?;
        let (validator_private_key, validator_public_key) = match validator_private_key {
            Some(key) => (key, signer.add_key(key).unwrap()),
            None => {
                let pub_key = signer.generate_key()?;
                (signer.get_private_key(pub_key).unwrap(), pub_key)
            }
        };
        let sequencer_public_key = signer.add_key(
            // Anvil account (1) with balance
            "0x59c6995e998f97a5a0044966f0945389dc9e86dae88c7a8412f4603b6b78690d".parse()?,
        )?;

        let sender_address = sender_public_key.to_address();
        let ethereum = if let Some(router_address) = router_address {
            Ethereum::new(&rpc_url, router_address, signer.clone(), sender_address).await?
        } else {
            let validators = vec![validator_public_key.to_address()];
            Ethereum::deploy(&rpc_url, validators, signer.clone(), sender_address).await?
        };

        let router = ethereum.router();
        let router_query = router.query();

        let genesis_block_hash = router_query.genesis_block_hash().await?;

        let blob_reader = blob_reader.unwrap_or_else(|| Arc::new(MockBlobReader::new(block_time)));

        let router_address = router.address();

        let query = Query::new(
            Arc::new(db.clone()),
            &rpc_url,
            router_address,
            genesis_block_hash,
            blob_reader.clone(),
            10000,
        )
        .await?;

        let observer = Observer::new(&rpc_url, router_address, blob_reader.clone())
            .await
            .expect("failed to create observer");

        let env = TestEnv {
            db,
            query,
            blob_reader,
            observer,
            ethereum,
            router_query,
            signer,
            rpc_url,
            sequencer_public_key,
            validator_private_key,
            validator_public_key,
            router_address,
            sender_address: ActorId::from(H160::from(sender_address.0)),
            block_time,
            running_service_handle: None,
        };

        Ok(env)
    }

    pub fn start_anvil() -> AnvilInstance {
        let anvil = Anvil::new().try_spawn().unwrap();
        log::info!("📍 Anvil started at {}", anvil.ws_endpoint());
        anvil
    }

    pub async fn new_listener(&self) -> Listener {
        Listener::new(self.observer.clone()).await
    }

    pub async fn start_service(&mut self) -> Result<()> {
        if self.running_service_handle.is_some() {
            return Err(anyhow!("Service is already running"));
        }

        let processor = Processor::new(self.db.clone())?;

        let sequencer = Sequencer::new(
            &ethexe_sequencer::Config {
                ethereum_rpc: self.rpc_url.clone(),
                sign_tx_public: self.sequencer_public_key,
                router_address: self.router_address,
                validators: vec![self.validator_public_key.to_address()],
                threshold: 1,
            },
            self.signer.clone(),
        )
        .await?;

        let validator = Validator::new(
            &ethexe_validator::Config {
                pub_key: self.validator_public_key,
                router_address: self.router_address,
            },
            self.signer.clone(),
        );

        let service = Service::new_from_parts(
            self.db.clone(),
            self.observer.clone(),
            self.query.clone(),
            processor,
            self.signer.clone(),
            self.block_time,
            None,
            Some(sequencer),
            Some(validator),
            None,
            None,
        );

        let handle = task::spawn(service.run());
        self.running_service_handle = Some(handle);

        // Sleep to wait for the new service to start
        // TODO: find a better way to wait for the service to start #4099
        tokio::time::sleep(Duration::from_secs(1)).await;

        Ok(())
    }

    pub async fn stop_service(&mut self) -> Result<()> {
        if let Some(handle) = self.running_service_handle.take() {
            handle.abort();
            let _ = handle.await;
            Ok(())
        } else {
            Err(anyhow!("Service is not running"))
        }
    }

    pub async fn upload_code(&self, code: &[u8]) -> Result<(H256, CodeId)> {
        let code_id = CodeId::generate(code);
        let blob_tx = H256::random();

        self.blob_reader
            .add_blob_transaction(blob_tx, code.to_vec())
            .await;
        let tx_hash = self
            .ethereum
            .router()
            .request_code_validation(code_id, blob_tx)
            .await?;

        Ok((tx_hash, code_id))
    }
}

impl Drop for TestEnv {
    fn drop(&mut self) {
        if let Some(handle) = self.running_service_handle.take() {
            handle.abort();
        }
    }
}
>>>>>>> 36d4a67c

#[tokio::test(flavor = "multi_thread")]
#[ntest::timeout(60_000)]
async fn ping() {
    gear_utils::init_default_logger();

    let mut env = TestEnv::new(Default::default()).await.unwrap();

    let sequencer_public_key = env.wallets.next();
    let mut node = env.new_node(
        NodeConfig::default()
            .sequencer(sequencer_public_key)
            .validator(env.validators[0]),
    );
    node.start_service().await;

    let res = env
        .upload_code(demo_ping::WASM_BINARY)
        .await
        .unwrap()
        .wait_for()
        .await
        .unwrap();
    assert_eq!(res.code, demo_ping::WASM_BINARY);
    assert!(res.valid);

    let code_id = res.code_id;

    let code = node
        .db
        .original_code(code_id)
        .expect("After approval, the code is guaranteed to be in the database");
    assert_eq!(code, demo_ping::WASM_BINARY);

    let _ = node
        .db
        .instrumented_code(1, code_id)
        .expect("After approval, instrumented code is guaranteed to be in the database");

    let res = env
        .create_program(code_id, b"PING", 0)
        .await
        .unwrap()
        .wait_for()
        .await
        .unwrap();
    assert_eq!(res.code_id, code_id);
    assert_eq!(res.init_message_source, env.sender_id);
    assert_eq!(res.init_message_payload, b"PING");
    assert_eq!(res.init_message_value, 0);
    assert_eq!(res.reply_payload, b"PONG");
    assert_eq!(res.reply_value, 0);
    assert_eq!(
        res.reply_code,
        ReplyCode::Success(SuccessReplyReason::Manual)
    );

    let ping_id = res.program_id;

    env.approve_wvara(ping_id).await;

    let res = env
        .send_message(ping_id, b"PING", 0)
        .await
        .unwrap()
        .wait_for()
        .await
        .unwrap();
    assert_eq!(res.program_id, ping_id);
    assert_eq!(
        res.reply_code,
        ReplyCode::Success(SuccessReplyReason::Manual)
    );
    assert_eq!(res.reply_payload, b"PONG");
    assert_eq!(res.reply_value, 0);

    let res = env
        .send_message(ping_id, b"PUNK", 0)
        .await
        .unwrap()
        .wait_for()
        .await
        .unwrap();
    assert_eq!(res.program_id, ping_id);
    assert_eq!(res.reply_code, ReplyCode::Success(SuccessReplyReason::Auto));
    assert_eq!(res.reply_payload, b"");
    assert_eq!(res.reply_value, 0);
}

#[tokio::test(flavor = "multi_thread")]
#[ntest::timeout(120_000)]
async fn ping_reorg() {
    gear_utils::init_default_logger();

    let mut env = TestEnv::new(Default::default()).await.unwrap();

    let sequencer_pub_key = env.wallets.next();
    let mut node = env.new_node(
        NodeConfig::default()
            .sequencer(sequencer_pub_key)
            .validator(env.validators[0]),
    );
    node.start_service().await;

    let provider = env.observer.provider().clone();

    let res = env
        .upload_code(demo_ping::WASM_BINARY)
        .await
        .unwrap()
        .wait_for()
        .await
        .unwrap();
    assert!(res.valid);

    let code_id = res.code_id;

    log::info!("📗 Abort service to simulate node blocks skipping");
    node.stop_service().await;

    let create_program = env.create_program(code_id, b"PING", 0).await.unwrap();

    // Mine some blocks to check missed blocks support
    provider
        .evm_mine(Some(MineOptions::Options {
            timestamp: None,
            blocks: Some(10),
        }))
        .await
        .unwrap();

    // Start new service
    node.start_service().await;

    // IMPORTANT: Mine one block to sent block event to the new service.
    provider.evm_mine(None).await.unwrap();

    let res = create_program.wait_for().await.unwrap();
    assert_eq!(res.code_id, code_id);
    assert_eq!(res.reply_payload, b"PONG");

    let ping_id = res.program_id;

    env.approve_wvara(ping_id).await;

    log::info!(
        "📗 Create snapshot for block: {}, where ping program is already created",
        provider.get_block_number().await.unwrap()
    );
    let program_created_snapshot_id = provider.anvil_snapshot().await.unwrap();

    let res = env
        .send_message(ping_id, b"PING", 0)
        .await
        .unwrap()
        .wait_for()
        .await
        .unwrap();
    assert_eq!(res.program_id, ping_id);
    assert_eq!(res.reply_payload, b"PONG");

    // Await for service block with user reply handling
    // TODO: this is for better logs reading only, should find a better solution #4099
    tokio::time::sleep(env.block_time).await;

    log::info!("📗 Test after reverting to the program creation snapshot");
    provider
        .anvil_revert(program_created_snapshot_id)
        .await
        .map(|res| assert!(res))
        .unwrap();

    let res = env
        .send_message(ping_id, b"PING", 0)
        .await
        .unwrap()
        .wait_for()
        .await
        .unwrap();
    assert_eq!(res.program_id, ping_id);
    assert_eq!(res.reply_payload, b"PONG");

    // The last step is to test correctness after db cleanup
    node.stop_service().await;
    node.db = Database::from_one(&MemDb::default(), env.router_address.0);

    log::info!("📗 Test after db cleanup and service shutting down");
    let send_message = env.send_message(ping_id, b"PING", 0).await.unwrap();

    // Skip some blocks to simulate long time without service
    provider
        .evm_mine(Some(MineOptions::Options {
            timestamp: None,
            blocks: Some(10),
        }))
        .await
        .unwrap();

    node.start_service().await;

    // Important: mine one block to sent block event to the new service.
    provider.evm_mine(None).await.unwrap();

    let res = send_message.wait_for().await.unwrap();
    assert_eq!(res.program_id, ping_id);
    assert_eq!(res.reply_payload, b"PONG");

    // Await for service block with user reply handling
    // TODO: this is for better logs reading only, should find a better solution #4099
    tokio::time::sleep(Duration::from_secs(1)).await;
}

// Mine 150 blocks - send message - mine 150 blocks.
// Deep sync must load chain in batch.
#[tokio::test(flavor = "multi_thread")]
#[ntest::timeout(60_000)]
async fn ping_deep_sync() {
    gear_utils::init_default_logger();

    let mut env = TestEnv::new(Default::default()).await.unwrap();

    let sequencer_pub_key = env.wallets.next();
    let mut node = env.new_node(
        NodeConfig::default()
            .sequencer(sequencer_pub_key)
            .validator(env.validators[0]),
    );
    node.start_service().await;

    let provider = env.observer.provider().clone();

    let res = env
        .upload_code(demo_ping::WASM_BINARY)
        .await
        .unwrap()
        .wait_for()
        .await
        .unwrap();
    assert_eq!(res.code.as_slice(), demo_ping::WASM_BINARY);
    assert!(res.valid);

    let code_id = res.code_id;

    let res = env
        .create_program(code_id, b"PING", 0)
        .await
        .unwrap()
        .wait_for()
        .await
        .unwrap();
    assert_eq!(res.code_id, code_id);
    assert_eq!(res.init_message_payload, b"PING");
    assert_eq!(res.init_message_value, 0);
    assert_eq!(res.reply_payload, b"PONG");
    assert_eq!(res.reply_value, 0);
    assert_eq!(
        res.reply_code,
        ReplyCode::Success(SuccessReplyReason::Manual)
    );

    let ping_id = res.program_id;

    // Mine some blocks to check deep sync.
    provider
        .evm_mine(Some(MineOptions::Options {
            timestamp: None,
            blocks: Some(150),
        }))
        .await
        .unwrap();

    env.approve_wvara(ping_id).await;

    let send_message = env.send_message(ping_id, b"PING", 0).await.unwrap();

    // Mine some blocks to check deep sync.
    provider
        .evm_mine(Some(MineOptions::Options {
            timestamp: None,
            blocks: Some(150),
        }))
        .await
        .unwrap();

    let res = send_message.wait_for().await.unwrap();
    assert_eq!(res.program_id, ping_id);
    assert_eq!(res.reply_payload, b"PONG");
    assert_eq!(res.reply_value, 0);
    assert_eq!(
        res.reply_code,
        ReplyCode::Success(SuccessReplyReason::Manual)
    );
}

#[tokio::test(flavor = "multi_thread")]
#[ntest::timeout(60_000)]
async fn multiple_validators() {
    gear_utils::init_default_logger();

    let mut env = TestEnv::new(TestEnvConfig::default().validators_amount(3))
        .await
        .unwrap();

    log::info!("📗 Starting sequencer");
    let sequencer_pub_key = env.wallets.next();
    let mut sequencer = env.new_node(
        NodeConfig::default()
            .sequencer(sequencer_pub_key)
            .network(None, None),
    );
    sequencer.start_service().await;

    log::info!("📗 Starting validator 0");
    let mut validator0 = env.new_node(
        NodeConfig::default()
            .validator(env.validators[0])
            .network(None, sequencer.multiaddr.clone()),
    );
    validator0.start_service().await;

    log::info!("📗 Starting validator 1");
    let mut validator1 = env.new_node(
        NodeConfig::default()
            .validator(env.validators[1])
            .network(None, sequencer.multiaddr.clone()),
    );
    validator1.start_service().await;

    log::info!("📗 Starting validator 2");
    let mut validator2 = env.new_node(
        NodeConfig::default()
            .validator(env.validators[2])
            .network(None, sequencer.multiaddr.clone()),
    );
    validator2.start_service().await;

    let res = env
        .upload_code(demo_ping::WASM_BINARY)
        .await
        .unwrap()
        .wait_for()
        .await
        .unwrap();
    assert_eq!(res.code, demo_ping::WASM_BINARY);
    assert!(res.valid);

    let ping_code_id = res.code_id;

    let res = env
        .create_program(ping_code_id, b"", 0)
        .await
        .unwrap()
        .wait_for()
        .await
        .unwrap();
    assert_eq!(res.code_id, ping_code_id);
    assert_eq!(res.init_message_payload, b"");
    assert_eq!(res.init_message_value, 0);
    assert_eq!(res.reply_payload, b"");
    assert_eq!(res.reply_value, 0);
    assert_eq!(res.reply_code, ReplyCode::Success(SuccessReplyReason::Auto));

    let ping_id = res.program_id;

    let res = env
        .upload_code(demo_async::WASM_BINARY)
        .await
        .unwrap()
        .wait_for()
        .await
        .unwrap();
    assert_eq!(res.code, demo_async::WASM_BINARY);
    assert!(res.valid);

    let async_code_id = res.code_id;

    let res = env
        .create_program(async_code_id, ping_id.encode().as_slice(), 0)
        .await
        .unwrap()
        .wait_for()
        .await
        .unwrap();
    assert_eq!(res.code_id, async_code_id);
    assert_eq!(res.init_message_payload, ping_id.encode().as_slice());
    assert_eq!(res.init_message_value, 0);
    assert_eq!(res.reply_payload, b"");
    assert_eq!(res.reply_value, 0);
    assert_eq!(res.reply_code, ReplyCode::Success(SuccessReplyReason::Auto));

    let async_id = res.program_id;

    env.approve_wvara(ping_id).await;
    env.approve_wvara(async_id).await;

    let res = env
        .send_message(async_id, demo_async::Command::Common.encode().as_slice(), 0)
        .await
        .unwrap()
        .wait_for()
        .await
        .unwrap();
    assert_eq!(res.program_id, async_id);
    assert_eq!(res.reply_payload, res.message_id.encode().as_slice());
    assert_eq!(res.reply_value, 0);
    assert_eq!(
        res.reply_code,
        ReplyCode::Success(SuccessReplyReason::Manual)
    );

    log::info!("📗 Stop validator 2 and check that all is still working");
    validator2.stop_service().await;
    let res = env
        .send_message(async_id, demo_async::Command::Common.encode().as_slice(), 0)
        .await
        .unwrap()
        .wait_for()
        .await
        .unwrap();
    assert_eq!(res.reply_payload, res.message_id.encode().as_slice());

    log::info!("📗 Stop validator 1 and check that it's not working");
    validator1.stop_service().await;

    let wait_for_reply_to = env
        .send_message(async_id, demo_async::Command::Common.encode().as_slice(), 0)
        .await
        .unwrap();

    let _ = tokio::time::timeout(env.block_time * 3, wait_for_reply_to.clone().wait_for())
        .await
        .expect_err("Timeout expected");

    log::info!("📗 Start validator 2 and check that now is working, validator 1 is still stopped.");
    // TODO: impossible to restart validator 2 with the same network address, need to fix it #4210
    let mut validator2 = env.new_node(
        NodeConfig::default()
            .validator(env.validators[2])
            .network(None, sequencer.multiaddr.clone()),
    );
    validator2.start_service().await;

    // IMPORTANT: mine one block to sent a new block event.
    env.observer.provider().evm_mine(None).await.unwrap();

    let res = wait_for_reply_to.wait_for().await.unwrap();
    assert_eq!(res.reply_payload, res.message_id.encode().as_slice());
}

mod utils {
    use super::*;
    use gear_core::message::ReplyCode;
    use tokio::sync::{broadcast::Sender, Mutex};

    pub struct TestEnv {
        pub rpc_url: String,
        pub wallets: AnvilWallets,
        pub observer: Observer,
        pub blob_reader: Arc<MockBlobReader>,
        pub ethereum: Ethereum,
        #[allow(unused)]
        pub router_query: RouterQuery,
        pub signer: Signer,
        pub validators: Vec<ethexe_signer::PublicKey>,
        pub router_address: ethexe_signer::Address,
        pub sender_id: ActorId,
        pub genesis_block_hash: H256,
        pub threshold: u64,
        pub block_time: Duration,

        network_addresses_nonce: u64,
        /// In order to reduce amount of observers, we create only one observer and broadcast events to all subscribers.
        broadcaster: Arc<Mutex<Sender<Event>>>,
        _anvil: Option<AnvilInstance>,
        _events_stream: JoinHandle<()>,
    }

    impl TestEnv {
        pub async fn new(config: TestEnvConfig) -> Result<Self> {
            let TestEnvConfig {
                validators_amount,
                block_time,
            } = config;

            let (rpc_url, anvil) = match std::env::var("__ETHEXE_CLI_TESTS_RPC_URL") {
                Ok(rpc_url) => {
                    log::info!("📍 Using provided RPC URL: {}", rpc_url);
                    (rpc_url, None)
                }
                Err(_) => {
                    let mut anvil = Anvil::new().try_spawn().unwrap();
                    drop(anvil.child_mut().stdout.take()); //temp fix for alloy#1078
                    log::info!("📍 Anvil started at {}", anvil.ws_endpoint());
                    (anvil.ws_endpoint(), Some(anvil))
                }
            };

            let signer = Signer::new(tempfile::tempdir()?.into_path())?;
            let mut wallets = AnvilWallets::new(&signer);

            let sender_address = wallets.next().to_address();
            let validators: Vec<_> = (0..validators_amount)
                .map(|_| signer.generate_key().unwrap())
                .collect();

            let ethereum = Ethereum::deploy(
                &rpc_url,
                validators.iter().map(|k| k.to_address()).collect(),
                signer.clone(),
                sender_address,
            )
            .await?;

            let router = ethereum.router();
            let router_query = router.query();
            let router_address = router.address();

            let blob_reader = Arc::new(MockBlobReader::new(block_time));

            let observer = Observer::new(&rpc_url, router_address, blob_reader.clone())
                .await
                .expect("failed to create observer");

            let (broadcaster, _events_stream) = {
                let mut observer = observer.clone();
                let (sender, mut receiver) = tokio::sync::broadcast::channel::<Event>(2048);
                let sender = Arc::new(Mutex::new(sender));
                let cloned_sender = sender.clone();

                let (send_subscription_created, receive_subscription_created) =
                    oneshot::channel::<()>();
                let handle = task::spawn(async move {
                    let observer_events = observer.events();
                    futures::pin_mut!(observer_events);

                    send_subscription_created.send(()).unwrap();

                    while let Some(event) = observer_events.next().await {
                        log::trace!(target: "test-event", "📗 Event: {:?}", event);

                        cloned_sender
                            .lock()
                            .await
                            .send(event)
                            .inspect_err(|err| log::error!("Failed to broadcast event: {err}"))
                            .unwrap();

                        // At least one receiver is presented always, in order to avoid the channel dropping.
                        receiver
                            .recv()
                            .await
                            .inspect_err(|err| log::error!("Failed to receive event: {err}"))
                            .unwrap();
                    }
                });
                receive_subscription_created.await.unwrap();

                (sender, handle)
            };

            let genesis_block_hash = router_query.genesis_block_hash().await?;
            let threshold = router_query.threshold().await?;

            Ok(TestEnv {
                rpc_url,
                wallets,
                observer,
                blob_reader,
                ethereum,
                router_query,
                signer,
                validators,
                router_address,
                sender_id: ActorId::from(H160::from(sender_address.0)),
                genesis_block_hash,
                threshold,
                block_time,
                broadcaster,
                network_addresses_nonce: 0,
                _anvil: anvil,
                _events_stream,
            })
        }

        pub fn new_node(&mut self, config: NodeConfig) -> Node {
            let NodeConfig {
                db,
                sequencer_public_key,
                validator_public_key,
                network,
            } = config;

            let db =
                db.unwrap_or_else(|| Database::from_one(&MemDb::default(), self.router_address.0));

            let network_address = network.as_ref().map(|network| {
                network.address.clone().unwrap_or_else(|| {
                    self.network_addresses_nonce += 1;
                    format!("/memory/{}", self.network_addresses_nonce)
                })
            });

            let network_bootstrap_address = network.and_then(|network| network.bootstrap_address);

            Node {
                db,
                multiaddr: None,
                rpc_url: self.rpc_url.clone(),
                genesis_block_hash: self.genesis_block_hash,
                blob_reader: self.blob_reader.clone(),
                observer: self.observer.clone(),
                signer: self.signer.clone(),
                block_time: self.block_time,
                validators: self.validators.iter().map(|k| k.to_address()).collect(),
                threshold: self.threshold,
                router_address: self.router_address,
                running_service_handle: None,
                sequencer_public_key,
                validator_public_key,
                network_address,
                network_bootstrap_address,
            }
        }

        pub async fn upload_code(&self, code: &[u8]) -> Result<WaitForUploadCode> {
            log::info!("📗 Upload code, len {}", code.len());

            let code_id = CodeId::generate(code);
            let blob_tx = H256::random();

            let listener = self.events_publisher().subscribe().await;

            self.blob_reader
                .add_blob_transaction(blob_tx, code.to_vec())
                .await;
            let _tx_hash = self
                .ethereum
                .router()
                .request_code_validation(code_id, blob_tx)
                .await?;

            Ok(WaitForUploadCode { listener, code_id })
        }

        pub async fn create_program(
            &self,
            code_id: CodeId,
            payload: &[u8],
            value: u128,
        ) -> Result<WaitForProgramCreation> {
            log::info!(
                "📗 Create program, code_id {code_id}, payload len {}",
                payload.len()
            );

            let listener = self.events_publisher().subscribe().await;

            let (_, program_id) = self
                .ethereum
                .router()
                .create_program(code_id, H256::random(), payload, value)
                .await?;

            Ok(WaitForProgramCreation {
                listener,
                program_id,
            })
        }

        pub async fn send_message(
            &self,
            target: ActorId,
            payload: &[u8],
            value: u128,
        ) -> Result<WaitForReplyTo> {
            log::info!("📗 Send message to {target}, payload len {}", payload.len());

            let listener = self.events_publisher().subscribe().await;

            let program_address = ethexe_signer::Address::try_from(target)?;
            let program = self.ethereum.mirror(program_address);

            let (_, message_id) = program.send_message(payload, value).await?;

            Ok(WaitForReplyTo {
                listener,
                message_id,
            })
        }

        pub async fn approve_wvara(&self, program_id: ActorId) {
            log::info!("📗 Approving WVara for {program_id}");

            let program_address = ethexe_signer::Address::try_from(program_id).unwrap();
            let wvara = self.ethereum.router().wvara();
            wvara.approve_all(program_address.0.into()).await.unwrap();
        }

        pub fn events_publisher(&self) -> EventsPublisher {
            EventsPublisher {
                broadcaster: self.broadcaster.clone(),
            }
        }
    }

    pub struct TestEnvConfig {
        pub validators_amount: usize,
        pub block_time: Duration,
    }

    impl Default for TestEnvConfig {
        fn default() -> Self {
            Self {
                validators_amount: 1,
                block_time: Duration::from_secs(1),
            }
        }
    }

    impl TestEnvConfig {
        pub fn validators_amount(mut self, validators_amount: usize) -> Self {
            self.validators_amount = validators_amount;
            self
        }

        pub fn block_time(mut self, block_time: Duration) -> Self {
            self.block_time = block_time;
            self
        }
    }

    #[derive(Default)]
    pub struct NodeConfig {
        /// Database, if not provided, will be created with MemDb.
        pub db: Option<Database>,
        /// Sequencer public key, if provided then new node starts as sequencer.
        pub sequencer_public_key: Option<ethexe_signer::PublicKey>,
        /// Validator public key, if provided then new node starts as validator.
        pub validator_public_key: Option<ethexe_signer::PublicKey>,
        /// Network configuration, if provided then new node starts with network.
        pub network: Option<NodeNetworkConfig>,
    }

    impl NodeConfig {
        pub fn db(mut self, db: Database) -> Self {
            self.db = Some(db);
            self
        }

        pub fn sequencer(mut self, sequencer_public_key: ethexe_signer::PublicKey) -> Self {
            self.sequencer_public_key = Some(sequencer_public_key);
            self
        }

        pub fn validator(mut self, validator_public_key: ethexe_signer::PublicKey) -> Self {
            self.validator_public_key = Some(validator_public_key);
            self
        }

        pub fn network(
            mut self,
            address: Option<String>,
            bootstrap_address: Option<String>,
        ) -> Self {
            self.network = Some(NodeNetworkConfig {
                address,
                bootstrap_address,
            });
            self
        }
    }

    #[derive(Default)]
    pub struct NodeNetworkConfig {
        /// Network address, if not provided, will be generated by test env.
        pub address: Option<String>,
        /// Network bootstrap address, if not provided, then no bootstrap address will be used.
        pub bootstrap_address: Option<String>,
    }

    pub struct EventsPublisher {
        broadcaster: Arc<Mutex<Sender<Event>>>,
    }

    impl EventsPublisher {
        pub async fn subscribe(&self) -> EventsListener {
            EventsListener {
                receiver: self.broadcaster.lock().await.subscribe(),
            }
        }
    }

    pub struct EventsListener {
        receiver: tokio::sync::broadcast::Receiver<Event>,
    }

    impl Clone for EventsListener {
        fn clone(&self) -> Self {
            Self {
                receiver: self.receiver.resubscribe(),
            }
        }
    }

    impl EventsListener {
        pub async fn next_event(&mut self) -> Result<Event> {
            self.receiver.recv().await.map_err(Into::into)
        }

        pub async fn apply_until<R: Sized>(
            &mut self,
            mut f: impl FnMut(Event) -> Result<Option<R>>,
        ) -> Result<R> {
            loop {
                let event = self.next_event().await?;
                if let Some(res) = f(event)? {
                    return Ok(res);
                }
            }
        }

        pub async fn apply_until_block_event<R: Sized>(
            &mut self,
            mut f: impl FnMut(BlockEvent) -> Result<Option<R>>,
        ) -> Result<R> {
            loop {
                let event = self.next_event().await?;

                let Event::Block(block) = event else {
                    continue;
                };

                for event in block.events {
                    if let Some(res) = f(event)? {
                        return Ok(res);
                    }
                }
            }
        }
    }

    /// Provides access to hardcoded anvil wallets.
    pub struct AnvilWallets {
        wallets: Vec<ethexe_signer::PublicKey>,
        next_wallet: usize,
    }

    impl AnvilWallets {
        pub fn new(signer: &Signer) -> Self {
            let accounts = [
                "0xac0974bec39a17e36ba4a6b4d238ff944bacb478cbed5efcae784d7bf4f2ff80",
                "0x59c6995e998f97a5a0044966f0945389dc9e86dae88c7a8412f4603b6b78690d",
                "0x5de4111afa1a4b94908f83103eb1f1706367c2e68ca870fc3fb9a804cdab365a",
                "0x7c852118294e51e653712a81e05800f419141751be58f605c371e15141b007a6",
                "0x47e179ec197488593b187f80a00eb0da91f1b9d0b13f8733639f19c30a34926a",
                "0x8b3a350cf5c34c9194ca85829a2df0ec3153be0318b5e2d3348e872092edffba",
                "0x92db14e403b83dfe3df233f83dfa3a0d7096f21ca9b0d6d6b8d88b2b4ec1564e",
                "0x4bbbf85ce3377467afe5d46f804f221813b2bb87f24d81f60f1fcdbf7cbf4356",
                "0xdbda1821b80551c9d65939329250298aa3472ba22feea921c0cf5d620ea67b97",
                "0x2a871d0798f97d79848a013d4936a73bf4cc922c825d33c1cf7073dff6d409c6",
            ]
            .map(|s| signer.add_key(s.parse().unwrap()).unwrap());

            Self {
                wallets: accounts.to_vec(),
                next_wallet: 0,
            }
        }

        pub fn next(&mut self) -> ethexe_signer::PublicKey {
            let pub_key = self.wallets.get(self.next_wallet).expect("No more wallets");
            self.next_wallet += 1;
            *pub_key
        }
    }

    pub struct Node {
        pub db: Database,
        pub multiaddr: Option<String>,

        rpc_url: String,
        genesis_block_hash: H256,
        blob_reader: Arc<MockBlobReader>,
        observer: Observer,
        signer: Signer,
        validators: Vec<ethexe_signer::Address>,
        threshold: u64,
        router_address: ethexe_signer::Address,
        block_time: Duration,
        running_service_handle: Option<JoinHandle<Result<()>>>,
        sequencer_public_key: Option<ethexe_signer::PublicKey>,
        validator_public_key: Option<ethexe_signer::PublicKey>,
        network_address: Option<String>,
        network_bootstrap_address: Option<String>,
    }

    impl Node {
        pub async fn start_service(&mut self) {
            assert!(
                self.running_service_handle.is_none(),
                "Service is already running"
            );

            let processor = Processor::new(self.db.clone()).unwrap();

            let query = Query::new(
                Arc::new(self.db.clone()),
                &self.rpc_url,
                self.router_address,
                self.genesis_block_hash,
                self.blob_reader.clone(),
                10000,
            )
            .await
            .unwrap();

            let network = self.network_address.as_ref().map(|addr| {
                let config_path = tempfile::tempdir().unwrap().into_path();
                let mut config =
                    ethexe_network::NetworkEventLoopConfig::new_memory(config_path, addr.as_str());
                if let Some(bootstrap_addr) = self.network_bootstrap_address.as_ref() {
                    let multiaddr = bootstrap_addr.parse().unwrap();
                    config.bootstrap_addresses = [multiaddr].into();
                }
                let network =
                    ethexe_network::NetworkService::new(config, &self.signer, self.db.clone())
                        .unwrap();
                self.multiaddr = Some(format!("{addr}/p2p/{}", network.event_loop.local_peer_id()));
                network
            });

            let sequencer = match self.sequencer_public_key.as_ref() {
                Some(key) => Some(
                    Sequencer::new(
                        &ethexe_sequencer::Config {
                            ethereum_rpc: self.rpc_url.clone(),
                            sign_tx_public: *key,
                            router_address: self.router_address,
                            validators: self.validators.clone(),
                            threshold: self.threshold,
                        },
                        self.signer.clone(),
                    )
                    .await
                    .unwrap(),
                ),
                None => None,
            };

            let validator = match self.validator_public_key.as_ref() {
                Some(key) => Some(Validator::new(
                    &ethexe_validator::Config {
                        pub_key: *key,
                        router_address: self.router_address,
                    },
                    self.signer.clone(),
                )),
                None => None,
            };

            let service = Service::new_from_parts(
                self.db.clone(),
                self.observer.clone(),
                query,
                processor,
                self.signer.clone(),
                self.block_time,
                network,
                sequencer,
                validator,
                None,
                None,
            );

            let handle = task::spawn(service.run());
            self.running_service_handle = Some(handle);

            // Sleep to wait for the new service to start
            tokio::time::sleep(Duration::from_secs(1)).await;
        }

        pub async fn stop_service(&mut self) {
            let handle = self
                .running_service_handle
                .take()
                .expect("Service is not running");
            handle.abort();
            let _ = handle.await;
            self.multiaddr = None;
        }
    }

    #[derive(Clone)]
    pub struct WaitForUploadCode {
        listener: EventsListener,
        pub code_id: CodeId,
    }

    #[derive(Debug)]
    pub struct UploadCodeInfo {
        pub code_id: CodeId,
        pub code: Vec<u8>,
        pub valid: bool,
    }

    impl WaitForUploadCode {
        pub async fn wait_for(mut self) -> Result<UploadCodeInfo> {
            log::info!("📗 Waiting for code upload, code_id {}", self.code_id);

            let mut code_info = None;
            let mut valid_info = None;

            self.listener
                .apply_until(|event| match event {
                    Event::CodeLoaded {
                        code_id: loaded_id,
                        code,
                    } if loaded_id == self.code_id => {
                        code_info = Some(code);
                        Ok(Some(()))
                    }
                    _ => Ok(None),
                })
                .await?;

            self.listener
                .apply_until_block_event(|event| match event {
                    BlockEvent::Router(RouterEvent::CodeGotValidated { id, valid })
                        if id == self.code_id =>
                    {
                        valid_info = Some(valid);
                        Ok(Some(()))
                    }
                    _ => Ok(None),
                })
                .await?;

            Ok(UploadCodeInfo {
                code_id: self.code_id,
                code: code_info.expect("Code must be set"),
                valid: valid_info.expect("Valid must be set"),
            })
        }
    }

    #[derive(Clone)]
    pub struct WaitForProgramCreation {
        listener: EventsListener,
        pub program_id: ActorId,
    }

    #[derive(Debug)]
    pub struct ProgramCreationInfo {
        pub program_id: ActorId,
        pub code_id: CodeId,
        #[allow(unused)]
        pub init_message_id: MessageId,
        pub init_message_source: ActorId,
        pub init_message_payload: Vec<u8>,
        pub init_message_value: u128,
        pub reply_payload: Vec<u8>,
        pub reply_code: ReplyCode,
        pub reply_value: u128,
    }

    impl WaitForProgramCreation {
        pub async fn wait_for(mut self) -> Result<ProgramCreationInfo> {
            log::info!("📗 Waiting for program {} creation", self.program_id);

            let mut code_id_info = None;
            let mut init_message_info = None;
            let mut reply_info = None;

            self.listener
                .apply_until_block_event(|event| {
                    match event {
                        BlockEvent::Router(RouterEvent::ProgramCreated { actor_id, code_id })
                            if actor_id == self.program_id =>
                        {
                            code_id_info = Some(code_id);
                        }
                        BlockEvent::Mirror { address, event } if address == self.program_id => {
                            match event {
                                MirrorEvent::MessageQueueingRequested {
                                    id,
                                    source,
                                    payload,
                                    value,
                                } => {
                                    init_message_info = Some((id, source, payload, value));
                                }
                                MirrorEvent::Reply {
                                    payload,
                                    reply_to,
                                    reply_code,
                                    value,
                                } if init_message_info.as_ref().map(|(id, ..)| *id)
                                    == Some(reply_to) =>
                                {
                                    reply_info = Some((payload, reply_code, value));
                                    return Ok(Some(()));
                                }
                                _ => {}
                            }
                        }
                        _ => {}
                    }
                    Ok(None)
                })
                .await?;

            let code_id = code_id_info.expect("Code ID must be set");
            let (init_message_id, init_message_source, init_message_payload, init_message_value) =
                init_message_info.expect("Init message info must be set");
            let (reply_payload, reply_code, reply_value) =
                reply_info.expect("Reply info must be set");

            Ok(ProgramCreationInfo {
                program_id: self.program_id,
                code_id,
                init_message_id,
                init_message_source,
                init_message_payload,
                init_message_value,
                reply_payload,
                reply_code,
                reply_value,
            })
        }
    }

    #[derive(Clone)]
    pub struct WaitForReplyTo {
        listener: EventsListener,
        pub message_id: MessageId,
    }

    #[derive(Debug)]
    pub struct ReplyInfo {
        pub message_id: MessageId,
        pub program_id: ActorId,
        pub reply_payload: Vec<u8>,
        pub reply_code: ReplyCode,
        pub reply_value: u128,
    }

    impl WaitForReplyTo {
        pub async fn wait_for(mut self) -> Result<ReplyInfo> {
            log::info!("📗 Waiting for reply to message {}", self.message_id);

            let mut info = None;

            self.listener
                .apply_until_block_event(|event| match event {
                    BlockEvent::Mirror {
                        address,
                        event:
                            MirrorEvent::Reply {
                                reply_to,
                                payload,
                                reply_code,
                                value,
                            },
                    } if reply_to == self.message_id => {
                        info = Some(ReplyInfo {
                            message_id: reply_to,
                            program_id: address,
                            reply_payload: payload,
                            reply_code,
                            reply_value: value,
                        });
                        Ok(Some(()))
                    }
                    _ => Ok(None),
                })
                .await?;

            Ok(info.expect("Reply info must be set"))
        }
    }
}<|MERGE_RESOLUTION|>--- conflicted
+++ resolved
@@ -35,7 +35,6 @@
 use ethexe_sequencer::Sequencer;
 use ethexe_signer::Signer;
 use ethexe_validator::Validator;
-use futures::StreamExt;
 use gear_core::{
     ids::prelude::*,
     message::{ReplyCode, SuccessReplyReason},
@@ -47,297 +46,7 @@
     sync::oneshot,
     task::{self, JoinHandle},
 };
-<<<<<<< HEAD
 use utils::{NodeConfig, TestEnv, TestEnvConfig};
-=======
-
-struct Listener {
-    receiver: Receiver<Event>,
-    _handle: JoinHandle<()>,
-}
-
-impl Listener {
-    pub async fn new(mut observer: Observer) -> Self {
-        let (sender, receiver) = mpsc::channel::<Event>(1024);
-
-        let (send_subscription_created, receive_subscription_created) = oneshot::channel::<()>();
-        let _handle = task::spawn(async move {
-            let observer_events = observer.events_all();
-            futures::pin_mut!(observer_events);
-
-            send_subscription_created.send(()).unwrap();
-
-            while let Some(event) = observer_events.next().await {
-                sender.send(event).await.unwrap();
-            }
-        });
-        receive_subscription_created.await.unwrap();
-
-        Self { receiver, _handle }
-    }
-
-    pub async fn next_event(&mut self) -> Result<Event> {
-        self.receiver
-            .recv()
-            .await
-            .ok_or_else(|| anyhow!("No more events"))
-    }
-
-    pub async fn apply_until<R: Sized>(
-        &mut self,
-        mut f: impl FnMut(Event) -> Result<Option<R>>,
-    ) -> Result<R> {
-        loop {
-            let event = self.next_event().await?;
-            if let Some(res) = f(event)? {
-                return Ok(res);
-            }
-        }
-    }
-
-    pub async fn apply_until_block_event<R: Sized>(
-        &mut self,
-        mut f: impl FnMut(BlockEvent) -> Result<Option<R>>,
-    ) -> Result<R> {
-        loop {
-            let event = self.next_event().await?;
-
-            let Event::Block(block) = event else {
-                continue;
-            };
-
-            for event in block.events {
-                if let Some(res) = f(event)? {
-                    return Ok(res);
-                }
-            }
-        }
-    }
-}
-
-struct TestEnvConfig {
-    rpc_url: String,
-    router_address: Option<ethexe_signer::Address>,
-    blob_reader: Option<Arc<MockBlobReader>>,
-    validator_private_key: Option<ethexe_signer::PrivateKey>,
-    block_time: Duration,
-}
-
-impl Default for TestEnvConfig {
-    fn default() -> Self {
-        Self {
-            rpc_url: "ws://localhost:8545".to_string(),
-            router_address: None,
-            blob_reader: None,
-            validator_private_key: None,
-            block_time: Duration::from_secs(1),
-        }
-    }
-}
-
-impl TestEnvConfig {
-    pub fn rpc_url(mut self, rpc_url: String) -> Self {
-        self.rpc_url = rpc_url.to_string();
-        self
-    }
-}
-
-struct TestEnv {
-    db: Database,
-    blob_reader: Arc<MockBlobReader>,
-    observer: Observer,
-    ethereum: Ethereum,
-    query: Query,
-    router_query: RouterQuery,
-    signer: Signer,
-    rpc_url: String,
-    sequencer_public_key: ethexe_signer::PublicKey,
-    validator_private_key: ethexe_signer::PrivateKey,
-    validator_public_key: ethexe_signer::PublicKey,
-    router_address: ethexe_signer::Address,
-    sender_address: ActorId,
-    block_time: Duration,
-    running_service_handle: Option<JoinHandle<Result<()>>>,
-}
-
-impl TestEnv {
-    async fn new(config: TestEnvConfig) -> Result<TestEnv> {
-        let TestEnvConfig {
-            rpc_url,
-            router_address,
-            blob_reader,
-            validator_private_key,
-            block_time,
-        } = config;
-
-        let db = Database::from_one(&MemDb::default(), router_address.unwrap_or_default().0);
-
-        let tempdir = tempfile::tempdir()?.into_path();
-        let signer = Signer::new(tempdir.join("key"))?;
-        let sender_public_key = signer.add_key(
-            // Anvil account (0) with balance
-            "0xac0974bec39a17e36ba4a6b4d238ff944bacb478cbed5efcae784d7bf4f2ff80".parse()?,
-        )?;
-        let (validator_private_key, validator_public_key) = match validator_private_key {
-            Some(key) => (key, signer.add_key(key).unwrap()),
-            None => {
-                let pub_key = signer.generate_key()?;
-                (signer.get_private_key(pub_key).unwrap(), pub_key)
-            }
-        };
-        let sequencer_public_key = signer.add_key(
-            // Anvil account (1) with balance
-            "0x59c6995e998f97a5a0044966f0945389dc9e86dae88c7a8412f4603b6b78690d".parse()?,
-        )?;
-
-        let sender_address = sender_public_key.to_address();
-        let ethereum = if let Some(router_address) = router_address {
-            Ethereum::new(&rpc_url, router_address, signer.clone(), sender_address).await?
-        } else {
-            let validators = vec![validator_public_key.to_address()];
-            Ethereum::deploy(&rpc_url, validators, signer.clone(), sender_address).await?
-        };
-
-        let router = ethereum.router();
-        let router_query = router.query();
-
-        let genesis_block_hash = router_query.genesis_block_hash().await?;
-
-        let blob_reader = blob_reader.unwrap_or_else(|| Arc::new(MockBlobReader::new(block_time)));
-
-        let router_address = router.address();
-
-        let query = Query::new(
-            Arc::new(db.clone()),
-            &rpc_url,
-            router_address,
-            genesis_block_hash,
-            blob_reader.clone(),
-            10000,
-        )
-        .await?;
-
-        let observer = Observer::new(&rpc_url, router_address, blob_reader.clone())
-            .await
-            .expect("failed to create observer");
-
-        let env = TestEnv {
-            db,
-            query,
-            blob_reader,
-            observer,
-            ethereum,
-            router_query,
-            signer,
-            rpc_url,
-            sequencer_public_key,
-            validator_private_key,
-            validator_public_key,
-            router_address,
-            sender_address: ActorId::from(H160::from(sender_address.0)),
-            block_time,
-            running_service_handle: None,
-        };
-
-        Ok(env)
-    }
-
-    pub fn start_anvil() -> AnvilInstance {
-        let anvil = Anvil::new().try_spawn().unwrap();
-        log::info!("📍 Anvil started at {}", anvil.ws_endpoint());
-        anvil
-    }
-
-    pub async fn new_listener(&self) -> Listener {
-        Listener::new(self.observer.clone()).await
-    }
-
-    pub async fn start_service(&mut self) -> Result<()> {
-        if self.running_service_handle.is_some() {
-            return Err(anyhow!("Service is already running"));
-        }
-
-        let processor = Processor::new(self.db.clone())?;
-
-        let sequencer = Sequencer::new(
-            &ethexe_sequencer::Config {
-                ethereum_rpc: self.rpc_url.clone(),
-                sign_tx_public: self.sequencer_public_key,
-                router_address: self.router_address,
-                validators: vec![self.validator_public_key.to_address()],
-                threshold: 1,
-            },
-            self.signer.clone(),
-        )
-        .await?;
-
-        let validator = Validator::new(
-            &ethexe_validator::Config {
-                pub_key: self.validator_public_key,
-                router_address: self.router_address,
-            },
-            self.signer.clone(),
-        );
-
-        let service = Service::new_from_parts(
-            self.db.clone(),
-            self.observer.clone(),
-            self.query.clone(),
-            processor,
-            self.signer.clone(),
-            self.block_time,
-            None,
-            Some(sequencer),
-            Some(validator),
-            None,
-            None,
-        );
-
-        let handle = task::spawn(service.run());
-        self.running_service_handle = Some(handle);
-
-        // Sleep to wait for the new service to start
-        // TODO: find a better way to wait for the service to start #4099
-        tokio::time::sleep(Duration::from_secs(1)).await;
-
-        Ok(())
-    }
-
-    pub async fn stop_service(&mut self) -> Result<()> {
-        if let Some(handle) = self.running_service_handle.take() {
-            handle.abort();
-            let _ = handle.await;
-            Ok(())
-        } else {
-            Err(anyhow!("Service is not running"))
-        }
-    }
-
-    pub async fn upload_code(&self, code: &[u8]) -> Result<(H256, CodeId)> {
-        let code_id = CodeId::generate(code);
-        let blob_tx = H256::random();
-
-        self.blob_reader
-            .add_blob_transaction(blob_tx, code.to_vec())
-            .await;
-        let tx_hash = self
-            .ethereum
-            .router()
-            .request_code_validation(code_id, blob_tx)
-            .await?;
-
-        Ok((tx_hash, code_id))
-    }
-}
-
-impl Drop for TestEnv {
-    fn drop(&mut self) {
-        if let Some(handle) = self.running_service_handle.take() {
-            handle.abort();
-        }
-    }
-}
->>>>>>> 36d4a67c
 
 #[tokio::test(flavor = "multi_thread")]
 #[ntest::timeout(60_000)]
@@ -789,6 +498,7 @@
 
 mod utils {
     use super::*;
+    use futures::StreamExt;
     use gear_core::message::ReplyCode;
     use tokio::sync::{broadcast::Sender, Mutex};
 
@@ -870,7 +580,7 @@
                 let (send_subscription_created, receive_subscription_created) =
                     oneshot::channel::<()>();
                 let handle = task::spawn(async move {
-                    let observer_events = observer.events();
+                    let observer_events = observer.events_all();
                     futures::pin_mut!(observer_events);
 
                     send_subscription_created.send(()).unwrap();
