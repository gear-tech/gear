// This file is part of Gear.
//
// Copyright (C) 2024-2025 Gear Technologies Inc.
// SPDX-License-Identifier: GPL-3.0-or-later WITH Classpath-exception-2.0
//
// This program is free software: you can redistribute it and/or modify
// it under the terms of the GNU General Public License as published by
// the Free Software Foundation, either version 3 of the License, or
// (at your option) any later version.
//
// This program is distributed in the hope that it will be useful,
// but WITHOUT ANY WARRANTY; without even the implied warranty of
// MERCHANTABILITY or FITNESS FOR A PARTICULAR PURPOSE. See the
// GNU General Public License for more details.
//
// You should have received a copy of the GNU General Public License
// along with this program. If not, see <https://www.gnu.org/licenses/>.

use anyhow::{Context, Result};
use clap::Parser;
use ethexe_service::config::Config;
use serde::Deserialize;
use std::path::PathBuf;

mod ethereum;
mod network;
mod node;
mod prometheus;
mod rpc;

pub use ethereum::EthereumParams;
pub use network::NetworkParams;
pub use node::NodeParams;
pub use prometheus::PrometheusParams;
pub use rpc::RpcParams;

/// CLI/TOML-config parameters for the ethexe service.
#[derive(Clone, Debug, Default, Deserialize, Parser)]
#[serde(deny_unknown_fields)]
pub struct Params {
    /// General various node and execution parameters.
    #[clap(flatten)]
    pub node: Option<NodeParams>,

    /// Ethereum-specific parameters.
    #[clap(flatten)]
    #[serde(alias = "eth")]
    pub ethereum: Option<EthereumParams>,

    /// Network service related parameters.
    #[clap(flatten)]
    #[serde(alias = "net")]
    pub network: Option<NetworkParams>,

    /// Ethexe RPC service hosting parameters.
    #[clap(flatten)]
    pub rpc: Option<RpcParams>,

    /// Prometheus (metrics) service parameters.
    #[clap(flatten)]
    pub prometheus: Option<PrometheusParams>,
}

impl Params {
    /// Load the parameters from a TOML file.
    pub fn from_file(path: PathBuf) -> Result<Self> {
        let content = std::fs::read_to_string(path).context("failed to read params file")?;
        let params = toml::from_str(&content).context("failed to parse toml params file")?;

        Ok(params)
    }

    /// Convert self into a proper services `Config` object.
    pub fn into_config(self) -> Result<Config> {
        let Params {
            node,
            ethereum,
            network,
            rpc,
            prometheus,
        } = self;

        let node = node.context("missing node params")?;
        let net_dir = node.net_dir();

        let ethereum = ethereum.context("missing ethereum params")?;
        let node = node.into_config()?;
        let ethereum = ethereum.into_config()?;
        let network = network
            .and_then(|p| p.into_config(net_dir, ethereum.router_address).transpose())
            .transpose()?;
        let rpc = rpc.and_then(|p| p.into_config(dev));
        let prometheus = prometheus.and_then(|p| p.into_config());

        let node = node.into_config()?;
        let rpc = self.rpc.and_then(|p| p.into_config(&node));
        Ok(Config {
            node,
<<<<<<< HEAD
            rpc,
            ethereum: ethereum.into_config()?,
            network: self
                .network
                .and_then(|p| p.into_config(net_dir).transpose())
                .transpose()?,
            prometheus: self.prometheus.and_then(|p| p.into_config()),
=======
            ethereum,
            network,
            rpc,
            prometheus,
>>>>>>> 4034b44b
        })
    }
}

impl MergeParams for Params {
    fn merge(self, with: Self) -> Self {
        Self {
            node: MergeParams::optional_merge(self.node, with.node),
            ethereum: MergeParams::optional_merge(self.ethereum, with.ethereum),
            network: MergeParams::optional_merge(self.network, with.network),
            rpc: MergeParams::optional_merge(self.rpc, with.rpc),
            prometheus: MergeParams::optional_merge(self.prometheus, with.prometheus),
        }
    }
}

/// Helper trait for merging parameters of two sources: from cli and file.
pub trait MergeParams: Sized {
    /// Merge two parameter, self must be prioritized.
    fn merge(self, with: Self) -> Self;

    /// Optionally merge two parameters.
    fn optional_merge(me: Option<Self>, with: Option<Self>) -> Option<Self> {
        match (me, with) {
            (Some(me), Some(with)) => Some(me.merge(with)),
            (Some(me), None) => Some(me),
            (None, Some(with)) => Some(with),
            (None, None) => None,
        }
    }
}<|MERGE_RESOLUTION|>--- conflicted
+++ resolved
@@ -96,20 +96,10 @@
         let rpc = self.rpc.and_then(|p| p.into_config(&node));
         Ok(Config {
             node,
-<<<<<<< HEAD
-            rpc,
-            ethereum: ethereum.into_config()?,
-            network: self
-                .network
-                .and_then(|p| p.into_config(net_dir).transpose())
-                .transpose()?,
-            prometheus: self.prometheus.and_then(|p| p.into_config()),
-=======
             ethereum,
             network,
             rpc,
             prometheus,
->>>>>>> 4034b44b
         })
     }
 }
