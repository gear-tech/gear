--- conflicted
+++ resolved
@@ -98,12 +98,7 @@
                 .with_context(|| "invalid `validator` key")?,
             validator_session: ConfigPublicKey::new(&self.validator_session)
                 .with_context(|| "invalid `validator-session` key")?,
-<<<<<<< HEAD
-            max_commitment_depth: self.max_depth.unwrap_or(Self::DEFAULT_MAX_DEPTH).get(),
-=======
             eth_max_sync_depth: self.max_depth.unwrap_or(Self::DEFAULT_MAX_DEPTH).get(),
-            worker_threads_override: self.physical_threads.map(|v| v.get() as usize),
->>>>>>> bccba685
             virtual_threads: self
                 .virtual_threads
                 .unwrap_or(Self::DEFAULT_VIRTUAL_THREADS)
