// This file is part of Gear.
//
// Copyright (C) 2024 Gear Technologies Inc.
// SPDX-License-Identifier: GPL-3.0-or-later WITH Classpath-exception-2.0
//
// This program is free software: you can redistribute it and/or modify
// it under the terms of the GNU General Public License as published by
// the Free Software Foundation, either version 3 of the License, or
// (at your option) any later version.
//
// This program is distributed in the hope that it will be useful,
// but WITHOUT ANY WARRANTY; without even the implied warranty of
// MERCHANTABILITY or FITNESS FOR A PARTICULAR PURPOSE. See the
// GNU General Public License for more details.
//
// You should have received a copy of the GNU General Public License
// along with this program. If not, see <https://www.gnu.org/licenses/>.

//! Main service in ethexe node.

use crate::{
    config::{Config, ConfigPublicKey, PrometheusConfig},
    metrics::MetricsService,
};
use anyhow::{anyhow, Ok, Result};
use ethexe_common::{
    router::{
        BlockCommitment, CodeCommitment, EventForHandling as RouterEventForHandling,
        StateTransition,
    },
    BlockEventForHandling,
};
use ethexe_db::{BlockHeader, BlockMetaStorage, CodesStorage, Database};
use ethexe_ethereum::router::RouterQuery;
<<<<<<< HEAD
use ethexe_observer::{BlockDataForHandling, EventForHandling};
=======
use ethexe_network::NetworkReceiverEvent;
use ethexe_observer::{BlockData, Event as ObserverEvent};
>>>>>>> 17a485ec
use ethexe_processor::LocalOutcome;
use ethexe_sequencer::agro::AggregatedCommitments;
use ethexe_signer::{Digest, PublicKey, Signature, Signer};
use ethexe_validator::BlockCommitmentValidationRequest;
use futures::{future, stream::StreamExt, FutureExt};
use gprimitives::H256;
use parity_scale_codec::{Decode, Encode};
use std::{
    future::Future,
    ops::Not,
    sync::Arc,
    time::{Duration, Instant},
};
use utils::*;

/// ethexe service.
pub struct Service {
    db: Database,
    observer: ethexe_observer::Observer,
    query: ethexe_observer::Query,
    processor: ethexe_processor::Processor,
    signer: ethexe_signer::Signer,
    block_time: Duration,

    // Optional services
    network: Option<ethexe_network::NetworkService>,
    sequencer: Option<ethexe_sequencer::Sequencer>,
    validator: Option<ethexe_validator::Validator>,
    metrics_service: Option<MetricsService>,
    rpc: Option<ethexe_rpc::RpcService>,
}

// TODO: consider to move this to another module #4176
#[derive(Debug, Clone, Encode, Decode)]
pub enum NetworkMessage {
    PublishCommitments {
        codes: Option<AggregatedCommitments<CodeCommitment>>,
        blocks: Option<AggregatedCommitments<BlockCommitment>>,
    },
    RequestCommitmentsValidation {
        codes: Vec<CodeCommitment>,
        blocks: Vec<BlockCommitmentValidationRequest>,
    },
    ApproveCommitments {
        codes: Option<(Digest, Signature)>,
        blocks: Option<(Digest, Signature)>,
    },
}

impl Service {
    pub async fn new(config: &Config) -> Result<Self> {
        let blob_reader = Arc::new(
            ethexe_observer::ConsensusLayerBlobReader::new(
                &config.ethereum_rpc,
                &config.ethereum_beacon_rpc,
                config.block_time,
            )
            .await?,
        );

        let ethereum_router_address = config.ethereum_router_address;
        let rocks_db = ethexe_db::RocksDatabase::open(config.database_path.clone())?;
        let db = ethexe_db::Database::from_one(&rocks_db, ethereum_router_address.0);

        let observer = ethexe_observer::Observer::new(
            &config.ethereum_rpc,
            ethereum_router_address,
            blob_reader.clone(),
        )
        .await?;

        let router_query = RouterQuery::new(&config.ethereum_rpc, ethereum_router_address).await?;

        let genesis_block_hash = router_query.genesis_block_hash().await?;
        log::info!("👶 Genesis block hash: {genesis_block_hash:?}");

        let validators = router_query.validators().await?;
        log::info!("👥 Validators set: {validators:?}");

        let threshold = router_query.threshold().await?;
        log::info!("🔒 Multisig threshold: {threshold} / {}", validators.len());

        let query = ethexe_observer::Query::new(
            Arc::new(db.clone()),
            &config.ethereum_rpc,
            ethereum_router_address,
            genesis_block_hash,
            blob_reader,
            config.max_commitment_depth,
        )
        .await?;

        let processor = ethexe_processor::Processor::new(db.clone())?;

        let signer = ethexe_signer::Signer::new(config.key_path.clone())?;

        let sequencer = if let Some(key) = Self::get_config_public_key(config.sequencer, &signer)? {
            Some(
                ethexe_sequencer::Sequencer::new(
                    &ethexe_sequencer::Config {
                        ethereum_rpc: config.ethereum_rpc.clone(),
                        sign_tx_public: key,
                        router_address: config.ethereum_router_address,
                        validators,
                        threshold,
                    },
                    signer.clone(),
                )
                .await?,
            )
        } else {
            None
        };

        let validator = Self::get_config_public_key(config.validator, &signer)?.map(|key| {
            ethexe_validator::Validator::new(
                &ethexe_validator::Config {
                    pub_key: key,
                    router_address: config.ethereum_router_address,
                },
                signer.clone(),
            )
        });

        // Prometheus metrics.
        let metrics_service =
            if let Some(PrometheusConfig { port, registry }) = config.prometheus_config.clone() {
                // Set static metrics.
                let metrics = MetricsService::with_prometheus(&registry, config)?;
                tokio::spawn(ethexe_prometheus_endpoint::init_prometheus(port, registry).map(drop));

                Some(metrics)
            } else {
                None
            };

        let network = config
            .net_config
            .as_ref()
            .map(|config| -> Result<_> {
                ethexe_network::NetworkService::new(config.clone(), &signer, db.clone())
            })
            .transpose()?;

        let rpc = config
            .rpc_port
            .map(|port| ethexe_rpc::RpcService::new(port, db.clone()));

        Ok(Self {
            db,
            network,
            observer,
            query,
            processor,
            sequencer,
            signer,
            validator,
            metrics_service,
            rpc,
            block_time: config.block_time,
        })
    }

    fn get_config_public_key(key: ConfigPublicKey, signer: &Signer) -> Result<Option<PublicKey>> {
        match key {
            ConfigPublicKey::Enabled(key) => Ok(Some(key)),
            ConfigPublicKey::Random => Ok(Some(signer.generate_key()?)),
            ConfigPublicKey::Disabled => Ok(None),
        }
    }

    #[cfg(test)]
    #[allow(clippy::too_many_arguments)]
    pub(crate) fn new_from_parts(
        db: Database,
        observer: ethexe_observer::Observer,
        query: ethexe_observer::Query,
        processor: ethexe_processor::Processor,
        signer: ethexe_signer::Signer,
        block_time: Duration,
        network: Option<ethexe_network::NetworkService>,
        sequencer: Option<ethexe_sequencer::Sequencer>,
        validator: Option<ethexe_validator::Validator>,
        metrics_service: Option<MetricsService>,
        rpc: Option<ethexe_rpc::RpcService>,
    ) -> Self {
        Self {
            db,
            observer,
            query,
            processor,
            signer,
            block_time,
            network,
            sequencer,
            validator,
            metrics_service,
            rpc,
        }
    }

    // TODO: remove this function.
    // This is a temporary solution to download absent codes from already processed blocks.
    async fn process_upload_codes(
        db: &Database,
        query: &mut ethexe_observer::Query,
        processor: &mut ethexe_processor::Processor,
        block_hash: H256,
    ) -> Result<()> {
        let events = query.get_block_events_for_handling(block_hash).await?;

        for event in events {
            match event {
                BlockEventForHandling::Router(
                    RouterEventForHandling::CodeValidationRequested {
                        code_id,
                        blob_tx_hash,
                    },
                ) => {
                    db.set_code_blob_tx(code_id, blob_tx_hash);
                }
                BlockEventForHandling::Router(RouterEventForHandling::ProgramCreated {
                    code_id,
                    ..
                }) => {
                    if db.original_code(code_id).is_some() {
                        continue;
                    }

                    log::debug!("📥 downloading absent code: {code_id}");

                    let blob_tx_hash = db
                        .code_blob_tx(code_id)
                        .ok_or_else(|| anyhow!("Blob tx hash not found"))?;

                    let code = query.download_code(code_id, blob_tx_hash).await?;

                    processor.process_upload_code(code_id, code.as_slice())?;
                }
                _ => continue,
            }
        }

        Ok(())
    }

    async fn process_one_block(
        db: &Database,
        query: &mut ethexe_observer::Query,
        processor: &mut ethexe_processor::Processor,
        block_hash: H256,
    ) -> Result<Vec<StateTransition>> {
        if let Some(transitions) = db.block_outcome(block_hash) {
            return Ok(transitions);
        }

        query.propagate_meta_for_block(block_hash).await?;

        Self::process_upload_codes(db, query, processor, block_hash).await?;

        let block_events_for_handling = query.get_block_events_for_handling(block_hash).await?;

        let block_outcomes =
            processor.process_block_events(block_hash, block_events_for_handling)?;

        let transition_outcomes: Vec<_> = block_outcomes
            .into_iter()
            .map(|outcome| {
                if let LocalOutcome::Transition(transition) = outcome {
                    transition
                } else {
                    unreachable!("Only transitions are expected here")
                }
            })
            .collect();

        db.set_block_is_empty(block_hash, transition_outcomes.is_empty());
        if !transition_outcomes.is_empty() {
            // Not empty blocks must be committed,
            // so append it to the `wait for commitment` queue.
            let mut queue = db
                .block_commitment_queue(block_hash)
                .ok_or_else(|| anyhow!("Commitment queue is not found for block"))?;
            queue.push_back(block_hash);
            db.set_block_commitment_queue(block_hash, queue);
        }

        db.set_block_outcome(block_hash, transition_outcomes.clone());

        // Set block as valid - means state db has all states for the end of the block
        db.set_block_end_state_is_valid(block_hash, true);

        let header = db.block_header(block_hash).expect("must be set; qed");
        db.set_latest_valid_block_height(header.height);

        Ok(transition_outcomes)
    }

    async fn process_block_event(
        db: &Database,
        query: &mut ethexe_observer::Query,
        processor: &mut ethexe_processor::Processor,
        block_data: BlockDataForHandling,
    ) -> Result<Vec<BlockCommitment>> {
        db.set_block_events(block_data.block_hash, block_data.events);
        db.set_block_header(
            block_data.block_hash,
            BlockHeader {
                height: block_data.block_number.try_into()?,
                timestamp: block_data.block_timestamp,
                parent_hash: block_data.parent_hash,
            },
        );

        let mut commitments = vec![];
        let last_committed_chain = query
            .get_last_committed_chain(block_data.block_hash)
            .await?;
        for block_hash in last_committed_chain.into_iter().rev() {
            let transitions = Self::process_one_block(db, query, processor, block_hash).await?;

            if transitions.is_empty() {
                // Skip empty blocks
                continue;
            }

            commitments.push(BlockCommitment {
                block_hash,
                pred_block_hash: block_data.block_hash,
                prev_commitment_hash: db
                    .block_prev_commitment(block_hash)
                    .ok_or_else(|| anyhow!("Prev commitment not found"))?,
                transitions,
            });
        }

        Ok(commitments)
    }

    async fn process_observer_event(
        db: &Database,
        query: &mut ethexe_observer::Query,
        processor: &mut ethexe_processor::Processor,
        maybe_sequencer: &mut Option<ethexe_sequencer::Sequencer>,
<<<<<<< HEAD
        observer_event: EventForHandling,
    ) -> Result<Vec<Commitment>> {
=======
        observer_event: ethexe_observer::Event,
    ) -> Result<(Vec<CodeCommitment>, Vec<BlockCommitment>)> {
>>>>>>> 17a485ec
        if let Some(sequencer) = maybe_sequencer {
            sequencer.process_observer_event(&observer_event)?;
        }

<<<<<<< HEAD
        let commitments = match observer_event {
            EventForHandling::Block(block_data) => {
=======
        match observer_event {
            ObserverEvent::Block(block_data) => {
>>>>>>> 17a485ec
                log::info!(
                    "📦 receive a new block {}, hash {}, parent hash {}",
                    block_data.block_number,
                    block_data.block_hash,
                    block_data.parent_hash
                );

                let commitments =
                    Self::process_block_event(db, query, processor, block_data).await?;

                Ok((Vec::new(), commitments))
            }
            EventForHandling::CodeLoaded { code_id, code } => {
                let outcomes = processor.process_upload_code(code_id, code.as_slice())?;
                let commitments: Vec<_> = outcomes
                    .into_iter()
                    .map(|outcome| match outcome {
                        LocalOutcome::CodeValidated { id, valid } => CodeCommitment { id, valid },
                        _ => unreachable!("Only code outcomes are expected here"),
                    })
                    .collect();
                Ok((commitments, Vec::new()))
            }
        }
    }

    async fn run_inner(self) -> Result<()> {
        let Service {
            db,
            network,
            mut observer,
            mut query,
            mut processor,
            mut sequencer,
            signer: _signer,
            mut validator,
            metrics_service,
            rpc,
            block_time,
        } = self;

        if let Some(metrics_service) = metrics_service {
            tokio::spawn(metrics_service.run(
                observer.get_status_receiver(),
                sequencer.as_mut().map(|s| s.get_status_receiver()),
            ));
        }

        let observer_events = observer.events_for_handling();
        futures::pin_mut!(observer_events);

        let (mut network_sender, mut network_receiver, mut network_handle) =
            if let Some(network) = network {
                (
                    Some(network.sender),
                    Some(network.receiver),
                    Some(tokio::spawn(network.event_loop.run())),
                )
            } else {
                (None, None, None)
            };

        let mut rpc_handle = if let Some(rpc) = rpc {
            let (rpc_run, rpc_port) = rpc.run_server().await?;
            log::info!("🌐 Rpc server started at: {}", rpc_port);
            Some(tokio::spawn(rpc_run.stopped()))
        } else {
            None
        };

        let mut roles = "Observer".to_string();
        if let Some(seq) = sequencer.as_ref() {
            roles.push_str(&format!(", Sequencer ({})", seq.address()));
        }
        if let Some(val) = validator.as_ref() {
            roles.push_str(&format!(", Validator ({})", val.address()));
        }
        log::info!("⚙️ Node service starting, roles: [{}]", roles);

        let mut collection_round_timer = StoppableTimer::new(block_time / 4);
        let mut validation_round_timer = StoppableTimer::new(block_time / 4);

        loop {
            tokio::select! {
                observer_event = observer_events.next() => {
                    let Some(observer_event) = observer_event else {
                        log::info!("Observer stream ended, shutting down...");
                        break;
                    };

                    let is_block_event = matches!(observer_event, ObserverEvent::Block(_));

                    let (code_commitments, block_commitments) = Self::process_observer_event(
                        &db,
                        &mut query,
                        &mut processor,
                        &mut sequencer,
                        observer_event,
                    ).await?;

                    Self::post_process_commitments(
                        code_commitments,
                        block_commitments,
                        validator.as_mut(),
                        sequencer.as_mut(),
                        network_sender.as_mut(),
                    ).await?;

                    if is_block_event {
                        collection_round_timer.start();
                        validation_round_timer.stop();
                    }
                }
                _ = collection_round_timer.wait() => {
                    log::debug!("Collection round timeout, process collected commitments...");

                    Self::process_collected_commitments(
                        &db,
                        validator.as_mut(),
                        sequencer.as_mut(),
                        network_sender.as_mut()
                    )?;

                    collection_round_timer.stop();
                    validation_round_timer.start();
                }
                _ = validation_round_timer.wait() => {
                    log::debug!("Validation round timeout, process validated commitments...");

                    Self::process_approved_commitments(sequencer.as_mut()).await?;

                    validation_round_timer.stop();
                }
                event = maybe_await(network_receiver.as_mut().map(|rx| rx.recv())) => {
                    let Some(NetworkReceiverEvent::Message { source, data }) = event else {
                        continue;
                    };

                    log::debug!("Received a network message from peer {source:?}");

                    let result = Self::process_network_message(
                        data.as_slice(),
                        &db,
                        validator.as_mut(),
                        sequencer.as_mut(),
                        network_sender.as_mut(),
                    );

                    if let Err(err) = result {
                        // TODO: slash peer/validator in case of error #4175
                        // TODO: consider error log as temporary solution #4175
                        log::warn!("Failed to process network message: {err}");
                    }
                }
                _ = maybe_await(network_handle.as_mut()) => {
                    log::info!("`NetworkWorker` has terminated, shutting down...");
                    break;
                }
                _ = maybe_await(rpc_handle.as_mut()) => {
                    log::info!("`RPCWorker` has terminated, shutting down...");
                    break;
                }
            }
        }

        Ok(())
    }

    pub async fn run(self) -> Result<()> {
        self.run_inner().await.map_err(|err| {
            log::error!("Service finished work with error: {:?}", err);
            err
        })
    }

    async fn post_process_commitments(
        code_commitments: Vec<CodeCommitment>,
        block_commitments: Vec<BlockCommitment>,
        maybe_validator: Option<&mut ethexe_validator::Validator>,
        maybe_sequencer: Option<&mut ethexe_sequencer::Sequencer>,
        maybe_network_sender: Option<&mut ethexe_network::NetworkSender>,
    ) -> Result<()> {
        let Some(validator) = maybe_validator else {
            return Ok(());
        };

        if maybe_network_sender.is_none() && maybe_sequencer.is_none() {
            return Ok(());
        }

        let aggregated_codes = code_commitments
            .is_empty()
            .not()
            .then(|| validator.aggregate(code_commitments))
            .transpose()?;
        let aggregated_blocks = block_commitments
            .is_empty()
            .not()
            .then(|| validator.aggregate(block_commitments))
            .transpose()?;

        if aggregated_codes.is_none() && aggregated_blocks.is_none() {
            return Ok(());
        }

        if let Some(network_sender) = maybe_network_sender {
            log::debug!("Publishing commitments to network...");
            network_sender.publish_message(
                NetworkMessage::PublishCommitments {
                    codes: aggregated_codes.clone(),
                    blocks: aggregated_blocks.clone(),
                }
                .encode(),
            );
        }

        if let Some(sequencer) = maybe_sequencer {
            if let Some(aggregated) = aggregated_codes {
                log::debug!(
                    "Received ({}) signed code commitments from local validator...",
                    aggregated.len()
                );
                sequencer.receive_code_commitments(aggregated)?;
            }
            if let Some(aggregated) = aggregated_blocks {
                log::debug!(
                    "Received ({}) signed block commitments from local validator...",
                    aggregated.len()
                );
                sequencer.receive_block_commitments(aggregated)?;
            }
        }

        Ok(())
    }

    fn process_collected_commitments(
        db: &Database,
        maybe_validator: Option<&mut ethexe_validator::Validator>,
        maybe_sequencer: Option<&mut ethexe_sequencer::Sequencer>,
        maybe_network_sender: Option<&mut ethexe_network::NetworkSender>,
    ) -> Result<()> {
        let Some(sequencer) = maybe_sequencer else {
            return Ok(());
        };

        let Some(chain_head) = sequencer.chain_head() else {
            return Err(anyhow!("Chain head is not set in sequencer"));
        };

        // If chain head is not yet processed by this node, this is normal situation,
        // so we just skip this round for sequencer.

        let Some(block_is_empty) = db.block_is_empty(chain_head) else {
            log::warn!("Failed to get block emptiness status for {chain_head}");
            return Ok(());
        };

        let last_not_empty_block = match block_is_empty {
            true => match db.block_prev_commitment(chain_head) {
                Some(prev_commitment) => prev_commitment,
                None => {
                    log::warn!("Failed to get previous commitment for {chain_head}");
                    return Ok(());
                }
            },
            false => chain_head,
        };

        sequencer.process_collected_commitments(last_not_empty_block)?;

        if maybe_validator.is_none() && maybe_network_sender.is_none() {
            return Ok(());
        }

        let code_requests: Vec<_> = sequencer
            .get_candidate_code_commitments()
            .cloned()
            .collect();

        let block_requests: Vec<_> = sequencer
            .get_candidate_block_commitments()
            .map(BlockCommitmentValidationRequest::from)
            .collect();

        if let Some(network_sender) = maybe_network_sender {
            log::debug!("Request validation of aggregated commitments...");

            let message = NetworkMessage::RequestCommitmentsValidation {
                codes: code_requests.clone(),
                blocks: block_requests.clone(),
            };
            network_sender.publish_message(message.encode());
        }

        if let Some(validator) = maybe_validator {
            log::debug!(
                "Validate collected ({}) code commitments and ({}) block commitments...",
                code_requests.len(),
                block_requests.len()
            );

            // Because sequencer can collect commitments from different sources,
            // it's possible that some of collected commitments validation will fail
            // on local validator. So we just print warning in this case.

            if code_requests.is_empty().not() {
                match validator.validate_code_commitments(db, code_requests) {
                    Result::Ok((digest, signature)) => {
                        sequencer.receive_codes_signature(digest, signature)?
                    }
                    Result::Err(err) => {
                        log::warn!("Collected code commitments validation failed: {err}")
                    }
                }
            }

            if block_requests.is_empty().not() {
                match validator.validate_block_commitments(db, block_requests) {
                    Result::Ok((digest, signature)) => {
                        sequencer.receive_blocks_signature(digest, signature)?
                    }
                    Result::Err(err) => {
                        log::warn!("Collected block commitments validation failed: {err}")
                    }
                }
            }
        }

        Ok(())
    }

    async fn process_approved_commitments(
        maybe_sequencer: Option<&mut ethexe_sequencer::Sequencer>,
    ) -> Result<()> {
        let Some(sequencer) = maybe_sequencer else {
            return Ok(());
        };

        sequencer.submit_multisigned_commitments().await
    }

    fn process_network_message(
        mut data: &[u8],
        db: &Database,
        maybe_validator: Option<&mut ethexe_validator::Validator>,
        maybe_sequencer: Option<&mut ethexe_sequencer::Sequencer>,
        maybe_network_sender: Option<&mut ethexe_network::NetworkSender>,
    ) -> Result<()> {
        let message = NetworkMessage::decode(&mut data)?;
        match message {
            NetworkMessage::PublishCommitments { codes, blocks } => {
                let Some(sequencer) = maybe_sequencer else {
                    return Ok(());
                };
                if let Some(aggregated) = codes {
                    sequencer.receive_code_commitments(aggregated)?;
                }
                if let Some(aggregated) = blocks {
                    sequencer.receive_block_commitments(aggregated)?;
                }
                Ok(())
            }
            NetworkMessage::RequestCommitmentsValidation { codes, blocks } => {
                let Some(validator) = maybe_validator else {
                    return Ok(());
                };
                let Some(network_sender) = maybe_network_sender else {
                    return Ok(());
                };

                let codes = codes
                    .is_empty()
                    .not()
                    .then(|| validator.validate_code_commitments(db, codes))
                    .transpose()?;

                let blocks = blocks
                    .is_empty()
                    .not()
                    .then(|| validator.validate_block_commitments(db, blocks))
                    .transpose()?;

                let message = NetworkMessage::ApproveCommitments { codes, blocks };
                network_sender.publish_message(message.encode());

                Ok(())
            }
            NetworkMessage::ApproveCommitments { codes, blocks } => {
                let Some(sequencer) = maybe_sequencer else {
                    return Ok(());
                };

                if let Some((digest, signature)) = codes {
                    sequencer.receive_codes_signature(digest, signature)?;
                }

                if let Some((digest, signature)) = blocks {
                    sequencer.receive_blocks_signature(digest, signature)?;
                }

                Ok(())
            }
        }
    }
}

mod utils {
    use super::*;

    pub(crate) struct StoppableTimer {
        round_duration: Duration,
        started: Option<Instant>,
    }

    impl StoppableTimer {
        pub fn new(round_duration: Duration) -> Self {
            Self {
                round_duration,
                started: None,
            }
        }

        pub fn start(&mut self) {
            self.started = Some(Instant::now());
        }

        pub fn stop(&mut self) {
            self.started = None;
        }

        pub async fn wait(&self) {
            maybe_await(self.remaining().map(|rem| tokio::time::sleep(rem))).await;
        }

        fn remaining(&self) -> Option<Duration> {
            self.started.map(|started| {
                let elapsed = started.elapsed();
                if elapsed < self.round_duration {
                    self.round_duration - elapsed
                } else {
                    Duration::ZERO
                }
            })
        }
    }

    pub(crate) async fn maybe_await<F: Future>(f: Option<F>) -> F::Output {
        if let Some(f) = f {
            f.await
        } else {
            future::pending().await
        }
    }
}

#[cfg(test)]
mod tests {
    use super::Service;
    use crate::config::{Config, PrometheusConfig};
    use std::{
        net::{Ipv4Addr, SocketAddr},
        time::Duration,
    };
    use tempfile::tempdir;

    #[tokio::test]
    async fn basics() {
        gear_utils::init_default_logger();

        let tmp_dir = tempdir().unwrap();
        let tmp_dir = tmp_dir.path().to_path_buf();

        let net_path = tmp_dir.join("net");
        let net_config = ethexe_network::NetworkEventLoopConfig::new_local(net_path);

        Service::new(&Config {
            node_name: "test".to_string(),
            ethereum_rpc: "ws://54.67.75.1:8546".into(),
            ethereum_beacon_rpc: "http://localhost:5052".into(),
            ethereum_router_address: "0xa9e7B594e18e28b1Cc0FA4000D92ded887CB356F"
                .parse()
                .expect("infallible"),
            max_commitment_depth: 1000,
            block_time: Duration::from_secs(1),
            database_path: tmp_dir.join("db"),
            key_path: tmp_dir.join("key"),
            sequencer: Default::default(),
            validator: Default::default(),
            sender_address: Default::default(),
            net_config: Some(net_config),
            prometheus_config: Some(PrometheusConfig::new_with_default_registry(
                SocketAddr::new(Ipv4Addr::LOCALHOST.into(), 9635),
                "dev".to_string(),
            )),
            rpc_port: Some(9090),
        })
        .await
        .unwrap();

        // Disable all optional services
        Service::new(&Config {
            node_name: "test".to_string(),
            ethereum_rpc: "wss://ethereum-holesky-rpc.publicnode.com".into(),
            ethereum_beacon_rpc: "http://localhost:5052".into(),
            ethereum_router_address: "0xa9e7B594e18e28b1Cc0FA4000D92ded887CB356F"
                .parse()
                .expect("infallible"),
            max_commitment_depth: 1000,
            block_time: Duration::from_secs(1),
            database_path: tmp_dir.join("db"),
            key_path: tmp_dir.join("key"),
            sequencer: Default::default(),
            validator: Default::default(),
            sender_address: Default::default(),
            net_config: None,
            prometheus_config: None,
            rpc_port: None,
        })
        .await
        .unwrap();
    }
}<|MERGE_RESOLUTION|>--- conflicted
+++ resolved
@@ -32,12 +32,8 @@
 };
 use ethexe_db::{BlockHeader, BlockMetaStorage, CodesStorage, Database};
 use ethexe_ethereum::router::RouterQuery;
-<<<<<<< HEAD
+use ethexe_network::NetworkReceiverEvent;
 use ethexe_observer::{BlockDataForHandling, EventForHandling};
-=======
-use ethexe_network::NetworkReceiverEvent;
-use ethexe_observer::{BlockData, Event as ObserverEvent};
->>>>>>> 17a485ec
 use ethexe_processor::LocalOutcome;
 use ethexe_sequencer::agro::AggregatedCommitments;
 use ethexe_signer::{Digest, PublicKey, Signature, Signer};
@@ -382,24 +378,14 @@
         query: &mut ethexe_observer::Query,
         processor: &mut ethexe_processor::Processor,
         maybe_sequencer: &mut Option<ethexe_sequencer::Sequencer>,
-<<<<<<< HEAD
         observer_event: EventForHandling,
-    ) -> Result<Vec<Commitment>> {
-=======
-        observer_event: ethexe_observer::Event,
     ) -> Result<(Vec<CodeCommitment>, Vec<BlockCommitment>)> {
->>>>>>> 17a485ec
         if let Some(sequencer) = maybe_sequencer {
             sequencer.process_observer_event(&observer_event)?;
         }
 
-<<<<<<< HEAD
-        let commitments = match observer_event {
+        match observer_event {
             EventForHandling::Block(block_data) => {
-=======
-        match observer_event {
-            ObserverEvent::Block(block_data) => {
->>>>>>> 17a485ec
                 log::info!(
                     "📦 receive a new block {}, hash {}, parent hash {}",
                     block_data.block_number,
@@ -490,7 +476,7 @@
                         break;
                     };
 
-                    let is_block_event = matches!(observer_event, ObserverEvent::Block(_));
+                    let is_block_event = matches!(observer_event, EventForHandling::Block(_));
 
                     let (code_commitments, block_commitments) = Self::process_observer_event(
                         &db,
