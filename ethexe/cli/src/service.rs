// This file is part of Gear.
//
// Copyright (C) 2024 Gear Technologies Inc.
// SPDX-License-Identifier: GPL-3.0-or-later WITH Classpath-exception-2.0
//
// This program is free software: you can redistribute it and/or modify
// it under the terms of the GNU General Public License as published by
// the Free Software Foundation, either version 3 of the License, or
// (at your option) any later version.
//
// This program is distributed in the hope that it will be useful,
// but WITHOUT ANY WARRANTY; without even the implied warranty of
// MERCHANTABILITY or FITNESS FOR A PARTICULAR PURPOSE. See the
// GNU General Public License for more details.
//
// You should have received a copy of the GNU General Public License
// along with this program. If not, see <https://www.gnu.org/licenses/>.

//! Main service in ethexe node.

use crate::{
    config::{Config, PrometheusConfig, SequencerConfig, ValidatorConfig},
    metrics::MetricsService,
};
use anyhow::{anyhow, Ok, Result};
use ethexe_common::{events::BlockEvent, BlockCommitment, CodeCommitment, StateTransition};
use ethexe_db::{BlockHeader, BlockMetaStorage, CodeUploadInfo, CodesStorage, Database};
use ethexe_observer::{BlockData, CodeLoadedData};
use ethexe_processor::LocalOutcome;
use ethexe_validator::Commitment;
use futures::{future, stream::StreamExt, FutureExt};
use gprimitives::H256;
use parity_scale_codec::Decode;
use std::{sync::Arc, time::Duration};
use tokio::time;

/// ethexe service.
pub struct Service {
    db: Database,
    network: (
        ethexe_network::NetworkSender,
        ethexe_network::GossipsubMessageStream,
        ethexe_network::NetworkEventLoop,
    ),
    observer: ethexe_observer::Observer,
    query: ethexe_observer::Query,
    processor: ethexe_processor::Processor,
    signer: ethexe_signer::Signer,
    sequencer: Option<ethexe_sequencer::Sequencer>,
    validator: Option<ethexe_validator::Validator>,
    metrics_service: Option<MetricsService>,
    rpc: ethexe_rpc::RpcService,
    block_time: Duration,
}

async fn maybe_sleep(maybe_timer: &mut Option<time::Sleep>) {
    if let Some(timer) = maybe_timer.take() {
        timer.await
    } else {
        future::pending().await
    }
}

impl Service {
    pub async fn new(config: &Config) -> Result<Self> {
        let rocks_db = ethexe_db::RocksDatabase::open(config.database_path.clone())?;
        let db = ethexe_db::Database::from_one(&rocks_db);

        let blob_reader = Arc::new(
            ethexe_observer::ConsensusLayerBlobReader::new(
                &config.ethereum_rpc,
                &config.ethereum_beacon_rpc,
                config.block_time,
            )
            .await?,
        );

        let ethereum_router_address = config.ethereum_router_address.parse()?;
        let observer = ethexe_observer::Observer::new(
            &config.ethereum_rpc,
            ethereum_router_address,
            blob_reader.clone(),
        )
        .await?;

        let router_query =
            ethexe_ethereum::RouterQuery::new(&config.ethereum_rpc, ethereum_router_address)
                .await?;
        let genesis_block_hash = router_query.genesis_block_hash().await?;
        log::info!("👶 Genesis block hash: {genesis_block_hash}");

        let query = ethexe_observer::Query::new(
            Box::new(db.clone()),
            &config.ethereum_rpc,
            ethereum_router_address,
            genesis_block_hash,
            blob_reader,
            config.max_commitment_depth,
        )
        .await?;

        let processor = ethexe_processor::Processor::new(db.clone())?;
        let signer = ethexe_signer::Signer::new(config.key_path.clone())?;

        let sequencer = match config.sequencer {
            SequencerConfig::Enabled(ref sign_tx_public) => Some(
                ethexe_sequencer::Sequencer::new(
                    &ethexe_sequencer::Config {
                        ethereum_rpc: config.ethereum_rpc.clone(),
                        sign_tx_public: *sign_tx_public,
                        router_address: config.ethereum_router_address.parse()?,
                    },
                    signer.clone(),
                )
                .await?,
            ),
            SequencerConfig::Disabled => None,
        };

        // Prometheus metrics.
        let metrics_service =
            if let Some(PrometheusConfig { port, registry }) = config.prometheus_config.clone() {
                // Set static metrics.
                let metrics = MetricsService::with_prometheus(&registry, config)?;
                tokio::spawn(ethexe_prometheus_endpoint::init_prometheus(port, registry).map(drop));

                Some(metrics)
            } else {
                None
            };

        let validator = match config.validator {
            ValidatorConfig::Enabled(sign_tx_public) => Some(ethexe_validator::Validator::new(
                &ethexe_validator::Config {
                    pub_key: sign_tx_public,
                    router_address: config.ethereum_router_address.parse()?,
                },
                signer.clone(),
            )),
            ValidatorConfig::Disabled => None,
        };

        let network = ethexe_network::NetworkEventLoop::new(config.net_config.clone(), &signer)?;

        let rpc = ethexe_rpc::RpcService::new(config.rpc_port, db.clone());

        Ok(Self {
            db,
            network,
            observer,
            query,
            processor,
            sequencer,
            signer,
            validator,
            metrics_service,
            rpc,
            block_time: config.block_time,
        })
    }

    #[cfg(test)]
    #[allow(clippy::too_many_arguments)]
    pub(crate) fn new_from_parts(
        db: Database,
        network: ethexe_network::NetworkWorker,
        observer: ethexe_observer::Observer,
        query: ethexe_observer::Query,
        processor: ethexe_processor::Processor,
        signer: ethexe_signer::Signer,
        sequencer: Option<ethexe_sequencer::Sequencer>,
        validator: Option<ethexe_validator::Validator>,
        metrics_service: Option<MetricsService>,
        rpc: ethexe_rpc::RpcService,
        block_time: Duration,
    ) -> Self {
        Self {
            db,
            network,
            observer,
            query,
            processor,
            signer,
            sequencer,
            validator,
            metrics_service,
            rpc,
            block_time,
        }
    }

    // TODO: remove this function.
    // This is a temporary solution to download absent codes from already processed blocks.
    async fn process_upload_codes(
        db: &Database,
        query: &mut ethexe_observer::Query,
        processor: &mut ethexe_processor::Processor,
        block_hash: H256,
    ) -> Result<()> {
        let events = query.get_block_events(block_hash).await?;

        for event in events {
            match event {
                BlockEvent::UploadCode(event) => {
                    db.set_code_upload_info(
                        event.code_id,
                        CodeUploadInfo {
                            origin: event.origin,
                            tx_hash: event.blob_tx(),
                        },
                    );
                }
                BlockEvent::CreateProgram(event) => {
                    let code_id = event.code_id;
                    if db.original_code(code_id).is_some() {
                        continue;
                    }

                    log::debug!("📥 downloading absent code: {code_id}");
                    let CodeUploadInfo { origin, tx_hash } = db
                        .code_upload_info(code_id)
                        .ok_or(anyhow!("Origin and tx hash not found"))?;
                    let code = query.download_code(code_id, origin, tx_hash).await?;
                    processor.process_upload_code(code_id, code.as_slice())?;
                }
                _ => continue,
            }
        }

        Ok(())
    }

    async fn process_one_block(
        db: &Database,
        query: &mut ethexe_observer::Query,
        processor: &mut ethexe_processor::Processor,
        block_hash: H256,
    ) -> Result<Vec<StateTransition>> {
        if let Some(transitions) = db.block_outcome(block_hash) {
            return Ok(transitions);
        }

        query.propagate_meta_for_block(block_hash).await?;

        Self::process_upload_codes(db, query, processor, block_hash).await?;

        let block_events = query.get_block_events(block_hash).await?;

        let block_outcomes = processor.process_block_events(block_hash, &block_events)?;

        let transition_outcomes: Vec<_> = block_outcomes
            .into_iter()
            .map(|outcome| {
                if let LocalOutcome::Transition(transition) = outcome {
                    transition
                } else {
                    unreachable!("Only transitions are expected here")
                }
            })
            .collect();

        db.set_block_is_empty(block_hash, transition_outcomes.is_empty());
        if !transition_outcomes.is_empty() {
            // Not empty blocks must be committed,
            // so append it to the `wait for commitment` queue.
            let mut queue = db
                .block_commitment_queue(block_hash)
                .ok_or(anyhow!("Commitment queue is not found for block"))?;
            queue.push_back(block_hash);
            db.set_block_commitment_queue(block_hash, queue);
        }

        db.set_block_outcome(block_hash, transition_outcomes.clone());

        // Set block as valid - means state db has all states for the end of the block
        db.set_block_end_state_is_valid(block_hash, true);

        Ok(transition_outcomes)
    }

    async fn process_block_event(
        db: &Database,
        query: &mut ethexe_observer::Query,
        processor: &mut ethexe_processor::Processor,
        block_data: BlockData,
    ) -> Result<Vec<BlockCommitment>> {
        db.set_block_events(block_data.block_hash, block_data.events.clone());
        db.set_block_header(
            block_data.block_hash,
            BlockHeader {
                height: block_data.block_number.try_into()?,
                timestamp: block_data.block_timestamp,
                parent_hash: block_data.parent_hash,
            },
        );

        let mut commitments = vec![];
        let last_committed_chain = query
            .get_last_committed_chain(block_data.block_hash)
            .await?;
        for block_hash in last_committed_chain.into_iter().rev() {
            let transitions = Self::process_one_block(db, query, processor, block_hash).await?;

            if transitions.is_empty() {
                // Skip empty blocks
                continue;
            }

            commitments.push(BlockCommitment {
                block_hash,
                allowed_pred_block_hash: block_data.block_hash,
                allowed_prev_commitment_hash: db
                    .block_prev_commitment(block_hash)
                    .ok_or(anyhow!("Prev commitment not found"))?,
                transitions,
            });
        }

        Ok(commitments)
    }

    async fn process_observer_event(
        db: &Database,
        query: &mut ethexe_observer::Query,
        processor: &mut ethexe_processor::Processor,
        maybe_sequencer: &mut Option<ethexe_sequencer::Sequencer>,
        observer_event: ethexe_observer::Event,
    ) -> Result<Vec<Commitment>> {
        if let Some(sequencer) = maybe_sequencer {
            sequencer.process_observer_event(&observer_event)?;
        }

        let commitments = match observer_event {
            ethexe_observer::Event::Block(block_data) => {
                log::info!(
                    "📦 receive a new block {}, hash {}, parent hash {}",
                    block_data.block_number,
                    block_data.block_hash,
                    block_data.parent_hash
                );
                let commitments =
                    Self::process_block_event(db, query, processor, block_data).await?;
                commitments.into_iter().map(Commitment::Block).collect()
            }
            ethexe_observer::Event::CodeLoaded(CodeLoadedData { code_id, code, .. }) => {
                let outcomes = processor.process_upload_code(code_id, code.as_slice())?;
                outcomes
                    .into_iter()
                    .map(|outcome| match outcome {
                        LocalOutcome::CodeApproved(code_id) => Commitment::Code(CodeCommitment {
                            code_id,
                            approved: true,
                        }),
                        LocalOutcome::CodeRejected(code_id) => Commitment::Code(CodeCommitment {
                            code_id,
                            approved: false,
                        }),
                        _ => unreachable!("Only code outcomes are expected here"),
                    })
                    .collect()
            }
        };

        Ok(commitments)
    }

    pub async fn run(self) -> Result<()> {
        let Service {
            db,
            network,
            mut observer,
            mut query,
            mut processor,
            mut sequencer,
            signer: _signer,
            mut validator,
            metrics_service,
            rpc,
            block_time,
        } = self;

        let (network_sender, mut gossipsub_stream, network) = network;

        if let Some(metrics_service) = metrics_service {
            tokio::spawn(metrics_service.run(
                observer.get_status_receiver(),
                sequencer.as_mut().map(|s| s.get_status_receiver()),
            ));
        }

        let observer_events = observer.events();
        futures::pin_mut!(observer_events);

        let network_run = network.run();

        // spawn network future
        let mut network_handle = tokio::spawn(network_run);

        let (rpc_run, rpc_port) = rpc.run_server().await?;
        let mut rpc_handle = tokio::spawn(rpc_run.stopped());
        log::info!("🌐 Rpc server started at: {}", rpc_port);

        let mut delay: Option<_> = None;

        let mut roles = "Observer".to_string();
        if let Some(seq) = sequencer.as_ref() {
            roles.push_str(&format!(", Sequencer ({})", seq.address()));
        }

        if let Some(val) = validator.as_ref() {
            roles.push_str(&format!(", Validator ({})", val.address()));
        }

        log::info!("⚙️ Node service starting, roles: [{}]", roles);

        loop {
            tokio::select! {
                observer_event = observer_events.next() => {
                    let Some(observer_event) = observer_event else {
                        log::info!("Observer stream ended, shutting down...");
                        break;
                    };

                    let commitments = Self::process_observer_event(
                        &db,
                        &mut query,
                        &mut processor,
                        &mut sequencer,
                        observer_event,
                    ).await?;

                    if let Some(ref mut validator) = validator {
                        log::debug!("Pushing commitments to local validator...");
                        validator.push_commitments(network_sender.clone(), commitments)?;
                        if let Some(ref mut sequencer) = sequencer {
                            let origin = validator.pub_key().to_address();
                            if validator.has_codes_commit() {
                                let aggregated_codes_commitments = validator.codes_aggregation()?;
                                log::debug!("Received ({}) signed code commitments from local validator...", aggregated_codes_commitments.len());
                                sequencer.receive_codes_commitment(origin, aggregated_codes_commitments)?;
                            }
                            if validator.has_transitions_commit() {
                                let aggregated_transitions_commitments = validator.blocks_aggregation()?;
                                log::debug!("Received ({}) signed transition commitments from local validator...", aggregated_transitions_commitments.len());
                                sequencer.receive_block_commitment(origin, aggregated_transitions_commitments)?;
                            } else {
                                log::debug!("No commitments from local validator...");
                            }
                        }
                    }

                    delay = Some(tokio::time::sleep(block_time / 4));
                }
                message = gossipsub_stream.next() => {
                    if let Some(message) = message {
                        if let Some(sequencer) = sequencer.as_mut() {
                            log::debug!("Received p2p commitments from: {:?}", message.source);

                            let (origin, (codes_aggregated_commitment, transitions_aggregated_commitment)) = Decode::decode(&mut message.data.as_slice())?;

                            sequencer.receive_codes_commitment(origin, codes_aggregated_commitment)?;
                            sequencer.receive_block_commitment(origin, transitions_aggregated_commitment)?;
                        }
                    }
                }
                _ = maybe_sleep(&mut delay) => {
                    log::debug!("Sending timeout after block event...");

                    if let Some(sequencer) = sequencer.as_mut() {
                        sequencer.process_block_timeout().await?;
                    }

                    if let Some(ref mut validator) = validator {
                        // clean validator state
                        validator.clear();
                    };
                }
                _ = &mut network_handle => {
                    log::info!("`NetworkWorker` has terminated, shutting down...");
                    break;
                }
                _ = &mut rpc_handle => {
                    log::info!("`RPCWorker` has terminated, shutting down...");
                    break;
                }

            }
        }

        Ok(())
    }
}

#[cfg(test)]
mod tests {
    use super::Service;
    use crate::config::{Config, PrometheusConfig};
    use std::{
<<<<<<< HEAD
        fs,
        net::{Ipv4Addr, SocketAddr},
    };
    use tempfile::tempdir;
=======
        net::{Ipv4Addr, SocketAddr},
        time::Duration,
    };
>>>>>>> 379152c9

    #[tokio::test]
    async fn basics() {
        let tmp_dir = tempdir().unwrap();
        let tmp_dir = tmp_dir.path().to_path_buf();

        let net_path = tmp_dir.join("net");
        fs::create_dir_all(&net_path).unwrap();
        let net_config = ethexe_network::NetworkEventLoopConfig::new_local(net_path);

        Service::new(&Config {
            node_name: "test".to_string(),
            database_path: tmp_dir.join("db"),
            ethereum_rpc: "wss://ethereum-holesky-rpc.publicnode.com".into(),
            ethereum_beacon_rpc: "http://localhost:5052".into(),
            ethereum_router_address: "0x05069E9045Ca0D2B72840c6A21C7bE588E02089A".into(),
            max_commitment_depth: 1000,
<<<<<<< HEAD
            key_path: tmp_dir.join("key"),
            net_config,
=======
            block_time: Duration::from_secs(1),
            key_path: "/tmp/key".into(),
            network_path: "/tmp/net".into(),
            net_config: ethexe_network::NetworkConfiguration::new_local(),
>>>>>>> 379152c9
            prometheus_config: Some(PrometheusConfig::new_with_default_registry(
                SocketAddr::new(Ipv4Addr::LOCALHOST.into(), 9635),
                "dev".to_string(),
            )),
            sequencer: Default::default(),
            validator: Default::default(),
            sender_address: Default::default(),
            rpc_port: 9090,
        })
        .await
        .unwrap();
    }
}<|MERGE_RESOLUTION|>--- conflicted
+++ resolved
@@ -163,7 +163,11 @@
     #[allow(clippy::too_many_arguments)]
     pub(crate) fn new_from_parts(
         db: Database,
-        network: ethexe_network::NetworkWorker,
+        network: (
+            ethexe_network::NetworkSender,
+            ethexe_network::GossipsubMessageStream,
+            ethexe_network::NetworkEventLoop,
+        ),
         observer: ethexe_observer::Observer,
         query: ethexe_observer::Query,
         processor: ethexe_processor::Processor,
@@ -496,16 +500,11 @@
     use super::Service;
     use crate::config::{Config, PrometheusConfig};
     use std::{
-<<<<<<< HEAD
         fs,
-        net::{Ipv4Addr, SocketAddr},
-    };
-    use tempfile::tempdir;
-=======
         net::{Ipv4Addr, SocketAddr},
         time::Duration,
     };
->>>>>>> 379152c9
+    use tempfile::tempdir;
 
     #[tokio::test]
     async fn basics() {
@@ -523,15 +522,9 @@
             ethereum_beacon_rpc: "http://localhost:5052".into(),
             ethereum_router_address: "0x05069E9045Ca0D2B72840c6A21C7bE588E02089A".into(),
             max_commitment_depth: 1000,
-<<<<<<< HEAD
+            block_time: Duration::from_secs(1),
             key_path: tmp_dir.join("key"),
             net_config,
-=======
-            block_time: Duration::from_secs(1),
-            key_path: "/tmp/key".into(),
-            network_path: "/tmp/net".into(),
-            net_config: ethexe_network::NetworkConfiguration::new_local(),
->>>>>>> 379152c9
             prometheus_config: Some(PrometheusConfig::new_with_default_registry(
                 SocketAddr::new(Ipv4Addr::LOCALHOST.into(), 9635),
                 "dev".to_string(),
