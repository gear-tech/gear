// This file is part of Gear.
//
// Copyright (C) 2024 Gear Technologies Inc.
// SPDX-License-Identifier: GPL-3.0-or-later WITH Classpath-exception-2.0
//
// This program is free software: you can redistribute it and/or modify
// it under the terms of the GNU General Public License as published by
// the Free Software Foundation, either version 3 of the License, or
// (at your option) any later version.
//
// This program is distributed in the hope that it will be useful,
// but WITHOUT ANY WARRANTY; without even the implied warranty of
// MERCHANTABILITY or FITNESS FOR A PARTICULAR PURPOSE. See the
// GNU General Public License for more details.
//
// You should have received a copy of the GNU General Public License
// along with this program. If not, see <https://www.gnu.org/licenses/>.

//! Application config in one place.

use crate::args::Args;

use anyhow::{Context as _, Result};
use directories::ProjectDirs;
use ethexe_network::NetworkEventLoopConfig;
use ethexe_prometheus_endpoint::Registry;
use ethexe_signer::PublicKey;
use std::{iter, net::SocketAddr, path::PathBuf, time::Duration};
use tempfile::TempDir;

const DEFAULT_PROMETHEUS_PORT: u16 = 9635;

#[static_init::dynamic(drop, lazy)]
static mut BASE_PATH_TEMP: Option<TempDir> = None;

#[derive(Default, Debug)]
pub enum SequencerConfig {
    Enabled(PublicKey),
    #[default]
    Disabled,
}

#[derive(Default, Debug)]
pub enum ValidatorConfig {
    Enabled(PublicKey),
    #[default]
    Disabled,
}

/// Configuration of the Prometheus endpoint.
#[derive(Debug, Clone)]
pub struct PrometheusConfig {
    /// Port to use.
    pub port: SocketAddr,
    /// A metrics registry to use. Useful for setting the metric prefix.
    pub registry: Registry,
}

impl PrometheusConfig {
    /// Create a new config using the default registry.
    pub fn new_with_default_registry(port: SocketAddr, chain_id: String) -> Self {
        let param = iter::once((String::from("chain"), chain_id)).collect();
        Self {
            port,
            registry: Registry::new_custom(None, Some(param))
                .expect("this can only fail if the prefix is empty"),
        }
    }
}

#[derive(Debug)]
pub struct Config {
    /// Name of node for telemetry
    pub node_name: String,

    /// RPC of the Ethereum endpoint
    pub ethereum_rpc: String,

    /// RPC of the Ethereum Beacon endpoint
    pub ethereum_beacon_rpc: String,

    /// Address of Ethereum Router contract
    pub ethereum_router_address: String,

    /// Max depth to discover last commitment.
    pub max_commitment_depth: u32,

<<<<<<< HEAD
=======
    /// Block production time.
    pub block_time: Duration,

    /// Network path
    pub network_path: PathBuf,

>>>>>>> 379152c9
    /// Path of the state database
    pub database_path: PathBuf,

    /// Signer key storage path
    pub key_path: PathBuf,

    /// Is this role a sequencer
    pub sequencer: SequencerConfig,

    /// Is this role a validator
    pub validator: ValidatorConfig,

    /// Sender address to send Ethereum transaction.
    pub sender_address: Option<String>,

    // Network configuration
    pub net_config: NetworkEventLoopConfig,

    // Prometheus configuration
    pub prometheus_config: Option<PrometheusConfig>,

    /// RPC port
    pub rpc_port: u16,
}

impl TryFrom<Args> for Config {
    type Error = anyhow::Error;

    fn try_from(args: Args) -> Result<Self> {
        let base_path = if args.tmp {
            let mut temp = BASE_PATH_TEMP.write();

            match &*temp {
                Some(p) => p.path().into(),
                None => {
                    let temp_dir = tempfile::Builder::new().prefix("ethexe").tempdir()?;
                    let path = PathBuf::from(temp_dir.path());

                    *temp = Some(temp_dir);
                    path
                }
            }
        } else {
            match args.base_path {
                Some(r) => r,
                None => {
                    let proj_dirs = ProjectDirs::from("com", "Gear", "ethexe")
                        .with_context(|| "Invalid home directory path")?;
                    proj_dirs.data_dir().to_path_buf()
                }
            }
        };

        let chain_spec = match args.chain_spec.as_deref() {
            Some("dev") => crate::chain_spec::testnet_config(),
            Some(path) => crate::chain_spec::from_file(path)?,
            _ => crate::chain_spec::testnet_config(),
        };

        let net_path = base_path.join("net");
        let mut net_config = args.network_params.network_config(net_path)?;
        net_config.bootstrap_addresses.extend(chain_spec.bootnodes);

        Ok(Config {
            node_name: args.node_name,
            ethereum_rpc: args.ethereum_rpc,
            ethereum_beacon_rpc: args.ethereum_beacon_rpc,
            ethereum_router_address: args
                .ethereum_router_address
                .unwrap_or(chain_spec.ethereum_router_address),
            max_commitment_depth: args.max_commitment_depth.unwrap_or(1000),
            block_time: Duration::from_secs(args.block_time),
            net_config,
            prometheus_config: args.prometheus_params.and_then(|params| {
                params.prometheus_config(DEFAULT_PROMETHEUS_PORT, "ethexe-dev".to_string())
            }),
            database_path: base_path.join("db"),
            key_path: base_path.join("key"),
            sequencer: match args.sequencer_key {
                Some(key) => {
                    SequencerConfig::Enabled(key.parse().with_context(|| "Invalid sequencer key")?)
                }
                None => SequencerConfig::Disabled,
            },
            validator: match args.validator_key {
                Some(key) => {
                    ValidatorConfig::Enabled(key.parse().with_context(|| "Invalid validator key")?)
                }
                None => ValidatorConfig::Disabled,
            },
            sender_address: args.sender_address,
            rpc_port: args.rpc_port.unwrap_or(9090),
        })
    }
}<|MERGE_RESOLUTION|>--- conflicted
+++ resolved
@@ -85,15 +85,9 @@
     /// Max depth to discover last commitment.
     pub max_commitment_depth: u32,
 
-<<<<<<< HEAD
-=======
     /// Block production time.
     pub block_time: Duration,
 
-    /// Network path
-    pub network_path: PathBuf,
-
->>>>>>> 379152c9
     /// Path of the state database
     pub database_path: PathBuf,
 
