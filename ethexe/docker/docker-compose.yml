version: "3"
services:
  node_validator:
    build:
      context: .
    ports:
      - "20333:20333/udp"
      - "9635:9635"
    image: gear-tech/gear:latest
    environment:
      VALIDATOR_KEY: ${VALIDATOR_KEY}
      VALIDATOR_PUB_KEY: ${VALIDATOR_PUB_KEY}
      RUST_LOG: ethexe=debug
    volumes:
      - "gear-data-validator:/data"
    command: bash -c "ethexe
      -d /data
      insert-key ${VALIDATOR_KEY} &&
      ethexe
      -d /data
      --ethereum-rpc wss://reth-rpc.gear-tech.io/ws
      --ethereum-beacon-rpc https://eth-holesky-beacon.public.blastapi.io
      --validator-key ${VALIDATOR_PUB_KEY}
      --prometheus-external"
    networks:
      testing_net:
        ipv4_address: 172.28.1.1

<<<<<<< HEAD
=======
  node_sequencer:
    build:
      context: .
    ports:
      - "20334:20334/udp"
      - "9636:9636"
    image: gear-tech/gear-egpu:latest
    volumes:
      - "gear-data-sequencer:/data"
    environment:
      SEQUENCER_KEY: ${SEQUENCER_KEY}
      SEQUENCER_PUB_KEY: ${SEQUENCER_PUB_KEY}
      RUST_LOG: ethexe=debug
    links:
      - "node_validator:validator"
    command: bash -c "ethexe -d /data insert-key ${SEQUENCER_KEY}
      && sleep 1
      && ethexe
      -d /data
      --port 20334
      --bootnodes '/ip4/172.28.1.1/udp/20333/quic-v1'
      --ethereum-rpc wss://reth-rpc.gear-tech.io/ws
      --ethereum-beacon-rpc https://eth-holesky-beacon.public.blastapi.io
      --sequencer-key ${SEQUENCER_PUB_KEY}"
      --prometheus-port 9636
      --prometheus-external"
    networks:
      testing_net:
        ipv4_address: 172.28.1.2

>>>>>>> a52ceab1
volumes:
  gear-data-validator:

networks:
  testing_net:
    ipam:
      driver: default
      config:
        - subnet: 172.28.0.0/16<|MERGE_RESOLUTION|>--- conflicted
+++ resolved
@@ -26,39 +26,6 @@
       testing_net:
         ipv4_address: 172.28.1.1
 
-<<<<<<< HEAD
-=======
-  node_sequencer:
-    build:
-      context: .
-    ports:
-      - "20334:20334/udp"
-      - "9636:9636"
-    image: gear-tech/gear-egpu:latest
-    volumes:
-      - "gear-data-sequencer:/data"
-    environment:
-      SEQUENCER_KEY: ${SEQUENCER_KEY}
-      SEQUENCER_PUB_KEY: ${SEQUENCER_PUB_KEY}
-      RUST_LOG: ethexe=debug
-    links:
-      - "node_validator:validator"
-    command: bash -c "ethexe -d /data insert-key ${SEQUENCER_KEY}
-      && sleep 1
-      && ethexe
-      -d /data
-      --port 20334
-      --bootnodes '/ip4/172.28.1.1/udp/20333/quic-v1'
-      --ethereum-rpc wss://reth-rpc.gear-tech.io/ws
-      --ethereum-beacon-rpc https://eth-holesky-beacon.public.blastapi.io
-      --sequencer-key ${SEQUENCER_PUB_KEY}"
-      --prometheus-port 9636
-      --prometheus-external"
-    networks:
-      testing_net:
-        ipv4_address: 172.28.1.2
-
->>>>>>> a52ceab1
 volumes:
   gear-data-validator:
 
