--- conflicted
+++ resolved
@@ -21,14 +21,9 @@
 RUN chmod +x rustup-init.sh
 RUN ./rustup-init.sh -y
 ENV PATH="/root/.cargo/bin:$PATH"
-<<<<<<< HEAD
-RUN rustup toolchain install nightly-2024-12-17
-RUN rustup target add wasm32-unknown-unknown --toolchain nightly-2024-12-17
-RUN rustup target add wasm32v1-none --toolchain nightly-2024-12-17
-=======
 RUN rustup toolchain install nightly-2024-12-26
 RUN rustup target add wasm32-unknown-unknown --toolchain nightly-2024-12-26
->>>>>>> 9d1b0b04
+RUN rustup target add wasm32v1-none --toolchain nightly-2024-12-26
 
 # Build
 RUN cargo build -p ethexe-cli --profile $PROFILE
