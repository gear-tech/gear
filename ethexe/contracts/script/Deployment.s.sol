// SPDX-License-Identifier: UNLICENSED
pragma solidity ^0.8.28;

import {Mirror} from "../src/Mirror.sol";
import {Gear} from "../src/libraries/Gear.sol";
import {Router} from "../src/Router.sol";
import {Script, console} from "forge-std/Script.sol";
import {Upgrades} from "openzeppelin-foundry-upgrades/Upgrades.sol";
import {WrappedVara} from "../src/WrappedVara.sol";

import {POAMiddleware} from "../src/POAMiddleware.sol";
import {Middleware} from "../src/Middleware.sol";
import {IMiddleware} from "../src/IMiddleware.sol";
import {
    IDefaultOperatorRewardsFactory
} from "symbiotic-rewards/src/interfaces/defaultOperatorRewards/IDefaultOperatorRewardsFactory.sol";

contract DeploymentScript is Script {
    WrappedVara public wrappedVara;
    Router public router;
    Mirror public mirror;
    IMiddleware public middleware;

    function setUp() public {}

    function run() public {
        uint256 privateKey = vm.envUint("PRIVATE_KEY");
        address[] memory validatorsArray = vm.envAddress("ROUTER_VALIDATORS_LIST", ",");
        uint256 aggregatedPublicKeyX = vm.envUint("ROUTER_AGGREGATED_PUBLIC_KEY_X");
        uint256 aggregatedPublicKeyY = vm.envUint("ROUTER_AGGREGATED_PUBLIC_KEY_Y");
        bytes memory verifiableSecretSharingCommitment = vm.envBytes("ROUTER_VERIFIABLE_SECRET_SHARING_COMMITMENT");
        address deployerAddress = vm.addr(privateKey);

        vm.startBroadcast(privateKey);

        wrappedVara = WrappedVara(
            Upgrades.deployTransparentProxy(
                "WrappedVara.sol", deployerAddress, abi.encodeCall(WrappedVara.initialize, (deployerAddress))
            )
        );

        bool isDevMode = vm.envExists("DEV_MODE") && vm.envBool("DEV_MODE");

        address mirrorAddress = vm.computeCreateAddress(deployerAddress, vm.getNonce(deployerAddress) + 2);
<<<<<<< HEAD
        // TODO setup nonce depends on what type of middleware we deploy.
        address middlewareAddress = vm.computeCreateAddress(deployerAddress, vm.getNonce(deployerAddress) + 4);
=======

        uint256 middlewareNonce = vm.getNonce(deployerAddress) + (isDevMode ? 4 : 5);
        address middlewareAddress = vm.computeCreateAddress(deployerAddress, middlewareNonce);
>>>>>>> ec53e0ae

        router = Router(
            payable(Upgrades.deployTransparentProxy(
                    "Router.sol",
                    deployerAddress,
                    abi.encodeCall(
                        Router.initialize,
                        (
                            deployerAddress,
                            mirrorAddress,
                            address(wrappedVara),
                            middlewareAddress,
                            1 days,
                            2 hours,
                            5 minutes,
                            Gear.AggregatedPublicKey(aggregatedPublicKeyX, aggregatedPublicKeyY),
                            verifiableSecretSharingCommitment,
                            validatorsArray
                        )
                    )
                ))
        );

        mirror = new Mirror(address(router));

        // In dev mode will be deployed POA Middleware
        if (isDevMode) {
            Gear.SymbioticContracts memory symbiotic = Gear.SymbioticContracts({
                vaultRegistry: address(0),
                operatorRegistry: address(0),
                networkRegistry: address(0),
                middlewareService: address(0),
                networkOptIn: address(0),
                stakerRewardsFactory: address(0),
                operatorRewards: address(0),
                roleSlashRequester: address(0),
                roleSlashExecutor: address(0),
                vetoResolver: address(0)
            });

            IMiddleware.InitParams memory initParams = IMiddleware.InitParams({
                owner: deployerAddress,
                eraDuration: 1 days,
                minVaultEpochDuration: 2 hours,
                operatorGracePeriod: 5 minutes,
                vaultGracePeriod: 5 minutes,
                minVetoDuration: 2 hours,
                minSlashExecutionDelay: 5 minutes,
                allowedVaultImplVersion: 1,
                vetoSlasherImplType: 1,
                maxResolverSetEpochsDelay: 5 minutes,
                collateral: address(wrappedVara),
                maxAdminFee: 0,
                router: address(router),
                symbiotic: symbiotic
            });

            POAMiddleware poaMiddleware = POAMiddleware(
                Upgrades.deployTransparentProxy(
                    "POAMiddleware.sol", deployerAddress, abi.encodeCall(POAMiddleware.initialize, (initParams))
                )
            );

            vm.assertEq(middlewareAddress, address(poaMiddleware));

            poaMiddleware.setValidators(validatorsArray);
            middleware = poaMiddleware;
        } else {
            address operatorRewardsFactoryAddress = vm.envAddress("SYMBIOTIC_OPERATOR_REWARDS_FACTORY");

            Gear.SymbioticContracts memory symbiotic = Gear.SymbioticContracts({
                vaultRegistry: vm.envAddress("SYMBIOTIC_VAULT_REGISTRY"),
                operatorRegistry: vm.envAddress("SYMBIOTIC_OPERATOR_REGISTRY"),
                networkRegistry: vm.envAddress("SYMBIOTIC_NETWORK_REGISTRY"),
                middlewareService: vm.envAddress("SYMBIOTIC_MIDDLEWARE_SERVICE"),
                networkOptIn: vm.envAddress("SYMBIOTIC_NETWORK_OPT_IN"),
                stakerRewardsFactory: vm.envAddress("SYMBIOTIC_STAKER_REWARDS_FACTORY"),
                operatorRewards: IDefaultOperatorRewardsFactory(operatorRewardsFactoryAddress).create(),
                roleSlashRequester: address(router),
                roleSlashExecutor: address(router),
                vetoResolver: address(router)
            });

            IMiddleware.InitParams memory initParams = IMiddleware.InitParams({
                owner: deployerAddress,
                eraDuration: 1 days,
                minVaultEpochDuration: 2 hours,
                operatorGracePeriod: 5 minutes,
                vaultGracePeriod: 5 minutes,
                minVetoDuration: 2 hours,
                minSlashExecutionDelay: 5 minutes,
                allowedVaultImplVersion: 1,
                vetoSlasherImplType: 1,
                maxResolverSetEpochsDelay: 5 minutes,
                collateral: address(wrappedVara),
                maxAdminFee: 10000,
                router: address(router),
                symbiotic: symbiotic
            });

            middleware = Middleware(
                Upgrades.deployTransparentProxy(
                    "Middleware.sol", deployerAddress, abi.encodeCall(Middleware.initialize, (initParams))
                )
            );
            vm.assertEq(middlewareAddress, address(middleware));
        }

        if (vm.envExists("SENDER_ADDRESS")) {
            address senderAddress = vm.envAddress("SENDER_ADDRESS");
            bool success = wrappedVara.transfer(senderAddress, 500_000 * (10 ** wrappedVara.decimals()));
            vm.assertTrue(success);
        }

        vm.roll(vm.getBlockNumber() + 1);
        router.lookupGenesisHash();

        vm.assertEq(router.mirrorImpl(), address(mirror));
        vm.assertNotEq(router.genesisBlockHash(), bytes32(0));

        vm.stopBroadcast();

        printContractInfo("Router", address(router), Upgrades.getImplementationAddress(address(router)));
        printContractInfo("WVara", address(wrappedVara), Upgrades.getImplementationAddress(address(wrappedVara)));
        printContractInfo("Mirror", mirrorAddress, address(0));
    }

    function printContractInfo(string memory contractName, address contractAddress, address expectedImplementation)
        public
        view
    {
        console.log("================================================================================================");
        console.log("[ CONTRACT  ]", contractName);
        console.log("[ ADDRESS   ]", contractAddress);
        if (expectedImplementation != address(0)) {
            console.log("[ IMPL ADDR ]", expectedImplementation);
            console.log(
                "[ PROXY VERIFICATION ] Click \"Is this a proxy?\" on Etherscan to be able read and write as proxy."
            );
            console.log("                       Alternatively, run the following curl request.");
            console.log("```");
            uint256 chainId = block.chainid;
            console.log("curl \\");
            console.log(string.concat("    --data \"address=", vm.toString(contractAddress), "\" \\"));
            console.log(
                string.concat("    --data \"expectedimplementation=", vm.toString(expectedImplementation), "\" \\")
            );
            console.log(
                string.concat(
                    "    \"https://api.etherscan.io/v2/api?chainid=",
                    vm.toString(chainId),
                    "&module=contract&action=verifyproxycontract&apikey=$ETHERSCAN_API_KEY\""
                )
            );
            console.log("```");
        }
        console.log("================================================================================================");
    }
}<|MERGE_RESOLUTION|>--- conflicted
+++ resolved
@@ -42,14 +42,9 @@
         bool isDevMode = vm.envExists("DEV_MODE") && vm.envBool("DEV_MODE");
 
         address mirrorAddress = vm.computeCreateAddress(deployerAddress, vm.getNonce(deployerAddress) + 2);
-<<<<<<< HEAD
-        // TODO setup nonce depends on what type of middleware we deploy.
-        address middlewareAddress = vm.computeCreateAddress(deployerAddress, vm.getNonce(deployerAddress) + 4);
-=======
 
         uint256 middlewareNonce = vm.getNonce(deployerAddress) + (isDevMode ? 4 : 5);
         address middlewareAddress = vm.computeCreateAddress(deployerAddress, middlewareNonce);
->>>>>>> ec53e0ae
 
         router = Router(
             payable(Upgrades.deployTransparentProxy(
