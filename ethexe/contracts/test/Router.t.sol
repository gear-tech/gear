// SPDX-License-Identifier: UNLICENSED
pragma solidity ^0.8.26;

import {Upgrades} from "openzeppelin-foundry-upgrades/Upgrades.sol";
import {Test, console} from "forge-std/Test.sol";
import {MessageHashUtils} from "@openzeppelin/contracts/utils/cryptography/MessageHashUtils.sol";
import {IMirror, Mirror} from "../src/Mirror.sol";
import {MirrorProxy} from "../src/MirrorProxy.sol";
import {IRouter, Router} from "../src/Router.sol";
import {WrappedVara} from "../src/WrappedVara.sol";
import {Gear} from "../src/libraries/Gear.sol";

contract RouterTest is Test {
    using MessageHashUtils for address;

    address immutable deployer = 0x116B4369a90d2E9DA6BD7a924A23B164E10f6FE9;

    address immutable alicePublic = 0x45D6536E3D4AdC8f4e13c5c4aA54bE968C55Abf1;
    uint256 immutable alicePrivate = 0x32816f851b9cc71c4eb956214ded8cf481f7af66c125d1fb9deae366ae4f13a6;

    address immutable bobPublic = 0xeFDa593324697918773069E0226dAD49d702f4D8;
    uint256 immutable bobPrivate = 0x068cc4910d9f5aae82f66d926757fde55a7d2e72b25b2a243606e5147712a450;

    address immutable charliePublic = 0x84de3f115eC548A32CcC9464D14376f888ab49e1;
    uint256 immutable charliePrivate = 0xa3f79c90a74fd984fd9c2a9c4286c53ad5ac38e32123e06720e9211566378bc4;

<<<<<<< HEAD
    address[] public validatorsPublicKeys;
=======
    address[] public validators;
>>>>>>> 147bbbda
    uint256[] public validatorsPrivateKeys;

    Router public router;

    function setUp() public {
<<<<<<< HEAD
        validatorsPublicKeys.push(alicePublic);
        validatorsPublicKeys.push(bobPublic);
        validatorsPublicKeys.push(charliePublic);
=======
        validators.push(alicePublic);
        validators.push(bobPublic);
        validators.push(charliePublic);
>>>>>>> 147bbbda

        validatorsPrivateKeys.push(alicePrivate);
        validatorsPrivateKeys.push(bobPrivate);
        validatorsPrivateKeys.push(charliePrivate);

        startPrank(deployer);

        WrappedVara wrappedVara = WrappedVara(
            Upgrades.deployTransparentProxy(
                "WrappedVara.sol", deployer, abi.encodeCall(WrappedVara.initialize, (deployer))
            )
        );

        address mirrorAddress = vm.computeCreateAddress(deployer, vm.getNonce(deployer) + 2);
        address mirrorProxyAddress = vm.computeCreateAddress(deployer, vm.getNonce(deployer) + 3);

        router = Router(
            Upgrades.deployTransparentProxy(
                "Router.sol",
                deployer,
                abi.encodeCall(
<<<<<<< HEAD
                    Router.initialize,
                    (deployer, mirrorAddress, mirrorProxyAddress, address(wrappedVara), validatorsPublicKeys)
                )
            )
        );

        vm.roll(block.number + 1);
=======
                    Router.initialize, (deployer, mirrorAddress, mirrorProxyAddress, address(wrappedVara), validators)
                )
            )
        );

        vm.roll(vm.getBlockNumber() + 1);
>>>>>>> 147bbbda

        router.lookupGenesisHash();

        wrappedVara.approve(address(router), type(uint256).max);

        Mirror mirror = new Mirror();

        MirrorProxy mirrorProxy = new MirrorProxy(address(router));
        assertEq(mirrorProxy.router(), address(router));

        assertEq(router.mirrorImpl(), address(mirror));
        assertEq(router.mirrorProxyImpl(), address(mirrorProxy));
<<<<<<< HEAD
        assertEq(router.validatorsKeys(), validatorsPublicKeys);
        assertEq(router.signingThresholdPercentage(), 6666);

        assert(router.areValidators(validatorsPublicKeys));
=======
        assertEq(router.validators(), validators);
        assertEq(router.signingThresholdPercentage(), 6666);

        assert(router.areValidators(validators));
>>>>>>> 147bbbda
    }

    function test_ping() public {
        startPrank(deployer);

        bytes32 codeId = bytes32(uint256(1));
        bytes32 blobTxHash = bytes32(uint256(2));

        router.requestCodeValidation(codeId, blobTxHash);

        Gear.CodeCommitment[] memory codeCommitments = new Gear.CodeCommitment[](1);
        codeCommitments[0] = Gear.CodeCommitment(codeId, true);

<<<<<<< HEAD
        assertEq(router.validatorsKeys().length, 3);
=======
        assertEq(router.validators().length, 3);
>>>>>>> 147bbbda
        assertEq(router.validatorsThreshold(), 2);

        router.commitCodes(codeCommitments, _signCodeCommitments(codeCommitments));

        address actorId = router.createProgram(codeId, "salt", "PING", 1_000_000_000);
        IMirror actor = IMirror(actorId);

        assertEq(actor.router(), address(router));
        assertEq(actor.stateHash(), 0);
        assertEq(actor.inheritor(), address(0));

<<<<<<< HEAD
        vm.roll(block.number + 1);
=======
        vm.roll(vm.getBlockNumber() + 1);
>>>>>>> 147bbbda

        Gear.Message[] memory messages = new Gear.Message[](1);
        messages[0] = Gear.Message(
            0, // message id
            deployer, // destination
            "PONG", // payload
            0, // value
            Gear.ReplyDetails(
                0, // reply to
                0 // reply code
            )
        );

        Gear.StateTransition[] memory transitions = new Gear.StateTransition[](1);
        transitions[0] = Gear.StateTransition(
            actorId, // actor id
            bytes32(uint256(42)), // new state hash
            address(0), // inheritor
            uint128(0), // value to receive
            new Gear.ValueClaim[](0), // value claims
            messages // messages
        );

        Gear.BlockCommitment[] memory blockCommitments = new Gear.BlockCommitment[](1);
        blockCommitments[0] = Gear.BlockCommitment(
            bytes32(uint256(1)), // block hash
            uint48(0), // block timestamp
            bytes32(uint256(0)), // previous committed block
            blockhash(block.number - 1), // predecessor block
            transitions // transitions
        );

        router.commitBlocks(blockCommitments, _signBlockCommitments(blockCommitments));

        assertEq(router.latestCommittedBlockHash(), bytes32(uint256(1)));

        assertEq(actor.stateHash(), bytes32(uint256(42)));
        assertEq(actor.nonce(), uint256(1));
    }

    /* helper functions */

    function startPrank(address msgSender) private {
        vm.startPrank(msgSender, msgSender);
    }

    function _signBlockCommitments(Gear.BlockCommitment[] memory blockCommitments)
        private
        view
        returns (bytes[] memory)
    {
        bytes memory blockCommitmentsBytes;

        for (uint256 i = 0; i < blockCommitments.length; i++) {
            Gear.BlockCommitment memory blockCommitment = blockCommitments[i];

            bytes memory transitionsHashesBytes;

            for (uint256 j = 0; j < blockCommitment.transitions.length; j++) {
                Gear.StateTransition memory transition = blockCommitment.transitions[j];

                bytes memory valueClaimsBytes;
                for (uint256 k = 0; k < transition.valueClaims.length; k++) {
                    Gear.ValueClaim memory claim = transition.valueClaims[k];
                    valueClaimsBytes = bytes.concat(valueClaimsBytes, Gear.valueClaimBytes(claim));
                }

                bytes memory messagesHashesBytes;
                for (uint256 k = 0; k < transition.messages.length; k++) {
                    Gear.Message memory message = transition.messages[k];
                    messagesHashesBytes = bytes.concat(messagesHashesBytes, Gear.messageHash(message));
                }

                transitionsHashesBytes = bytes.concat(
                    transitionsHashesBytes,
                    Gear.stateTransitionHash(
                        transition.actorId,
                        transition.newStateHash,
                        transition.inheritor,
                        transition.valueToReceive,
                        keccak256(valueClaimsBytes),
                        keccak256(messagesHashesBytes)
                    )
                );
            }

            blockCommitmentsBytes = bytes.concat(
                blockCommitmentsBytes,
                Gear.blockCommitmentHash(
                    blockCommitment.hash,
                    blockCommitment.timestamp,
                    blockCommitment.previousCommittedBlock,
                    blockCommitment.predecessorBlock,
                    keccak256(transitionsHashesBytes)
                )
            );
        }

        return _signBytes(blockCommitmentsBytes);
    }

    function _signCodeCommitments(Gear.CodeCommitment[] memory codeCommitments) private view returns (bytes[] memory) {
        bytes memory codeCommitmentsBytes;

        for (uint256 i = 0; i < codeCommitments.length; i++) {
            Gear.CodeCommitment memory codeCommitment = codeCommitments[i];

            codeCommitmentsBytes =
                bytes.concat(codeCommitmentsBytes, keccak256(abi.encodePacked(codeCommitment.id, codeCommitment.valid)));
        }

        return _signBytes(codeCommitmentsBytes);
    }

    function _signBytes(bytes memory message) private view returns (bytes[] memory) {
        bytes[] memory signatures = new bytes[](validatorsPrivateKeys.length);

        bytes32 msgHash = address(router).toDataWithIntendedValidatorHash(abi.encodePacked(keccak256(message)));

        for (uint256 i = 0; i < validatorsPrivateKeys.length; i++) {
            uint256 validatorPrivateKey = validatorsPrivateKeys[i];

            (uint8 v, bytes32 r, bytes32 s) = vm.sign(validatorPrivateKey, msgHash);

            signatures[i] = abi.encodePacked(r, s, v);
        }

        return signatures;
    }
}<|MERGE_RESOLUTION|>--- conflicted
+++ resolved
@@ -24,25 +24,15 @@
     address immutable charliePublic = 0x84de3f115eC548A32CcC9464D14376f888ab49e1;
     uint256 immutable charliePrivate = 0xa3f79c90a74fd984fd9c2a9c4286c53ad5ac38e32123e06720e9211566378bc4;
 
-<<<<<<< HEAD
-    address[] public validatorsPublicKeys;
-=======
     address[] public validators;
->>>>>>> 147bbbda
     uint256[] public validatorsPrivateKeys;
 
     Router public router;
 
     function setUp() public {
-<<<<<<< HEAD
-        validatorsPublicKeys.push(alicePublic);
-        validatorsPublicKeys.push(bobPublic);
-        validatorsPublicKeys.push(charliePublic);
-=======
         validators.push(alicePublic);
         validators.push(bobPublic);
         validators.push(charliePublic);
->>>>>>> 147bbbda
 
         validatorsPrivateKeys.push(alicePrivate);
         validatorsPrivateKeys.push(bobPrivate);
@@ -64,22 +54,12 @@
                 "Router.sol",
                 deployer,
                 abi.encodeCall(
-<<<<<<< HEAD
-                    Router.initialize,
-                    (deployer, mirrorAddress, mirrorProxyAddress, address(wrappedVara), validatorsPublicKeys)
-                )
-            )
-        );
-
-        vm.roll(block.number + 1);
-=======
                     Router.initialize, (deployer, mirrorAddress, mirrorProxyAddress, address(wrappedVara), validators)
                 )
             )
         );
 
         vm.roll(vm.getBlockNumber() + 1);
->>>>>>> 147bbbda
 
         router.lookupGenesisHash();
 
@@ -92,17 +72,10 @@
 
         assertEq(router.mirrorImpl(), address(mirror));
         assertEq(router.mirrorProxyImpl(), address(mirrorProxy));
-<<<<<<< HEAD
-        assertEq(router.validatorsKeys(), validatorsPublicKeys);
-        assertEq(router.signingThresholdPercentage(), 6666);
-
-        assert(router.areValidators(validatorsPublicKeys));
-=======
         assertEq(router.validators(), validators);
         assertEq(router.signingThresholdPercentage(), 6666);
 
         assert(router.areValidators(validators));
->>>>>>> 147bbbda
     }
 
     function test_ping() public {
@@ -116,11 +89,7 @@
         Gear.CodeCommitment[] memory codeCommitments = new Gear.CodeCommitment[](1);
         codeCommitments[0] = Gear.CodeCommitment(codeId, true);
 
-<<<<<<< HEAD
-        assertEq(router.validatorsKeys().length, 3);
-=======
         assertEq(router.validators().length, 3);
->>>>>>> 147bbbda
         assertEq(router.validatorsThreshold(), 2);
 
         router.commitCodes(codeCommitments, _signCodeCommitments(codeCommitments));
@@ -132,11 +101,7 @@
         assertEq(actor.stateHash(), 0);
         assertEq(actor.inheritor(), address(0));
 
-<<<<<<< HEAD
-        vm.roll(block.number + 1);
-=======
         vm.roll(vm.getBlockNumber() + 1);
->>>>>>> 147bbbda
 
         Gear.Message[] memory messages = new Gear.Message[](1);
         messages[0] = Gear.Message(
