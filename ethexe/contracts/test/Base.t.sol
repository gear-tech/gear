// SPDX-License-Identifier: UNLICENSED
pragma solidity ^0.8.28;

import {MessageHashUtils} from "@openzeppelin/contracts/utils/cryptography/MessageHashUtils.sol";
import {Upgrades} from "openzeppelin-foundry-upgrades/Upgrades.sol";
import {EnumerableMap} from "@openzeppelin/contracts/utils/structs/EnumerableMap.sol";
import {NetworkRegistry} from "symbiotic-core/src/contracts/NetworkRegistry.sol";
import {POCBaseTest} from "symbiotic-core/test/POCBase.t.sol";
import {IVaultConfigurator} from "symbiotic-core/src/interfaces/IVaultConfigurator.sol";
import {IVault} from "symbiotic-core/src/interfaces/vault/IVault.sol";
import {IBaseDelegator} from "symbiotic-core/src/interfaces/delegator/IBaseDelegator.sol";
import {IOperatorSpecificDelegator} from "symbiotic-core/src/interfaces/delegator/IOperatorSpecificDelegator.sol";
import {IVetoSlasher} from "symbiotic-core/src/interfaces/slasher/IVetoSlasher.sol";
import {IBaseSlasher} from "symbiotic-core/src/interfaces/slasher/IBaseSlasher.sol";
import {SigningKey, FROSTOffchain} from "frost-secp256k1-evm/FROSTOffchain.sol";
import {WrappedVara} from "../src/WrappedVara.sol";
import {IMirror, Mirror} from "../src/Mirror.sol";
import {IRouter, Router} from "../src/Router.sol";
import {IMiddleware} from "../src/IMiddleware.sol";
import {Middleware} from "../src/Middleware.sol";
import {Gear} from "../src/libraries/Gear.sol";

import {IDefaultStakerRewards} from "symbiotic-rewards/src/interfaces/defaultStakerRewards/IDefaultStakerRewards.sol";
import {DefaultStakerRewards} from "symbiotic-rewards/src/contracts/defaultStakerRewards/DefaultStakerRewards.sol";
<<<<<<< HEAD
import {DefaultStakerRewardsTest} from "symbiotic-rewards/test/defaultStakerRewards/DefaultStakerRewards.t.sol";
import {DefaultStakerRewardsFactory} from
    "symbiotic-rewards/src/contracts/defaultStakerRewards/DefaultStakerRewardsFactory.sol";
import {DefaultOperatorRewards} from "symbiotic-rewards/src/contracts/defaultOperatorRewards/DefaultOperatorRewards.sol";
=======
import {DefaultStakerRewardsFactory} from
    "symbiotic-rewards/src/contracts/defaultStakerRewards/DefaultStakerRewardsFactory.sol";
import {DefaultOperatorRewards} from "symbiotic-rewards/src/contracts/defaultOperatorRewards/DefaultOperatorRewards.sol";
import {DefaultOperatorRewardsFactory} from
    "symbiotic-rewards/src/contracts/defaultOperatorRewards/DefaultOperatorRewardsFactory.sol";
import {console} from "forge-std/console.sol";
>>>>>>> 4a2eaeb5

contract Base is POCBaseTest {
    using MessageHashUtils for address;
    using EnumerableMap for EnumerableMap.AddressToUintMap;
    using FROSTOffchain for SigningKey;

    address public admin;
    uint48 public eraDuration;
    uint48 public electionDuration;
    uint256 public validationDelay;
    uint256 public blockDuration;
    uint256 public maxValidators;

    Middleware public middleware;
    WrappedVara public wrappedVara;
    Router public router;
    Mirror public mirror;

    DefaultStakerRewardsFactory defaultStakerRewardsFactory;
<<<<<<< HEAD
=======
    DefaultOperatorRewardsFactory defaultOperatorRewardsFactory;
>>>>>>> 4a2eaeb5

    function setUp() public virtual override {
        revert("Must not be called");
    }

    function setUpWrappedVara() internal {
        require(admin != address(0), "Base: admin must be initialized");

        vm.startPrank(admin);
        {
            wrappedVara = WrappedVara(
                Upgrades.deployTransparentProxy(
                    "WrappedVara.sol", address(admin), abi.encodeCall(WrappedVara.initialize, (admin))
                )
            );
        }
        vm.stopPrank();
    }

    function setUpMiddleware() internal {
        require(admin != address(0), "Base: admin must be initialized");
        require(address(wrappedVara) != address(0), "Base: wrappedVara should be initialized");
        require(eraDuration > 0, "Base: eraDuration should be greater than 0");

        // For correct symbiotic work with time arithmetics
        vm.warp(eraDuration * 100);

        // set up the symbiotic ecosystem
        SYMBIOTIC_CORE_PROJECT_ROOT = "lib/symbiotic-core/";
        super.setUp();

<<<<<<< HEAD
        address defaultStakerRewards_ =
            address(new DefaultStakerRewards(address(vaultFactory), address(networkMiddlewareService)));
        defaultStakerRewardsFactory = new DefaultStakerRewardsFactory(defaultStakerRewards_);

        address defaultOperatorRewards_ = address(new DefaultOperatorRewards(address(networkMiddlewareService)));

        Gear.SymbioticRegistries memory registries = Gear.SymbioticRegistries({
            vaultRegistry: address(vaultFactory),
            operatorRegistry: address(operatorRegistry),
            networkRegistry: address(networkRegistry),
            middlewareService: address(networkMiddlewareService),
            networkOptIn: address(operatorNetworkOptInService),
            stakerRewardsFactory: address(defaultStakerRewardsFactory)
        });

        IMiddleware.InitParams memory initParams = IMiddleware.InitParams({
            owner: admin,
            eraDuration: eraDuration,
            minVaultEpochDuration: eraDuration * 2,
            operatorGracePeriod: eraDuration * 2,
            vaultGracePeriod: eraDuration * 2,
            minVetoDuration: eraDuration / 3,
            minSlashExecutionDelay: eraDuration / 3,
            allowedVaultImplVersion: 1,
            vetoSlasherImplType: 1,
            maxResolverSetEpochsDelay: type(uint256).max,
            collateral: address(wrappedVara),
            maxAdminFee: 10000,
            operatorRewards: defaultOperatorRewards_,
            // TODO: replace with real Router address
            // Now it doesn't work because of test bytecode size becomes too large
            //address(router),
            router: address(0),
            roleSlashRequester: admin,
            roleSlashExecutor: admin,
            vetoResolver: admin,
            registries: registries
        });

        vm.startPrank(admin, admin);
        {
            middleware = Middleware(
                Upgrades.deployTransparentProxy(
                    "Middleware.sol", admin, abi.encodeCall(Middleware.initialize, (initParams))
                )
            );
        }
        vm.stopPrank();
=======
        middleware = new Middleware(_defaultMiddlewareInitParams());
>>>>>>> 4a2eaeb5
    }

    function setUpRouter(Gear.AggregatedPublicKey memory _aggregatedPublicKey, address[] memory _validators) internal {
        require(admin != address(0), "Base: admin must be initialized");
        require(address(wrappedVara) != address(0), "Base: wrappedVara should be initialized");
        require(eraDuration > 0, "Base: eraDuration should be greater than 0");
        require(electionDuration > 0, "Base: electionDuration should be greater than 0");
        require(blockDuration > 0, "Base: blockDuration should be greater than 0");

        SYMBIOTIC_CORE_PROJECT_ROOT = "lib/symbiotic-core/";
        super.setUp();

        address wrappedVaraAddress = address(wrappedVara);

        address mirrorAddress = vm.computeCreateAddress(admin, vm.getNonce(admin) + 2);

        // Here nonce is 7 because of extra 4 calls in the _defaultMiddlewareInitParams
        address middlewareAddress = vm.computeCreateAddress(admin, vm.getNonce(admin) + 7);
        vm.startPrank(admin, admin);
        {
            router = Router(
                Upgrades.deployTransparentProxy(
                    "Router.sol",
                    admin,
                    abi.encodeCall(
                        Router.initialize,
                        (
                            admin,
                            mirrorAddress,
                            wrappedVaraAddress,
                            middlewareAddress,
                            uint256(eraDuration),
                            uint256(electionDuration),
                            uint256(validationDelay),
                            _aggregatedPublicKey,
                            "",
                            _validators
                        )
                    )
                )
            );
        }
        vm.stopPrank();

        rollBlocks(1);
        router.lookupGenesisHash();

        vm.startPrank(admin, admin);
        {
            mirror = new Mirror(address(router));
        }
        vm.stopPrank();

        vm.startPrank(admin, admin);
        {
            middleware = new Middleware(_defaultMiddlewareInitParams());
        }
        vm.stopPrank();

        assertEq(router.mirrorImpl(), address(mirror));
        assertEq(router.validators(), _validators);
        assertEq(router.signingThresholdPercentage(), 6666);
        assertTrue(router.areValidators(_validators));

        vm.startPrank(admin);
        {
            wrappedVara.approve(address(router), type(uint256).max);
        }
        vm.stopPrank();
    }

    function createOperatorWithStake(address _operator, uint256 _stake) internal returns (address _vault) {
        createOperator(_operator);
        _vault = createVaultForOperator(_operator);
        depositInto(_vault, _stake);
    }

    function depositInto(address _vault, uint256 _amount) internal {
        vm.startPrank(admin);
        {
            wrappedVara.approve(_vault, _amount);
            IVault(_vault).deposit(admin, _amount);
        }
        vm.stopPrank();
    }

    function createVaultForOperator(address _operator) internal returns (address _vault) {
<<<<<<< HEAD
        _vault = newVault(eraDuration * 2, _operator);
=======
        _vault = newVault(_operator, _defaultVaultInitParams(_operator));
>>>>>>> 4a2eaeb5
        address _rewards = newStakerRewards(_vault, _operator);

        vm.startPrank(_operator);
        {
            middleware.registerVault(_vault, _rewards);
            operatorVaultOptInService.optIn(_vault);
            IOperatorSpecificDelegator(IVault(_vault).delegator()).setNetworkLimit(
                middleware.SUBNETWORK(), type(uint256).max
            );
        }
        vm.stopPrank();
    }

    function commitValidators(uint256[] memory _privateKeys, Gear.ValidatorsCommitment memory commitment) internal {
        bytes memory message = bytes.concat(Gear.validatorsCommitmentHash(commitment));
        router.commitValidators(commitment, Gear.SignatureType.FROST, signBytes(_privateKeys, message));
    }

    function commitCode(uint256[] memory _privateKeys, Gear.CodeCommitment memory _commitment) internal {
        Gear.CodeCommitment[] memory _commitments = new Gear.CodeCommitment[](1);
        _commitments[0] = _commitment;
        commitCodes(_privateKeys, _commitments);
    }

    function commitCodes(uint256[] memory _privateKeys, Gear.CodeCommitment[] memory _commitments) internal {
        bytes memory _codesBytes;

        for (uint256 i = 0; i < _commitments.length; i++) {
            Gear.CodeCommitment memory _commitment = _commitments[i];
            _codesBytes = bytes.concat(_codesBytes, Gear.codeCommitmentHash(_commitment));
        }

        router.commitBatch(
            Gear.BatchCommitment({
                codeCommitments: _commitments,
                blockCommitments: new Gear.BlockCommitment[](0),
                rewardCommitments: new Gear.RewardsCommitment[](0)
            }),
            Gear.SignatureType.FROST,
            signBytes(_privateKeys, abi.encodePacked(keccak256(_codesBytes), keccak256(""), keccak256("")))
        );
    }

    function commitBlock(uint256[] memory _privateKeys, Gear.BlockCommitment memory _commitment) internal {
        Gear.BlockCommitment[] memory _commitments = new Gear.BlockCommitment[](1);
        _commitments[0] = _commitment;
        commitBlocks(_privateKeys, _commitments);
    }

    function commitBlocks(uint256[] memory _privateKeys, Gear.BlockCommitment[] memory _commitments) internal {
        bytes memory _message;

        for (uint256 i = 0; i < _commitments.length; i++) {
            Gear.BlockCommitment memory _commitment = _commitments[i];
            _message = bytes.concat(_message, blockCommitmentHash(_commitment));
        }

        router.commitBatch(
            Gear.BatchCommitment({
                codeCommitments: new Gear.CodeCommitment[](0),
                blockCommitments: _commitments,
                rewardCommitments: new Gear.RewardsCommitment[](0)
            }),
            Gear.SignatureType.FROST,
            signBytes(_privateKeys, abi.encodePacked(keccak256(""), keccak256(_message), keccak256("")))
        );
    }

    function blockCommitmentHash(Gear.BlockCommitment memory _commitment) internal pure returns (bytes32) {
        bytes memory _transitionsHashesBytes;

        for (uint256 i = 0; i < _commitment.transitions.length; i++) {
            Gear.StateTransition memory _transition = _commitment.transitions[i];

            bytes memory _valueClaimsBytes;
            for (uint256 j = 0; j < _transition.valueClaims.length; j++) {
                _valueClaimsBytes = bytes.concat(_valueClaimsBytes, Gear.valueClaimBytes(_transition.valueClaims[j]));
            }

            bytes memory _messagesHashesBytes;
            for (uint256 j = 0; j < _transition.messages.length; j++) {
                _messagesHashesBytes = bytes.concat(_messagesHashesBytes, Gear.messageHash(_transition.messages[j]));
            }

            _transitionsHashesBytes = bytes.concat(
                _transitionsHashesBytes,
                Gear.stateTransitionHash(
                    _transition.actorId,
                    _transition.newStateHash,
                    _transition.inheritor,
                    _transition.valueToReceive,
                    keccak256(_valueClaimsBytes),
                    keccak256(_messagesHashesBytes)
                )
            );
        }

        return Gear.blockCommitmentHash(
            _commitment.hash,
            _commitment.timestamp,
            _commitment.previousCommittedBlock,
            _commitment.predecessorBlock,
            keccak256(_transitionsHashesBytes)
        );
    }

    // TODO: add SignatureType as param here
    function signBytes(uint256[] memory _privateKeys, bytes memory _message)
        internal
        returns (bytes[] memory signatures)
    {
        signatures = new bytes[](1);
        bytes32 _messageHash = address(router).toDataWithIntendedValidatorHash(abi.encodePacked(keccak256(_message)));
        SigningKey signingKey = FROSTOffchain.signingKeyFromScalar(_privateKeys[0]);
        (uint256 signatureRX, uint256 signatureRY, uint256 signatureZ) = signingKey.createSignature(_messageHash);
        signatures[0] = abi.encodePacked(signatureRX, signatureRY, signatureZ);
    }

    function createOperator(address _operator) internal {
        vm.startPrank(_operator);
        {
            operatorRegistry.registerOperator();
            operatorNetworkOptInService.optIn(address(middleware));
            middleware.registerOperator();
        }
        vm.stopPrank();
    }

    function newVault(address _operator, IVault.InitParams memory _vaultParams) internal returns (address _vault) {
        address[] memory networkLimitSetRoleHolders = new address[](1);
        networkLimitSetRoleHolders[0] = _operator;

        (_vault,,) = vaultConfigurator.create(
            IVaultConfigurator.InitParams({
                version: 1,
                owner: _operator,
                vaultParams: abi.encode(_vaultParams),
                delegatorIndex: 2,
                delegatorParams: abi.encode(
                    IOperatorSpecificDelegator.InitParams({
                        baseParams: IBaseDelegator.BaseParams({
                            defaultAdminRoleHolder: _operator,
                            hook: address(0),
                            hookSetRoleHolder: _operator
                        }),
                        networkLimitSetRoleHolders: networkLimitSetRoleHolders,
                        operator: _operator
                    })
                ),
                withSlasher: true,
                slasherIndex: 1,
                slasherParams: abi.encode(
                    IVetoSlasher.InitParams({
                        baseParams: IBaseSlasher.BaseParams({isBurnerHook: false}),
                        vetoDuration: eraDuration / 2,
                        resolverSetEpochsDelay: 3
                    })
                )
            })
        );
    }

    function newStakerRewards(address _vault, address _operator) internal returns (address _rewards) {
        _rewards = defaultStakerRewardsFactory.create(
            IDefaultStakerRewards.InitParams({
                vault: _vault,
                adminFee: 10000,
                defaultAdminRoleHolder: _operator,
                adminFeeClaimRoleHolder: _operator,
                adminFeeSetRoleHolder: _operator
            })
        );
    }

    // Custom block hash implementation - is using for simulation of block chain in tests.

    function rollBlocks(uint256 _blocks) internal {
        uint256 _blockNumber = vm.getBlockNumber();
        uint256 _blockTimestamp = vm.getBlockTimestamp();
        for (uint256 i = 0; i < _blocks; i++) {
            _blockNumber += 1;
            _blockTimestamp += blockDuration;
            vm.roll(_blockNumber);
            setBlockhash(_blockNumber);
            vm.warp(_blockTimestamp);
        }
    }

    function setBlockhash(uint256 _blockNumber) internal {
        vm.setBlockhash(_blockNumber, blockHash(_blockNumber));
    }

    function blockHash(uint256 _blockNumber) internal pure returns (bytes32) {
        return keccak256(abi.encodePacked(_blockNumber));
    }

    // This function is used to create default vault params for tests and ability to override them in tests
    function _defaultVaultInitParams(address _operator)
        internal
        view
        returns (IVault.InitParams memory defaultVaultParams)
    {
        defaultVaultParams = IVault.InitParams({
            collateral: address(wrappedVara),
            burner: address(middleware),
            epochDuration: eraDuration * 2,
            depositWhitelist: false,
            isDepositLimit: false,
            depositLimit: 0,
            defaultAdminRoleHolder: _operator,
            depositWhitelistSetRoleHolder: _operator,
            depositorWhitelistRoleHolder: _operator,
            isDepositLimitSetRoleHolder: _operator,
            depositLimitSetRoleHolder: _operator
        });
    }

    function _defaultMiddlewareInitParams() internal returns (IMiddleware.InitParams memory params) {
        address defaultStakerRewards_ =
            address(new DefaultStakerRewards(address(vaultFactory), address(networkMiddlewareService)));
        defaultStakerRewardsFactory = new DefaultStakerRewardsFactory(defaultStakerRewards_);

        address defaultOperatorRewards_ = address(new DefaultOperatorRewards(address(networkMiddlewareService)));
        defaultOperatorRewardsFactory = new DefaultOperatorRewardsFactory(defaultOperatorRewards_);

        params = IMiddleware.InitParams({
            eraDuration: eraDuration,
            minVaultEpochDuration: eraDuration * 2,
            operatorGracePeriod: eraDuration * 2,
            vaultGracePeriod: eraDuration * 2,
            minVetoDuration: eraDuration / 3,
            minSlashExecutionDelay: eraDuration / 3,
            maxResolverSetEpochsDelay: type(uint256).max,
            router: address(router),
            vaultRegistry: address(vaultFactory),
            allowedVaultImplVersion: 1,
            vetoSlasherImplType: 1,
            operatorRegistry: address(operatorRegistry),
            networkRegistry: address(networkRegistry),
            networkOptIn: address(operatorNetworkOptInService),
            middlewareService: address(networkMiddlewareService),
            collateral: address(wrappedVara),
            roleSlashRequester: admin,
            roleSlashExecutor: admin,
            vetoResolver: admin,
            operatorRewards: defaultOperatorRewardsFactory.create(),
            operatorRewardsFactory: address(defaultOperatorRewardsFactory),
            stakerRewardsFactory: address(defaultStakerRewardsFactory)
        });
    }
}<|MERGE_RESOLUTION|>--- conflicted
+++ resolved
@@ -22,19 +22,12 @@
 
 import {IDefaultStakerRewards} from "symbiotic-rewards/src/interfaces/defaultStakerRewards/IDefaultStakerRewards.sol";
 import {DefaultStakerRewards} from "symbiotic-rewards/src/contracts/defaultStakerRewards/DefaultStakerRewards.sol";
-<<<<<<< HEAD
-import {DefaultStakerRewardsTest} from "symbiotic-rewards/test/defaultStakerRewards/DefaultStakerRewards.t.sol";
-import {DefaultStakerRewardsFactory} from
-    "symbiotic-rewards/src/contracts/defaultStakerRewards/DefaultStakerRewardsFactory.sol";
-import {DefaultOperatorRewards} from "symbiotic-rewards/src/contracts/defaultOperatorRewards/DefaultOperatorRewards.sol";
-=======
 import {DefaultStakerRewardsFactory} from
     "symbiotic-rewards/src/contracts/defaultStakerRewards/DefaultStakerRewardsFactory.sol";
 import {DefaultOperatorRewards} from "symbiotic-rewards/src/contracts/defaultOperatorRewards/DefaultOperatorRewards.sol";
 import {DefaultOperatorRewardsFactory} from
     "symbiotic-rewards/src/contracts/defaultOperatorRewards/DefaultOperatorRewardsFactory.sol";
 import {console} from "forge-std/console.sol";
->>>>>>> 4a2eaeb5
 
 contract Base is POCBaseTest {
     using MessageHashUtils for address;
@@ -54,10 +47,7 @@
     Mirror public mirror;
 
     DefaultStakerRewardsFactory defaultStakerRewardsFactory;
-<<<<<<< HEAD
-=======
     DefaultOperatorRewardsFactory defaultOperatorRewardsFactory;
->>>>>>> 4a2eaeb5
 
     function setUp() public virtual override {
         revert("Must not be called");
@@ -89,48 +79,9 @@
         SYMBIOTIC_CORE_PROJECT_ROOT = "lib/symbiotic-core/";
         super.setUp();
 
-<<<<<<< HEAD
-        address defaultStakerRewards_ =
-            address(new DefaultStakerRewards(address(vaultFactory), address(networkMiddlewareService)));
-        defaultStakerRewardsFactory = new DefaultStakerRewardsFactory(defaultStakerRewards_);
-
-        address defaultOperatorRewards_ = address(new DefaultOperatorRewards(address(networkMiddlewareService)));
-
-        Gear.SymbioticRegistries memory registries = Gear.SymbioticRegistries({
-            vaultRegistry: address(vaultFactory),
-            operatorRegistry: address(operatorRegistry),
-            networkRegistry: address(networkRegistry),
-            middlewareService: address(networkMiddlewareService),
-            networkOptIn: address(operatorNetworkOptInService),
-            stakerRewardsFactory: address(defaultStakerRewardsFactory)
-        });
-
-        IMiddleware.InitParams memory initParams = IMiddleware.InitParams({
-            owner: admin,
-            eraDuration: eraDuration,
-            minVaultEpochDuration: eraDuration * 2,
-            operatorGracePeriod: eraDuration * 2,
-            vaultGracePeriod: eraDuration * 2,
-            minVetoDuration: eraDuration / 3,
-            minSlashExecutionDelay: eraDuration / 3,
-            allowedVaultImplVersion: 1,
-            vetoSlasherImplType: 1,
-            maxResolverSetEpochsDelay: type(uint256).max,
-            collateral: address(wrappedVara),
-            maxAdminFee: 10000,
-            operatorRewards: defaultOperatorRewards_,
-            // TODO: replace with real Router address
-            // Now it doesn't work because of test bytecode size becomes too large
-            //address(router),
-            router: address(0),
-            roleSlashRequester: admin,
-            roleSlashExecutor: admin,
-            vetoResolver: admin,
-            registries: registries
-        });
-
         vm.startPrank(admin, admin);
         {
+            IMiddleware.InitParams memory initParams = _defaultMiddlewareInitParams();
             middleware = Middleware(
                 Upgrades.deployTransparentProxy(
                     "Middleware.sol", admin, abi.encodeCall(Middleware.initialize, (initParams))
@@ -138,9 +89,6 @@
             );
         }
         vm.stopPrank();
-=======
-        middleware = new Middleware(_defaultMiddlewareInitParams());
->>>>>>> 4a2eaeb5
     }
 
     function setUpRouter(Gear.AggregatedPublicKey memory _aggregatedPublicKey, address[] memory _validators) internal {
@@ -196,7 +144,12 @@
 
         vm.startPrank(admin, admin);
         {
-            middleware = new Middleware(_defaultMiddlewareInitParams());
+            IMiddleware.InitParams memory initParams = _defaultMiddlewareInitParams();
+            middleware = Middleware(
+                Upgrades.deployTransparentProxy(
+                    "Middleware.sol", admin, abi.encodeCall(Middleware.initialize, (initParams))
+                )
+            );
         }
         vm.stopPrank();
 
@@ -228,11 +181,7 @@
     }
 
     function createVaultForOperator(address _operator) internal returns (address _vault) {
-<<<<<<< HEAD
-        _vault = newVault(eraDuration * 2, _operator);
-=======
         _vault = newVault(_operator, _defaultVaultInitParams(_operator));
->>>>>>> 4a2eaeb5
         address _rewards = newStakerRewards(_vault, _operator);
 
         vm.startPrank(_operator);
@@ -240,7 +189,7 @@
             middleware.registerVault(_vault, _rewards);
             operatorVaultOptInService.optIn(_vault);
             IOperatorSpecificDelegator(IVault(_vault).delegator()).setNetworkLimit(
-                middleware.SUBNETWORK(), type(uint256).max
+                middleware.subnetwork(), type(uint256).max
             );
         }
         vm.stopPrank();
@@ -458,29 +407,34 @@
         address defaultOperatorRewards_ = address(new DefaultOperatorRewards(address(networkMiddlewareService)));
         defaultOperatorRewardsFactory = new DefaultOperatorRewardsFactory(defaultOperatorRewards_);
 
+        Gear.SymbioticRegistries memory registries = Gear.SymbioticRegistries({
+            vaultRegistry: address(vaultFactory),
+            operatorRegistry: address(operatorRegistry),
+            networkRegistry: address(networkRegistry),
+            middlewareService: address(networkMiddlewareService),
+            networkOptIn: address(operatorNetworkOptInService),
+            stakerRewardsFactory: address(defaultStakerRewardsFactory)
+        });
+
         params = IMiddleware.InitParams({
+            owner: admin,
             eraDuration: eraDuration,
             minVaultEpochDuration: eraDuration * 2,
             operatorGracePeriod: eraDuration * 2,
             vaultGracePeriod: eraDuration * 2,
             minVetoDuration: eraDuration / 3,
             minSlashExecutionDelay: eraDuration / 3,
-            maxResolverSetEpochsDelay: type(uint256).max,
-            router: address(router),
-            vaultRegistry: address(vaultFactory),
             allowedVaultImplVersion: 1,
             vetoSlasherImplType: 1,
-            operatorRegistry: address(operatorRegistry),
-            networkRegistry: address(networkRegistry),
-            networkOptIn: address(operatorNetworkOptInService),
-            middlewareService: address(networkMiddlewareService),
+            maxResolverSetEpochsDelay: type(uint256).max,
             collateral: address(wrappedVara),
+            maxAdminFee: 10000,
+            operatorRewards: defaultOperatorRewardsFactory.create(),
+            router: address(router),
             roleSlashRequester: admin,
             roleSlashExecutor: admin,
             vetoResolver: admin,
-            operatorRewards: defaultOperatorRewardsFactory.create(),
-            operatorRewardsFactory: address(defaultOperatorRewardsFactory),
-            stakerRewardsFactory: address(defaultStakerRewardsFactory)
+            registries: registries
         });
     }
 }