--- conflicted
+++ resolved
@@ -92,9 +92,7 @@
     /// @custom:oz-upgrades-validate-as-initializer
     function reinitialize() public reinitializer(2) {
         __Ownable_init(owner());
-    }
-
-<<<<<<< HEAD
+
         Storage storage oldRouter = _router();
 
         _setStorageSlot("router.storage.RouterV2");
@@ -129,9 +127,11 @@
 
         // Copy timelines from the old router.
         newRouter.timelines = oldRouter.timelines;
-=======
+
+        // All protocol data must be removed - so leave it zeroed in new router.
+    }
+
     // # Views.
->>>>>>> ca27b44a
 
     /// @dev Returns the storage view of the contract storage.
     function storageView() public view returns (StorageView memory) {
