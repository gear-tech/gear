// SPDX-License-Identifier: UNLICENSED
pragma solidity ^0.8.28;

import {Clones} from "./libraries/Clones.sol";
import {ClonesSmall} from "./libraries/ClonesSmall.sol";
import {Gear} from "./libraries/Gear.sol";
import {SSTORE2} from "./libraries/SSTORE2.sol";
import {FROST} from "frost-secp256k1-evm/FROST.sol";
import {IMirror} from "./IMirror.sol";
import {IRouter} from "./IRouter.sol";
import {IWrappedVara} from "./IWrappedVara.sol";
import {IMiddleware} from "./IMiddleware.sol";
import {OwnableUpgradeable} from "@openzeppelin/contracts-upgradeable/access/OwnableUpgradeable.sol";
import {ReentrancyGuardTransientUpgradeable} from
    "@openzeppelin/contracts-upgradeable/utils/ReentrancyGuardTransientUpgradeable.sol";
import {StorageSlot} from "@openzeppelin/contracts/utils/StorageSlot.sol";
import {IERC20} from "@openzeppelin/contracts/token/ERC20/IERC20.sol";

contract Router is IRouter, OwnableUpgradeable, ReentrancyGuardTransientUpgradeable {
    // keccak256(abi.encode(uint256(keccak256("router.storage.Slot")) - 1)) & ~bytes32(uint256(0xff))
    bytes32 private constant SLOT_STORAGE = 0x5c09ca1b9b8127a4fd9f3c384aac59b661441e820e17733753ff5f2e86e1e000;
    // keccak256(abi.encode(uint256(keccak256("router.storage.Transient")) - 1)) & ~bytes32(uint256(0xff))
    bytes32 private constant TRANSIENT_STORAGE = 0xf02b465737fa6045c2ff53fb2df43c66916ac2166fa303264668fb2f6a1d8c00;

    /// @custom:oz-upgrades-unsafe-allow constructor
    constructor() {
        _disableInitializers();
    }

    function initialize(
        address _owner,
        address _mirror,
        address _wrappedVara,
        address _middleware,
        uint256 _eraDuration,
        uint256 _electionDuration,
        uint256 _validationDelay,
        Gear.AggregatedPublicKey calldata _aggregatedPublicKey,
        bytes calldata _verifiableSecretSharingCommitment,
        address[] calldata _validators
    ) public initializer {
        __Ownable_init(_owner);
        __ReentrancyGuardTransient_init();

        // Because of validator storages impl we have to check, that current timestamp is greater than 0.
        require(block.timestamp > 0, "current timestamp must be greater than 0");
        require(_electionDuration > 0, "election duration must be greater than 0");
        require(_eraDuration > _electionDuration, "era duration must be greater than election duration");
        // _validationDelay must be small enough,
        // in order to restrict old era validators to make commitments, which can damage the system.
        require(_validationDelay < (_eraDuration - _electionDuration) / 10, "validation delay is too big");

        _setStorageSlot("router.storage.RouterV1");
        Storage storage router = _router();

        router.genesisBlock = Gear.newGenesis();
        router.implAddresses = Gear.AddressBook(_mirror, _wrappedVara, _middleware);
        router.validationSettings.signingThresholdPercentage = Gear.SIGNING_THRESHOLD_PERCENTAGE;
        router.computeSettings = Gear.defaultComputationSettings();
        router.timelines = Gear.Timelines(_eraDuration, _electionDuration, _validationDelay);

        // Set validators for the era 0.
        _resetValidators(
            router.validationSettings.validators0,
            _aggregatedPublicKey,
            _verifiableSecretSharingCommitment,
            _validators,
            block.timestamp
        );
    }

    // TODO #4558: make reinitialization test.
    /// @custom:oz-upgrades-validate-as-initializer
    function reinitialize() public onlyOwner reinitializer(2) {
        __Ownable_init(owner());

        Storage storage oldRouter = _router();

        _setStorageSlot("router.storage.RouterV2");
        Storage storage newRouter = _router();

        // Set current block as genesis.
        newRouter.genesisBlock = Gear.newGenesis();

        // New router latestCommittedBlock is already zeroed.

        // Copy impl addresses from the old router.
        newRouter.implAddresses = oldRouter.implAddresses;

        // Copy signing threshold percentage from the old router.
        newRouter.validationSettings.signingThresholdPercentage =
            oldRouter.validationSettings.signingThresholdPercentage;

        // Copy validators from the old router.
        // TODO #4557: consider what to do. Maybe we should start reelection process.
        // Skipping validators1 copying - means we forget election results
        // if an election is already done for the next era.
        _resetValidators(
            newRouter.validationSettings.validators0,
            Gear.currentEraValidators(oldRouter).aggregatedPublicKey,
            SSTORE2.read(Gear.currentEraValidators(oldRouter).verifiableSecretSharingCommitmentPointer),
            Gear.currentEraValidators(oldRouter).list,
            block.timestamp
        );

        // Copy computation settings from the old router.
        newRouter.computeSettings = oldRouter.computeSettings;

        // Copy timelines from the old router.
        newRouter.timelines = oldRouter.timelines;

        // All protocol data must be removed - so leave it zeroed in new router.
    }

    // # Views.
    function genesisBlockHash() public view returns (bytes32) {
        return _router().genesisBlock.hash;
    }

    function genesisTimestamp() public view returns (uint48) {
        return _router().genesisBlock.timestamp;
    }

    function latestCommittedBatchHash() public view returns (bytes32) {
        return _router().latestCommittedBatch.hash;
    }

    function latestCommittedBatchTimestamp() public view returns (uint48) {
        return _router().latestCommittedBatch.timestamp;
    }

    function mirrorImpl() public view returns (address) {
        return _router().implAddresses.mirror;
    }

    function wrappedVara() public view returns (address) {
        return _router().implAddresses.wrappedVara;
    }

    function validatorsAggregatedPublicKey() public view returns (Gear.AggregatedPublicKey memory) {
        return Gear.currentEraValidators(_router()).aggregatedPublicKey;
    }

    function validatorsVerifiableSecretSharingCommitment() external view returns (bytes memory) {
        return SSTORE2.read(Gear.currentEraValidators(_router()).verifiableSecretSharingCommitmentPointer);
    }

    function areValidators(address[] calldata _validators) public view returns (bool) {
        Gear.Validators storage _currentValidators = Gear.currentEraValidators(_router());

        for (uint256 i = 0; i < _validators.length; i++) {
            if (!_currentValidators.map[_validators[i]]) {
                return false;
            }
        }

        return true;
    }

    function isValidator(address _validator) public view returns (bool) {
        return Gear.currentEraValidators(_router()).map[_validator];
    }

    function signingThresholdPercentage() public view returns (uint16) {
        return _router().validationSettings.signingThresholdPercentage;
    }

    function validators() public view returns (address[] memory) {
        return Gear.currentEraValidators(_router()).list;
    }

    function validatorsCount() public view returns (uint256) {
        return Gear.currentEraValidators(_router()).list.length;
    }

    function validatorsThreshold() public view returns (uint256) {
        IRouter.Storage storage router = _router();
        return Gear.validatorsThreshold(
            Gear.currentEraValidators(router).list.length, router.validationSettings.signingThresholdPercentage
        );
    }

    function computeSettings() public view returns (Gear.ComputationSettings memory) {
        return _router().computeSettings;
    }

    function codeState(bytes32 _codeId) public view returns (Gear.CodeState) {
        return _router().protocolData.codes[_codeId];
    }

    function codesStates(bytes32[] calldata _codesIds) public view returns (Gear.CodeState[] memory) {
        Storage storage router = _router();

        Gear.CodeState[] memory res = new Gear.CodeState[](_codesIds.length);

        for (uint256 i = 0; i < _codesIds.length; i++) {
            res[i] = router.protocolData.codes[_codesIds[i]];
        }

        return res;
    }

    function programCodeId(address _programId) public view returns (bytes32) {
        return _router().protocolData.programs[_programId];
    }

    function programsCodeIds(address[] calldata _programsIds) public view returns (bytes32[] memory) {
        Storage storage router = _router();

        bytes32[] memory res = new bytes32[](_programsIds.length);

        for (uint256 i = 0; i < _programsIds.length; i++) {
            res[i] = router.protocolData.programs[_programsIds[i]];
        }

        return res;
    }

    function programsCount() public view returns (uint256) {
        return _router().protocolData.programsCount;
    }

    function validatedCodesCount() public view returns (uint256) {
        return _router().protocolData.validatedCodesCount;
    }

    // Owner calls.
    function setMirror(address newMirror) external onlyOwner {
        _router().implAddresses.mirror = newMirror;
    }

    // # Calls.
    function lookupGenesisHash() external {
        Storage storage router = _router();

        require(router.genesisBlock.hash == bytes32(0), "genesis hash already set");

        bytes32 genesisHash = blockhash(router.genesisBlock.number);

        require(genesisHash != bytes32(0), "unable to lookup genesis hash");

        router.genesisBlock.hash = blockhash(router.genesisBlock.number);
    }

    function requestCodeValidation(bytes32 _codeId) external {
        require(blobhash(0) != 0, "blob can't be found, router expected EIP-4844 transaction with WASM blob");

        Storage storage router = _router();
        require(router.genesisBlock.hash != bytes32(0), "router genesis is zero; call `lookupGenesisHash()` first");

        require(
            router.protocolData.codes[_codeId] == Gear.CodeState.Unknown,
            "given code id is already on validation or validated"
        );

        router.protocolData.codes[_codeId] = Gear.CodeState.ValidationRequested;

        emit CodeValidationRequested(_codeId);
    }

    function createProgram(bytes32 _codeId, bytes32 _salt, address _overrideInitializer) external returns (address) {
        address mirror = _createProgram(_codeId, _salt, true);

        IMirror(mirror).initialize(
            _overrideInitializer == address(0) ? msg.sender : _overrideInitializer, mirrorImpl(), true
        );

        return mirror;
    }

    function createProgramWithAbiInterface(
        bytes32 _codeId,
        bytes32 _salt,
        address _overrideInitializer,
        address _abiInterface
    ) external returns (address) {
        address mirror = _createProgram(_codeId, _salt, false);

        IMirror(mirror).initialize(
            _overrideInitializer == address(0) ? msg.sender : _overrideInitializer, _abiInterface, false
        );

        return mirror;
    }

    function commitBatch(
        Gear.BatchCommitment calldata _batch,
        Gear.SignatureType _signatureType,
        bytes[] calldata _signatures
    ) external nonReentrant {
        Storage storage router = _router();

        require(router.genesisBlock.hash != bytes32(0), "router genesis is zero; call `lookupGenesisHash()` first");

        // `router.reserved` is always `0` but can be overridden in an RPC request
        // to estimate gas excluding `Gear.blockIsPredecessor()`.
        if (router.reserved == 0) {
            require(Gear.blockIsPredecessor(_batch.blockHash), "allowed predecessor block wasn't found");
            require(block.timestamp > _batch.blockTimestamp, "batch timestamp must be in the past");
        }

        // Check that batch correctly references to the previous committed batch.
        require(
            router.latestCommittedBatch.hash == _batch.previousCommittedBatchHash,
            "invalid previous committed batch hash"
        );
        require(
            router.latestCommittedBatch.timestamp <= _batch.blockTimestamp,
            "batch timestamp must be greater or equal to latest committed batch timestamp"
        );

<<<<<<< HEAD
        uint256 maxTimestamp = 0;

        /* Commit Blocks */

        bytes memory blockCommitmentsHashes;

        for (uint256 i = 0; i < _batchCommitment.blockCommitments.length; i++) {
            Gear.BlockCommitment calldata blockCommitment = _batchCommitment.blockCommitments[i];
            blockCommitmentsHashes = bytes.concat(blockCommitmentsHashes, _commitBlock(router, blockCommitment));
            if (blockCommitment.timestamp > maxTimestamp) {
                maxTimestamp = blockCommitment.timestamp;
            }
        }

        /* Commit Codes */

        bytes memory codeCommitmentsHashes;

        for (uint256 i = 0; i < _batchCommitment.codeCommitments.length; i++) {
            Gear.CodeCommitment calldata codeCommitment = _batchCommitment.codeCommitments[i];

            require(
                router.protocolData.codes[codeCommitment.id] == Gear.CodeState.ValidationRequested,
                "code must be requested for validation to be committed"
            );

            if (codeCommitment.valid) {
                router.protocolData.codes[codeCommitment.id] = Gear.CodeState.Validated;
                router.protocolData.validatedCodesCount++;
            } else {
                delete router.protocolData.codes[codeCommitment.id];
            }

            emit CodeGotValidated(codeCommitment.id, codeCommitment.valid);

            codeCommitmentsHashes = bytes.concat(codeCommitmentsHashes, Gear.codeCommitmentHash(codeCommitment));
            if (codeCommitment.timestamp > maxTimestamp) {
                maxTimestamp = codeCommitment.timestamp;
            }
        }

        /* Commit Rewards */

        bytes memory rewardsCommitmentHashes;
        uint256 currentEraIndex = (block.timestamp - router.genesisBlock.timestamp) / router.timelines.era;
        if (_batchCommitment.rewardCommitments.length > 0 && currentEraIndex > router.protocolData.lastRewardedEraIndex)
        {
            Gear.RewardsCommitment calldata rewardsCommitment = _batchCommitment.rewardCommitments[0];
            rewardsCommitmentHashes = abi.encodePacked(_commitRewards(router, rewardsCommitment));

            router.protocolData.lastRewardedEraIndex = currentEraIndex;

            if (rewardsCommitment.timestamp > maxTimestamp) {
                maxTimestamp = rewardsCommitment.timestamp;
            }

            emit RewardsDistributed(currentEraIndex);
        }
=======
        bytes32 _chainCommitmentHash = _commitChain(router, _batch);
        bytes32 _codeCommitmentsHash = _commitCodes(router, _batch);
        bytes32 _rewardsCommitmentHash = _commitRewards(router, _batch);
        bytes32 _validatorsCommitmentHash = _commitValidators(router, _batch);

        bytes32 _batchHash = Gear.batchCommitmentHash(
            _batch.blockHash,
            _batch.blockTimestamp,
            _batch.previousCommittedBatchHash,
            _chainCommitmentHash,
            _codeCommitmentsHash,
            _rewardsCommitmentHash,
            _validatorsCommitmentHash
        );
>>>>>>> 2d595df7

        router.latestCommittedBatch = Gear.CommittedBatchInfo(_batchHash, _batch.blockTimestamp);
        emit BatchCommitted(_batchHash);

        require(
            Gear.validateSignaturesAt(
                router, TRANSIENT_STORAGE, _batchHash, _signatureType, _signatures, _batch.blockTimestamp
            ),
            "signatures verification failed"
        );
    }

    /* Helper private functions */

    function _createProgram(bytes32 _codeId, bytes32 _salt, bool _isSmall) private returns (address) {
        Storage storage router = _router();
        require(router.genesisBlock.hash != bytes32(0), "router genesis is zero; call `lookupGenesisHash()` first");

        require(
            router.protocolData.codes[_codeId] == Gear.CodeState.Validated,
            "code must be validated before program creation"
        );

        // Check for duplicate isn't necessary, because `Clones.cloneDeterministic`
        // reverts execution in case of address is already taken.
        bytes32 salt = keccak256(abi.encodePacked(_codeId, _salt));
        address actorId = _isSmall
            ? ClonesSmall.cloneDeterministic(address(this), salt)
            : Clones.cloneDeterministic(address(this), salt);

        router.protocolData.programs[actorId] = _codeId;
        router.protocolData.programsCount++;

        emit ProgramCreated(actorId, _codeId);

        return actorId;
    }

    function _commitChain(Storage storage router, Gear.BatchCommitment calldata _batch) private returns (bytes32) {
        require(_batch.chainCommitment.length <= 1, "chainCommitment could contain at most one commitment");

        if (_batch.chainCommitment.length == 0) {
            return keccak256("");
        }

        Gear.ChainCommitment calldata _commitment = _batch.chainCommitment[0];

        bytes32 _transitionsHash = _commitTransitions(router, _commitment.transitions);

        bytes32[] memory _gearBlockHashes = new bytes32[](_commitment.blocks.length);
        for (uint256 i = 0; i < _commitment.blocks.length; i++) {
            Gear.GearBlock calldata _gearBlock = _commitment.blocks[i];
            emit GearBlockCommitted(_gearBlock);
            _gearBlockHashes[i] = Gear.gearBlockHash(_gearBlock);
        }

        return Gear.chainCommitmentHash(_transitionsHash, Gear.gearBlocksHash(_gearBlockHashes));
    }

    function _commitCodes(Storage storage router, Gear.BatchCommitment calldata _batch) private returns (bytes32) {
        bytes memory _codeCommitmentHashes;

        for (uint256 i = 0; i < _batch.codeCommitments.length; i++) {
            Gear.CodeCommitment calldata _commitment = _batch.codeCommitments[i];

            require(
                router.protocolData.codes[_commitment.id] == Gear.CodeState.ValidationRequested,
                "code must be requested for validation to be committed"
            );

            if (_commitment.valid) {
                router.protocolData.codes[_commitment.id] = Gear.CodeState.Validated;
                router.protocolData.validatedCodesCount++;
            } else {
                delete router.protocolData.codes[_commitment.id];
            }

            emit CodeGotValidated(_commitment.id, _commitment.valid);

            _codeCommitmentHashes = bytes.concat(_codeCommitmentHashes, Gear.codeCommitmentHash(_commitment));
        }

        return keccak256(_codeCommitmentHashes);
    }

    // TODO #4609
    // TODO #4611
    function _commitRewards(Storage storage router, Gear.BatchCommitment calldata _batch) private returns (bytes32) {
        require(
            _batch.rewardsCommitment.length <= 1, "rewards commitment must be empty or contains only one commitment"
        );

        if (_batch.rewardsCommitment.length == 0) {
            return keccak256("");
        }

        Gear.RewardsCommitment calldata _commitment = _batch.rewardsCommitment[0];

        // TODO #4740: check that it is for previous eras (have some problems with rewards for 0 era)
        require(_commitment.timestamp > 0, "rewards commitment timestamp is zero");
        require(_commitment.timestamp < _batch.blockTimestamp, "rewards commitment timestamp must be for the past");

        address _middleware = router.implAddresses.middleware;
        IERC20(router.implAddresses.wrappedVara).approve(
            _middleware, _commitment.operators.amount + _commitment.stakers.totalAmount
        );

        bytes32 _operatorRewardsHash = IMiddleware(_middleware).distributeOperatorRewards(
            router.implAddresses.wrappedVara, _commitment.operators.amount, _commitment.operators.root
        );

        bytes32 _stakerRewardsHash =
            IMiddleware(_middleware).distributeStakerRewards(_commitment.stakers, _commitment.timestamp);

        return keccak256(abi.encodePacked(_operatorRewardsHash, _stakerRewardsHash, _commitment.timestamp));
    }

    /// @dev Set validators for the next era.
    function _commitValidators(Storage storage router, Gear.BatchCommitment calldata _batch)
        private
        returns (bytes32)
    {
        require(
            _batch.validatorsCommitment.length <= 1,
            "validators commitment must be empty or contains only one commitment"
        );

        if (_batch.validatorsCommitment.length == 0) {
            return keccak256("");
        }

        Gear.ValidatorsCommitment calldata _commitment = _batch.validatorsCommitment[0];

        uint256 currentEraIndex = (block.timestamp - router.genesisBlock.timestamp) / router.timelines.era;

        require(_commitment.eraIndex == currentEraIndex + 1, "commitment era index is not next era index");

        uint256 nextEraStart = router.genesisBlock.timestamp + router.timelines.era * _commitment.eraIndex;
        require(block.timestamp >= nextEraStart - router.timelines.election, "election is not yet started");

        // Maybe free slot for new validators:
        Gear.Validators storage _validators = Gear.previousEraValidators(router);
        require(_validators.useFromTimestamp < block.timestamp, "looks like validators for next era are already set");

        _resetValidators(
            _validators,
            _commitment.aggregatedPublicKey,
            _commitment.verifiableSecretSharingCommitment,
            _commitment.validators,
            nextEraStart
        );

        emit NextEraValidatorsCommitted(nextEraStart);

        return Gear.validatorsCommitmentHash(_commitment);
    }

    function _commitTransitions(Storage storage router, Gear.StateTransition[] calldata _transitions)
        private
        returns (bytes32)
    {
        bytes memory transitionsHashes;

        for (uint256 i = 0; i < _transitions.length; i++) {
            Gear.StateTransition calldata transition = _transitions[i];

            require(
                router.protocolData.programs[transition.actorId] != 0, "couldn't perform transition for unknown program"
            );

            if (transition.valueToReceive != 0) {
                IWrappedVara(router.implAddresses.wrappedVara).transfer(transition.actorId, transition.valueToReceive);
            }

            bytes32 transitionHash = IMirror(transition.actorId).performStateTransition(transition);

            transitionsHashes = bytes.concat(transitionsHashes, transitionHash);
        }

        return keccak256(transitionsHashes);
    }

    function _resetValidators(
        Gear.Validators storage _validators,
        Gear.AggregatedPublicKey memory _newAggregatedPublicKey,
        bytes memory _verifiableSecretSharingCommitment,
        address[] memory _newValidators,
        uint256 _useFromTimestamp
    ) private {
        // basic checks for aggregated public key
        // but it probably should be checked with
        // [`frost_core::keys::PublicKeyPackage::{from_commitment, from_dkg_commitments}`]
        // https://docs.rs/frost-core/latest/frost_core/keys/struct.PublicKeyPackage.html#method.from_dkg_commitments
        // ideally onchain
        require(
            FROST.isValidPublicKey(_newAggregatedPublicKey.x, _newAggregatedPublicKey.y),
            "FROST aggregated public key is invalid"
        );
        _validators.aggregatedPublicKey = _newAggregatedPublicKey;
        _validators.verifiableSecretSharingCommitmentPointer = SSTORE2.write(_verifiableSecretSharingCommitment);
        for (uint256 i = 0; i < _validators.list.length; i++) {
            address _validator = _validators.list[i];
            _validators.map[_validator] = false;
        }
        for (uint256 i = 0; i < _newValidators.length; i++) {
            address _validator = _newValidators[i];
            _validators.map[_validator] = true;
        }
        _validators.list = _newValidators;
        _validators.useFromTimestamp = _useFromTimestamp;
    }

    function _router() private view returns (Storage storage router) {
        bytes32 slot = _getStorageSlot();

        assembly ("memory-safe") {
            router.slot := slot
        }
    }

    function _getStorageSlot() private view returns (bytes32) {
        return StorageSlot.getBytes32Slot(SLOT_STORAGE).value;
    }

    function _setStorageSlot(string memory namespace) private onlyOwner {
        bytes32 slot = keccak256(abi.encode(uint256(keccak256(bytes(namespace))) - 1)) & ~bytes32(uint256(0xff));
        StorageSlot.getBytes32Slot(SLOT_STORAGE).value = slot;
    }
}<|MERGE_RESOLUTION|>--- conflicted
+++ resolved
@@ -309,66 +309,6 @@
             "batch timestamp must be greater or equal to latest committed batch timestamp"
         );
 
-<<<<<<< HEAD
-        uint256 maxTimestamp = 0;
-
-        /* Commit Blocks */
-
-        bytes memory blockCommitmentsHashes;
-
-        for (uint256 i = 0; i < _batchCommitment.blockCommitments.length; i++) {
-            Gear.BlockCommitment calldata blockCommitment = _batchCommitment.blockCommitments[i];
-            blockCommitmentsHashes = bytes.concat(blockCommitmentsHashes, _commitBlock(router, blockCommitment));
-            if (blockCommitment.timestamp > maxTimestamp) {
-                maxTimestamp = blockCommitment.timestamp;
-            }
-        }
-
-        /* Commit Codes */
-
-        bytes memory codeCommitmentsHashes;
-
-        for (uint256 i = 0; i < _batchCommitment.codeCommitments.length; i++) {
-            Gear.CodeCommitment calldata codeCommitment = _batchCommitment.codeCommitments[i];
-
-            require(
-                router.protocolData.codes[codeCommitment.id] == Gear.CodeState.ValidationRequested,
-                "code must be requested for validation to be committed"
-            );
-
-            if (codeCommitment.valid) {
-                router.protocolData.codes[codeCommitment.id] = Gear.CodeState.Validated;
-                router.protocolData.validatedCodesCount++;
-            } else {
-                delete router.protocolData.codes[codeCommitment.id];
-            }
-
-            emit CodeGotValidated(codeCommitment.id, codeCommitment.valid);
-
-            codeCommitmentsHashes = bytes.concat(codeCommitmentsHashes, Gear.codeCommitmentHash(codeCommitment));
-            if (codeCommitment.timestamp > maxTimestamp) {
-                maxTimestamp = codeCommitment.timestamp;
-            }
-        }
-
-        /* Commit Rewards */
-
-        bytes memory rewardsCommitmentHashes;
-        uint256 currentEraIndex = (block.timestamp - router.genesisBlock.timestamp) / router.timelines.era;
-        if (_batchCommitment.rewardCommitments.length > 0 && currentEraIndex > router.protocolData.lastRewardedEraIndex)
-        {
-            Gear.RewardsCommitment calldata rewardsCommitment = _batchCommitment.rewardCommitments[0];
-            rewardsCommitmentHashes = abi.encodePacked(_commitRewards(router, rewardsCommitment));
-
-            router.protocolData.lastRewardedEraIndex = currentEraIndex;
-
-            if (rewardsCommitment.timestamp > maxTimestamp) {
-                maxTimestamp = rewardsCommitment.timestamp;
-            }
-
-            emit RewardsDistributed(currentEraIndex);
-        }
-=======
         bytes32 _chainCommitmentHash = _commitChain(router, _batch);
         bytes32 _codeCommitmentsHash = _commitCodes(router, _batch);
         bytes32 _rewardsCommitmentHash = _commitRewards(router, _batch);
@@ -383,7 +323,6 @@
             _rewardsCommitmentHash,
             _validatorsCommitmentHash
         );
->>>>>>> 2d595df7
 
         router.latestCommittedBatch = Gear.CommittedBatchInfo(_batchHash, _batch.blockTimestamp);
         emit BatchCommitted(_batchHash);
