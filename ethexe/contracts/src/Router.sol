--- conflicted
+++ resolved
@@ -499,12 +499,7 @@
             );
 
             if (transition.valueToReceive != 0) {
-<<<<<<< HEAD
-                bool success = IWrappedVara(router.implAddresses.wrappedVara)
-                    .transfer(transition.actorId, transition.valueToReceive);
-=======
                 (bool success,) = transition.actorId.call{value: transition.valueToReceive}("");
->>>>>>> 7e4b00fb
                 require(success, "transfer to actor failed");
             }
 
