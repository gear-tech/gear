--- conflicted
+++ resolved
@@ -26,11 +26,7 @@
         address _mirror,
         address _mirrorProxy,
         address _wrappedVara,
-<<<<<<< HEAD
-        address[] calldata _validatorsKeys
-=======
         address[] calldata _validators
->>>>>>> 147bbbda
     ) public initializer {
         __Ownable_init(_owner);
 
@@ -40,11 +36,7 @@
         router.genesisBlock = Gear.newGenesis();
         router.implAddresses = Gear.AddressBook(_mirror, _mirrorProxy, _wrappedVara);
         router.validationSettings.signingThresholdPercentage = Gear.SIGNING_THRESHOLD_PERCENTAGE;
-<<<<<<< HEAD
-        _setValidators(router, _validatorsKeys);
-=======
         _setValidators(router, _validators);
->>>>>>> 147bbbda
         router.computeSettings = Gear.defaultComputationSettings();
     }
 
@@ -59,11 +51,7 @@
 
         newRouter.validationSettings.signingThresholdPercentage =
             oldRouter.validationSettings.signingThresholdPercentage;
-<<<<<<< HEAD
-        _setValidators(newRouter, oldRouter.validationSettings.validatorsKeys);
-=======
         _setValidators(newRouter, oldRouter.validationSettings.validators);
->>>>>>> 147bbbda
 
         newRouter.computeSettings = oldRouter.computeSettings;
     }
@@ -91,67 +79,6 @@
 
     function areValidators(address[] calldata _validators) public view returns (bool) {
         Storage storage router = _router();
-<<<<<<< HEAD
-
-        for (uint256 i = 0; i < _validators.length; i++) {
-            if (!router.validationSettings.validators[_validators[i]]) {
-                return false;
-            }
-        }
-
-        return true;
-    }
-
-    function isValidator(address _validator) public view returns (bool) {
-        return _router().validationSettings.validators[_validator];
-    }
-
-    function signingThresholdPercentage() public view returns (uint16) {
-        return _router().validationSettings.signingThresholdPercentage;
-    }
-
-    function validatorsCount() public view returns (uint256) {
-        return _router().validationSettings.validatorsKeys.length;
-    }
-
-    function validatorsKeys() public view returns (address[] memory) {
-        return _router().validationSettings.validatorsKeys;
-    }
-
-    function validatorsThreshold() public view returns (uint256) {
-        return Gear.validatorsThresholdOf(_router().validationSettings);
-    }
-
-    function computeSettings() public view returns (Gear.ComputationSettings memory) {
-        return _router().computeSettings;
-    }
-
-    function codeState(bytes32 _codeId) public view returns (Gear.CodeState) {
-        return _router().protocolData.codes[_codeId];
-    }
-
-    function codesStates(bytes32[] calldata _codesIds) public view returns (Gear.CodeState[] memory) {
-        Storage storage router = _router();
-
-        Gear.CodeState[] memory res = new Gear.CodeState[](_codesIds.length);
-
-        for (uint256 i = 0; i < _codesIds.length; i++) {
-            res[i] = router.protocolData.codes[_codesIds[i]];
-        }
-
-        return res;
-    }
-
-    function programCodeId(address _programId) public view returns (bytes32) {
-        return _router().protocolData.programs[_programId];
-    }
-
-    function programsCodeIds(address[] calldata _programsIds) public view returns (bytes32[] memory) {
-        Storage storage router = _router();
-
-        bytes32[] memory res = new bytes32[](_programsIds.length);
-
-=======
 
         for (uint256 i = 0; i < _validators.length; i++) {
             if (!router.validationSettings.validatorsKeyMap[_validators[i]]) {
@@ -211,7 +138,6 @@
 
         bytes32[] memory res = new bytes32[](_programsIds.length);
 
->>>>>>> 147bbbda
         for (uint256 i = 0; i < _programsIds.length; i++) {
             res[i] = router.protocolData.programs[_programsIds[i]];
         }
@@ -239,21 +165,12 @@
         require(router.genesisBlock.hash == bytes32(0), "genesis hash already set");
 
         bytes32 genesisHash = blockhash(router.genesisBlock.number);
-<<<<<<< HEAD
 
         require(genesisHash != bytes32(0), "unable to lookup genesis hash");
 
         router.genesisBlock.hash = blockhash(router.genesisBlock.number);
     }
 
-=======
-
-        require(genesisHash != bytes32(0), "unable to lookup genesis hash");
-
-        router.genesisBlock.hash = blockhash(router.genesisBlock.number);
-    }
-
->>>>>>> 147bbbda
     function requestCodeValidation(bytes32 _codeId, bytes32 _blobTxHash) external {
         require(_blobTxHash != 0 || blobhash(0) != 0, "blob can't be found");
 
@@ -303,21 +220,12 @@
     function commitCodes(Gear.CodeCommitment[] calldata _codeCommitments, bytes[] calldata _signatures) external {
         Storage storage router = _router();
         require(router.genesisBlock.hash != bytes32(0), "router genesis is zero; call `lookupGenesisHash()` first");
-<<<<<<< HEAD
 
         bytes memory codeCommitmentsHashes;
 
         for (uint256 i = 0; i < _codeCommitments.length; i++) {
             Gear.CodeCommitment calldata codeCommitment = _codeCommitments[i];
 
-=======
-
-        bytes memory codeCommitmentsHashes;
-
-        for (uint256 i = 0; i < _codeCommitments.length; i++) {
-            Gear.CodeCommitment calldata codeCommitment = _codeCommitments[i];
-
->>>>>>> 147bbbda
             require(
                 router.protocolData.codes[codeCommitment.id] == Gear.CodeState.ValidationRequested,
                 "code must be requested for validation to be committed"
@@ -493,24 +401,6 @@
         require(success, "failed to retrieve WVara");
     }
 
-<<<<<<< HEAD
-    function _setValidators(Storage storage router, address[] memory _validatorsKeys) private {
-        require(router.validationSettings.validatorsKeys.length == 0, "remove previous validators first");
-
-        for (uint256 i = 0; i < _validatorsKeys.length; i++) {
-            router.validationSettings.validators[_validatorsKeys[i]] = true;
-        }
-
-        router.validationSettings.validatorsKeys = _validatorsKeys;
-    }
-
-    function _removeValidators(Storage storage router) private {
-        for (uint256 i = 0; i < router.validationSettings.validatorsKeys.length; i++) {
-            delete router.validationSettings.validators[router.validationSettings.validatorsKeys[i]];
-        }
-
-        delete router.validationSettings.validatorsKeys;
-=======
     function _setValidators(Storage storage router, address[] memory _validators) private {
         require(router.validationSettings.validators.length == 0, "remove previous validators first");
 
@@ -527,7 +417,6 @@
         }
 
         delete router.validationSettings.validators;
->>>>>>> 147bbbda
     }
 
     function _router() private view returns (Storage storage router) {
