--- conflicted
+++ resolved
@@ -30,11 +30,7 @@
         address _owner,
         address _mirror,
         address _wrappedVara,
-<<<<<<< HEAD
-        // address _middleware,
-=======
         address _middleware,
->>>>>>> 4a2eaeb5
         uint256 _eraDuration,
         uint256 _electionDuration,
         uint256 _validationDelay,
@@ -491,15 +487,6 @@
         return keccak256(transitionsHashes);
     }
 
-<<<<<<< HEAD
-    function _commitRewards(Storage storage, Gear.RewardsCommitment calldata _rewardsCommitment) private {
-        // TODO: replace for this after implementing OwnableUpgreadable logic for Middleware
-        // address middleware = router.implAddresses.middleware;
-        address middleware = address(0);
-
-        IMiddleware(middleware).distributeOperatorRewards(_rewardsCommitment.operators);
-        IMiddleware(middleware).distributeStakerRewards(_rewardsCommitment.stakers);
-=======
     // TODO #4609
     // TODO #4611
     function _commitRewards(Storage storage router, Gear.RewardsCommitment calldata _rewardsCommitment)
@@ -523,7 +510,6 @@
         rewardsCommitmentHash = bytes.concat(rewardsCommitmentHash, stakerRewardsHash);
 
         return rewardsCommitmentHash;
->>>>>>> 4a2eaeb5
     }
 
     function _resetValidators(
