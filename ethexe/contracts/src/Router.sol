// SPDX-License-Identifier: UNLICENSED
pragma solidity ^0.8.26;

import {StorageSlot} from "@openzeppelin/contracts/utils/StorageSlot.sol";
import {OwnableUpgradeable} from "@openzeppelin/contracts-upgradeable/access/OwnableUpgradeable.sol";
import {Clones} from "@openzeppelin/contracts/proxy/Clones.sol";
import {ECDSA} from "@openzeppelin/contracts/utils/cryptography/ECDSA.sol";
import {MessageHashUtils} from "@openzeppelin/contracts/utils/cryptography/MessageHashUtils.sol";
import {ReentrancyGuardTransient} from "@openzeppelin/contracts/utils/ReentrancyGuardTransient.sol";
import {IRouter} from "./IRouter.sol";
import {IMirror} from "./IMirror.sol";
import {IWrappedVara} from "./IWrappedVara.sol";
import {IERC20} from "@openzeppelin/contracts/token/ERC20/IERC20.sol";

contract Router is IRouter, OwnableUpgradeable, ReentrancyGuardTransient {
    using ECDSA for bytes32;
    using MessageHashUtils for address;

    // keccak256(abi.encode(uint256(keccak256("router.storage.Slot")) - 1)) & ~bytes32(uint256(0xff))
    bytes32 private constant SLOT_STORAGE = 0x5c09ca1b9b8127a4fd9f3c384aac59b661441e820e17733753ff5f2e86e1e000;

    /// @custom:oz-upgrades-unsafe-allow constructor
    constructor() {
        _disableInitializers();
    }

    function initialize(
        address initialOwner,
        address _mirror,
        address _mirrorProxy,
        address _wrappedVara,
        address[] memory _validatorAddressArray
    ) public initializer {
        __Ownable_init(initialOwner);

<<<<<<< HEAD
        setStorageSlot("router.storage.RouterV1");
        RouterStorage storage router = getRouterStorage();
=======
        setStorageSlot("router.storage.Router");
        Storage storage router = _getStorage();
>>>>>>> 59f8dc26

        router.genesisBlockHash = blockhash(block.number - 1);
        router.mirror = _mirror;
        router.mirrorProxy = _mirrorProxy;
        router.wrappedVara = _wrappedVara;
        router.signingThresholdPercentage = 6666; // 2/3 percentage (66.66%).
        router.baseWeight = 2_500_000_000;
        router.valuePerWeight = 10;
        _setValidators(_validatorAddressArray);
    }

<<<<<<< HEAD
    function reinitialize() public onlyOwner reinitializer(2) {
        RouterStorage storage oldRouter = getRouterStorage();

        address _program = oldRouter.program;
        address _minimalProgram = oldRouter.minimalProgram;
        address _wrappedVara = oldRouter.wrappedVara;

        setStorageSlot("router.storage.RouterV2");
        RouterStorage storage router = getRouterStorage();

        router.program = _program;
        router.minimalProgram = _minimalProgram;
        router.wrappedVara = _wrappedVara;
        router.genesisBlockHash = blockhash(block.number - 1);

        // TODO: validators
    }

    function getRouterStorage() private view returns (RouterStorage storage router) {
        bytes32 slot = getStorageSlot();
        /// @solidity memory-safe-assembly
        assembly {
            router.slot := slot
        }
    }
=======
    /* Operational functions */
>>>>>>> 59f8dc26

    function getStorageSlot() public view returns (bytes32) {
        return StorageSlot.getBytes32Slot(SLOT_STORAGE).value;
    }

    function setStorageSlot(string memory namespace) public onlyOwner {
        bytes32 slot = keccak256(abi.encode(uint256(keccak256(bytes(namespace))) - 1)) & ~bytes32(uint256(0xff));

        StorageSlot.getBytes32Slot(SLOT_STORAGE).value = slot;

        emit StorageSlotChanged();
    }

    function genesisBlockHash() public view returns (bytes32) {
        Storage storage router = _getStorage();
        return router.genesisBlockHash;
    }

    function lastBlockCommitmentHash() public view returns (bytes32) {
        Storage storage router = _getStorage();
        return router.lastBlockCommitmentHash;
    }

    function wrappedVara() public view returns (address) {
        Storage storage router = _getStorage();
        return router.wrappedVara;
    }

    function mirrorProxy() public view returns (address) {
        Storage storage router = _getStorage();
        return router.mirrorProxy;
    }

    function mirror() public view returns (address) {
        Storage storage router = _getStorage();
        return router.mirror;
    }

    function setMirror(address _mirror) external onlyOwner {
        Storage storage router = _getStorage();
        router.mirror = _mirror;
    }

    /* Codes and programs observing functions */

    function validatedCodesCount() public view returns (uint256) {
        Storage storage router = _getStorage();
        return router.validatedCodesCount;
    }

    function codeState(bytes32 codeId) public view returns (CodeState) {
        Storage storage router = _getStorage();
        return router.codes[codeId];
    }

    function programsCount() public view returns (uint256) {
        Storage storage router = _getStorage();
        return router.programsCount;
    }

    function programCodeId(address program) public view returns (bytes32) {
        Storage storage router = _getStorage();
        return router.programs[program];
    }

    /* Validators' set related functions */

    function signingThresholdPercentage() public view returns (uint256) {
        Storage storage router = _getStorage();
        return router.signingThresholdPercentage;
    }

    function validatorsThreshold() public view returns (uint256) {
        // Dividing by 10000 to adjust for percentage
        return (validatorsCount() * signingThresholdPercentage() + 9999) / 10000;
    }

    function validatorsCount() public view returns (uint256) {
        Storage storage router = _getStorage();
        return router.validatorsKeys.length;
    }

    function validatorExists(address validator) public view returns (bool) {
        Storage storage router = _getStorage();
        return router.validators[validator];
    }

    function validators() public view returns (address[] memory) {
        Storage storage router = _getStorage();
        return router.validatorsKeys;
    }

    // TODO: replace `OnlyOwner` with `OnlyDAO` or smth.
    function updateValidators(address[] calldata validatorsAddressArray) external onlyOwner {
        _cleanValidators();
        _setValidators(validatorsAddressArray);

        emit ValidatorsSetChanged();
    }

    /* Economic and token related functions */

    function baseWeight() public view returns (uint64) {
        Storage storage router = _getStorage();
        return router.baseWeight;
    }

    function setBaseWeight(uint64 _baseWeight) external onlyOwner {
        Storage storage router = _getStorage();
        router.baseWeight = _baseWeight;

        emit BaseWeightChanged(_baseWeight);
    }

    function valuePerWeight() public view returns (uint128) {
        Storage storage router = _getStorage();
        return router.valuePerWeight;
    }

    function setValuePerWeight(uint128 _valuePerWeight) external onlyOwner {
        Storage storage router = _getStorage();
        router.valuePerWeight = _valuePerWeight;

        emit ValuePerWeightChanged(_valuePerWeight);
    }

    function baseFee() public view returns (uint128) {
        return uint128(baseWeight()) * valuePerWeight();
    }

    /* Primary Gear logic */

    function requestCodeValidation(bytes32 codeId, bytes32 blobTxHash) external {
        require(blobTxHash != 0 || blobhash(0) != 0, "blobTxHash couldn't be found");

        Storage storage router = _getStorage();

        require(router.codes[codeId] == CodeState.Unknown, "code with such id already requested or validated");

        router.codes[codeId] = CodeState.ValidationRequested;

        emit CodeValidationRequested(codeId, blobTxHash);
    }

    function createProgram(bytes32 codeId, bytes32 salt, bytes calldata payload, uint128 _value)
        external
        payable
        returns (address)
    {
        Storage storage router = _getStorage();

        require(router.codes[codeId] == CodeState.Validated, "code must be validated before program creation");

        uint128 baseFeeValue = baseFee();
        uint128 executableBalance = baseFeeValue * 10;

        uint128 totalValue = baseFeeValue + executableBalance + _value;

        _retrieveValue(totalValue);

        // Check for duplicate isn't necessary, because `Clones.cloneDeterministic`
        // reverts execution in case of address is already taken.
        address actorId = Clones.cloneDeterministic(router.mirrorProxy, keccak256(abi.encodePacked(codeId, salt)));

        router.programs[actorId] = codeId;
        router.programsCount++;

        emit ProgramCreated(actorId, codeId);

        IMirror(actorId).initMessage(tx.origin, payload, _value, executableBalance);

        return actorId;
    }

    function commitCodes(CodeCommitment[] calldata codeCommitmentsArray, bytes[] calldata signatures) external {
        Storage storage router = _getStorage();

        bytes memory codeCommetmentsHashes;

        for (uint256 i = 0; i < codeCommitmentsArray.length; i++) {
            CodeCommitment calldata codeCommitment = codeCommitmentsArray[i];

            bytes32 codeCommitmentHash = _codeCommitmentHash(codeCommitment);

            codeCommetmentsHashes = bytes.concat(codeCommetmentsHashes, codeCommitmentHash);

            bytes32 codeId = codeCommitment.id;
            require(router.codes[codeId] == CodeState.ValidationRequested, "code should be requested for validation");

            if (codeCommitment.valid) {
                router.codes[codeId] = CodeState.Validated;
                router.validatedCodesCount++;

                emit CodeGotValidated(codeId, true);
            } else {
                delete router.codes[codeId];

                emit CodeGotValidated(codeId, false);
            }
        }

        _validateSignatures(keccak256(codeCommetmentsHashes), signatures);
    }

    function commitBlocks(BlockCommitment[] calldata blockCommitmentsArray, bytes[] calldata signatures) external {
        bytes memory blockCommitmentsHashes;

        for (uint256 i = 0; i < blockCommitmentsArray.length; i++) {
            BlockCommitment calldata blockCommitment = blockCommitmentsArray[i];

            bytes32 blockCommitmentHash = _commitBlock(blockCommitment);

            blockCommitmentsHashes = bytes.concat(blockCommitmentsHashes, blockCommitmentHash);
        }

        _validateSignatures(keccak256(blockCommitmentsHashes), signatures);
    }

    /* Helper private functions */

    function _validateSignatures(bytes32 dataHash, bytes[] calldata signatures) private view {
        Storage storage router = _getStorage();

        uint256 threshold = validatorsThreshold();

        bytes32 messageHash = address(this).toDataWithIntendedValidatorHash(abi.encodePacked(dataHash));
        uint256 validSignatures = 0;

        for (uint256 i = 0; i < signatures.length; i++) {
            bytes calldata signature = signatures[i];

            address validator = messageHash.recover(signature);

            if (router.validators[validator]) {
                if (++validSignatures == threshold) {
                    break;
                }
            } else {
                require(false, "incorrect signature");
            }
        }

        require(validSignatures >= threshold, "not enough valid signatures");
    }

    function _commitBlock(BlockCommitment calldata blockCommitment) private returns (bytes32) {
        Storage storage router = _getStorage();

        require(
            router.lastBlockCommitmentHash == blockCommitment.prevCommitmentHash, "invalid previous commitment hash"
        );
        require(_isPredecessorHash(blockCommitment.predBlockHash), "allowed predecessor block not found");

        bytes memory transitionsHashes;

        for (uint256 i = 0; i < blockCommitment.transitions.length; i++) {
            StateTransition calldata stateTransition = blockCommitment.transitions[i];

            bytes32 transitionHash = _doStateTransition(stateTransition);

            transitionsHashes = bytes.concat(transitionsHashes, transitionHash);
        }

        router.lastBlockCommitmentHash = blockCommitment.blockHash;
        emit BlockCommitted(blockCommitment.blockHash);

        return _blockCommitmentHash(
            blockCommitment.blockHash,
            blockCommitment.prevCommitmentHash,
            blockCommitment.predBlockHash,
            keccak256(transitionsHashes)
        );
    }

    function _isPredecessorHash(bytes32 hash) private view returns (bool) {
        for (uint256 i = block.number - 1; i > 0; i--) {
            bytes32 ret = blockhash(i);
            if (ret == hash) {
                return true;
            } else if (ret == 0) {
                break;
            }
        }
        return false;
    }

    function _doStateTransition(StateTransition calldata stateTransition) private returns (bytes32) {
        Storage storage router = _getStorage();

        require(router.programs[stateTransition.actorId] != 0, "couldn't perform transition for unknown program");

        IWrappedVara wrappedVaraActor = IWrappedVara(router.wrappedVara);
        wrappedVaraActor.transfer(stateTransition.actorId, stateTransition.valueToReceive);

        IMirror mirrorActor = IMirror(stateTransition.actorId);

        bytes memory valueClaimsBytes;

        for (uint256 i = 0; i < stateTransition.valueClaims.length; i++) {
            ValueClaim calldata valueClaim = stateTransition.valueClaims[i];

            valueClaimsBytes = bytes.concat(
                valueClaimsBytes, abi.encodePacked(valueClaim.messageId, valueClaim.destination, valueClaim.value)
            );

            mirrorActor.valueClaimed(valueClaim.messageId, valueClaim.destination, valueClaim.value);
        }

        bytes memory messagesHashes;

        for (uint256 i = 0; i < stateTransition.messages.length; i++) {
            OutgoingMessage calldata outgoingMessage = stateTransition.messages[i];

            messagesHashes = bytes.concat(messagesHashes, _outgoingMessageHash(outgoingMessage));

            if (outgoingMessage.replyDetails.to == 0) {
                mirrorActor.messageSent(
                    outgoingMessage.id, outgoingMessage.destination, outgoingMessage.payload, outgoingMessage.value
                );
            } else {
                mirrorActor.replySent(
                    outgoingMessage.destination,
                    outgoingMessage.payload,
                    outgoingMessage.value,
                    outgoingMessage.replyDetails.to,
                    outgoingMessage.replyDetails.code
                );
            }
        }

        mirrorActor.updateState(stateTransition.newStateHash);

        return _stateTransitionHash(
            stateTransition.actorId,
            stateTransition.newStateHash,
            stateTransition.valueToReceive,
            keccak256(valueClaimsBytes),
            keccak256(messagesHashes)
        );
    }

    function _blockCommitmentHash(
        bytes32 blockHash,
        bytes32 prevCommitmentHash,
        bytes32 predBlockHash,
        bytes32 transitionsHashesHash
    ) private pure returns (bytes32) {
        return keccak256(abi.encodePacked(blockHash, prevCommitmentHash, predBlockHash, transitionsHashesHash));
    }

    function _stateTransitionHash(
        address actorId,
        bytes32 newStateHash,
        uint128 valueToReceive,
        bytes32 valueClaimsHash,
        bytes32 messagesHashesHash
    ) private pure returns (bytes32) {
        return keccak256(abi.encodePacked(actorId, newStateHash, valueToReceive, valueClaimsHash, messagesHashesHash));
    }

    function _outgoingMessageHash(OutgoingMessage calldata outgoingMessage) private pure returns (bytes32) {
        return keccak256(
            abi.encodePacked(
                outgoingMessage.id,
                outgoingMessage.destination,
                outgoingMessage.payload,
                outgoingMessage.value,
                outgoingMessage.replyDetails.to,
                outgoingMessage.replyDetails.code
            )
        );
    }

    function _codeCommitmentHash(CodeCommitment calldata codeCommitment) private pure returns (bytes32) {
        return keccak256(abi.encodePacked(codeCommitment.id, codeCommitment.valid));
    }

    function _retrieveValue(uint128 _value) private {
        Storage storage router = _getStorage();

        bool success = IERC20(router.wrappedVara).transferFrom(tx.origin, address(this), _value);

        require(success, "failed to retrieve WVara");
    }

    function _cleanValidators() private {
        Storage storage router = _getStorage();

        for (uint256 i = 0; i < router.validatorsKeys.length; i++) {
            address validator = router.validatorsKeys[i];
            delete router.validators[validator];
        }

        delete router.validatorsKeys;
    }

    function _setValidators(address[] memory _validatorsArray) private {
        Storage storage router = _getStorage();

        require(router.validatorsKeys.length == 0, "previous validators weren't removed");

        for (uint256 i = 0; i < _validatorsArray.length; i++) {
            address validator = _validatorsArray[i];
            router.validators[validator] = true;
        }

        router.validatorsKeys = _validatorsArray;
    }

    function _getStorage() private view returns (Storage storage router) {
        bytes32 slot = getStorageSlot();

        /// @solidity memory-safe-assembly
        assembly {
            router.slot := slot
        }
    }
}<|MERGE_RESOLUTION|>--- conflicted
+++ resolved
@@ -29,17 +29,12 @@
         address _mirror,
         address _mirrorProxy,
         address _wrappedVara,
-        address[] memory _validatorAddressArray
+        address[] memory _validatorsKeys
     ) public initializer {
         __Ownable_init(initialOwner);
 
-<<<<<<< HEAD
         setStorageSlot("router.storage.RouterV1");
-        RouterStorage storage router = getRouterStorage();
-=======
-        setStorageSlot("router.storage.Router");
-        Storage storage router = _getStorage();
->>>>>>> 59f8dc26
+        Storage storage router = _getStorage();
 
         router.genesisBlockHash = blockhash(block.number - 1);
         router.mirror = _mirror;
@@ -48,38 +43,28 @@
         router.signingThresholdPercentage = 6666; // 2/3 percentage (66.66%).
         router.baseWeight = 2_500_000_000;
         router.valuePerWeight = 10;
-        _setValidators(_validatorAddressArray);
-    }
-
-<<<<<<< HEAD
+        _setValidators(_validatorsKeys);
+    }
+
     function reinitialize() public onlyOwner reinitializer(2) {
-        RouterStorage storage oldRouter = getRouterStorage();
-
-        address _program = oldRouter.program;
-        address _minimalProgram = oldRouter.minimalProgram;
+        Storage storage oldRouter = _getStorage();
+
+        address _mirror = oldRouter.mirror;
+        address _mirrorProxy = oldRouter.mirrorProxy;
         address _wrappedVara = oldRouter.wrappedVara;
+        address[] memory _validatorsKeys = oldRouter.validatorsKeys;
 
         setStorageSlot("router.storage.RouterV2");
-        RouterStorage storage router = getRouterStorage();
-
-        router.program = _program;
-        router.minimalProgram = _minimalProgram;
+        Storage storage router = _getStorage();
+
+        router.genesisBlockHash = blockhash(block.number - 1);
+        router.mirror = _mirror;
+        router.mirrorProxy = _mirrorProxy;
         router.wrappedVara = _wrappedVara;
-        router.genesisBlockHash = blockhash(block.number - 1);
-
-        // TODO: validators
-    }
-
-    function getRouterStorage() private view returns (RouterStorage storage router) {
-        bytes32 slot = getStorageSlot();
-        /// @solidity memory-safe-assembly
-        assembly {
-            router.slot := slot
-        }
-    }
-=======
+        _setValidators(_validatorsKeys);
+    }
+
     /* Operational functions */
->>>>>>> 59f8dc26
 
     function getStorageSlot() public view returns (bytes32) {
         return StorageSlot.getBytes32Slot(SLOT_STORAGE).value;
