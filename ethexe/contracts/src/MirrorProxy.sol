--- conflicted
+++ resolved
@@ -27,11 +27,7 @@
 
     /* Primary Gear logic */
 
-<<<<<<< HEAD
-    function sendMessage(bytes calldata payload, uint128 value, bool callReply) external /*returns (bytes32)*/  {
-=======
     function sendMessage(bytes calldata payload, bool callReply) external payable /*returns (bytes32)*/  {
->>>>>>> 4e8dac45
         _delegate();
     }
 
