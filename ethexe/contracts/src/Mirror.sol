--- conflicted
+++ resolved
@@ -143,18 +143,10 @@
     }
 
     function transferLockedValueToInheritor() public onlyIfExited {
-<<<<<<< HEAD
-        uint256 balance = _wvara(router).balanceOf(address(this));
-
-        // casting to 'uint128' is safe because of total supply is less than uint128.max
-        // forge-lint: disable-next-line(unsafe-typecast)
-        _transferVara(inheritor, uint128(balance));
-=======
         uint256 balance = address(this).balance;
         // casting to 'uint128' is safe because ETH supply is less than `type(uint128).max`
         // forge-lint: disable-next-line(unsafe-typecast)
         _transferEther(inheritor, uint128(balance));
->>>>>>> 4e8dac45
     }
 
     /* Router-driven state and funds management */
@@ -468,13 +460,7 @@
             callReply := calldataload(0x04)
         }
 
-<<<<<<< HEAD
-        // casting to 'uint128' is safe because of total supply is less then uint128.max
-        // forge-lint: disable-next-line(unsafe-typecast)
-        bytes32 messageId = sendMessage(msg.data, uint128(value), callReply != 0);
-=======
         bytes32 messageId = _sendMessage(msg.data, callReply != 0);
->>>>>>> 4e8dac45
 
         assembly ("memory-safe") {
             mstore(0x00, messageId)
