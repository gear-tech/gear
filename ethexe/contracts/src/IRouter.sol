--- conflicted
+++ resolved
@@ -23,15 +23,9 @@
         /// @notice Computation parameters for programs processing.
         /// @dev These parameters should be used for the operational logic of event and message handling on nodes. Any modifications will take effect in the next block.
         Gear.ComputationSettings computeSettings;
-<<<<<<< HEAD
-        /// @notice Protocol time intervals durations.
-        /// @dev This contains information about the durations of the protocol's time intervals.
-        Gear.Durations durations;
-=======
         /// @notice Protocol timelines.
         /// @dev This contains information about the protocol's timelines.
         Gear.Timelines timelines;
->>>>>>> fc63d883
         /// @notice Gear protocol data related to this router instance.
         /// @dev This contains information about the available codes and programs.
         Gear.ProtocolData protocolData;
@@ -54,17 +48,10 @@
     /// @param blobTxHash The transaction hash that contains the WASM blob. Set to zero if applied to the current transaction.
     event CodeValidationRequested(bytes32 codeId, bytes32 blobTxHash);
 
-<<<<<<< HEAD
-    /// @notice Emitted when validators for the next era are set.
-    /// @dev This is an *informational* event, signaling that the validator set has been set for the next era.
-    /// @param startTimestamp timestamp when the new era starts.
-    event NextEraValidatorsSet(uint256 startTimestamp);
-=======
     /// @notice Emitted when validators for the next era has been set.
     /// @dev This is an *informational* and *request* event, signaling that validators has been set for the next era.
     /// @param startTimestamp timestamp when the new era starts.
     event NextEraValidatorsCommitted(uint256 startTimestamp);
->>>>>>> fc63d883
 
     /// @notice Emitted when the computation settings have been changed.
     /// @dev This is both an *informational* and *requesting* event, signaling that an authority decided to change the computation settings. Users and program authors may want to adjust their practices, while validators need to apply the changes internally starting from the next block.
@@ -125,11 +112,7 @@
     function commitCodes(Gear.CodeCommitment[] calldata codeCommitments, bytes[] calldata signatures) external;
     /// @dev BlockCommitted Emitted on success. Triggers multiple events for each corresponding mirror.
     function commitBlocks(Gear.BlockCommitment[] calldata blockCommitments, bytes[] calldata signatures) external;
-<<<<<<< HEAD
-    /// @dev NextEraValidatorsSet Emitted on success.
-=======
     /// @dev NextEraValidatorsCommitted Emitted on success.
->>>>>>> fc63d883
     function commitValidators(Gear.ValidatorsCommitment calldata validatorsCommitment, bytes[] calldata signatures)
         external;
 }