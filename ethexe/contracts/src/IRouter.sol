// SPDX-License-Identifier: UNLICENSED
pragma solidity ^0.8.26;

import {Gear} from "./libraries/Gear.sol";

/// @title Gear.exe Router Interface
/// @notice The Router interface provides basic co-processor functionalities, such as WASM submission, program creation, and result settlement, acting as an authority for acknowledged programs, driven by validator signature verification.
/// @dev The Router serves as the primary entry point representing a co-processor instance. It emits two types of events: *informational* events, which are intended to notify external users of actions that have occurred within the co-processor, and *requesting* events, which are intended to request processing logic from validator nodes.
interface IRouter {
    /// @custom:storage-location erc7201:router.storage.Router.
    struct Storage {
        /// @notice Genesis block information for this router.
        /// @dev This identifies the co-processor instance. To allow interactions with the router, after initialization, someone must call `lookupGenesisHash()`.
        Gear.GenesisBlockInfo genesisBlock;
        /// @notice Information about the latest committed block.
        /// @dev There is a guarantee that, for this block, validators have performed all necessary transitions.
        Gear.CommittedBlockInfo latestCommittedBlock;
        /// @notice Details of the related contracts' implementation.
        Gear.AddressBook implAddresses;
        /// @notice Parameters for validation and signature verification.
        /// @dev This contains information about the validator set and the verification threshold for signatures.
        Gear.ValidationSettings validationSettings;
        /// @notice Computation parameters for programs processing.
        /// @dev These parameters should be used for the operational logic of event and message handling on nodes. Any modifications will take effect in the next block.
        Gear.ComputationSettings computeSettings;
        /// @notice Gear protocol data related to this router instance.
        /// @dev This contains information about the available codes and programs.
        Gear.ProtocolData protocolData;
    }

    /// @notice Emitted when all necessary state transitions have been applied and states have changed.
    /// @dev This is an *informational* event, signaling that the block outcome has been committed.
    /// @param hash The block hash that was "finalized" in relation to the necessary transitions.
    event BlockCommitted(bytes32 hash);

    /// @notice Emitted when a code, previously requested for validation, receives validation results, so its CodeStatus changed.
    /// @dev This is an *informational* event, signaling the results of code validation.
<<<<<<< HEAD
    /// @param id The ID of the code that was validated.
    /// @param valid The result of the validation: indicates whether the code ID can be used for program creation.
    event CodeGotValidated(bytes32 id, bool indexed valid);

    /// @notice Emitted when a new code validation request is submitted.
    /// @dev This is a *requesting* event, signaling that validators need to download and validate the code from the transaction blob.
    /// @param id The expected code ID of the applied WASM blob, represented as a Blake2 hash.
    /// @param blobTxHash The transaction hash that contains the WASM blob. Set to zero if applied to the current transaction.
    event CodeValidationRequested(bytes32 id, bytes32 blobTxHash);
=======
    /// @param codeId The ID of the code that was validated.
    /// @param valid The result of the validation: indicates whether the code ID can be used for program creation.
    event CodeGotValidated(bytes32 codeId, bool indexed valid);

    /// @notice Emitted when a new code validation request is submitted.
    /// @dev This is a *requesting* event, signaling that validators need to download and validate the code from the transaction blob.
    /// @param codeId The expected code ID of the applied WASM blob, represented as a Blake2 hash.
    /// @param blobTxHash The transaction hash that contains the WASM blob. Set to zero if applied to the current transaction.
    event CodeValidationRequested(bytes32 codeId, bytes32 blobTxHash);
>>>>>>> 147bbbda

    /// @notice Emitted when the computation settings have been changed.
    /// @dev This is both an *informational* and *requesting* event, signaling that an authority decided to change the computation settings. Users and program authors may want to adjust their practices, while validators need to apply the changes internally starting from the next block.
    /// @param threshold The amount of Gear gas initially allocated for free to allow the program to decide if it wants to process the incoming message.
    /// @param wvaraPerSecond The amount of WVara to be charged from the program's execution balance per second of computation.
    event ComputationSettingsChanged(uint64 threshold, uint128 wvaraPerSecond);

    /// @notice Emitted when a new program within the co-processor is created and is now available on-chain.
    /// @dev This is both an *informational* and *requesting* event, signaling the creation of a new program and its Ethereum mirror. Validators need to initialize it with a zeroed hash state internally.
<<<<<<< HEAD
    /// @param actor ID of the actor that was created. It is accessible inside the co-processor and on Ethereum by this identifier.
    /// @param codeId The code ID of the WASM implementation of the created program.
    event ProgramCreated(address actor, bytes32 indexed codeId);
=======
    /// @param actorId ID of the actor that was created. It is accessible inside the co-processor and on Ethereum by this identifier.
    /// @param codeId The code ID of the WASM implementation of the created program.
    event ProgramCreated(address actorId, bytes32 indexed codeId);
>>>>>>> 147bbbda

    /// @notice Emitted when the router's storage slot has been changed.
    /// @dev This is both an *informational* and *requesting* event, signaling that an authority decided to wipe the router state, rendering all previously existing codes and programs ineligible. Validators need to wipe their databases immediately.
    event StorageSlotChanged();

    /// @notice Emitted when the election mechanism forces the validator set to be changed.
    /// @dev This is an *informational* event, signaling that only new validators are now able to pass commitment signing verification.
    event ValidatorsChanged();

    // # Views.
    function genesisBlockHash() external view returns (bytes32);
    function latestCommittedBlockHash() external view returns (bytes32);

    function mirrorImpl() external view returns (address);
    function mirrorProxyImpl() external view returns (address);
    function wrappedVara() external view returns (address);

    function areValidators(address[] calldata validators) external view returns (bool);
    function isValidator(address validator) external view returns (bool);
    function signingThresholdPercentage() external view returns (uint16);
<<<<<<< HEAD
    function validatorsCount() external view returns (uint256);
    function validatorsKeys() external view returns (address[] memory);
=======
    function validators() external view returns (address[] memory);
    function validatorsCount() external view returns (uint256);
>>>>>>> 147bbbda
    function validatorsThreshold() external view returns (uint256);

    function computeSettings() external view returns (Gear.ComputationSettings memory);

    function codeState(bytes32 codeId) external view returns (Gear.CodeState);
    function codesStates(bytes32[] calldata codesIds) external view returns (Gear.CodeState[] memory);
    function programCodeId(address programId) external view returns (bytes32);
    function programsCodeIds(address[] calldata programsIds) external view returns (bytes32[] memory);
    function programsCount() external view returns (uint256);
    function validatedCodesCount() external view returns (uint256);

    // # Owner calls.
    function setMirror(address newMirror) external;

    // # Calls.
    function lookupGenesisHash() external;

    /// @dev CodeValidationRequested Emitted on success.
    function requestCodeValidation(bytes32 codeId, bytes32 blobTxHash) external;
    /// @dev ProgramCreated Emitted on success.
    function createProgram(bytes32 codeId, bytes32 salt, bytes calldata payload, uint128 value)
        external
        returns (address);
    /// @dev ProgramCreated Emitted on success.
    function createProgramWithDecoder(
        address decoderImpl,
        bytes32 codeId,
        bytes32 salt,
        bytes calldata payload,
        uint128 value
    ) external returns (address);

    // # Validators calls.
    /// @dev CodeGotValidated Emitted for each code in commitment.
    function commitCodes(Gear.CodeCommitment[] calldata codeCommitments, bytes[] calldata signatures) external;
    /// @dev BlockCommitted Emitted on success. Triggers multiple events for each corresponding mirror.
    function commitBlocks(Gear.BlockCommitment[] calldata blockCommitments, bytes[] calldata signatures) external;
}<|MERGE_RESOLUTION|>--- conflicted
+++ resolved
@@ -35,17 +35,6 @@
 
     /// @notice Emitted when a code, previously requested for validation, receives validation results, so its CodeStatus changed.
     /// @dev This is an *informational* event, signaling the results of code validation.
-<<<<<<< HEAD
-    /// @param id The ID of the code that was validated.
-    /// @param valid The result of the validation: indicates whether the code ID can be used for program creation.
-    event CodeGotValidated(bytes32 id, bool indexed valid);
-
-    /// @notice Emitted when a new code validation request is submitted.
-    /// @dev This is a *requesting* event, signaling that validators need to download and validate the code from the transaction blob.
-    /// @param id The expected code ID of the applied WASM blob, represented as a Blake2 hash.
-    /// @param blobTxHash The transaction hash that contains the WASM blob. Set to zero if applied to the current transaction.
-    event CodeValidationRequested(bytes32 id, bytes32 blobTxHash);
-=======
     /// @param codeId The ID of the code that was validated.
     /// @param valid The result of the validation: indicates whether the code ID can be used for program creation.
     event CodeGotValidated(bytes32 codeId, bool indexed valid);
@@ -55,7 +44,6 @@
     /// @param codeId The expected code ID of the applied WASM blob, represented as a Blake2 hash.
     /// @param blobTxHash The transaction hash that contains the WASM blob. Set to zero if applied to the current transaction.
     event CodeValidationRequested(bytes32 codeId, bytes32 blobTxHash);
->>>>>>> 147bbbda
 
     /// @notice Emitted when the computation settings have been changed.
     /// @dev This is both an *informational* and *requesting* event, signaling that an authority decided to change the computation settings. Users and program authors may want to adjust their practices, while validators need to apply the changes internally starting from the next block.
@@ -65,15 +53,9 @@
 
     /// @notice Emitted when a new program within the co-processor is created and is now available on-chain.
     /// @dev This is both an *informational* and *requesting* event, signaling the creation of a new program and its Ethereum mirror. Validators need to initialize it with a zeroed hash state internally.
-<<<<<<< HEAD
-    /// @param actor ID of the actor that was created. It is accessible inside the co-processor and on Ethereum by this identifier.
-    /// @param codeId The code ID of the WASM implementation of the created program.
-    event ProgramCreated(address actor, bytes32 indexed codeId);
-=======
     /// @param actorId ID of the actor that was created. It is accessible inside the co-processor and on Ethereum by this identifier.
     /// @param codeId The code ID of the WASM implementation of the created program.
     event ProgramCreated(address actorId, bytes32 indexed codeId);
->>>>>>> 147bbbda
 
     /// @notice Emitted when the router's storage slot has been changed.
     /// @dev This is both an *informational* and *requesting* event, signaling that an authority decided to wipe the router state, rendering all previously existing codes and programs ineligible. Validators need to wipe their databases immediately.
@@ -94,13 +76,8 @@
     function areValidators(address[] calldata validators) external view returns (bool);
     function isValidator(address validator) external view returns (bool);
     function signingThresholdPercentage() external view returns (uint16);
-<<<<<<< HEAD
-    function validatorsCount() external view returns (uint256);
-    function validatorsKeys() external view returns (address[] memory);
-=======
     function validators() external view returns (address[] memory);
     function validatorsCount() external view returns (uint256);
->>>>>>> 147bbbda
     function validatorsThreshold() external view returns (uint256);
 
     function computeSettings() external view returns (Gear.ComputationSettings memory);
