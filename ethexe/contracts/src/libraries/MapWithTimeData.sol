--- conflicted
+++ resolved
@@ -12,11 +12,7 @@
     error AlreadyEnabled();
 
     function toInner(uint256 value) private pure returns (uint48 enabledTime, uint48 disabledTime, uint160 data) {
-<<<<<<< HEAD
-        // casting to 'uint48' and 'uint160' is safe because of implementation
-=======
         // casting to 'uint48' is safe because this is toInner method
->>>>>>> 4e8dac45
         // forge-lint: disable-next-line(unsafe-typecast)
         return (uint48(value), uint48(value >> 48), uint160(value >> 96));
     }
