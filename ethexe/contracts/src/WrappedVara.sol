// SPDX-License-Identifier: UNLICENSED
pragma solidity ^0.8.26;

import {Initializable} from "@openzeppelin/contracts-upgradeable/proxy/utils/Initializable.sol";
import {ERC20Upgradeable} from "@openzeppelin/contracts-upgradeable/token/ERC20/ERC20Upgradeable.sol";
import {ERC20BurnableUpgradeable} from
    "@openzeppelin/contracts-upgradeable/token/ERC20/extensions/ERC20BurnableUpgradeable.sol";
import {OwnableUpgradeable} from "@openzeppelin/contracts-upgradeable/access/OwnableUpgradeable.sol";
import {ERC20PermitUpgradeable} from
    "@openzeppelin/contracts-upgradeable/token/ERC20/extensions/ERC20PermitUpgradeable.sol";

contract WrappedVara is
    Initializable,
    ERC20Upgradeable,
    ERC20BurnableUpgradeable,
    OwnableUpgradeable,
    ERC20PermitUpgradeable
{
    string private constant TOKEN_NAME = "Wrapped Vara";
    string private constant TOKEN_SYMBOL = "WVARA";
    uint256 private constant TOKEN_INITIAL_SUPPLY = 1_000_000;

    /// @custom:oz-upgrades-unsafe-allow constructor
    constructor() {
        _disableInitializers();
    }

    function initialize(address initialOwner) public initializer {
        __ERC20_init(TOKEN_NAME, TOKEN_SYMBOL);
        __ERC20Burnable_init();
        __Ownable_init(initialOwner);
        __ERC20Permit_init(TOKEN_NAME);

        _mint(initialOwner, TOKEN_INITIAL_SUPPLY * 10 ** decimals());
<<<<<<< HEAD
        setValuePerGas(_valuePerGas);
    }

    function reinitialize() public onlyOwner reinitializer(2) {}

    function setValuePerGas(uint128 _valuePerGas) public onlyOwner {
        require(_valuePerGas > 0, "valuePerGas must be greater than zero");
        valuePerGas = _valuePerGas;
    }

    function gasToValue(uint64 gas) public view returns (uint256) {
        return gas * valuePerGas;
=======
>>>>>>> 59f8dc26
    }

    function mint(address to, uint256 amount) public onlyOwner {
        _mint(to, amount);
    }
}<|MERGE_RESOLUTION|>--- conflicted
+++ resolved
@@ -32,22 +32,9 @@
         __ERC20Permit_init(TOKEN_NAME);
 
         _mint(initialOwner, TOKEN_INITIAL_SUPPLY * 10 ** decimals());
-<<<<<<< HEAD
-        setValuePerGas(_valuePerGas);
     }
 
     function reinitialize() public onlyOwner reinitializer(2) {}
-
-    function setValuePerGas(uint128 _valuePerGas) public onlyOwner {
-        require(_valuePerGas > 0, "valuePerGas must be greater than zero");
-        valuePerGas = _valuePerGas;
-    }
-
-    function gasToValue(uint64 gas) public view returns (uint256) {
-        return gas * valuePerGas;
-=======
->>>>>>> 59f8dc26
-    }
 
     function mint(address to, uint256 amount) public onlyOwner {
         _mint(to, amount);
