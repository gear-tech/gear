--- conflicted
+++ resolved
@@ -278,42 +278,15 @@
         return keccak256(bytes.concat(distributionBytes, abi.encodePacked(_commitment.totalAmount, _commitment.token)));
     }
 
-<<<<<<< HEAD
-    function registerVault(address _vault, address _rewards) external _vaultOwner(_vault) returns (bool registered) {
+    function registerVault(address _vault, address _rewards) external vaultOwner(_vault) returns (bool registered) {
         _validateVault(_vault);
         _validateStakerRewards(_vault, _rewards);
 
         registered = _storage().vaults.set(_vault, _rewards);
     }
 
-    function unregisterVault(address vault) external _vaultOwner(vault) returns (bool unregistered) {
+    function unregisterVault(address vault) external vaultOwner(vault) returns (bool unregistered) {
         unregistered = _storage().vaults.remove(vault);
-=======
-    function registerVault(address _vault, address _rewards) external vaultOwner(_vault) {
-        _validateVault(_vault);
-        _validateStakerRewards(_vault, _rewards);
-
-        _storage().vaults.append(_vault, uint160(_rewards));
-    }
-
-    function disableVault(address vault) external vaultOwner(vault) {
-        _storage().vaults.disable(vault);
-    }
-
-    function enableVault(address vault) external vaultOwner(vault) {
-        _storage().vaults.enable(vault);
-    }
-
-    function unregisterVault(address vault) external vaultOwner(vault) {
-        Storage storage $ = _storage();
-        (, uint48 disabledTime) = $.vaults.getTimes(vault);
-
-        if (disabledTime == 0 || Time.timestamp() < disabledTime + $.vaultGracePeriod) {
-            revert VaultGracePeriodNotPassed();
-        }
-
-        $.vaults.remove(vault);
->>>>>>> 4259b0e9
     }
 
     function makeElectionAt(uint48 ts, uint256 maxValidators) external view returns (address[] memory) {
@@ -359,24 +332,13 @@
         return activeOperators;
     }
 
-<<<<<<< HEAD
     ///@inheritdoc IMiddleware
-    function getOperatorStakeAt(address operator, uint48 ts)
-        external
-        view
-        _validTimestamp(ts)
-        returns (uint256 stake)
-    {
+    function getOperatorStakeAt(address operator, uint48 ts) external view validTimestamp(ts) returns (uint256 stake) {
         Storage storage $ = _storage();
 
         // If not opted into network, then stake is zero.
         // TODO: replace `address(this)` with $.router, because of in future must be router = network
         if (!IOptInService($.registries.networkOptIn).isOptedInAt(operator, address(this), ts, bytes(""))) {
-=======
-    function getOperatorStakeAt(address operator, uint48 ts) external view validTimestamp(ts) returns (uint256 stake) {
-        (uint48 enabledTime, uint48 disabledTime) = _storage().operators.getTimes(operator);
-        if (!_wasActiveAt(enabledTime, disabledTime, ts)) {
->>>>>>> 4259b0e9
             return 0;
         }
 
