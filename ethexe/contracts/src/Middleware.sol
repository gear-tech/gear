// SPDX-License-Identifier: UNLICENSED
pragma solidity ^0.8.28;

import {EnumerableMap} from "@openzeppelin/contracts/utils/structs/EnumerableMap.sol";
import {Time} from "@openzeppelin/contracts/utils/types/Time.sol";
import {Math} from "@openzeppelin/contracts/utils/math/Math.sol";
import {Gear} from "./libraries/Gear.sol";

import {IMiddleware} from "./IMiddleware.sol";
import {Subnetwork} from "symbiotic-core/src/contracts/libraries/Subnetwork.sol";
import {IVault} from "symbiotic-core/src/interfaces/vault/IVault.sol";
import {IRegistry} from "symbiotic-core/src/interfaces/common/IRegistry.sol";
import {IEntity} from "symbiotic-core/src/interfaces/common/IEntity.sol";
import {IBaseDelegator} from "symbiotic-core/src/interfaces/delegator/IBaseDelegator.sol";
import {INetworkRegistry} from "symbiotic-core/src/interfaces/INetworkRegistry.sol";
import {IOptInService} from "symbiotic-core/src/interfaces/service/IOptInService.sol";
import {INetworkMiddlewareService} from "symbiotic-core/src/interfaces/service/INetworkMiddlewareService.sol";
import {IVetoSlasher} from "symbiotic-core/src/interfaces/slasher/IVetoSlasher.sol";
import {IMigratableEntity} from "symbiotic-core/src/interfaces/common/IMigratableEntity.sol";
import {IDefaultOperatorRewards} from
    "symbiotic-rewards/src/interfaces/defaultOperatorRewards/IDefaultOperatorRewards.sol";
import {IDefaultOperatorRewardsFactory} from
    "symbiotic-rewards/src/interfaces/defaultOperatorRewards/IDefaultOperatorRewardsFactory.sol";
import {IDefaultStakerRewards} from "symbiotic-rewards/src/interfaces/defaultStakerRewards/IDefaultStakerRewards.sol";
import {IDefaultStakerRewardsFactory} from
    "symbiotic-rewards/src/interfaces/defaultStakerRewards/IDefaultStakerRewardsFactory.sol";

import {MapWithTimeData} from "./libraries/MapWithTimeData.sol";
import {IAccessControl} from "@openzeppelin/contracts/access/IAccessControl.sol";
import {OwnableUpgradeable} from "@openzeppelin/contracts-upgradeable/access/OwnableUpgradeable.sol";
import {ReentrancyGuardTransientUpgradeable} from
    "@openzeppelin/contracts-upgradeable/utils/ReentrancyGuardTransientUpgradeable.sol";
import {StorageSlot} from "@openzeppelin/contracts/utils/StorageSlot.sol";

// TODO (asap): document all functions and variables
// TODO (asap): add validators commission
// TODO: introduce common struct for address and balance/value
// TODO: implement forced operators removal
// TODO: implement forced vaults removal
// TODO: use hints for symbiotic calls
contract Middleware is IMiddleware, OwnableUpgradeable, ReentrancyGuardTransientUpgradeable {
    using EnumerableMap for EnumerableMap.AddressToUintMap;
    using MapWithTimeData for EnumerableMap.AddressToUintMap;

    using EnumerableMap for EnumerableMap.AddressToAddressMap;
    using MapWithTimeData for EnumerableMap.AddressToAddressMap;

    using Subnetwork for address;

    // keccak256(abi.encode(uint256(keccak256("middleware.storage.Slot")) - 1)) & ~bytes32(uint256(0xff));
    bytes32 private constant SLOT_STORAGE = 0x0b8c56af6cc9ad401ad225bfe96df77f3049ba17eadac1cb95ee89df1e69d100;

    bytes32 private constant DEFAULT_ADMIN_ROLE = 0x00;
    uint8 private constant NETWORK_IDENTIFIER = 0;

    /// @custom:oz-upgrades-unsafe-allow constructor
    constructor() {
        _disableInitializers();
    }

    function initialize(InitParams calldata _params) public initializer {
        __Ownable_init(_params.owner);
        __ReentrancyGuardTransient_init();

        _setStorageSlot("middleware.storage.MiddlewareV1");
        Storage storage $ = _storage();

        $.eraDuration = _params.eraDuration;
        $.minVaultEpochDuration = _params.minVaultEpochDuration;
        $.operatorGracePeriod = _params.operatorGracePeriod;
        $.vaultGracePeriod = _params.vaultGracePeriod;
        $.minVetoDuration = _params.minVetoDuration;
        $.minSlashExecutionDelay = _params.minSlashExecutionDelay;
        $.maxResolverSetEpochsDelay = _params.maxResolverSetEpochsDelay;
        $.allowedVaultImplVersion = _params.allowedVaultImplVersion;
        $.vetoSlasherImplType = _params.vetoSlasherImplType;

        // TODO #4609
        $.collateral = _params.collateral;
        $.subnetwork = address(this).subnetwork(NETWORK_IDENTIFIER);
        $.maxAdminFee = _params.maxAdminFee;

        $.operatorRewards = _params.operatorRewards;

        $.router = _params.router;

        $.roleSlashRequester = _params.roleSlashRequester;
        $.roleSlashExecutor = _params.roleSlashExecutor;
        $.vetoResolver = _params.vetoResolver;

        $.registries = _params.registries;

        INetworkRegistry(_params.registries.networkRegistry).registerNetwork();
        INetworkMiddlewareService(_params.registries.middlewareService).setMiddleware(address(this));

        _validateStorage($);
    }

    function reinitialize() public onlyOwner reinitializer(2) {
        Storage storage oldStorage = _storage();

        _setStorageSlot("middleware.storage.MiddlewareV2");
        Storage storage newStorage = _storage();

        newStorage.eraDuration = oldStorage.eraDuration;
        newStorage.minVaultEpochDuration = oldStorage.minVaultEpochDuration;
        newStorage.operatorGracePeriod = oldStorage.operatorGracePeriod;
        newStorage.vaultGracePeriod = oldStorage.vaultGracePeriod;
        newStorage.minVetoDuration = oldStorage.minVetoDuration;
        newStorage.minSlashExecutionDelay = oldStorage.minSlashExecutionDelay;
        newStorage.maxResolverSetEpochsDelay = oldStorage.maxResolverSetEpochsDelay;
        newStorage.allowedVaultImplVersion = oldStorage.allowedVaultImplVersion;
        newStorage.vetoSlasherImplType = oldStorage.vetoSlasherImplType;
        newStorage.collateral = oldStorage.collateral;
        newStorage.subnetwork = oldStorage.subnetwork;
        newStorage.maxAdminFee = oldStorage.maxAdminFee;
        newStorage.operatorRewards = oldStorage.operatorRewards;
        newStorage.router = oldStorage.router;
        newStorage.roleSlashRequester = oldStorage.roleSlashRequester;
        newStorage.roleSlashExecutor = oldStorage.roleSlashExecutor;
        newStorage.vetoResolver = oldStorage.vetoResolver;
        newStorage.registries = oldStorage.registries;

        for (uint256 i = 0; i < oldStorage.operators.length(); i++) {
            (address key, uint256 value) = oldStorage.operators.at(i);
            newStorage.operators.set(key, value);
        }

        for (uint256 i = 0; i < oldStorage.vaults.length(); i++) {
            (address key, uint256 value) = oldStorage.vaults.at(i);
            newStorage.vaults.set(key, value);
        }
    }

    // # Views
    function eraDuration() public view returns (uint48) {
        return _storage().eraDuration;
    }

    function minVaultEpochDuration() public view returns (uint48) {
        return _storage().minVaultEpochDuration;
    }

    function operatorGracePeriod() external view returns (uint48) {
        return _storage().operatorGracePeriod;
    }

    function vaultGracePeriod() external view returns (uint48) {
        return _storage().vaultGracePeriod;
    }

    function minVetoDuration() external view returns (uint48) {
        return _storage().minVetoDuration;
    }

    function minSlashExecutionDelay() external view returns (uint48) {
        return _storage().minSlashExecutionDelay;
    }

    function maxResolverSetEpochsDelay() external view returns (uint256) {
        return _storage().maxResolverSetEpochsDelay;
    }

    function allowedVaultImplVersion() external view returns (uint64) {
        return _storage().allowedVaultImplVersion;
    }

    function vetoSlasherImplType() external view returns (uint64) {
        return _storage().vetoSlasherImplType;
    }

    function collateral() external view returns (address) {
        return _storage().collateral;
    }

    function subnetwork() external view returns (bytes32) {
        return _storage().subnetwork;
    }

    function maxAdminFee() external view returns (uint256) {
        return _storage().maxAdminFee;
    }

    function operatorRewards() external view returns (address) {
        return _storage().operatorRewards;
    }

    function router() external view returns (address) {
        return _storage().router;
    }

    function roleSlashRequester() external view returns (address) {
        return _storage().roleSlashRequester;
    }

    function roleSlashExecutor() external view returns (address) {
        return _storage().roleSlashExecutor;
    }

    function operatorRegistry() external view returns (address) {
        return _storage().registries.operatorRegistry;
    }

    // # Calls.

    function changeSlashRequester(address newRole) external {
        Storage storage $ = _storage();
        if (msg.sender != $.roleSlashRequester) {
            revert NotSlashRequester();
        }
        $.roleSlashRequester = newRole;
    }

    function changeSlashExecutor(address newRole) external {
        Storage storage $ = _storage();
        if (msg.sender != $.roleSlashExecutor) {
            revert NotSlashExecutor();
        }
        $.roleSlashExecutor = newRole;
    }

    // TODO: Check that total stake is big enough
    function registerOperator() external {
        Storage storage $ = _storage();

        if (!IRegistry($.registries.operatorRegistry).isEntity(msg.sender)) {
            revert OperatorDoesNotExist();
        }
        if (!IOptInService($.registries.networkOptIn).isOptedIn(msg.sender, address(this))) {
            revert OperatorDoesNotOptIn();
        }

        $.operators.append(msg.sender, 0);
    }

    function disableOperator() external {
        _storage().operators.disable(msg.sender);
    }

    function enableOperator() external {
        _storage().operators.enable(msg.sender);
    }

    function unregisterOperator(address operator) external {
        Storage storage $ = _storage();

        (, uint48 disabledTime) = $.operators.getTimes(operator);

        if (disabledTime == 0 || Time.timestamp() < disabledTime + $.operatorGracePeriod) {
            revert OperatorGracePeriodNotPassed();
        }

        $.operators.remove(operator);
    }

    function distributeOperatorRewards(address token, uint256 amount, bytes32 root) external returns (bytes32) {
        Storage storage $ = _storage();

        if (msg.sender != $.router) {
            revert NotRouter();
        }

        if (token != $.collateral) {
            revert UnknownCollateral();
        }

<<<<<<< HEAD
        IDefaultOperatorRewards($.operatorRewards).distributeRewards($.router, token, amount, root);
        return keccak256(abi.encodePacked(token, amount, root));
=======
        return keccak256(abi.encodePacked(amount, root));
>>>>>>> 09ad3f21
    }

    function distributeStakerRewards(Gear.StakerRewardsCommitment memory _commitment, uint48 timestamp)
        external
        returns (bytes32)
    {
        Storage storage $ = _storage();

        if (msg.sender != $.router) {
            revert NotRouter();
        }

        if (_commitment.token != $.collateral) {
            revert UnknownCollateral();
        }

        bytes memory distributionBytes;
        for (uint256 i = 0; i < _commitment.distribution.length; ++i) {
            Gear.StakerRewards memory rewards = _commitment.distribution[i];

            if (!$.vaults.contains(rewards.vault)) {
                revert NotRegisteredVault();
            }

            address rewardsAddress = address($.vaults.getPinnedData(rewards.vault));

            bytes memory data = abi.encode(timestamp, $.maxAdminFee, bytes(""), bytes(""));
            IDefaultStakerRewards(rewardsAddress).distributeRewards($.router, _commitment.token, rewards.amount, data);

            distributionBytes = bytes.concat(distributionBytes, abi.encodePacked(rewards.vault, rewards.amount));
        }

        return keccak256(bytes.concat(distributionBytes, abi.encodePacked(_commitment.totalAmount, _commitment.token)));
    }

    function registerVault(address _vault, address _rewards) external _vaultOwner(_vault) {
        _validateVault(_vault);
        _validateStakerRewards(_vault, _rewards);

        _storage().vaults.append(_vault, uint160(_rewards));
    }

    function disableVault(address vault) external _vaultOwner(vault) {
        _storage().vaults.disable(vault);
    }

    function enableVault(address vault) external _vaultOwner(vault) {
        _storage().vaults.enable(vault);
    }

    function unregisterVault(address vault) external _vaultOwner(vault) {
        Storage storage $ = _storage();
        (, uint48 disabledTime) = $.vaults.getTimes(vault);

        if (disabledTime == 0 || Time.timestamp() < disabledTime + $.vaultGracePeriod) {
            revert VaultGracePeriodNotPassed();
        }

        $.vaults.remove(vault);
    }

    function makeElectionAt(uint48 ts, uint256 maxValidators) external view returns (address[] memory) {
        require(maxValidators > 0, "Max validators must be greater than zero");

        (address[] memory activeOperators, uint256[] memory stakes) = getActiveOperatorsStakeAt(ts);

        if (activeOperators.length <= maxValidators) {
            return activeOperators;
        }

        // Bubble sort descending
        uint256 n = activeOperators.length;
        for (uint256 i = 0; i < n; i++) {
            for (uint256 j = 0; j < n - 1 - i; j++) {
                if (stakes[j] < stakes[j + 1]) {
                    (stakes[j], stakes[j + 1]) = (stakes[j + 1], stakes[j]);
                    (activeOperators[j], activeOperators[j + 1]) = (activeOperators[j + 1], activeOperators[j]);
                }
            }
        }

        // Choose between validators with the same stake
        uint256 sameStakeCount = 1;
        uint256 lastStake = stakes[maxValidators - 1];
        for (uint256 i = maxValidators; i < activeOperators.length; i++) {
            if (stakes[i] != lastStake) {
                break;
            }
            sameStakeCount += 1;
        }

        if (sameStakeCount > 1) {
            // If there are multiple validators with the same stake, choose one randomly
            uint256 randomIndex = uint256(keccak256(abi.encodePacked(ts))) % sameStakeCount;
            activeOperators[maxValidators - 1] = activeOperators[maxValidators + randomIndex - 1];
        }

        assembly ("memory-safe") {
            mstore(activeOperators, maxValidators)
        }

        return activeOperators;
    }

    function getOperatorStakeAt(address operator, uint48 ts)
        external
        view
        _validTimestamp(ts)
        returns (uint256 stake)
    {
        (uint48 enabledTime, uint48 disabledTime) = _storage().operators.getTimes(operator);
        if (!_wasActiveAt(enabledTime, disabledTime, ts)) {
            return 0;
        }

        stake = _collectOperatorStakeFromVaultsAt(operator, ts);
    }

    // TODO: change return signature
    function getActiveOperatorsStakeAt(uint48 ts)
        public
        view
        _validTimestamp(ts)
        returns (address[] memory activeOperators, uint256[] memory stakes)
    {
        Storage storage $ = _storage();
        activeOperators = new address[]($.operators.length());
        stakes = new uint256[]($.operators.length());

        uint256 operatorIdx = 0;

        for (uint256 i; i < $.operators.length(); ++i) {
            (address operator, uint48 enabled, uint48 disabled) = $.operators.atWithTimes(i);

            if (!_wasActiveAt(enabled, disabled, ts)) {
                continue;
            }

            activeOperators[operatorIdx] = operator;
            stakes[operatorIdx] = _collectOperatorStakeFromVaultsAt(operator, ts);
            operatorIdx += 1;
        }

        assembly ("memory-safe") {
            mstore(activeOperators, operatorIdx)
            mstore(stakes, operatorIdx)
        }
    }

    function requestSlash(SlashData[] calldata data) external {
        Storage storage $ = _storage();

        if (msg.sender != $.roleSlashRequester) {
            revert NotSlashRequester();
        }

        for (uint256 i; i < data.length; ++i) {
            SlashData calldata slashData = data[i];
            if (!$.operators.contains(slashData.operator)) {
                revert NotRegisteredOperator();
            }

            for (uint256 j; j < slashData.vaults.length; ++j) {
                VaultSlashData calldata vaultData = slashData.vaults[j];

                if (!$.vaults.contains(vaultData.vault)) {
                    revert NotRegisteredVault();
                }

                address slasher = IVault(vaultData.vault).slasher();
                IVetoSlasher(slasher).requestSlash(
                    $.subnetwork, slashData.operator, vaultData.amount, slashData.ts, new bytes(0)
                );
            }
        }
    }

    function executeSlash(SlashIdentifier[] calldata slashes) external {
        if (msg.sender != _storage().roleSlashRequester) {
            revert NotSlashRequester();
        }

        for (uint256 i; i < slashes.length; ++i) {
            SlashIdentifier calldata slash = slashes[i];

            if (!_storage().vaults.contains(slash.vault)) {
                revert NotRegisteredVault();
            }

            IVetoSlasher(IVault(slash.vault).slasher()).executeSlash(slash.index, new bytes(0));
        }
    }

    function _collectOperatorStakeFromVaultsAt(address operator, uint48 ts) private view returns (uint256 stake) {
        Storage storage $ = _storage();
        for (uint256 i; i < $.vaults.length(); ++i) {
            (address vault, uint48 vaultEnabledTime, uint48 vaultDisabledTime) = $.vaults.atWithTimes(i);

            if (!_wasActiveAt(vaultEnabledTime, vaultDisabledTime, ts)) {
                continue;
            }

            stake += IBaseDelegator(IVault(vault).delegator()).stakeAt($.subnetwork, operator, ts, new bytes(0));
        }
    }

    function _wasActiveAt(uint48 enabledTime, uint48 disabledTime, uint48 ts) private pure returns (bool) {
        return enabledTime != 0 && enabledTime <= ts && (disabledTime == 0 || disabledTime >= ts);
    }

    // Supports only null hook for now
    function _delegatorHookCheck(address hook) private pure {
        if (hook != address(0)) {
            revert UnsupportedDelegatorHook();
        }
    }

    function _validateStorage(Storage storage $) private view {
        require($.eraDuration > 0, "Era duration cannot be zero");

        // Middleware must support cases when election for next era is made before the start of the next era,
        // so the min vaults epoch duration must be bigger than `eraDuration + electionDelay`.
        // The election delay is less than or equal to the era duration, so limit `2 * eraDuration` is enough.
        require($.minVaultEpochDuration >= 2 * $.eraDuration, "Min vaults epoch duration must be bigger than 2 eras");

        // Operator grace period cannot be smaller than minimum vaults epoch duration.
        // Otherwise, it would be impossible to do slash in the next era sometimes.
        require(
            $.operatorGracePeriod >= $.minVaultEpochDuration,
            "Operator grace period must be bigger than min vaults epoch duration"
        );

        // Vault grace period cannot be smaller than minimum vaults epoch duration.
        // Otherwise, it would be impossible to do slash in the next era sometimes.
        require(
            $.vaultGracePeriod >= $.minVaultEpochDuration,
            "Vault grace period must be bigger than min vaults epoch duration"
        );

        // Give some time for the resolvers to veto slashes.
        require($.minVetoDuration > 0, "Veto duration cannot be zero");

        // Symbiotic guarantees that any veto slasher has veto duration less than vault epoch duration.
        // But we also want to guarantee that there is some time to execute the slash.
        require($.minSlashExecutionDelay > 0, "Min slash execution delay cannot be zero");
        require(
            $.minVetoDuration + $.minSlashExecutionDelay <= $.minVaultEpochDuration,
            "Veto duration and slash execution delay must be less than or equal to min vaults epoch duration"
        );

        // In order to be able to change resolver, we need to limit max delay in epochs.
        // `3` - is minimal number of epochs, which is symbiotic veto slasher impl restrictions.
        require($.maxResolverSetEpochsDelay >= 3, "Resolver set epochs delay must be at least 3");
    }

    // TODO: check vault has enough stake
    function _validateVault(address _vault) private {
        Storage storage $ = _storage();

        if (!IRegistry($.registries.vaultRegistry).isEntity(_vault)) {
            revert NonFactoryVault();
        }

        if (IMigratableEntity(_vault).version() != $.allowedVaultImplVersion) {
            revert IncompatibleVaultVersion();
        }

        if (IVault(_vault).collateral() != $.collateral) {
            revert UnknownCollateral();
        }

        /* Checking time */
        uint48 vaultEpochDuration = IVault(_vault).epochDuration();
        if (vaultEpochDuration < $.minVaultEpochDuration) {
            revert VaultWrongEpochDuration();
        }

        /* Validate delegator */
        if (!IVault(_vault).isDelegatorInitialized()) {
            revert DelegatorNotInitialized();
        }

        IBaseDelegator delegator = IBaseDelegator(IVault(_vault).delegator());
        if (delegator.maxNetworkLimit($.subnetwork) != type(uint256).max) {
            delegator.setMaxNetworkLimit(NETWORK_IDENTIFIER, type(uint256).max);
        }
        _delegatorHookCheck(IBaseDelegator(delegator).hook());

        /* Validate Slasher */
        if (!IVault(_vault).isSlasherInitialized()) {
            revert SlasherNotInitialized();
        }

        address slasher = IVault(_vault).slasher();
        if (IEntity(slasher).TYPE() != $.vetoSlasherImplType) {
            revert IncompatibleSlasherType();
        }

        if (IVetoSlasher(slasher).isBurnerHook()) {
            revert BurnerHookNotSupported();
        }

        uint48 vetoDuration = IVetoSlasher(slasher).vetoDuration();
        if (vetoDuration < $.minVetoDuration) {
            revert VetoDurationTooShort();
        }

        if (vetoDuration + $.minSlashExecutionDelay > vaultEpochDuration) {
            revert VetoDurationTooLong();
        }

        if (IVetoSlasher(slasher).resolverSetEpochsDelay() > $.maxResolverSetEpochsDelay) {
            revert ResolverSetDelayTooLong();
        }

        address resolver = IVetoSlasher(slasher).resolver($.subnetwork, new bytes(0));
        if (resolver == address(0)) {
            IVetoSlasher(slasher).setResolver(NETWORK_IDENTIFIER, $.vetoResolver, new bytes(0));
        } else if (resolver != $.vetoResolver) {
            // TODO: consider how to support this case
            revert ResolverMismatch();
        }

        // TODO: consider allow transfer burned funds to ROUTER address
        if (IVault(_vault).burner() == address(0)) {
            revert UnsupportedBurner();
        }
    }

    function _validateStakerRewards(address _vault, address _rewards) private view {
        if (!IRegistry(_storage().registries.stakerRewardsFactory).isEntity(_rewards)) {
            revert NonFactoryStakerRewards();
        }

        if (IDefaultStakerRewards(_rewards).VAULT() != _vault) {
            revert InvalidStakerRewardsVault();
        }

        if (IDefaultStakerRewards(_rewards).version() != 2) {
            revert IncompatibleStakerRewardsVersion();
        }
    }

    // Timestamp must be always in the past, but not too far,
    // so that some operators or vaults can be already unregistered.
    modifier _validTimestamp(uint48 ts) {
        Storage storage $ = _storage();
        if (ts >= Time.timestamp()) {
            revert IncorrectTimestamp();
        }

        uint48 gracePeriod = $.operatorGracePeriod < $.vaultGracePeriod ? $.operatorGracePeriod : $.vaultGracePeriod;
        if (ts + gracePeriod <= Time.timestamp()) {
            revert IncorrectTimestamp();
        }

        _;
    }

    function _storage() private view returns (Storage storage middleware) {
        bytes32 slot = _getStorageSlot();

        assembly ("memory-safe") {
            middleware.slot := slot
        }
    }

    function _getStorageSlot() private view returns (bytes32) {
        return StorageSlot.getBytes32Slot(SLOT_STORAGE).value;
    }

    function _setStorageSlot(string memory namespace) private onlyOwner {
        bytes32 slot = keccak256(abi.encode(uint256(keccak256(bytes(namespace))) - 1)) & ~bytes32(uint256(0xff));
        StorageSlot.getBytes32Slot(SLOT_STORAGE).value = slot;
    }

    modifier _vaultOwner(address vault) {
        if (!IAccessControl(vault).hasRole(DEFAULT_ADMIN_ROLE, msg.sender)) {
            revert NotVaultOwner();
        }
        _;
    }
}<|MERGE_RESOLUTION|>--- conflicted
+++ resolved
@@ -264,12 +264,8 @@
             revert UnknownCollateral();
         }
 
-<<<<<<< HEAD
         IDefaultOperatorRewards($.operatorRewards).distributeRewards($.router, token, amount, root);
         return keccak256(abi.encodePacked(token, amount, root));
-=======
-        return keccak256(abi.encodePacked(amount, root));
->>>>>>> 09ad3f21
     }
 
     function distributeStakerRewards(Gear.StakerRewardsCommitment memory _commitment, uint48 timestamp)
