// This file is part of Gear.
//
// Copyright (C) 2024-2025 Gear Technologies Inc.
// SPDX-License-Identifier: GPL-3.0-or-later WITH Classpath-exception-2.0
//
// This program is free software: you can redistribute it and/or modify
// it under the terms of the GNU General Public License as published by
// the Free Software Foundation, either version 3 of the License, or
// (at your option) any later version.
//
// This program is distributed in the hope that it will be useful,
// but WITHOUT ANY WARRANTY; without even the implied warranty of
// MERCHANTABILITY or FITNESS FOR A PARTICULAR PURPOSE. See the
// GNU General Public License for more details.
//
// You should have received a copy of the GNU General Public License
// along with this program. If not, see <https://www.gnu.org/licenses/>.

use crate::errors;
use anyhow::Result;
use ethexe_common::{
<<<<<<< HEAD
    AnnounceHash, SimpleBlockData,
    db::{BlockMetaStorageRO, LatestDataStorageRO, OnChainStorageRO},
=======
    Announce, HashOf, SimpleBlockData,
    db::{BlockMetaStorageRead, LatestDataStorageRead, OnChainStorageRead},
>>>>>>> e421755e
};
use hyper::header::HeaderValue;
use jsonrpsee::core::RpcResult;
use sp_core::H256;
use tower_http::cors::{AllowOrigin, CorsLayer};

pub(crate) fn try_into_cors(maybe_cors: Option<Vec<String>>) -> Result<CorsLayer> {
    if let Some(cors) = maybe_cors {
        let mut list = Vec::new();

        for origin in cors {
            list.push(HeaderValue::from_str(&origin)?)
        }

        Ok(CorsLayer::new().allow_origin(AllowOrigin::list(list)))
    } else {
        // allow all cors
        Ok(CorsLayer::permissive())
    }
}

pub fn block_header_at_or_latest<
    DB: BlockMetaStorageRO + OnChainStorageRO + LatestDataStorageRO,
>(
    db: &DB,
    at: impl Into<Option<H256>>,
) -> RpcResult<SimpleBlockData> {
    let hash = if let Some(hash) = at.into() {
        if !db.block_meta(hash).prepared {
            return Err(errors::db("Requested block is not prepared"));
        }
        hash
    } else {
        db.latest_data()
            .ok_or_else(|| errors::db("Latest data wasn't found"))?
            .prepared_block_hash
    };

    db.block_header(hash)
        .map(|header| SimpleBlockData { hash, header })
        .ok_or_else(|| errors::db("Block header for requested hash wasn't found"))
}

/// NOTE: does not return latest computed announce - instead use announce from latest prepared block.
pub fn announce_at_or_latest<DB: BlockMetaStorageRO + OnChainStorageRO + LatestDataStorageRO>(
    db: &DB,
    at: impl Into<Option<H256>>,
) -> RpcResult<HashOf<Announce>> {
    let block_hash = block_header_at_or_latest(db, at)?.hash;

    db.block_meta(block_hash)
        .announces
        .ok_or_else(|| {
            log::error!("Prepared block meta doesn't contain announces");
            errors::db("Block meta doesn't contain announces, can't get announce outcome")
        })?
        .into_iter()
        .next()
        .ok_or_else(|| {
            log::error!("Prepared block meta doesn't contain any announces");
            errors::db("Block meta doesn't contain any announces, can't get announce outcome")
        })
}<|MERGE_RESOLUTION|>--- conflicted
+++ resolved
@@ -19,13 +19,8 @@
 use crate::errors;
 use anyhow::Result;
 use ethexe_common::{
-<<<<<<< HEAD
-    AnnounceHash, SimpleBlockData,
+    Announce, HashOf, SimpleBlockData,
     db::{BlockMetaStorageRO, LatestDataStorageRO, OnChainStorageRO},
-=======
-    Announce, HashOf, SimpleBlockData,
-    db::{BlockMetaStorageRead, LatestDataStorageRead, OnChainStorageRead},
->>>>>>> e421755e
 };
 use hyper::header::HeaderValue;
 use jsonrpsee::core::RpcResult;
