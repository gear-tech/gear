--- conflicted
+++ resolved
@@ -18,77 +18,11 @@
 
 //! Utilities for tests.
 
-use crate::{InjectedTransactionAcceptance, apis::InjectedClient};
 use anyhow::{Result as AnyhowResult, bail};
-<<<<<<< HEAD
-use ethexe_common::injected::{SignedInjectedPromise, SignedInjectedTransaction};
-use jsonrpsee::{
-    core::client::{Subscription, SubscriptionClientT},
-    http_client::HttpClient,
-    rpc_params,
-    types::ErrorObjectOwned,
-    ws_client::{WsClient, WsClientBuilder},
-};
-use reqwest::{Response, Result};
-use serde::{Deserialize, de::DeserializeOwned};
-
-/// Client for the ethexe rpc server.
-pub struct RpcHttpClient {
-    http_client: HttpClient,
-}
-
-impl RpcHttpClient {
-    pub fn new(url: String) -> Self {
-        Self {
-            http_client: HttpClient::builder().build(&url).unwrap(),
-        }
-    }
-
-    /// Send message using transaction pool API (`injected_sendTransaction`) of the ethexe rpc server.
-    pub async fn send_injected_tx(
-        &self,
-        tx: SignedInjectedTransaction,
-    ) -> AnyhowResult<InjectedTransactionAcceptance> {
-        self.http_client
-            .send_transaction(tx)
-            .await
-            .map_err(Into::into)
-    }
-}
-
-pub struct RpcWsClient {
-    ws_client: WsClient,
-}
-
-impl RpcWsClient {
-    pub async fn new(ws: impl AsRef<str>) -> AnyhowResult<Self> {
-        Ok(Self {
-            ws_client: WsClientBuilder::new().build(ws).await?,
-        })
-    }
-
-    /// Subscribes to receive promise from injected tx.
-    pub async fn subscribe_promise(
-        &self,
-        tx: SignedInjectedTransaction,
-    ) -> std::result::Result<Subscription<SignedInjectedPromise>, jsonrpsee::core::client::Error>
-    {
-        self.ws_client
-            .subscribe(
-                "subscribe_transactionPromise",
-                rpc_params!(tx),
-                "unsubscribe_transactionPromise",
-            )
-            .await
-    }
-}
-
-=======
 use jsonrpsee::types::ErrorObjectOwned;
 use reqwest::{Response, Result};
 use serde::{Deserialize, de::DeserializeOwned};
 
->>>>>>> 36291b2a
 /// Response from the ethexe rpc server.
 ///
 /// It's a wrapper around `serde_json::Value` to provide a convenient way to extract
