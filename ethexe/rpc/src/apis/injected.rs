--- conflicted
+++ resolved
@@ -32,6 +32,7 @@
 use std::sync::Arc;
 use tokio::sync::{mpsc, oneshot};
 
+/// Determines whether the injected transaction was accepted by the main service.
 #[derive(Debug, Clone, Serialize, Deserialize)]
 pub enum InjectedTransactionAcceptance {
     Accept,
@@ -69,7 +70,11 @@
         &self,
         transaction: RpcOrNetworkInjectedTx,
     ) -> RpcResult<InjectedTransactionAcceptance> {
-        tracing::trace!("Called injected_sendTransaction with vars: {transaction:?}");
+        tracing::trace!(
+            tx_hash = %transaction.tx.data().to_hash(),
+            ?transaction,
+            "Called injected_sendTransaction with vars"
+        );
         self.forward_transaction(transaction).await
     }
 
@@ -102,7 +107,7 @@
 
         let (promise_sender, promise_receiver) = oneshot::channel();
         self.promise_waiters.insert(tx_hash, promise_sender);
-        self.spawn_promise_waiter(subscription_sink, promise_receiver, tx_hash);
+        self.spawn_promise_subscriber(subscription_sink, promise_receiver, tx_hash);
 
         Ok(())
     }
@@ -131,14 +136,8 @@
     async fn forward_transaction(
         &self,
         transaction: RpcOrNetworkInjectedTx,
-<<<<<<< HEAD
     ) -> Result<InjectedTransactionAcceptance, ErrorObjectOwned> {
-=======
-    ) -> RpcResult<InjectedTransactionAcceptance> {
         let tx_hash = transaction.tx.data().to_hash();
-        tracing::trace!(%tx_hash, ?transaction, "Called injected_sendTransaction with vars");
-
->>>>>>> 44dec28a
         let (response_sender, response_receiver) = oneshot::channel();
 
         let event = RpcEvent::InjectedTransaction {
@@ -154,7 +153,7 @@
             return Err(errors::internal());
         }
 
-        tracing::trace!(%tx_hash, "Accept transition, waiting for promise");
+        tracing::trace!(?tx_hash, "Accept transaction, waiting for promise");
 
         response_receiver.await.map_err(|e| {
             // No panic case, as a responsibility of the RPC API is fulfilled.
@@ -167,70 +166,13 @@
         })
     }
 
-    fn spawn_promise_waiter(
-        &self,
-<<<<<<< HEAD
+    fn spawn_promise_subscriber(
+        &self,
         sink: SubscriptionSink,
         receiver: oneshot::Receiver<SignedPromise>,
         tx_hash: HashOf<InjectedTransaction>,
     ) {
         let promise_waiters = self.promise_waiters.clone();
-=======
-        pending: PendingSubscriptionSink,
-        transaction: RpcOrNetworkInjectedTx,
-    ) -> SubscriptionResult {
-        let tx_hash = transaction.tx.data().to_hash();
-        tracing::trace!(%tx_hash, ?transaction, "Called injected_sendTransactionAndWatch");
-
-        // Checks, that transaction wasn't already send.
-        if self.promise_waiters.get(&tx_hash).is_some() {
-            tracing::warn!(tx_hash = ?tx_hash, "transaction was already sent");
-            return Err(
-                format!("transaction with the same hash was already sent: {tx_hash}").into(),
-            );
-        }
-
-        let (response_sender, response_receiver) = oneshot::channel();
-        let (promise_sender, promise_receiver) = oneshot::channel();
-
-        let event = RpcEvent::InjectedTransaction {
-            transaction,
-            response_sender,
-        };
-
-        if let Err(err) = self.rpc_sender.send(event) {
-            tracing::error!(
-                "Failed to send `RpcEvent::InjectedTransaction` event task: {err}. \
-                The receiving end in the main service might have been dropped."
-            );
-            return Err(errors::internal().into());
-        }
-
-        if let InjectedTransactionAcceptance::Reject { reason } = response_receiver.await? {
-            tracing::trace!(
-                tx_hash = ?tx_hash,
-                reject_reason = ?reason,
-                "reject injected transaction"
-            );
-            pending.reject(errors::bad_request(reason)).await;
-            return Ok(());
-        }
-
-        let subscription_sink = match pending.accept().await {
-            Ok(sink) => sink,
-            Err(err) => {
-                tracing::warn!(
-                    "failed to accept subscription for injected transaction promise: {err}"
-                );
-                return Ok(());
-            }
-        };
-
-        tracing::trace!(?tx_hash, "Accept transition, start promise waiter");
-
-        self.promise_waiters.insert(tx_hash, promise_sender);
-
->>>>>>> 44dec28a
         tokio::spawn(async move {
             // Waiting for promise or client disconnection.
             let promise = tokio::select! {
@@ -240,7 +182,7 @@
                         promise
                     }
                     Err(_) => {
-                        unreachable!("promise sender can not be dropped, because of it stores locally.")
+                        unreachable!("promise sender is owned by the api; it cannot be dropped before this point")
                     }
                 },
                 _ = sink.closed() => {
