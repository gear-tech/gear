// This file is part of Gear.
//
// Copyright (C) 2025 Gear Technologies Inc.
// SPDX-License-Identifier: GPL-3.0-or-later WITH Classpath-exception-2.0
//
// This program is free software: you can redistribute it and/or modify
// it under the terms of the GNU General Public License as published by
// the Free Software Foundation, either version 3 of the License, or
// (at your option) any later version.
//
// This program is distributed in the hope that it will be useful,
// but WITHOUT ANY WARRANTY; without even the implied warranty of
// MERCHANTABILITY or FITNESS FOR A PARTICULAR PURPOSE. See the
// GNU General Public License for more details.
//
// You should have received a copy of the GNU General Public License
// along with this program. If not, see <https://www.gnu.org/licenses/>.

use crate::{RpcEvent, errors};
<<<<<<< HEAD
use ethexe_common::{
    HashOf,
    injected::{
        InjectedPromise, InjectedTransaction, SignedInjectedPromise, SignedInjectedTransaction,
    },
};
=======
use ethexe_common::injected::RpcOrNetworkInjectedTx;
>>>>>>> 36291b2a
use jsonrpsee::{
    PendingSubscriptionSink, SubscriptionMessage,
    core::{RpcResult, SubscriptionResult, async_trait},
    proc_macros::rpc,
};
use serde::{Deserialize, Serialize};
use std::{collections::HashMap, sync::Arc};
use tokio::sync::{Mutex, mpsc::UnboundedSender, oneshot};

#[derive(Debug, Clone, Serialize, Deserialize)]
pub enum InjectedTransactionAcceptance {
    Accept,
}

<<<<<<< HEAD
#[rpc(server, client)]
=======
#[cfg_attr(not(feature = "test-utils"), rpc(server))]
#[cfg_attr(feature = "test-utils", rpc(server, client))]
>>>>>>> 36291b2a
pub trait Injected {
    #[method(name = "injected_sendTransaction")]
    async fn send_transaction(
        &self,
        transaction: RpcOrNetworkInjectedTx,
    ) -> RpcResult<InjectedTransactionAcceptance>;

    #[subscription(name = "subscribe_transactionPromise", unsubscribe = "unsubscribe_transactionPromise", item = SignedInjectedPromise)]
    async fn subscribe_promise(&self, transaction: SignedInjectedTransaction)
    -> SubscriptionResult;
}

type PromiseReceiversMap = HashMap<HashOf<InjectedTransaction>, oneshot::Receiver<InjectedPromise>>;

#[derive(Debug, Clone)]
pub struct InjectedApi {
    rpc_sender: UnboundedSender<RpcEvent>,
    promises: Arc<Mutex<PromiseReceiversMap>>,
}

impl InjectedApi {
    pub(crate) fn new(rpc_sender: UnboundedSender<RpcEvent>) -> Self {
        Self {
            rpc_sender,
            promises: Arc::new(Mutex::new(HashMap::new())),
        }
    }
}

#[async_trait]
impl InjectedServer for InjectedApi {
    async fn send_transaction(
        &self,
        transaction: RpcOrNetworkInjectedTx,
    ) -> RpcResult<InjectedTransactionAcceptance> {
        tracing::trace!("Called injected_sendTransaction with vars: {transaction:?}");

        let (response_sender, response_receiver) = oneshot::channel();
        self.rpc_sender
            .send(RpcEvent::InjectedTransaction {
                transaction,
                response_sender,
            })
            .map_err(|e| {
                // That could be a panic case, as rpc_receiver must not be dropped,
                // but the main service works independently from rpc and can be malformed.
                log::error!(
                    "Failed to send `RpcEvent::InjectedTransaction` event task: {e}. \
                    The receiving end in the main service might have been dropped."
                );
                errors::internal()
            })?;

        response_receiver.await.map_err(|e| {
            // No panic case, as a responsibility of the RPC API is fulfilled.
            // The dropped sender signalizes that the main service has crashed
            // or is malformed, so problems should be handled there.
            log::error!("Response sender for the `RpcEvent::InjectedTransaction` was dropped: {e}");
            errors::internal()
        })
    }

    async fn subscribe_promise(
        &self,
        pending: PendingSubscriptionSink,
        transaction: SignedInjectedTransaction,
    ) -> SubscriptionResult {
        let (response_sender, response_receiver) = oneshot::channel();
        let (promise_sender, promise_receiver) = oneshot::channel();

        let tx_hash = transaction.data().hash();

        self.rpc_sender
            .send(RpcEvent::InjectedTransactionSubscription {
                transaction,
                response_sender,
                promise_sender,
            })
            .map_err(|e| {
                // That could be a panic case, as rpc_receiver must not be dropped,
                // but the main service works independently from rpc and can be malformed.
                log::error!(
                    "Failed to send `RpcEvent::InjectedTransaction` event task: {e}. \
                    The receiving end in the main service might have been dropped."
                );
                errors::internal()
            })?;

        let _accepted = response_receiver.await?;
        let sink = pending.accept().await?;

        self.promises.lock().await.insert(tx_hash, promise_receiver);

        let promise = promise_receiver.await?;
        let json = serde_json::value::to_raw_value(&promise)?;
        let msg = SubscriptionMessage::from_json(&json)?;
        sink.send(msg).await?;

        Ok(())
    }
}<|MERGE_RESOLUTION|>--- conflicted
+++ resolved
@@ -17,36 +17,29 @@
 // along with this program. If not, see <https://www.gnu.org/licenses/>.
 
 use crate::{RpcEvent, errors};
-<<<<<<< HEAD
 use ethexe_common::{
     HashOf,
-    injected::{
-        InjectedPromise, InjectedTransaction, SignedInjectedPromise, SignedInjectedTransaction,
-    },
+    injected::{InjectedTransaction, Promise, RpcOrNetworkInjectedTx, SignedPromise},
 };
-=======
-use ethexe_common::injected::RpcOrNetworkInjectedTx;
->>>>>>> 36291b2a
 use jsonrpsee::{
     PendingSubscriptionSink, SubscriptionMessage,
     core::{RpcResult, SubscriptionResult, async_trait},
     proc_macros::rpc,
 };
 use serde::{Deserialize, Serialize};
-use std::{collections::HashMap, sync::Arc};
-use tokio::sync::{Mutex, mpsc::UnboundedSender, oneshot};
+use std::{
+    collections::HashMap,
+    sync::{Arc, Mutex},
+};
+use tokio::sync::{mpsc::UnboundedSender, oneshot};
 
 #[derive(Debug, Clone, Serialize, Deserialize)]
 pub enum InjectedTransactionAcceptance {
     Accept,
 }
 
-<<<<<<< HEAD
-#[rpc(server, client)]
-=======
 #[cfg_attr(not(feature = "test-utils"), rpc(server))]
 #[cfg_attr(feature = "test-utils", rpc(server, client))]
->>>>>>> 36291b2a
 pub trait Injected {
     #[method(name = "injected_sendTransaction")]
     async fn send_transaction(
@@ -54,12 +47,11 @@
         transaction: RpcOrNetworkInjectedTx,
     ) -> RpcResult<InjectedTransactionAcceptance>;
 
-    #[subscription(name = "subscribe_transactionPromise", unsubscribe = "unsubscribe_transactionPromise", item = SignedInjectedPromise)]
-    async fn subscribe_promise(&self, transaction: SignedInjectedTransaction)
-    -> SubscriptionResult;
+    #[subscription(name = "subscribe_transactionPromise", unsubscribe = "unsubscribe_transactionPromise", item = SignedPromise)]
+    async fn subscribe_promise(&self, transaction: RpcOrNetworkInjectedTx) -> SubscriptionResult;
 }
 
-type PromiseReceiversMap = HashMap<HashOf<InjectedTransaction>, oneshot::Receiver<InjectedPromise>>;
+type PromiseReceiversMap = HashMap<HashOf<InjectedTransaction>, oneshot::Receiver<Promise>>;
 
 #[derive(Debug, Clone)]
 pub struct InjectedApi {
@@ -112,12 +104,12 @@
     async fn subscribe_promise(
         &self,
         pending: PendingSubscriptionSink,
-        transaction: SignedInjectedTransaction,
+        transaction: RpcOrNetworkInjectedTx,
     ) -> SubscriptionResult {
         let (response_sender, response_receiver) = oneshot::channel();
         let (promise_sender, promise_receiver) = oneshot::channel();
 
-        let tx_hash = transaction.data().hash();
+        let tx_hash = transaction.tx.data().to_hash();
 
         self.rpc_sender
             .send(RpcEvent::InjectedTransactionSubscription {
@@ -138,7 +130,7 @@
         let _accepted = response_receiver.await?;
         let sink = pending.accept().await?;
 
-        self.promises.lock().await.insert(tx_hash, promise_receiver);
+        // let guard = self.promises.lock().await;
 
         let promise = promise_receiver.await?;
         let json = serde_json::value::to_raw_value(&promise)?;
