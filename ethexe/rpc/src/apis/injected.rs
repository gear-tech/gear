// This file is part of Gear.
//
// Copyright (C) 2025 Gear Technologies Inc.
// SPDX-License-Identifier: GPL-3.0-or-later WITH Classpath-exception-2.0
//
// This program is free software: you can redistribute it and/or modify
// it under the terms of the GNU General Public License as published by
// the Free Software Foundation, either version 3 of the License, or
// (at your option) any later version.
//
// This program is distributed in the hope that it will be useful,
// but WITHOUT ANY WARRANTY; without even the implied warranty of
// MERCHANTABILITY or FITNESS FOR A PARTICULAR PURPOSE. See the
// GNU General Public License for more details.
//
// You should have received a copy of the GNU General Public License
// along with this program. If not, see <https://www.gnu.org/licenses/>.

use crate::{RpcEvent, errors};
use dashmap::DashMap;
use ethexe_common::{
    HashOf,
    injected::{InjectedTransaction, RpcOrNetworkInjectedTx, SignedPromise},
};
use jsonrpsee::{
    PendingSubscriptionSink, SubscriptionMessage, SubscriptionSink,
    core::{RpcResult, SubscriptionResult, async_trait},
    proc_macros::rpc,
    types::error::ErrorObjectOwned,
};
use serde::{Deserialize, Serialize};
use std::sync::Arc;
use tokio::sync::{mpsc, oneshot};

/// Determines whether the injected transaction was accepted by the main service.
#[derive(Debug, Clone, Serialize, Deserialize)]
pub enum InjectedTransactionAcceptance {
    Accept,
}

#[cfg_attr(not(feature = "client"), rpc(server, namespace = "injected"))]
#[cfg_attr(feature = "client", rpc(server, client, namespace = "injected"))]
pub trait Injected {
    /// Just sends an injected transaction.
    #[method(name = "sendTransaction")]
    async fn send_transaction(
        &self,
        transaction: RpcOrNetworkInjectedTx,
    ) -> RpcResult<InjectedTransactionAcceptance>;

    /// Sends an injected transaction and subscribes to its promise.  
    #[subscription(
        name = "sendTransactionAndWatch",
        unsubscribe = "sendTransactionAndWatchUnsubscribe", 
        item = SignedPromise
    )]
    async fn send_transaction_and_watch(
        &self,
        transaction: RpcOrNetworkInjectedTx,
    ) -> SubscriptionResult;
}

/// Implementation of the injected transactions RPC API.
#[derive(Debug, Clone)]
pub struct InjectedApi {
    /// Sender to forward RPC events to the main service.
    rpc_sender: mpsc::UnboundedSender<RpcEvent>,
    /// Map of promise waiters.
    promise_waiters: Arc<DashMap<HashOf<InjectedTransaction>, oneshot::Sender<SignedPromise>>>,
}

#[async_trait]
impl InjectedServer for InjectedApi {
    async fn send_transaction(
        &self,
        transaction: RpcOrNetworkInjectedTx,
    ) -> RpcResult<InjectedTransactionAcceptance> {
        tracing::trace!(
            tx_hash = %transaction.tx.data().to_hash(),
            ?transaction,
            "Called injected_sendTransaction"
        );
        self.forward_transaction(transaction).await
    }

    async fn send_transaction_and_watch(
        &self,
        pending: PendingSubscriptionSink,
        transaction: RpcOrNetworkInjectedTx,
    ) -> SubscriptionResult {
        let tx_hash = transaction.tx.data().to_hash();
        tracing::trace!(%tx_hash, "Called injected_subscribeTransactionPromise");

        // Check, that transaction wasn't already send.
        if self.promise_waiters.get(&tx_hash).is_some() {
            tracing::warn!(tx_hash = ?tx_hash, "transaction was already sent");
            return Err(
                format!("transaction with the same hash was already sent: {tx_hash}").into(),
            );
        }

        let _acceptance = self.forward_transaction(transaction).await?;

        // Try accept subscription, if some errors occur, just log them and return error to client.
        let subscription_sink = pending.accept().await.inspect_err(|err| {
            tracing::warn!("failed to accept subscription for injected transaction promise: {err}");
        })?;

        let (promise_sender, promise_receiver) = oneshot::channel();
        self.promise_waiters.insert(tx_hash, promise_sender);
        self.spawn_promise_waiter(subscription_sink, promise_receiver, tx_hash);

        Ok(())
    }
}

impl InjectedApi {
    pub(crate) fn new(rpc_sender: mpsc::UnboundedSender<RpcEvent>) -> Self {
        Self {
            rpc_sender,
            promise_waiters: Arc::new(DashMap::new()),
        }
    }

    pub fn send_promise(&self, promise: SignedPromise) {
        let Some((_, promise_sender)) = self.promise_waiters.remove(&promise.data().tx_hash) else {
            tracing::warn!(promise = ?promise, "receive unregistered promise");
            return;
        };

        if let Err(promise) = promise_sender.send(promise) {
            tracing::trace!(promise = ?promise, "rpc promise receiver dropped");
        }
    }
<<<<<<< HEAD

    /// Returns the number of current promise subscribers waiting for promises.
    #[cfg(test)]
    pub fn promise_subscribers_count(&self) -> usize {
        self.promise_waiters.len()
    }
}
=======
>>>>>>> 2873c7ac

    /// This function forwards [`RpcOrNetworkInjectedTx`] to main service and waits for its acceptance.
    async fn forward_transaction(
        &self,
        transaction: RpcOrNetworkInjectedTx,
    ) -> Result<InjectedTransactionAcceptance, ErrorObjectOwned> {
        let tx_hash = transaction.tx.data().to_hash();
        let (response_sender, response_receiver) = oneshot::channel();

        let event = RpcEvent::InjectedTransaction {
            transaction,
            response_sender,
        };

        if let Err(err) = self.rpc_sender.send(event) {
            tracing::error!(
                "Failed to send `RpcEvent::InjectedTransaction` event task: {err}. \
                The receiving end in the main service might have been dropped."
            );
            return Err(errors::internal());
        }

        tracing::trace!(%tx_hash, "Accept transaction, waiting for promise");

        response_receiver.await.map_err(|e| {
            // No panic case, as a responsibility of the RPC API is fulfilled.
            // The dropped sender signalizes that the main service has crashed
            // or is malformed, so problems should be handled there.
            tracing::error!(
                "Response sender for the `RpcEvent::InjectedTransaction` was dropped: {e}"
            );
            errors::internal()
        })
    }

    // Spawns a task that waits for the promise and sends it to the client.
    fn spawn_promise_waiter(
        &self,
        sink: SubscriptionSink,
        receiver: oneshot::Receiver<SignedPromise>,
        tx_hash: HashOf<InjectedTransaction>,
    ) {
        // This clone is cheap, as it only increases the ref count.
        let promise_waiters = self.promise_waiters.clone();

        tokio::spawn(async move {
            // Waiting for promise or client disconnection.
            let promise = tokio::select! {
                result = receiver => match result {
                    Ok(promise) => {
                        promise_waiters.remove(&tx_hash);
                        promise
                    }
                    Err(_) => {
                        unreachable!("promise sender is owned by the api; it cannot be dropped before this point")
                    }
                },
                _ = sink.closed() => {
                    promise_waiters.remove(&tx_hash);
                    return;
                },
            };

            let promise_msg = match SubscriptionMessage::from_json(&promise) {
                Ok(msg) => msg,
                Err(err) => {
                    tracing::error!(
                        error = %err,
                        "failed to create `SubscriptionMessage` from json object"
                    );
                    return;
                }
            };

            if let Err(err) = sink.send(promise_msg).await {
                tracing::warn!(
                    tx_hash = ?tx_hash,
                    error = %err,
                    "failed to send subscription message"
                )
            }
        });
    }
}<|MERGE_RESOLUTION|>--- conflicted
+++ resolved
@@ -132,16 +132,12 @@
             tracing::trace!(promise = ?promise, "rpc promise receiver dropped");
         }
     }
-<<<<<<< HEAD
 
     /// Returns the number of current promise subscribers waiting for promises.
     #[cfg(test)]
     pub fn promise_subscribers_count(&self) -> usize {
         self.promise_waiters.len()
     }
-}
-=======
->>>>>>> 2873c7ac
 
     /// This function forwards [`RpcOrNetworkInjectedTx`] to main service and waits for its acceptance.
     async fn forward_transaction(
