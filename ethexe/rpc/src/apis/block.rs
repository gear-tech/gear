--- conflicted
+++ resolved
@@ -18,11 +18,7 @@
 
 use crate::{common::block_header_at_or_latest, errors};
 use ethexe_common::{
-<<<<<<< HEAD
-    db::{BlockMetaStorage, OnChainStorageRead},
-=======
     db::{BlockMetaStorageRead, OnChainStorageRead},
->>>>>>> 410d5c7f
     events::BlockRequestEvent,
     gear::StateTransition,
     BlockHeader,
