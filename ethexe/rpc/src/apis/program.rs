// This file is part of Gear.
//
// Copyright (C) 2024-2025 Gear Technologies Inc.
// SPDX-License-Identifier: GPL-3.0-or-later WITH Classpath-exception-2.0
//
// This program is free software: you can redistribute it and/or modify
// it under the terms of the GNU General Public License as published by
// the Free Software Foundation, either version 3 of the License, or
// (at your option) any later version.
//
// This program is distributed in the hope that it will be useful,
// but WITHOUT ANY WARRANTY; without even the implied warranty of
// MERCHANTABILITY or FITNESS FOR A PARTICULAR PURPOSE. See the
// GNU General Public License for more details.
//
// You should have received a copy of the GNU General Public License
// along with this program. If not, see <https://www.gnu.org/licenses/>.

use crate::{errors, utils};
<<<<<<< HEAD
use ethexe_common::db::{AnnounceStorageRO, CodesStorageRO};
=======
use ethexe_common::{
    HashOf,
    db::{AnnounceStorageRO, CodesStorageRO},
};
>>>>>>> 7e4b00fb
use ethexe_db::Database;
use ethexe_processor::Processor;
use ethexe_runtime_common::state::{
    DispatchStash, Mailbox, MemoryPages, MessageQueue, Program, ProgramState, QueriableStorage,
    Storage, Waitlist,
};
use gear_core::rpc::ReplyInfo;
use gprimitives::{H160, H256};
use jsonrpsee::{
    core::{RpcResult, async_trait},
    proc_macros::rpc,
};
use parity_scale_codec::Encode;
use serde::{Deserialize, Serialize};
use sp_core::Bytes;

#[derive(Clone, Serialize, Deserialize)]
pub struct FullProgramState {
    pub program: Program,
    pub canonical_queue: Option<MessageQueue>,
    pub injected_queue: Option<MessageQueue>,
    pub waitlist: Option<Waitlist>,
    pub stash: Option<DispatchStash>,
    pub mailbox: Option<Mailbox>,
    pub balance: u128,
    pub executable_balance: u128,
}

#[rpc(server)]
pub trait Program {
    #[method(name = "program_calculateReplyForHandle")]
    async fn calculate_reply_for_handle(
        &self,
        at: Option<H256>,
        source: H160,
        program_id: H160,
        payload: Bytes,
        value: u128,
    ) -> RpcResult<ReplyInfo>;

    #[method(name = "program_ids")]
    async fn ids(&self) -> RpcResult<Vec<H160>>;

    #[method(name = "program_codeId")]
    async fn code_id(&self, program_id: H160) -> RpcResult<H256>;

    #[method(name = "program_readState")]
    async fn read_state(&self, hash: H256) -> RpcResult<ProgramState>;

    #[method(name = "program_readQueue")]
    async fn read_queue(&self, hash: H256) -> RpcResult<MessageQueue>;

    #[method(name = "program_readWaitlist")]
    async fn read_waitlist(&self, hash: H256) -> RpcResult<Waitlist>;

    #[method(name = "program_readStash")]
    async fn read_stash(&self, hash: H256) -> RpcResult<DispatchStash>;

    #[method(name = "program_readMailbox")]
    async fn read_mailbox(&self, hash: H256) -> RpcResult<Mailbox>;

    #[method(name = "program_readFullState")]
    async fn read_full_state(&self, hash: H256) -> RpcResult<FullProgramState>;

    #[method(name = "program_readPages")]
    async fn read_pages(&self, hash: H256) -> RpcResult<MemoryPages>;

    #[method(name = "program_readPageData")]
    async fn read_page_data(&self, hash: H256) -> RpcResult<Bytes>;
}

pub struct ProgramApi {
    db: Database,
}

impl ProgramApi {
    pub fn new(db: Database) -> Self {
        Self { db }
    }

    fn read_queue(&self, hash: H256) -> Option<MessageQueue> {
        self.db.message_queue(unsafe { HashOf::new(hash) })
    }

    fn read_waitlist(&self, hash: H256) -> Option<Waitlist> {
        self.db.waitlist(unsafe { HashOf::new(hash) })
    }

    fn read_stash(&self, hash: H256) -> Option<DispatchStash> {
        self.db.dispatch_stash(unsafe { HashOf::new(hash) })
    }

    fn read_mailbox(&self, hash: H256) -> Option<Mailbox> {
        self.db.mailbox(unsafe { HashOf::new(hash) })
    }
}

#[async_trait]
impl ProgramServer for ProgramApi {
    async fn calculate_reply_for_handle(
        &self,
        at: Option<H256>,
        source: H160,
        program_id: H160,
        payload: Bytes,
        value: u128,
    ) -> RpcResult<ReplyInfo> {
        let block_hash = utils::block_header_at_or_latest(&self.db, at)?.hash;

        // TODO (breathx): spawn in a new thread and catch panics. (?) Generally catch runtime panics (?).
        // TODO (breathx): optimize here instantiation if matches actual runtime.
        let processor = Processor::new(self.db.clone()).map_err(|_| errors::internal())?;

        let mut overlaid_processor = processor.overlaid();

        overlaid_processor
            .execute_for_reply(
                block_hash,
                source.into(),
                program_id.into(),
                payload.0,
                value,
            )
            .await
            .map_err(errors::runtime)
    }

    async fn ids(&self) -> RpcResult<Vec<H160>> {
        let announce_hash = utils::announce_at_or_latest(&self.db, None)?;

        Ok(self
            .db
            .announce_program_states(announce_hash)
            .ok_or_else(|| errors::db("Failed to get program states"))?
            .into_keys()
            .map(|id| id.try_into().unwrap())
            .collect())
    }

    async fn code_id(&self, program_id: H160) -> RpcResult<H256> {
        self.db
            .program_code_id(program_id.into())
            .ok_or_else(|| errors::db("Failed to get code id"))
            .map(|code_id| code_id.into())
    }

    async fn read_state(&self, hash: H256) -> RpcResult<ProgramState> {
        self.db
            .program_state(hash)
            .ok_or_else(|| errors::db("Failed to read state by hash"))
    }

    async fn read_queue(&self, hash: H256) -> RpcResult<MessageQueue> {
        self.read_queue(hash)
            .ok_or_else(|| errors::db("Failed to read queue by hash"))
    }

    async fn read_waitlist(&self, hash: H256) -> RpcResult<Waitlist> {
        self.read_waitlist(hash)
            .ok_or_else(|| errors::db("Failed to read waitlist by hash"))
    }

    async fn read_stash(&self, hash: H256) -> RpcResult<DispatchStash> {
        self.read_stash(hash)
            .ok_or_else(|| errors::db("Failed to read stash by hash"))
    }

    async fn read_mailbox(&self, hash: H256) -> RpcResult<Mailbox> {
        self.read_mailbox(hash)
            .ok_or_else(|| errors::db("Failed to read mailbox by hash"))
    }

    async fn read_full_state(&self, hash: H256) -> RpcResult<FullProgramState> {
        let Some(ProgramState {
            program,
            canonical_queue,
            injected_queue,
            waitlist_hash,
            stash_hash,
            mailbox_hash,
            balance,
            executable_balance,
        }) = self.db.program_state(hash)
        else {
            return Err(errors::db("Failed to read state by hash"));
        };

        let canonical_queue = canonical_queue.query(&self.db).ok();
        let injected_queue = injected_queue.query(&self.db).ok();
        let waitlist = self.db.query(&waitlist_hash).ok();
        let stash = self.db.query(&stash_hash).ok();
        let mailbox = self.db.query(&mailbox_hash).ok();

        Ok(FullProgramState {
            program,
            canonical_queue,
            injected_queue,
            waitlist,
            stash,
            mailbox,
            balance,
            executable_balance,
        })
    }

    async fn read_pages(&self, hash: H256) -> RpcResult<MemoryPages> {
        self.db
            .memory_pages(unsafe { HashOf::new(hash) })
            .ok_or_else(|| errors::db("Failed to read pages by hash"))
    }

    async fn read_page_data(&self, hash: H256) -> RpcResult<Bytes> {
        self.db
            .page_data(unsafe { HashOf::new(hash) })
            .map(|buf| buf.encode().into())
            .ok_or_else(|| errors::db("Failed to read page data by hash"))
    }
}<|MERGE_RESOLUTION|>--- conflicted
+++ resolved
@@ -17,14 +17,10 @@
 // along with this program. If not, see <https://www.gnu.org/licenses/>.
 
 use crate::{errors, utils};
-<<<<<<< HEAD
-use ethexe_common::db::{AnnounceStorageRO, CodesStorageRO};
-=======
 use ethexe_common::{
     HashOf,
     db::{AnnounceStorageRO, CodesStorageRO},
 };
->>>>>>> 7e4b00fb
 use ethexe_db::Database;
 use ethexe_processor::Processor;
 use ethexe_runtime_common::state::{
