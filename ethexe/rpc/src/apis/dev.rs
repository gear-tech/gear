// This file is part of Gear.
//
// Copyright (C) 2024-2025 Gear Technologies Inc.
// SPDX-License-Identifier: GPL-3.0-or-later WITH Classpath-exception-2.0
//
// This program is free software: you can redistribute it and/or modify
// it under the terms of the GNU General Public License as published by
// the Free Software Foundation, either version 3 of the License, or
// (at your option) any later version.
//
// This program is distributed in the hope that it will be useful,
// but WITHOUT ANY WARRANTY; without even the implied warranty of
// MERCHANTABILITY or FITNESS FOR A PARTICULAR PURPOSE. See the
// GNU General Public License for more details.
//
// You should have received a copy of the GNU General Public License
// along with this program. If not, see <https://www.gnu.org/licenses/>.

use ethexe_blob_loader::local::LocalBlobStorage;
use gear_core::ids::prelude::CodeIdExt;
use gprimitives::{CodeId, H256};
use jsonrpsee::{
    core::{async_trait, RpcResult},
    proc_macros::rpc,
};
use sp_core::Bytes;

#[rpc(server)]
pub trait Dev {
    #[method(name = "dev_setBlob")]
    async fn set_blob(&self, tx_hash: H256, blob: Bytes) -> RpcResult<CodeId>;
}

#[derive(Clone)]
pub struct DevApi {
    // maybe use Box<dyn BlobLoaderService> instead
    blobs_storage: LocalBlobStorage,
}

impl DevApi {
    pub fn new(blobs_storage: LocalBlobStorage) -> Self {
        Self { blobs_storage }
    }
}

#[async_trait]
impl DevServer for DevApi {
    async fn set_blob(&self, _tx_hash: H256, blob: Bytes) -> RpcResult<CodeId> {
        let code_id = CodeId::generate(&blob);

<<<<<<< HEAD
        self.blobs_storage.add_code(code_id, blob.0).await;
=======
        self.blob_reader.storage_mut().insert(tx_hash, blob.0);

>>>>>>> 07d78570
        Ok(code_id)
    }
}<|MERGE_RESOLUTION|>--- conflicted
+++ resolved
@@ -47,13 +47,8 @@
 impl DevServer for DevApi {
     async fn set_blob(&self, _tx_hash: H256, blob: Bytes) -> RpcResult<CodeId> {
         let code_id = CodeId::generate(&blob);
+        self.blobs_storage.add_code(code_id, blob.0).await;
 
-<<<<<<< HEAD
-        self.blobs_storage.add_code(code_id, blob.0).await;
-=======
-        self.blob_reader.storage_mut().insert(tx_hash, blob.0);
-
->>>>>>> 07d78570
         Ok(code_id)
     }
 }