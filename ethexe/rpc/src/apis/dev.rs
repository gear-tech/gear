// This file is part of Gear.
//
// Copyright (C) 2024-2025 Gear Technologies Inc.
// SPDX-License-Identifier: GPL-3.0-or-later WITH Classpath-exception-2.0
//
// This program is free software: you can redistribute it and/or modify
// it under the terms of the GNU General Public License as published by
// the Free Software Foundation, either version 3 of the License, or
// (at your option) any later version.
//
// This program is distributed in the hope that it will be useful,
// but WITHOUT ANY WARRANTY; without even the implied warranty of
// MERCHANTABILITY or FITNESS FOR A PARTICULAR PURPOSE. See the
// GNU General Public License for more details.
//
// You should have received a copy of the GNU General Public License
// along with this program. If not, see <https://www.gnu.org/licenses/>.

<<<<<<< HEAD
use ethexe_observer::MockBlobReader;
=======
use ethexe_blob_loader::local::LocalBlobStorage;
use gear_core::ids::prelude::CodeIdExt;
>>>>>>> 1780649d
use gprimitives::{CodeId, H256};
use jsonrpsee::{
    core::{async_trait, RpcResult},
    proc_macros::rpc,
};
use sp_core::Bytes;

#[rpc(server)]
pub trait Dev {
    #[method(name = "dev_setBlob")]
    async fn set_blob(&self, tx_hash: H256, blob: Bytes) -> RpcResult<CodeId>;
}

#[derive(Clone)]
pub struct DevApi {
    blobs_storage: LocalBlobStorage,
}

impl DevApi {
    pub fn new(blobs_storage: LocalBlobStorage) -> Self {
        Self { blobs_storage }
    }
}

#[async_trait]
impl DevServer for DevApi {
    async fn set_blob(&self, _tx_hash: H256, blob: Bytes) -> RpcResult<CodeId> {
        let code_id = CodeId::generate(&blob);
        self.blobs_storage.add_code(code_id, blob.0).await;

        Ok(code_id)
    }
}<|MERGE_RESOLUTION|>--- conflicted
+++ resolved
@@ -16,12 +16,7 @@
 // You should have received a copy of the GNU General Public License
 // along with this program. If not, see <https://www.gnu.org/licenses/>.
 
-<<<<<<< HEAD
-use ethexe_observer::MockBlobReader;
-=======
 use ethexe_blob_loader::local::LocalBlobStorage;
-use gear_core::ids::prelude::CodeIdExt;
->>>>>>> 1780649d
 use gprimitives::{CodeId, H256};
 use jsonrpsee::{
     core::{async_trait, RpcResult},
