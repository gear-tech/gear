// This file is part of Gear.
//
// Copyright (C) 2024-2025 Gear Technologies Inc.
// SPDX-License-Identifier: GPL-3.0-or-later WITH Classpath-exception-2.0
//
// This program is free software: you can redistribute it and/or modify
// it under the terms of the GNU General Public License as published by
// the Free Software Foundation, either version 3 of the License, or
// (at your option) any later version.
//
// This program is distributed in the hope that it will be useful,
// but WITHOUT ANY WARRANTY; without even the implied warranty of
// MERCHANTABILITY or FITNESS FOR A PARTICULAR PURPOSE. See the
// GNU General Public License for more details.
//
// You should have received a copy of the GNU General Public License
// along with this program. If not, see <https://www.gnu.org/licenses/>.

pub use crate::apis::InjectedTransactionAcceptance;

use anyhow::{Result, anyhow};
use apis::{
<<<<<<< HEAD
    BlockApi, BlockServer, CodeApi, CodeServer, DevApi, DevServer, InjectedApi, InjectedServer,
    ProgramApi, ProgramServer,
};
use ethexe_blob_loader::local::LocalBlobStorage;
use ethexe_common::injected::RpcOrNetworkInjectedTx;
=======
    BlockApi, BlockServer, CodeApi, CodeServer, ProgramApi, ProgramServer, TransactionPoolApi,
    TransactionPoolServer,
};
use ethexe_common::{injected::SignedInjectedTransaction, tx_pool::SignedOffchainTransaction};
>>>>>>> ba77fd16
use ethexe_db::Database;
use ethexe_processor::RunnerConfig;
use futures::{FutureExt, Stream, stream::FusedStream};
use jsonrpsee::{
    Methods, RpcModule as JsonrpcModule,
    server::{
        Server, ServerHandle, StopHandle, TowerServiceBuilder, serve_with_graceful_shutdown,
        stop_channel,
    },
};
use std::{
    net::SocketAddr,
    pin::Pin,
    task::{Context, Poll},
};
use tokio::{
    net::TcpListener,
    sync::{mpsc, oneshot},
};
use tower::Service;

mod apis;
mod errors;
mod utils;

#[cfg(feature = "test-utils")]
pub mod test_utils;

#[derive(Clone)]
struct PerConnection<RpcMiddleware, HttpMiddleware> {
    methods: Methods,
    stop_handle: StopHandle,
    svc_builder: TowerServiceBuilder<RpcMiddleware, HttpMiddleware>,
}

/// Configuration of the RPC endpoint.
#[derive(Debug, Clone)]
pub struct RpcConfig {
    /// Listen address.
    pub listen_addr: SocketAddr,
    /// CORS.
    pub cors: Option<Vec<String>>,
    /// Runner config is created with the data
    /// for processor, but with gas limit multiplier applied.
    pub runner_config: RunnerConfig,
}

pub struct RpcService {
    config: RpcConfig,
    db: Database,
}

impl RpcService {
    pub fn new(config: RpcConfig, db: Database) -> Self {
        Self { config, db }
    }

    pub const fn port(&self) -> u16 {
        self.config.listen_addr.port()
    }

    pub async fn run_server(self) -> Result<(ServerHandle, RpcReceiver)> {
        let (rpc_sender, rpc_receiver) = mpsc::unbounded_channel();

        let listener = TcpListener::bind(self.config.listen_addr).await?;

        let cors = utils::try_into_cors(self.config.cors)?;

        let http_middleware = tower::ServiceBuilder::new().layer(cors);

        let service_builder = Server::builder()
            .set_http_middleware(http_middleware)
            .to_service_builder();

        let mut module = JsonrpcModule::new(());
        module.merge(ProgramServer::into_rpc(ProgramApi::new(
            self.db.clone(),
            self.config.runner_config,
        )))?;
        module.merge(BlockServer::into_rpc(BlockApi::new(self.db.clone())))?;
        module.merge(CodeServer::into_rpc(CodeApi::new(self.db.clone())))?;
        module.merge(InjectedServer::into_rpc(InjectedApi::new(rpc_sender)))?;

        let (stop_handle, server_handle) = stop_channel();

        let cfg = PerConnection {
            methods: module.into(),
            stop_handle: stop_handle.clone(),
            svc_builder: service_builder,
        };

        tokio::spawn(async move {
            loop {
                let socket = tokio::select! {
                    res = listener.accept() => {
                        match res {
                            Ok((socket, _)) => socket,
                            Err(e) => {
                                log::error!("Failed to accept connection: {e:?}");
                                continue;
                            }
                        }
                    }
                    _ = cfg.stop_handle.clone().shutdown() => {
                        log::info!("Shutdown signal received, stopping server.");
                        break;
                    }
                };

                let cfg2 = cfg.clone();

                let svc = tower::service_fn(move |req: hyper::Request<hyper::body::Incoming>| {
                    let PerConnection {
                        methods,
                        stop_handle,
                        svc_builder,
                    } = cfg2.clone();

                    let is_ws = jsonrpsee::server::ws::is_upgrade_request(&req);

                    let mut svc = svc_builder.build(methods, stop_handle);

                    if is_ws {
                        let session_close = svc.on_session_closed();

                        tokio::spawn(async move {
                            session_close.await;
                            log::info!("WebSocket connection closed");
                        });

                        async move {
                            log::info!("WebSocket connection accepted");

                            svc.call(req).await.map_err(|e| anyhow!("Error: {:?}", e))
                        }
                        .boxed()
                    } else {
                        async move { svc.call(req).await.map_err(|e| anyhow!("Error: {:?}", e)) }
                            .boxed()
                    }
                });

                tokio::spawn(serve_with_graceful_shutdown(
                    socket,
                    svc,
                    stop_handle.clone().shutdown(),
                ));
            }
        });

        Ok((server_handle, RpcReceiver(rpc_receiver)))
    }
}

pub struct RpcReceiver(mpsc::UnboundedReceiver<RpcEvent>);

impl Stream for RpcReceiver {
    type Item = RpcEvent;

    fn poll_next(mut self: Pin<&mut Self>, cx: &mut Context<'_>) -> Poll<Option<Self::Item>> {
        self.0.poll_recv(cx)
    }
}

impl FusedStream for RpcReceiver {
    fn is_terminated(&self) -> bool {
        self.0.is_closed()
    }
}

#[derive(Debug)]
pub enum RpcEvent {
    InjectedTransaction {
        transaction: RpcOrNetworkInjectedTx,
        response_sender: oneshot::Sender<InjectedTransactionAcceptance>,
    },
}<|MERGE_RESOLUTION|>--- conflicted
+++ resolved
@@ -20,18 +20,10 @@
 
 use anyhow::{Result, anyhow};
 use apis::{
-<<<<<<< HEAD
-    BlockApi, BlockServer, CodeApi, CodeServer, DevApi, DevServer, InjectedApi, InjectedServer,
-    ProgramApi, ProgramServer,
-};
-use ethexe_blob_loader::local::LocalBlobStorage;
+    BlockApi, BlockServer, CodeApi, CodeServer, InjectedApi, InjectedServer, ProgramApi,
+    ProgramServer,
+};
 use ethexe_common::injected::RpcOrNetworkInjectedTx;
-=======
-    BlockApi, BlockServer, CodeApi, CodeServer, ProgramApi, ProgramServer, TransactionPoolApi,
-    TransactionPoolServer,
-};
-use ethexe_common::{injected::SignedInjectedTransaction, tx_pool::SignedOffchainTransaction};
->>>>>>> ba77fd16
 use ethexe_db::Database;
 use ethexe_processor::RunnerConfig;
 use futures::{FutureExt, Stream, stream::FusedStream};
