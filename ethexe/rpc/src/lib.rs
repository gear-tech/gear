// This file is part of Gear.
//
// Copyright (C) 2024-2025 Gear Technologies Inc.
// SPDX-License-Identifier: GPL-3.0-or-later WITH Classpath-exception-2.0
//
// This program is free software: you can redistribute it and/or modify
// it under the terms of the GNU General Public License as published by
// the Free Software Foundation, either version 3 of the License, or
// (at your option) any later version.
//
// This program is distributed in the hope that it will be useful,
// but WITHOUT ANY WARRANTY; without even the implied warranty of
// MERCHANTABILITY or FITNESS FOR A PARTICULAR PURPOSE. See the
// GNU General Public License for more details.
//
// You should have received a copy of the GNU General Public License
// along with this program. If not, see <https://www.gnu.org/licenses/>.

pub use crate::apis::InjectedTransactionAcceptance;

<<<<<<< HEAD
use anyhow::{Result, anyhow};
use apis::{
    BlockApi, BlockServer, CodeApi, CodeServer, DevApi, DevServer, InjectedApi, InjectedServer,
    ProgramApi, ProgramServer,
};
use ethexe_blob_loader::local::LocalBlobStorage;
use ethexe_common::injected::{SignedInjectedPromise, SignedInjectedTransaction};
use ethexe_db::Database;
use ethexe_processor::RunnerConfig;
use futures::{FutureExt, Stream, stream::FusedStream};
use hyper::header::HeaderValue;
=======
#[cfg(feature = "test-utils")]
pub use crate::apis::InjectedClient;

use anyhow::{Result, anyhow};
use apis::{
    BlockApi, BlockServer, CodeApi, CodeServer, InjectedApi, InjectedServer, ProgramApi,
    ProgramServer,
};
use ethexe_common::injected::RpcOrNetworkInjectedTx;
use ethexe_db::Database;
use ethexe_processor::RunnerConfig;
use futures::{FutureExt, Stream, stream::FusedStream};
>>>>>>> 36291b2a
use jsonrpsee::{
    Methods, RpcModule as JsonrpcModule,
    server::{
        Server, ServerHandle, StopHandle, TowerServiceBuilder, serve_with_graceful_shutdown,
        stop_channel,
    },
};
use std::{
    net::SocketAddr,
    pin::Pin,
    task::{Context, Poll},
};
use tokio::{
    net::TcpListener,
    sync::{mpsc, oneshot},
};
use tower::Service;
use tower_http::cors::{AllowOrigin, CorsLayer};

mod apis;
mod errors;
mod utils;

#[cfg(feature = "test-utils")]
pub mod test_utils;

#[derive(Debug)]
pub enum RpcEvent {
    InjectedTransaction {
        transaction: SignedInjectedTransaction,
        response_sender: oneshot::Sender<InjectedTransactionAcceptance>,
    },
    InjectedTransactionSubscription {
        transaction: SignedInjectedTransaction,
        response_sender: oneshot::Sender<InjectedTransactionAcceptance>,
        promise_sender: oneshot::Sender<SignedInjectedPromise>,
    },
}

#[derive(Debug)]
pub(crate) enum RpcEventInner {
    InjectedTransaction {
        transaction: SignedInjectedTransaction,
        response_sender: oneshot::Sender<InjectedTransactionAcceptance>,
    },
    PromiseSubscription {
        transaction: SignedInjectedTransaction,
        response_sender: oneshot::Sender<InjectedTransactionAcceptance>,
        promise_sender: oneshot::Sender<SignedInjectedPromise>,
    },
}

#[derive(Clone)]
struct PerConnection<RpcMiddleware, HttpMiddleware> {
    methods: Methods,
    stop_handle: StopHandle,
    svc_builder: TowerServiceBuilder<RpcMiddleware, HttpMiddleware>,
}

/// Configuration of the RPC endpoint.
#[derive(Debug, Clone)]
pub struct RpcConfig {
    /// Listen address.
    pub listen_addr: SocketAddr,
    /// CORS.
    pub cors: Option<Vec<String>>,
    /// Runner config is created with the data
    /// for processor, but with gas limit multiplier applied.
    pub runner_config: RunnerConfig,
}

pub struct RpcService {
    config: RpcConfig,
    db: Database,
}

impl RpcService {
    pub fn new(config: RpcConfig, db: Database) -> Self {
        Self { config, db }
    }

    pub const fn port(&self) -> u16 {
        self.config.listen_addr.port()
    }

    pub async fn run_server(self) -> Result<(ServerHandle, RpcReceiver)> {
        let (rpc_sender, rpc_receiver) = mpsc::unbounded_channel();

        let cors_layer = self.cors_layer()?;
        let http_middleware = tower::ServiceBuilder::new().layer(cors_layer);

        let server = jsonrpsee::server::Server::builder()
            .set_http_middleware(http_middleware)
            .build(self.config.listen_addr)
            .await?;

        let handle = server.start(self.methods(rpc_sender)?);

        Ok((handle, RpcReceiver(rpc_receiver)))
    }

    fn cors_layer(&self) -> Result<CorsLayer> {
        let Some(cors) = self.config.cors.clone() else {
            return Ok(CorsLayer::permissive());
        };

        let mut list = Vec::new();
        for origin in cors {
            list.push(HeaderValue::from_str(&origin)?)
        }

        Ok(CorsLayer::new().allow_origin(AllowOrigin::list(list)))
    }

    fn methods(&self, sender: mpsc::UnboundedSender<RpcEvent>) -> jsonrpsee::server::RpcModule<()> {
        let mut module = JsonrpcModule::new(());
<<<<<<< HEAD
        module
            .merge(ProgramServer::into_rpc(ProgramApi::new(
                self.db.clone(),
                self.config.runner_config.clone(),
            )))
            .expect("No conflicts");
        module
            .merge(BlockServer::into_rpc(BlockApi::new(self.db.clone())))
            .expect("No conflicts");
        module
            .merge(CodeServer::into_rpc(CodeApi::new(self.db.clone())))
            .expect("No conflicts");

        module
            .merge(InjectedServer::into_rpc(InjectedApi::new(sender)))
            .expect("No conflicts");

        if self.config.dev {
            module
                .merge(DevServer::into_rpc(DevApi::new(
                    self.blobs_storage.clone().unwrap(),
                )))
                .expect("No conflicts");
        }

        module
    }
=======
        module.merge(ProgramServer::into_rpc(ProgramApi::new(
            self.db.clone(),
            self.config.runner_config,
        )))?;
        module.merge(BlockServer::into_rpc(BlockApi::new(self.db.clone())))?;
        module.merge(CodeServer::into_rpc(CodeApi::new(self.db.clone())))?;
        module.merge(InjectedServer::into_rpc(InjectedApi::new(rpc_sender)))?;

        let (stop_handle, server_handle) = stop_channel();

        let cfg = PerConnection {
            methods: module.into(),
            stop_handle: stop_handle.clone(),
            svc_builder: service_builder,
        };
>>>>>>> 36291b2a

    fn server_apis(&self, sender: mpsc::UnboundedSender<RpcEvent>) -> RpcServerApis {
        RpcServerApis {
            code: CodeApi::new(self.db.clone()),
            block: BlockApi::new(self.db.clone()),
            program: ProgramApi::new(self.db.clone(), self.config.runner_config.clone()),
            injected: InjectedApi::new(sender),
            dev: self
                .config
                .dev
                .then(|_| DevApi::new(self.blobs_storage).expect("expect exists")),
        }
    }
}

// pub struct RpcReceiver(mpsc::UnboundedReceiver<RpcEvent>);

pub struct RpcReceiver {
    // Event receiver from inner apis.
    inner_receiver: mpsc::UnboundedReceiver<RpcEventInner>,
    //
    outer_receiver: mpsc::UnboundedReceiver<RpcEvent>,
}

impl Stream for RpcReceiver {
    type Item = RpcEvent;

    fn poll_next(mut self: Pin<&mut Self>, cx: &mut Context<'_>) -> Poll<Option<Self::Item>> {
        self.0.poll_recv(cx)
    }
}

impl FusedStream for RpcReceiver {
    fn is_terminated(&self) -> bool {
        self.0.is_closed()
    }
}

<<<<<<< HEAD
struct RpcServerApis {
    pub code: CodeApi,
    pub block: BlockApi,
    pub program: ProgramApi,
    pub injected: InjectedApi,
    pub dev: Option<DevApi>,
=======
#[derive(Debug)]
pub enum RpcEvent {
    InjectedTransaction {
        transaction: RpcOrNetworkInjectedTx,
        response_sender: oneshot::Sender<InjectedTransactionAcceptance>,
    },
>>>>>>> 36291b2a
}<|MERGE_RESOLUTION|>--- conflicted
+++ resolved
@@ -18,32 +18,19 @@
 
 pub use crate::apis::InjectedTransactionAcceptance;
 
-<<<<<<< HEAD
+#[cfg(feature = "test-utils")]
+pub use crate::apis::InjectedClient;
+
 use anyhow::{Result, anyhow};
 use apis::{
-    BlockApi, BlockServer, CodeApi, CodeServer, DevApi, DevServer, InjectedApi, InjectedServer,
-    ProgramApi, ProgramServer,
-};
-use ethexe_blob_loader::local::LocalBlobStorage;
-use ethexe_common::injected::{SignedInjectedPromise, SignedInjectedTransaction};
+    BlockApi, BlockServer, CodeApi, CodeServer, InjectedApi, InjectedServer, ProgramApi,
+    ProgramServer,
+};
+use ethexe_common::injected::{RpcOrNetworkInjectedTx, SignedPromise};
 use ethexe_db::Database;
 use ethexe_processor::RunnerConfig;
 use futures::{FutureExt, Stream, stream::FusedStream};
 use hyper::header::HeaderValue;
-=======
-#[cfg(feature = "test-utils")]
-pub use crate::apis::InjectedClient;
-
-use anyhow::{Result, anyhow};
-use apis::{
-    BlockApi, BlockServer, CodeApi, CodeServer, InjectedApi, InjectedServer, ProgramApi,
-    ProgramServer,
-};
-use ethexe_common::injected::RpcOrNetworkInjectedTx;
-use ethexe_db::Database;
-use ethexe_processor::RunnerConfig;
-use futures::{FutureExt, Stream, stream::FusedStream};
->>>>>>> 36291b2a
 use jsonrpsee::{
     Methods, RpcModule as JsonrpcModule,
     server::{
@@ -73,26 +60,26 @@
 #[derive(Debug)]
 pub enum RpcEvent {
     InjectedTransaction {
-        transaction: SignedInjectedTransaction,
+        transaction: RpcOrNetworkInjectedTx,
         response_sender: oneshot::Sender<InjectedTransactionAcceptance>,
     },
     InjectedTransactionSubscription {
-        transaction: SignedInjectedTransaction,
-        response_sender: oneshot::Sender<InjectedTransactionAcceptance>,
-        promise_sender: oneshot::Sender<SignedInjectedPromise>,
+        transaction: RpcOrNetworkInjectedTx,
+        response_sender: oneshot::Sender<InjectedTransactionAcceptance>,
+        promise_sender: oneshot::Sender<SignedPromise>,
     },
 }
 
 #[derive(Debug)]
 pub(crate) enum RpcEventInner {
     InjectedTransaction {
-        transaction: SignedInjectedTransaction,
+        transaction: RpcOrNetworkInjectedTx,
         response_sender: oneshot::Sender<InjectedTransactionAcceptance>,
     },
     PromiseSubscription {
-        transaction: SignedInjectedTransaction,
-        response_sender: oneshot::Sender<InjectedTransactionAcceptance>,
-        promise_sender: oneshot::Sender<SignedInjectedPromise>,
+        transaction: RpcOrNetworkInjectedTx,
+        response_sender: oneshot::Sender<InjectedTransactionAcceptance>,
+        promise_sender: oneshot::Sender<SignedPromise>,
     },
 }
 
@@ -140,9 +127,17 @@
             .build(self.config.listen_addr)
             .await?;
 
-        let handle = server.start(self.methods(rpc_sender)?);
-
-        Ok((handle, RpcReceiver(rpc_receiver)))
+        let server_apis = self.server_apis(rpc_sender);
+        let injected_api = server_apis.injected.clone();
+
+        let handle = server.start(server_apis.into_methods());
+
+        Ok((
+            handle,
+            RpcReceiver {
+                inner_receiver: rpc_receiver,
+            },
+        ))
     }
 
     fn cors_layer(&self) -> Result<CorsLayer> {
@@ -157,54 +152,6 @@
 
         Ok(CorsLayer::new().allow_origin(AllowOrigin::list(list)))
     }
-
-    fn methods(&self, sender: mpsc::UnboundedSender<RpcEvent>) -> jsonrpsee::server::RpcModule<()> {
-        let mut module = JsonrpcModule::new(());
-<<<<<<< HEAD
-        module
-            .merge(ProgramServer::into_rpc(ProgramApi::new(
-                self.db.clone(),
-                self.config.runner_config.clone(),
-            )))
-            .expect("No conflicts");
-        module
-            .merge(BlockServer::into_rpc(BlockApi::new(self.db.clone())))
-            .expect("No conflicts");
-        module
-            .merge(CodeServer::into_rpc(CodeApi::new(self.db.clone())))
-            .expect("No conflicts");
-
-        module
-            .merge(InjectedServer::into_rpc(InjectedApi::new(sender)))
-            .expect("No conflicts");
-
-        if self.config.dev {
-            module
-                .merge(DevServer::into_rpc(DevApi::new(
-                    self.blobs_storage.clone().unwrap(),
-                )))
-                .expect("No conflicts");
-        }
-
-        module
-    }
-=======
-        module.merge(ProgramServer::into_rpc(ProgramApi::new(
-            self.db.clone(),
-            self.config.runner_config,
-        )))?;
-        module.merge(BlockServer::into_rpc(BlockApi::new(self.db.clone())))?;
-        module.merge(CodeServer::into_rpc(CodeApi::new(self.db.clone())))?;
-        module.merge(InjectedServer::into_rpc(InjectedApi::new(rpc_sender)))?;
-
-        let (stop_handle, server_handle) = stop_channel();
-
-        let cfg = PerConnection {
-            methods: module.into(),
-            stop_handle: stop_handle.clone(),
-            svc_builder: service_builder,
-        };
->>>>>>> 36291b2a
 
     fn server_apis(&self, sender: mpsc::UnboundedSender<RpcEvent>) -> RpcServerApis {
         RpcServerApis {
@@ -212,50 +159,55 @@
             block: BlockApi::new(self.db.clone()),
             program: ProgramApi::new(self.db.clone(), self.config.runner_config.clone()),
             injected: InjectedApi::new(sender),
-            dev: self
-                .config
-                .dev
-                .then(|_| DevApi::new(self.blobs_storage).expect("expect exists")),
         }
     }
 }
-
-// pub struct RpcReceiver(mpsc::UnboundedReceiver<RpcEvent>);
 
 pub struct RpcReceiver {
     // Event receiver from inner apis.
-    inner_receiver: mpsc::UnboundedReceiver<RpcEventInner>,
+    inner_receiver: mpsc::UnboundedReceiver<RpcEvent>,
     //
-    outer_receiver: mpsc::UnboundedReceiver<RpcEvent>,
+    // outer_receiver: mpsc::UnboundedReceiver<RpcEvent>,
 }
 
 impl Stream for RpcReceiver {
     type Item = RpcEvent;
 
     fn poll_next(mut self: Pin<&mut Self>, cx: &mut Context<'_>) -> Poll<Option<Self::Item>> {
-        self.0.poll_recv(cx)
+        self.inner_receiver.poll_recv(cx)
     }
 }
 
 impl FusedStream for RpcReceiver {
     fn is_terminated(&self) -> bool {
-        self.0.is_closed()
-    }
-}
-
-<<<<<<< HEAD
+        self.inner_receiver.is_closed()
+    }
+}
+
 struct RpcServerApis {
     pub code: CodeApi,
     pub block: BlockApi,
     pub program: ProgramApi,
     pub injected: InjectedApi,
-    pub dev: Option<DevApi>,
-=======
-#[derive(Debug)]
-pub enum RpcEvent {
-    InjectedTransaction {
-        transaction: RpcOrNetworkInjectedTx,
-        response_sender: oneshot::Sender<InjectedTransactionAcceptance>,
-    },
->>>>>>> 36291b2a
+}
+
+impl RpcServerApis {
+    pub fn into_methods(self) -> jsonrpsee::server::RpcModule<()> {
+        let mut module = JsonrpcModule::new(());
+
+        module
+            .merge(CodeServer::into_rpc(self.code))
+            .expect("No conflicts");
+        module
+            .merge(BlockServer::into_rpc(self.block))
+            .expect("No conflicts");
+        module
+            .merge(ProgramServer::into_rpc(self.program))
+            .expect("No conflicts");
+        module
+            .merge(InjectedServer::into_rpc(self.injected))
+            .expect("No conflicts");
+
+        module
+    }
 }