// This file is part of Gear.
//
// Copyright (C) 2024 Gear Technologies Inc.
// SPDX-License-Identifier: GPL-3.0-or-later WITH Classpath-exception-2.0
//
// This program is free software: you can redistribute it and/or modify
// it under the terms of the GNU General Public License as published by
// the Free Software Foundation, either version 3 of the License, or
// (at your option) any later version.
//
// This program is distributed in the hope that it will be useful,
// but WITHOUT ANY WARRANTY; without even the implied warranty of
// MERCHANTABILITY or FITNESS FOR A PARTICULAR PURPOSE. See the
// GNU General Public License for more details.
//
// You should have received a copy of the GNU General Public License
// along with this program. If not, see <https://www.gnu.org/licenses/>.

<<<<<<< HEAD
use anyhow::anyhow;
use apis::{
    BlockApi, BlockServer, ProgramApi, ProgramServer, TransactionPoolApi, TransactionPoolServer,
};
=======
use anyhow::{anyhow, Result};
use apis::{BlockApi, BlockServer, ProgramApi, ProgramServer};
>>>>>>> 0fed2b6d
use ethexe_db::Database;
use futures::FutureExt;
use jsonrpsee::{
    server::{
        serve_with_graceful_shutdown, stop_channel, Server, ServerHandle, StopHandle,
        TowerServiceBuilder,
    },
    Methods, RpcModule as JsonrpcModule,
};
use std::net::SocketAddr;
use tokio::net::TcpListener;
use tower::Service;

mod apis;
mod common;
mod errors;

pub(crate) mod util;

#[derive(Clone)]
struct PerConnection<RpcMiddleware, HttpMiddleware> {
    methods: Methods,
    stop_handle: StopHandle,
    svc_builder: TowerServiceBuilder<RpcMiddleware, HttpMiddleware>,
}

/// Configuration of the RPC endpoint.
#[derive(Debug, Clone)]
pub struct RpcConfig {
    /// Listen address.
    pub listen_addr: SocketAddr,
    /// CORS.
    pub cors: Option<Vec<String>>,
}

pub struct RpcService {
    config: RpcConfig,
    db: Database,
    tx_pool_task_sender: ethexe_tx_pool::StandardInputTaskSender,
}

impl RpcService {
    pub fn new(
        config: RpcConfig,
        db: Database,
        tx_pool_task_sender: ethexe_tx_pool::StandardInputTaskSender,
    ) -> Self {
        Self {
            config,
            db,
            tx_pool_task_sender,
        }
    }

    pub const fn port(&self) -> u16 {
        self.config.listen_addr.port()
    }

    pub async fn run_server(self) -> Result<ServerHandle> {
        let listener = TcpListener::bind(self.config.listen_addr).await?;

        let cors = util::try_into_cors(self.config.cors)?;

        let http_middleware = tower::ServiceBuilder::new().layer(cors);

        let service_builder = Server::builder()
            .set_http_middleware(http_middleware)
            .to_service_builder();

        let mut module = JsonrpcModule::new(());
        module.merge(ProgramServer::into_rpc(ProgramApi::new(self.db.clone())))?;
        module.merge(BlockServer::into_rpc(BlockApi::new(self.db.clone())))?;
        module.merge(TransactionPoolServer::into_rpc(TransactionPoolApi::new(
            self.tx_pool_task_sender,
        )))?;

        let (stop_handle, server_handle) = stop_channel();

        let cfg = PerConnection {
            methods: module.into(),
            stop_handle: stop_handle.clone(),
            svc_builder: service_builder,
        };

        tokio::spawn(async move {
            loop {
                let socket = tokio::select! {
                    res = listener.accept() => {
                        match res {
                            Ok((socket, _)) => socket,
                            Err(e) => {
                                log::error!("Failed to accept connection: {:?}", e);
                                continue;
                            }
                        }
                    }
                    _ = cfg.stop_handle.clone().shutdown() => {
                        log::info!("Shutdown signal received, stopping server.");
                        break;
                    }
                };

                let cfg2 = cfg.clone();

                let svc = tower::service_fn(move |req: hyper::Request<hyper::body::Incoming>| {
                    let PerConnection {
                        methods,
                        stop_handle,
                        svc_builder,
                    } = cfg2.clone();

                    let is_ws = jsonrpsee::server::ws::is_upgrade_request(&req);

                    let mut svc = svc_builder.build(methods, stop_handle);

                    if is_ws {
                        let session_close = svc.on_session_closed();

                        tokio::spawn(async move {
                            session_close.await;
                            log::info!("WebSocket connection closed");
                        });

                        async move {
                            log::info!("WebSocket connection accepted");

                            svc.call(req).await.map_err(|e| anyhow!("Error: {:?}", e))
                        }
                        .boxed()
                    } else {
                        async move { svc.call(req).await.map_err(|e| anyhow!("Error: {:?}", e)) }
                            .boxed()
                    }
                });

                tokio::spawn(serve_with_graceful_shutdown(
                    socket,
                    svc,
                    stop_handle.clone().shutdown(),
                ));
            }
        });

        Ok(server_handle)
    }
}<|MERGE_RESOLUTION|>--- conflicted
+++ resolved
@@ -16,15 +16,8 @@
 // You should have received a copy of the GNU General Public License
 // along with this program. If not, see <https://www.gnu.org/licenses/>.
 
-<<<<<<< HEAD
-use anyhow::anyhow;
-use apis::{
-    BlockApi, BlockServer, ProgramApi, ProgramServer, TransactionPoolApi, TransactionPoolServer,
-};
-=======
 use anyhow::{anyhow, Result};
-use apis::{BlockApi, BlockServer, ProgramApi, ProgramServer};
->>>>>>> 0fed2b6d
+use apis::{BlockApi, BlockServer, ProgramApi, ProgramServer, TransactionPoolApi, TransactionPoolServer,};
 use ethexe_db::Database;
 use futures::FutureExt;
 use jsonrpsee::{
