--- conflicted
+++ resolved
@@ -51,11 +51,7 @@
             block_hash: commitment.block_hash,
             prev_commitment_hash: commitment.prev_commitment_hash,
             pred_block_hash: commitment.pred_block_hash,
-<<<<<<< HEAD
-            transitions_digest: commitment.transitions.iter().collect(),
-=======
             transitions_digest: commitment.transitions.to_digest(),
->>>>>>> cdd5b129
         }
     }
 }
@@ -313,11 +309,7 @@
         let pred_block_hash = H256::random();
         let prev_commitment_hash = H256::random();
         let transitions = vec![];
-<<<<<<< HEAD
-        let transitions_digest = transitions.iter().collect();
-=======
         let transitions_digest = transitions.to_digest();
->>>>>>> cdd5b129
 
         db.set_block_end_state_is_valid(block_hash, true);
         db.set_block_outcome(block_hash, transitions);
