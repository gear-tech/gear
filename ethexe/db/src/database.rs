// This file is part of Gear.
//
// Copyright (C) 2024-2025 Gear Technologies Inc.
// SPDX-License-Identifier: GPL-3.0-or-later WITH Classpath-exception-2.0
//
// This program is free software: you can redistribute it and/or modify
// it under the terms of the GNU General Public License as published by
// the Free Software Foundation, either version 3 of the License, or
// (at your option) any later version.
//
// This program is distributed in the hope that it will be useful,
// but WITHOUT ANY WARRANTY; without even the implied warranty of
// MERCHANTABILITY or FITNESS FOR A PARTICULAR PURPOSE. See the
// GNU General Public License for more details.
//
// You should have received a copy of the GNU General Public License
// along with this program. If not, see <https://www.gnu.org/licenses/>.

//! Database for ethexe.

use crate::{
    overlay::{CASOverlay, KVOverlay},
    CASDatabase, KVDatabase, MemDb,
};
use anyhow::{bail, Result};
use ethexe_common::{
<<<<<<< HEAD
    db::{
        BlockHeader, BlockMetaStorage, CodeInfo, CodesStorage, OnChainStorage, Schedule,
        StateHashWithQueueSize,
    },
=======
    db::{BlockMetaStorage, CodesStorage, OnChainStorage},
>>>>>>> 1c7ec86f
    events::BlockEvent,
    gear::StateTransition,
    tx_pool::{OffchainTransaction, SignedOffchainTransaction},
    BlockHeader, CodeInfo, Schedule,
};
use ethexe_runtime_common::state::{
    Allocations, DispatchStash, HashOf, Mailbox, MemoryPages, MemoryPagesRegion, MessageQueue,
    ProgramState, Storage, UserMailbox, Waitlist,
};
use gear_core::{
    code::InstrumentedCode,
    ids::{ActorId, CodeId, ProgramId},
    memory::PageBuf,
    message::Payload,
};
use gprimitives::H256;
use parity_scale_codec::{Decode, Encode};
use std::collections::{BTreeMap, BTreeSet, VecDeque};

#[repr(u64)]
enum Key {
    BlockSmallData(H256) = 0,
    BlockEvents(H256) = 1,
    BlockProgramStates(H256) = 2,
    BlockOutcome(H256) = 3,
    BlockSchedule(H256) = 4,

    ProgramToCodeId(ProgramId) = 5,
    InstrumentedCode(u32, CodeId) = 6,
    CodeUploadInfo(CodeId) = 7,
    CodeValid(CodeId) = 8,

    SignedTransaction(H256) = 9,

    LatestComputedBlock = 10,
    LatestSyncedBlockHeight = 11,
}

#[derive(Debug, Encode, Decode)]
enum BlockOutcome {
    Transitions(Vec<StateTransition>),
    /// The actual outcome is not available but it must be considered non-empty.
    ForcedNonEmpty,
}

impl Key {
    fn prefix(&self) -> [u8; 32] {
        // SAFETY: Because `Key` is marked as `#[repr(u64)]` it's actual layout
        // is `#[repr(C)]` and it's first field is a `u64` discriminant. We can read
        // it safely.
        let discriminant = unsafe { <*const _>::from(self).cast::<u64>().read() };
        H256::from_low_u64_be(discriminant).into()
    }

    fn to_bytes(&self) -> Vec<u8> {
        let prefix = self.prefix();
        match self {
            Self::BlockSmallData(hash)
            | Self::BlockEvents(hash)
            | Self::BlockProgramStates(hash)
            | Self::BlockOutcome(hash)
            | Self::BlockSchedule(hash)
            | Self::SignedTransaction(hash) => [prefix.as_ref(), hash.as_ref()].concat(),

            Self::ProgramToCodeId(program_id) => [prefix.as_ref(), program_id.as_ref()].concat(),

            Self::CodeUploadInfo(code_id) | Self::CodeValid(code_id) => {
                [prefix.as_ref(), code_id.as_ref()].concat()
            }

            Self::InstrumentedCode(runtime_id, code_id) => [
                prefix.as_ref(),
                runtime_id.to_le_bytes().as_ref(),
                code_id.as_ref(),
            ]
            .concat(),
            Self::LatestComputedBlock | Self::LatestSyncedBlockHeight => prefix.as_ref().to_vec(),
        }
    }
}

pub struct Database {
    cas: Box<dyn CASDatabase>,
    kv: Box<dyn KVDatabase>,
}

impl Clone for Database {
    fn clone(&self) -> Self {
        Self {
            cas: self.cas.clone_boxed(),
            kv: self.kv.clone_boxed(),
        }
    }
}

impl Database {
    pub fn new(cas: Box<dyn CASDatabase>, kv: Box<dyn KVDatabase>) -> Self {
        Self { cas, kv }
    }

    pub fn from_one<DB: CASDatabase + KVDatabase>(db: &DB) -> Self {
        Self {
            cas: CASDatabase::clone_boxed(db),
            kv: KVDatabase::clone_boxed(db),
        }
    }

    pub fn memory() -> Self {
        let mem = MemDb::default();
        Self::from_one(&mem)
    }

    /// # Safety
    /// Not ready for using in prod. Intended to be for rpc calls only.
    pub unsafe fn overlaid(self) -> Self {
        Self {
            cas: Box::new(CASOverlay::new(self.cas)),
            kv: Box::new(KVOverlay::new(self.kv)),
        }
    }

    pub fn read_by_hash(&self, hash: H256) -> Option<Vec<u8>> {
        self.cas.read(hash)
    }

    pub fn contains_hash(&self, hash: H256) -> bool {
        self.cas.contains(hash)
    }

    pub fn write_hash(&self, data: &[u8]) -> H256 {
        self.cas.write(data)
    }

    pub fn get_offchain_transaction(&self, tx_hash: H256) -> Option<SignedOffchainTransaction> {
        self.kv
            .get(&Key::SignedTransaction(tx_hash).to_bytes())
            .map(|data| {
                Decode::decode(&mut data.as_slice())
                    .expect("failed to data into `SignedTransaction`")
            })
    }

    pub fn set_offchain_transaction(&self, tx: SignedOffchainTransaction) {
        let tx_hash = tx.tx_hash();
        self.kv
            .put(&Key::SignedTransaction(tx_hash).to_bytes(), tx.encode());
    }

    // TODO #4559: test this method
    pub fn check_within_recent_blocks(&self, reference_block_hash: H256) -> Result<bool> {
        let Some((latest_computed_block_hash, latest_computed_block_header)) =
            self.latest_computed_block()
        else {
            bail!("No latest valid block found");
        };
        let Some(reference_block_header) = OnChainStorage::block_header(self, reference_block_hash)
        else {
            bail!("No reference block found");
        };

        // If reference block is far away from the latest valid block, it's not in the window.
        let Some(actual_window) = latest_computed_block_header
            .height
            .checked_sub(reference_block_header.height)
        else {
            bail!("Can't calculate actual window: reference block hash doesn't suit actual blocks state");
        };

        if actual_window > OffchainTransaction::BLOCK_HASHES_WINDOW_SIZE {
            return Ok(false);
        }

        // Check against reorgs.
        let mut block_hash = latest_computed_block_hash;
        for _ in 0..OffchainTransaction::BLOCK_HASHES_WINDOW_SIZE {
            if block_hash == reference_block_hash {
                return Ok(true);
            }

            let Some(block_header) = OnChainStorage::block_header(self, block_hash) else {
                bail!(
                    "Block with {block_hash} hash not found in the window. Possibly reorg happened"
                );
            };
            block_hash = block_header.parent_hash;
        }

        Ok(false)
    }

    fn with_small_data<R>(
        &self,
        block_hash: H256,
        f: impl FnOnce(BlockSmallData) -> R,
    ) -> Option<R> {
        self.block_small_data(block_hash).map(f)
    }

    fn mutate_small_data(&self, block_hash: H256, f: impl FnOnce(&mut BlockSmallData)) {
        let mut data = self.block_small_data(block_hash).unwrap_or_default();
        f(&mut data);
        self.set_block_small_data(block_hash, data);
    }

    fn block_small_data(&self, block_hash: H256) -> Option<BlockSmallData> {
        self.kv
            .get(&Key::BlockSmallData(block_hash).to_bytes())
            .map(|data| {
                BlockSmallData::decode(&mut data.as_slice())
                    .expect("Failed to decode data into `BlockSmallMetaInfo`")
            })
    }

    fn set_block_small_data(&self, block_hash: H256, meta: BlockSmallData) {
        self.kv
            .put(&Key::BlockSmallData(block_hash).to_bytes(), meta.encode());
    }

    fn block_outcome_inner(&self, block_hash: H256) -> Option<BlockOutcome> {
        self.kv
            .get(&Key::BlockOutcome(block_hash).to_bytes())
            .map(|data| {
                BlockOutcome::decode(&mut data.as_slice())
                    .expect("Failed to decode data into `Vec<StateTransition>`")
            })
    }

    /// # Safety
    ///
    /// If the block is actually empty but forced to be not, then database invariants are violated.
    pub unsafe fn set_non_empty_block_outcome(&self, block_hash: H256) {
        log::trace!("For block {block_hash} set non-empty outcome");
        self.kv.put(
            &Key::BlockOutcome(block_hash).to_bytes(),
            BlockOutcome::ForcedNonEmpty.encode(),
        );
    }
}

#[cfg_attr(test, derive(serde::Serialize))]
#[derive(Debug, Clone, Default, Encode, Decode, PartialEq, Eq)]
struct BlockSmallData {
    block_header: Option<BlockHeader>,
    block_synced: bool,
    block_computed: bool,
    prev_not_empty_block: Option<H256>,
    commitment_queue: Option<VecDeque<H256>>,
    codes_queue: Option<VecDeque<CodeId>>,
}

impl BlockMetaStorage for Database {
    fn block_computed(&self, block_hash: H256) -> bool {
        self.with_small_data(block_hash, |data| data.block_computed)
            .unwrap_or(false)
    }

    fn set_block_computed(&self, block_hash: H256) {
        log::trace!("For block {block_hash} set block computed");
        self.mutate_small_data(block_hash, |data| data.block_computed = true);
    }

    fn block_commitment_queue(&self, block_hash: H256) -> Option<VecDeque<H256>> {
        self.with_small_data(block_hash, |data| data.commitment_queue)?
    }

    fn set_block_commitment_queue(&self, block_hash: H256, queue: VecDeque<H256>) {
        log::trace!("For block {block_hash} set commitment queue: {queue:?}");
        self.mutate_small_data(block_hash, |data| data.commitment_queue = Some(queue));
    }

    fn block_codes_queue(&self, block_hash: H256) -> Option<VecDeque<CodeId>> {
        self.with_small_data(block_hash, |data| data.codes_queue)?
    }

    fn set_block_codes_queue(&self, block_hash: H256, queue: VecDeque<CodeId>) {
        log::trace!("For block {block_hash} set codes queue: {queue:?}");
        self.mutate_small_data(block_hash, |data| data.codes_queue = Some(queue));
    }

    fn previous_not_empty_block(&self, block_hash: H256) -> Option<H256> {
        self.with_small_data(block_hash, |data| data.prev_not_empty_block)?
    }

    fn set_previous_not_empty_block(&self, block_hash: H256, prev_not_empty_block_hash: H256) {
        log::trace!("For block {block_hash} set prev commitment: {prev_not_empty_block_hash}");
        self.mutate_small_data(block_hash, |data| {
            data.prev_not_empty_block = Some(prev_not_empty_block_hash)
        });
    }

    fn block_program_states(
        &self,
        block_hash: H256,
    ) -> Option<BTreeMap<ActorId, StateHashWithQueueSize>> {
        self.kv
            .get(&Key::BlockProgramStates(block_hash).to_bytes())
            .map(|data| {
                BTreeMap::decode(&mut data.as_slice())
                    .expect("Failed to decode data into `BTreeMap`")
            })
    }

    fn set_block_program_states(
        &self,
        block_hash: H256,
        map: BTreeMap<ActorId, StateHashWithQueueSize>,
    ) {
        log::trace!("For block {block_hash} set program states: {map:?}");
        self.kv.put(
            &Key::BlockProgramStates(block_hash).to_bytes(),
            map.encode(),
        );
    }

    fn block_outcome(&self, block_hash: H256) -> Option<Vec<StateTransition>> {
        self.block_outcome_inner(block_hash)
            .map(|outcome| match outcome {
                BlockOutcome::Transitions(transitions) => transitions,
                BlockOutcome::ForcedNonEmpty => {
                    panic!("`block_outcome()` called on forced non-empty block {block_hash}")
                }
            })
    }

    fn set_block_outcome(&self, block_hash: H256, outcome: Vec<StateTransition>) {
        log::trace!("For block {block_hash} set outcome: {outcome:?}");
        self.kv.put(
            &Key::BlockOutcome(block_hash).to_bytes(),
            BlockOutcome::Transitions(outcome).encode(),
        );
    }

    fn block_outcome_is_empty(&self, block_hash: H256) -> Option<bool> {
        self.block_outcome_inner(block_hash)
            .map(|outcome| match outcome {
                BlockOutcome::Transitions(transitions) => transitions.is_empty(),
                BlockOutcome::ForcedNonEmpty => false,
            })
    }

    fn block_schedule(&self, block_hash: H256) -> Option<Schedule> {
        self.kv
            .get(&Key::BlockSchedule(block_hash).to_bytes())
            .map(|data| {
                Schedule::decode(&mut data.as_slice())
                    .expect("Failed to decode data into `BTreeMap`")
            })
    }

    fn set_block_schedule(&self, block_hash: H256, map: Schedule) {
        self.kv
            .put(&Key::BlockSchedule(block_hash).to_bytes(), map.encode());
    }

    fn latest_computed_block(&self) -> Option<(H256, BlockHeader)> {
        self.kv
            .get(&Key::LatestComputedBlock.to_bytes())
            .map(|data| {
                <(H256, BlockHeader)>::decode(&mut data.as_slice())
                    .expect("Failed to decode data into `(H256, BlockHeader)`")
            })
    }

    fn set_latest_computed_block(&self, block_hash: H256, header: BlockHeader) {
        log::trace!("Set latest computed block: {block_hash} {header:?}");
        self.kv.put(
            &Key::LatestComputedBlock.to_bytes(),
            (block_hash, header).encode(),
        );
    }
}

impl CodesStorage for Database {
    fn original_code_exists(&self, code_id: CodeId) -> bool {
        self.kv.contains(code_id.as_ref())
    }

    fn original_code(&self, code_id: CodeId) -> Option<Vec<u8>> {
        self.cas.read(code_id.into())
    }

    fn set_original_code(&self, code: &[u8]) -> CodeId {
        self.cas.write(code).into()
    }

    fn program_code_id(&self, program_id: ProgramId) -> Option<CodeId> {
        self.kv
            .get(&Key::ProgramToCodeId(program_id).to_bytes())
            .map(|data| {
                CodeId::try_from(data.as_slice()).expect("Failed to decode data into `CodeId`")
            })
    }

    fn set_program_code_id(&self, program_id: ProgramId, code_id: CodeId) {
        self.kv.put(
            &Key::ProgramToCodeId(program_id).to_bytes(),
            code_id.into_bytes().to_vec(),
        );
    }

    // TODO (gsobol): consider to move to another place
    fn program_ids(&self) -> BTreeSet<ProgramId> {
        let key_prefix = Key::ProgramToCodeId(Default::default()).prefix();
        self.kv
            .iter_prefix(&key_prefix)
            .map(|(key, code_id)| {
                let (split_key_prefix, program_id) = key.split_at(key_prefix.len());
                debug_assert_eq!(split_key_prefix, key_prefix);
                let program_id =
                    ProgramId::try_from(program_id).expect("Failed to decode key into `ProgramId`");

                #[cfg(debug_assertions)]
                CodeId::try_from(code_id.as_slice()).expect("Failed to decode data into `CodeId`");

                program_id
            })
            .collect()
    }

    fn instrumented_code_exists(&self, runtime_id: u32, code_id: CodeId) -> bool {
        self.kv
            .contains(&Key::InstrumentedCode(runtime_id, code_id).to_bytes())
    }

    fn instrumented_code(&self, runtime_id: u32, code_id: CodeId) -> Option<InstrumentedCode> {
        self.kv
            .get(&Key::InstrumentedCode(runtime_id, code_id).to_bytes())
            .map(|data| {
                InstrumentedCode::decode(&mut data.as_slice())
                    .expect("Failed to decode data into `InstrumentedCode`")
            })
    }

    fn set_instrumented_code(&self, runtime_id: u32, code_id: CodeId, code: InstrumentedCode) {
        self.kv.put(
            &Key::InstrumentedCode(runtime_id, code_id).to_bytes(),
            code.encode(),
        );
    }

    fn code_valid(&self, code_id: CodeId) -> Option<bool> {
        self.kv
            .get(&Key::CodeValid(code_id).to_bytes())
            .map(|data| {
                bool::decode(&mut data.as_slice()).expect("Failed to decode data into `bool`")
            })
    }

    fn set_code_valid(&self, code_id: CodeId, valid: bool) {
        self.kv
            .put(&Key::CodeValid(code_id).to_bytes(), valid.encode());
    }
}

// TODO: consider to change decode panics to Results.
impl Storage for Database {
    fn read_state(&self, hash: H256) -> Option<ProgramState> {
        if hash.is_zero() {
            return Some(ProgramState::zero());
        }

        let data = self.cas.read(hash)?;

        let state = ProgramState::decode(&mut &data[..])
            .expect("Failed to decode data into `ProgramState`");

        Some(state)
    }

    fn write_state(&self, state: ProgramState) -> H256 {
        if state.is_zero() {
            return H256::zero();
        }

        self.cas.write(&state.encode())
    }

    fn read_queue(&self, hash: HashOf<MessageQueue>) -> Option<MessageQueue> {
        self.cas.read(hash.hash()).map(|data| {
            MessageQueue::decode(&mut &data[..]).expect("Failed to decode data into `MessageQueue`")
        })
    }

    fn write_queue(&self, queue: MessageQueue) -> HashOf<MessageQueue> {
        unsafe { HashOf::new(self.cas.write(&queue.encode())) }
    }

    fn read_waitlist(&self, hash: HashOf<Waitlist>) -> Option<Waitlist> {
        self.cas.read(hash.hash()).map(|data| {
            Waitlist::decode(&mut data.as_slice()).expect("Failed to decode data into `Waitlist`")
        })
    }

    fn write_waitlist(&self, waitlist: Waitlist) -> HashOf<Waitlist> {
        unsafe { HashOf::new(self.cas.write(&waitlist.encode())) }
    }

    fn read_stash(&self, hash: HashOf<DispatchStash>) -> Option<DispatchStash> {
        self.cas.read(hash.hash()).map(|data| {
            DispatchStash::decode(&mut data.as_slice())
                .expect("Failed to decode data into `DispatchStash`")
        })
    }

    fn write_stash(&self, stash: DispatchStash) -> HashOf<DispatchStash> {
        unsafe { HashOf::new(self.cas.write(&stash.encode())) }
    }

    fn read_mailbox(&self, hash: HashOf<Mailbox>) -> Option<Mailbox> {
        self.cas.read(hash.hash()).map(|data| {
            Mailbox::decode(&mut data.as_slice()).expect("Failed to decode data into `Mailbox`")
        })
    }

    fn write_mailbox(&self, mailbox: Mailbox) -> HashOf<Mailbox> {
        unsafe { HashOf::new(self.cas.write(&mailbox.encode())) }
    }

    fn read_user_mailbox(&self, hash: HashOf<UserMailbox>) -> Option<UserMailbox> {
        self.cas.read(hash.hash()).map(|data| {
            UserMailbox::decode(&mut data.as_slice())
                .expect("Failed to decode data into `UserMailbox`")
        })
    }

    fn write_user_mailbox(&self, use_mailbox: UserMailbox) -> HashOf<UserMailbox> {
        unsafe { HashOf::new(self.cas.write(&use_mailbox.encode())) }
    }

    fn read_pages(&self, hash: HashOf<MemoryPages>) -> Option<MemoryPages> {
        self.cas.read(hash.hash()).map(|data| {
            MemoryPages::decode(&mut &data[..]).expect("Failed to decode data into `MemoryPages`")
        })
    }

    fn read_pages_region(&self, hash: HashOf<MemoryPagesRegion>) -> Option<MemoryPagesRegion> {
        self.cas.read(hash.hash()).map(|data| {
            MemoryPagesRegion::decode(&mut &data[..])
                .expect("Failed to decode data into `MemoryPagesRegion`")
        })
    }

    fn write_pages(&self, pages: MemoryPages) -> HashOf<MemoryPages> {
        unsafe { HashOf::new(self.cas.write(&pages.encode())) }
    }

    fn write_pages_region(&self, pages_region: MemoryPagesRegion) -> HashOf<MemoryPagesRegion> {
        unsafe { HashOf::new(self.cas.write(&pages_region.encode())) }
    }

    fn read_allocations(&self, hash: HashOf<Allocations>) -> Option<Allocations> {
        self.cas.read(hash.hash()).map(|data| {
            Allocations::decode(&mut &data[..]).expect("Failed to decode data into `Allocations`")
        })
    }

    fn write_allocations(&self, allocations: Allocations) -> HashOf<Allocations> {
        unsafe { HashOf::new(self.cas.write(&allocations.encode())) }
    }

    fn read_payload(&self, hash: HashOf<Payload>) -> Option<Payload> {
        self.cas
            .read(hash.hash())
            .map(|data| Payload::try_from(data).expect("Failed to decode data into `Payload`"))
    }

    fn write_payload(&self, payload: Payload) -> HashOf<Payload> {
        unsafe { HashOf::new(self.cas.write(payload.inner())) }
    }

    fn read_page_data(&self, hash: HashOf<PageBuf>) -> Option<PageBuf> {
        self.cas.read(hash.hash()).map(|data| {
            PageBuf::decode(&mut data.as_slice()).expect("Failed to decode data into `PageBuf`")
        })
    }

    fn write_page_data(&self, data: PageBuf) -> HashOf<PageBuf> {
        unsafe { HashOf::new(self.cas.write(&data)) }
    }
}

impl OnChainStorage for Database {
    fn block_header(&self, block_hash: H256) -> Option<BlockHeader> {
        self.with_small_data(block_hash, |data| data.block_header)?
    }

    fn set_block_header(&self, block_hash: H256, header: BlockHeader) {
        self.mutate_small_data(block_hash, |data| data.block_header = Some(header));
    }

    fn block_events(&self, block_hash: H256) -> Option<Vec<BlockEvent>> {
        self.kv
            .get(&Key::BlockEvents(block_hash).to_bytes())
            .map(|data| {
                Vec::<BlockEvent>::decode(&mut data.as_slice())
                    .expect("Failed to decode data into `Vec<BlockEvent>`")
            })
    }

    fn set_block_events(&self, block_hash: H256, events: &[BlockEvent]) {
        self.kv
            .put(&Key::BlockEvents(block_hash).to_bytes(), events.encode());
    }

    fn code_blob_info(&self, code_id: CodeId) -> Option<CodeInfo> {
        self.kv
            .get(&Key::CodeUploadInfo(code_id).to_bytes())
            .map(|data| {
                Decode::decode(&mut data.as_slice()).expect("Failed to decode data into `CodeInfo`")
            })
    }

    fn set_code_blob_info(&self, code_id: CodeId, code_info: CodeInfo) {
        self.kv
            .put(&Key::CodeUploadInfo(code_id).to_bytes(), code_info.encode());
    }

    fn block_is_synced(&self, block_hash: H256) -> bool {
        self.with_small_data(block_hash, |data| data.block_synced)
            .unwrap_or(false)
    }

    fn set_block_is_synced(&self, block_hash: H256) {
        self.mutate_small_data(block_hash, |data| data.block_synced = true);
    }

    fn latest_synced_block_height(&self) -> Option<u32> {
        self.kv
            .get(&Key::LatestSyncedBlockHeight.to_bytes())
            .map(|data| {
                u32::decode(&mut data.as_slice()).expect("Failed to decode data into `u32`")
            })
    }

    fn set_latest_synced_block_height(&self, height: u32) {
        self.kv
            .put(&Key::LatestSyncedBlockHeight.to_bytes(), height.encode());
    }
}

#[cfg(test)]
mod tests {
    use super::*;
    use ethexe_common::{
        ecdsa::PrivateKey, events::RouterEvent, tx_pool::RawOffchainTransaction::SendMessage,
    };
    use gear_core::code::InstantiatedSectionSizes;

    #[test]
    fn test_offchain_transaction() {
        let db = Database::memory();

        let private_key = PrivateKey::from([1; 32]);
        let tx = SignedOffchainTransaction::create(
            private_key,
            OffchainTransaction {
                raw: SendMessage {
                    program_id: H256::random().into(),
                    payload: H256::random().as_bytes().to_vec(),
                },
                reference_block: H256::random(),
            },
        )
        .unwrap();
        let tx_hash = tx.tx_hash();
        db.set_offchain_transaction(tx.clone());
        assert_eq!(db.get_offchain_transaction(tx_hash), Some(tx));
    }

    #[test]
    fn check_within_recent_blocks_scenarios() {
        const WINDOW_SIZE: u32 = OffchainTransaction::BLOCK_HASHES_WINDOW_SIZE;
        const BASE_HEIGHT: u32 = 100;

        // --- Success: Latest Block ---
        {
            println!("Scenario: Success - Latest Block");
            let db = Database::memory();
            let block_hash = H256::random();
            let block_header = BlockHeader {
                height: BASE_HEIGHT,
                ..Default::default()
            };
            db.set_block_header(block_hash, block_header.clone());
            db.set_latest_computed_block(block_hash, block_header);
            assert!(db.check_within_recent_blocks(block_hash).unwrap());
        }

        // --- Success: Within Window ---
        {
            println!("Scenario: Success - Within Window");
            let db = Database::memory();
            let mut current_hash = H256::random();
            let mut current_header = BlockHeader {
                height: BASE_HEIGHT + WINDOW_SIZE,
                ..Default::default()
            };
            db.set_latest_computed_block(current_hash, current_header.clone());

            let mut history = vec![(current_hash, current_header.clone())];

            // Build history within the window
            for i in 0..WINDOW_SIZE {
                let parent_hash = H256::random();
                current_header.parent_hash = parent_hash;
                db.set_block_header(current_hash, current_header.clone());
                history.push((current_hash, current_header.clone()));

                current_hash = parent_hash;
                current_header = BlockHeader {
                    height: BASE_HEIGHT + WINDOW_SIZE - 1 - i,
                    ..Default::default()
                };
            }
            // Oldest in window
            db.set_block_header(current_hash, current_header.clone());
            history.push((current_hash, current_header.clone()));

            // Check block near the end of the window
            let reference_block_hash_mid = history[WINDOW_SIZE as usize - 5].0;
            assert!(db
                .check_within_recent_blocks(reference_block_hash_mid)
                .unwrap());

            // Check block at the edge of the window
            // Block at BASE_HEIGHT
            let reference_block_hash_edge = history[WINDOW_SIZE as usize].0;
            assert!(db
                .check_within_recent_blocks(reference_block_hash_edge)
                .unwrap());
        }

        // --- Fail: Outside Window ---
        {
            println!("Scenario: Fail - Outside Window");
            let db = Database::memory();
            let mut current_hash = H256::random();
            // One block beyond the window
            let mut current_header = BlockHeader {
                height: BASE_HEIGHT + WINDOW_SIZE + 1,
                parent_hash: H256::random(),
                ..Default::default()
            };
            db.set_latest_computed_block(current_hash, current_header.clone());

            let mut reference_block_hash = H256::zero();

            // Build history
            for i in 0..(WINDOW_SIZE + 1) {
                let parent_hash = H256::random();
                current_header.parent_hash = parent_hash;
                db.set_block_header(current_hash, current_header.clone());

                // This is the block just outside the window (height BASE_HEIGHT)
                if i == WINDOW_SIZE {
                    reference_block_hash = current_hash;
                }

                current_hash = parent_hash;
                current_header = BlockHeader {
                    height: BASE_HEIGHT + WINDOW_SIZE - i,
                    parent_hash: H256::random(),
                    ..Default::default()
                };
            }
            // Oldest block
            db.set_block_header(current_hash, current_header);

            assert!(!db.check_within_recent_blocks(reference_block_hash).unwrap());
        }

        // --- Fail: Reorg ---
        {
            println!("Scenario: Fail - Reorg");
            let db = Database::memory();
            let mut current_hash = H256::random();
            let mut current_header = BlockHeader {
                height: BASE_HEIGHT + WINDOW_SIZE,
                parent_hash: H256::random(),
                ..Default::default()
            };
            db.set_latest_computed_block(current_hash, current_header.clone());

            // Build canonical chain history
            for i in 0..WINDOW_SIZE {
                let parent_hash = H256::random();
                current_header.parent_hash = parent_hash;
                db.set_block_header(current_hash, current_header.clone());

                current_hash = parent_hash;
                current_header = BlockHeader {
                    height: BASE_HEIGHT + WINDOW_SIZE - 1 - i,
                    parent_hash: H256::random(),
                    ..Default::default()
                };
            }
            // Oldest canonical block
            db.set_block_header(current_hash, current_header.clone());

            // Create a fork (reference block not on the canonical chain)
            let fork_block_hash = H256::random();
            // Within height window
            // Different parent
            let fork_block_header = BlockHeader {
                height: BASE_HEIGHT + 1,
                parent_hash: H256::random(),
                ..Default::default()
            };
            db.set_block_header(fork_block_hash, fork_block_header);

            assert!(!db.check_within_recent_blocks(fork_block_hash).unwrap());
        }

        // --- Error: No Latest Block ---
        {
            println!("Scenario: Error - No Latest Block");
            let db = Database::memory();
            let reference_block_hash = H256::random();
            let result = db.check_within_recent_blocks(reference_block_hash);
            assert!(result.is_err());
            assert!(result
                .unwrap_err()
                .to_string()
                .contains("No latest valid block found"));
        }

        // --- Error: No Reference Block ---
        {
            println!("Scenario: Error - No Reference Block");
            let db = Database::memory();
            let latest_hash = H256::random();
            let latest_header = BlockHeader {
                height: BASE_HEIGHT,
                ..Default::default()
            };
            db.set_latest_computed_block(latest_hash, latest_header.clone());
            // Need the latest header itself
            db.set_block_header(latest_hash, latest_header);

            // This block doesn't exist
            let reference_block_hash = H256::random();
            let result = db.check_within_recent_blocks(reference_block_hash);
            assert!(result.is_err());
            assert!(result
                .unwrap_err()
                .to_string()
                .contains("No reference block found"));
        }

        // --- Error: Missing History ---
        {
            println!("Scenario: Error - Missing History");
            let db = Database::memory();
            let latest_hash = H256::random();
            let missing_parent_hash = H256::random();
            // This parent won't be in the DB
            let latest_header = BlockHeader {
                height: BASE_HEIGHT + WINDOW_SIZE,
                parent_hash: missing_parent_hash,
                ..Default::default()
            };
            db.set_latest_computed_block(latest_hash, latest_header.clone());
            // Add latest block header
            db.set_block_header(latest_hash, latest_header);

            let reference_block_hash = H256::random();
            // Within height range
            let reference_header = BlockHeader {
                height: BASE_HEIGHT,
                parent_hash: H256::random(),
                ..Default::default()
            };
            // Add reference block header
            db.set_block_header(reference_block_hash, reference_header);

            let result = db.check_within_recent_blocks(reference_block_hash);
            assert!(result.is_err());
            assert!(result
                .unwrap_err()
                .to_string()
                .contains("not found in the window"));
        }
    }

    #[test]
    fn test_block_program_states() {
        let db = Database::memory();

        let block_hash = H256::random();
        let program_states = BTreeMap::new();
        db.set_block_program_states(block_hash, program_states.clone());
        assert_eq!(db.block_program_states(block_hash), Some(program_states));
    }

    #[test]
    fn test_block_outcome() {
        let db = Database::memory();

        let block_hash = H256::random();
        let block_outcome = vec![StateTransition::default()];
        db.set_block_outcome(block_hash, block_outcome.clone());
        assert_eq!(db.block_outcome(block_hash), Some(block_outcome));
    }

    #[test]
    fn test_block_schedule() {
        let db = Database::memory();

        let block_hash = H256::random();
        let schedule = Schedule::default();
        db.set_block_schedule(block_hash, schedule.clone());
        assert_eq!(db.block_schedule(block_hash), Some(schedule));
    }

    #[test]
    fn test_latest_computed_block() {
        let db = Database::memory();

        let block_hash = H256::random();
        let block_header = BlockHeader::default();
        db.set_latest_computed_block(block_hash, block_header.clone());
        assert_eq!(db.latest_computed_block(), Some((block_hash, block_header)));
    }

    #[test]
    fn test_block_events() {
        let db = Database::memory();

        let block_hash = H256::random();
        let events = vec![BlockEvent::Router(RouterEvent::StorageSlotChanged)];
        db.set_block_events(block_hash, &events);
        assert_eq!(db.block_events(block_hash), Some(events));
    }

    #[test]
    fn test_code_blob_info() {
        let db = Database::memory();

        let code_id = CodeId::default();
        let code_info = CodeInfo::default();
        db.set_code_blob_info(code_id, code_info.clone());
        assert_eq!(db.code_blob_info(code_id), Some(code_info));
    }

    #[test]
    fn test_block_is_synced() {
        let db = Database::memory();

        let block_hash = H256::random();
        db.set_block_is_synced(block_hash);
        assert!(db.block_is_synced(block_hash));
    }

    #[test]
    fn test_latest_synced_block_height() {
        let db = Database::memory();

        let height = 42;
        db.set_latest_synced_block_height(height);
        assert_eq!(db.latest_synced_block_height(), Some(height));
    }

    #[test]
    fn test_original_code() {
        let db = Database::memory();

        let code = vec![1, 2, 3];
        let code_id = db.set_original_code(&code);
        assert_eq!(db.original_code(code_id), Some(code));
    }

    #[test]
    fn test_program_code_id() {
        let db = Database::memory();

        let program_id = ProgramId::default();
        let code_id = CodeId::default();
        db.set_program_code_id(program_id, code_id);
        assert_eq!(db.program_code_id(program_id), Some(code_id));
    }

    #[test]
    fn test_program_ids() {
        let db = Database::memory();

        let program_id_1 = ProgramId::from(H256::random());
        let program_id_2 = ProgramId::from(H256::random());
        let program_id_3 = ProgramId::from(H256::random());

        let code_id_1 = CodeId::from(H256::random());
        let code_id_2 = CodeId::from(H256::random());
        let code_id_3 = CodeId::from(H256::random());

        // Add some program IDs
        db.set_program_code_id(program_id_1, code_id_1);
        db.set_program_code_id(program_id_2, code_id_2);
        db.set_program_code_id(program_id_3, code_id_3);

        // Retrieve all program IDs
        let retrieved_ids = db.program_ids();

        // Check if the retrieved set contains all added IDs and has the correct size
        let mut expected_ids = BTreeSet::new();
        expected_ids.insert(program_id_1);
        expected_ids.insert(program_id_2);
        expected_ids.insert(program_id_3);

        assert_eq!(retrieved_ids.len(), 3);
        assert_eq!(retrieved_ids, expected_ids);

        // Test with an empty database
        let empty_db = Database::memory();
        assert!(empty_db.program_ids().is_empty());
    }

    #[test]
    fn test_instrumented_code() {
        let db = Database::memory();

        let runtime_id = 1;
        let code_id = CodeId::default();
        let instrumented_code = unsafe {
            InstrumentedCode::new_unchecked(
                vec![1, 2, 3, 4],
                2,
                Default::default(),
                0.into(),
                None,
                InstantiatedSectionSizes::EMPTY,
                1,
            )
        };
        db.set_instrumented_code(runtime_id, code_id, instrumented_code.clone());
        assert_eq!(
            db.instrumented_code(runtime_id, code_id)
                .as_ref()
                .map(|c| c.code()),
            Some(instrumented_code.code())
        );
    }

    #[test]
    fn test_code_valid() {
        let db = Database::memory();

        let code_id = CodeId::default();
        db.set_code_valid(code_id, true);
        assert_eq!(db.code_valid(code_id), Some(true));
    }

    #[test]
    fn test_block_header() {
        let db = Database::memory();

        let block_hash = H256::random();
        let block_header = BlockHeader::default();
        db.set_block_header(block_hash, block_header.clone());
        assert_eq!(db.block_header(block_hash), Some(block_header));
    }

    #[test]
    fn test_state() {
        let db = Database::memory();

        let state = ProgramState::zero();
        let hash = db.write_state(state.clone());
        assert_eq!(db.read_state(hash), Some(state));
    }

    #[test]
    fn test_queue() {
        let db = Database::memory();

        let queue = MessageQueue::default();
        let hash = db.write_queue(queue.clone());
        assert_eq!(db.read_queue(hash), Some(queue));
    }

    #[test]
    fn test_waitlist() {
        let db = Database::memory();

        let waitlist = Waitlist::default();
        let hash = db.write_waitlist(waitlist.clone());
        assert_eq!(db.read_waitlist(hash), Some(waitlist));
    }

    #[test]
    fn test_stash() {
        let db = Database::memory();

        let stash = DispatchStash::default();
        let hash = db.write_stash(stash.clone());
        assert_eq!(db.read_stash(hash), Some(stash));
    }

    #[test]
    fn test_mailbox() {
        let db = Database::memory();

        let mailbox = Mailbox::default();
        let hash = db.write_mailbox(mailbox.clone());
        assert_eq!(db.read_mailbox(hash), Some(mailbox));
    }

    #[test]
    fn test_pages() {
        let db = Database::memory();

        let pages = MemoryPages::default();
        let hash = db.write_pages(pages.clone());
        assert_eq!(db.read_pages(hash), Some(pages));
    }

    #[test]
    fn test_pages_region() {
        let db = Database::memory();

        let pages_region = MemoryPagesRegion::default();
        let hash = db.write_pages_region(pages_region.clone());
        assert_eq!(db.read_pages_region(hash), Some(pages_region));
    }

    #[test]
    fn test_allocations() {
        let db = Database::memory();

        let allocations = Allocations::default();
        let hash = db.write_allocations(allocations.clone());
        assert_eq!(db.read_allocations(hash), Some(allocations));
    }

    #[test]
    fn test_payload() {
        let db = Database::memory();

        let payload: Payload = vec![1, 2, 3].try_into().unwrap();
        let hash = db.write_payload(payload.clone());
        assert_eq!(db.read_payload(hash), Some(payload));
    }

    #[test]
    fn test_page_data() {
        let db = Database::memory();

        let mut page_data = PageBuf::new_zeroed();
        page_data[42] = 42;
        let hash = db.write_page_data(page_data.clone());
        assert_eq!(db.read_page_data(hash), Some(page_data));
    }
}<|MERGE_RESOLUTION|>--- conflicted
+++ resolved
@@ -24,18 +24,11 @@
 };
 use anyhow::{bail, Result};
 use ethexe_common::{
-<<<<<<< HEAD
-    db::{
-        BlockHeader, BlockMetaStorage, CodeInfo, CodesStorage, OnChainStorage, Schedule,
-        StateHashWithQueueSize,
-    },
-=======
     db::{BlockMetaStorage, CodesStorage, OnChainStorage},
->>>>>>> 1c7ec86f
     events::BlockEvent,
     gear::StateTransition,
     tx_pool::{OffchainTransaction, SignedOffchainTransaction},
-    BlockHeader, CodeInfo, Schedule,
+    BlockHeader, CodeInfo, Schedule, StateHashWithQueueSize,
 };
 use ethexe_runtime_common::state::{
     Allocations, DispatchStash, HashOf, Mailbox, MemoryPages, MemoryPagesRegion, MessageQueue,
