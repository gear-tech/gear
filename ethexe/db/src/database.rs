--- conflicted
+++ resolved
@@ -66,11 +66,8 @@
 
     LatestComputedBlock = 11,
     LatestSyncedBlockHeight = 12,
-<<<<<<< HEAD
-    LatestRewardedEra(H256) = 13,
-=======
     ValidatorSet(H256) = 13,
->>>>>>> 819fe929
+    LatestRewardedEra(H256) = 14,
 }
 
 #[derive(Debug, Encode, Decode)]
@@ -98,11 +95,8 @@
             | Self::BlockOutcome(hash)
             | Self::BlockSchedule(hash)
             | Self::SignedTransaction(hash)
-<<<<<<< HEAD
-            | Self::LatestRewardedEra(hash) => [prefix.as_ref(), hash.as_ref()].concat(),
-=======
+            | Self::LatestRewardedEra(hash)
             | Self::ValidatorSet(hash) => [prefix.as_ref(), hash.as_ref()].concat(),
->>>>>>> 819fe929
 
             Self::ProgramToCodeId(program_id) => [prefix.as_ref(), program_id.as_ref()].concat(),
 
