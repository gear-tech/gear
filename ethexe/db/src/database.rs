// This file is part of Gear.
//
// Copyright (C) 2024-2025 Gear Technotracingies Inc.
// SPDX-License-Identifier: GPL-3.0-or-later WITH Classpath-exception-2.0
//
// This program is free software: you can redistribute it and/or modify
// it under the terms of the GNU General Public License as published by
// the Free Software Foundation, either version 3 of the License, or
// (at your option) any later version.
//
// This program is distributed in the hope that it will be useful,
// but WITHOUT ANY WARRANTY; without even the implied warranty of
// MERCHANTABILITY or FITNESS FOR A PARTICULAR PURPOSE. See the
// GNU General Public License for more details.
//
// You should have received a copy of the GNU General Public License
// along with this program. If not, see <https://www.gnu.org/licenses/>.

//! Database for ethexe.

use crate::{
    CASDatabase, KVDatabase, MemDb,
    overlay::{CASOverlay, KVOverlay},
};
use ethexe_common::{
<<<<<<< HEAD
    Announce, AnnounceHash, BlockHeader, CodeBlobInfo, ProgramStates, ProtocolTimelines, Schedule,
=======
    Announce, BlockHeader, CodeBlobInfo, HashOf, ProgramStates, ProtocolTimelines, Schedule,
>>>>>>> 7e4b00fb
    ValidatorsVec,
    db::{
        AnnounceMeta, AnnounceStorageRO, AnnounceStorageRW, BlockMeta, BlockMetaStorageRO,
        BlockMetaStorageRW, CodesStorageRO, CodesStorageRW, HashStorageRO, LatestData,
        LatestDataStorageRO, LatestDataStorageRW, OnChainStorageRO, OnChainStorageRW,
    },
    events::BlockEvent,
    gear::StateTransition,
    tx_pool::SignedOffchainTransaction,
};
use ethexe_runtime_common::state::{
    Allocations, DispatchStash, Mailbox, MemoryPages, MemoryPagesRegion, MessageQueue,
    ProgramState, Storage, UserMailbox, Waitlist,
};
use gear_core::{
    buffer::Payload,
    code::{CodeMetadata, InstrumentedCode},
    ids::{ActorId, CodeId},
    memory::PageBuf,
};
use gprimitives::H256;
use parity_scale_codec::{Decode, Encode};
use std::collections::BTreeSet;

#[repr(u64)]
enum Key {
    // TODO (kuzmindev): use `HashOf<T>` here
    BlockSmallData(H256) = 0,
    BlockEvents(H256) = 1,

    ValidatorSet(u64) = 2,

    AnnounceProgramStates(HashOf<Announce>) = 3,
    AnnounceOutcome(HashOf<Announce>) = 4,
    AnnounceSchedule(HashOf<Announce>) = 5,
    AnnounceMeta(HashOf<Announce>) = 6,

    ProgramToCodeId(ActorId) = 7,
    InstrumentedCode(u32, CodeId) = 8,
    CodeMetadata(CodeId) = 9,
    CodeUploadInfo(CodeId) = 10,
    CodeValid(CodeId) = 11,

    // TODO (kuzmindev): use `HashOf<T>` here
    SignedTransaction(H256) = 12,

    LatestData = 13,
    Timelines = 14,
}

impl Key {
    fn prefix(&self) -> [u8; 32] {
        // SAFETY: Because `Key` is marked as `#[repr(u64)]` it's actual layout
        // is `#[repr(C)]` and it's first field is a `u64` discriminant. We can read
        // it safely.
        let discriminant = unsafe { <*const _>::from(self).cast::<u64>().read() };
        H256::from_low_u64_be(discriminant).into()
    }

    fn to_bytes(&self) -> Vec<u8> {
        let prefix = self.prefix();
        match self {
            Self::BlockSmallData(hash) | Self::BlockEvents(hash) => {
                [prefix.as_ref(), hash.as_ref()].concat()
            }
<<<<<<< HEAD
            Self::ValidatorSet(era_index) => {
                [prefix.as_ref(), era_index.to_le_bytes().as_ref()].concat()
            }
            Self::AnnounceProgramStates(AnnounceHash(hash))
            | Self::AnnounceOutcome(AnnounceHash(hash))
            | Self::AnnounceSchedule(AnnounceHash(hash))
            | Self::AnnounceMeta(AnnounceHash(hash))
            | Self::SignedTransaction(hash) => [prefix.as_ref(), hash.as_ref()].concat(),
=======
            Self::AnnounceProgramStates(hash)
            | Self::AnnounceOutcome(hash)
            | Self::AnnounceSchedule(hash)
            | Self::AnnounceMeta(hash) => [prefix.as_ref(), hash.hash().as_ref()].concat(),

            Self::SignedTransaction(hash) => [prefix.as_ref(), hash.0.as_ref()].concat(),
>>>>>>> 7e4b00fb

            Self::ProgramToCodeId(program_id) => [prefix.as_ref(), program_id.as_ref()].concat(),

            Self::CodeMetadata(code_id)
            | Self::CodeUploadInfo(code_id)
            | Self::CodeValid(code_id) => [prefix.as_ref(), code_id.as_ref()].concat(),

            Self::InstrumentedCode(runtime_id, code_id) => [
                prefix.as_ref(),
                runtime_id.to_le_bytes().as_ref(),
                code_id.as_ref(),
            ]
            .concat(),
            Self::LatestData | Self::Timelines => prefix.as_ref().to_vec(),
        }
    }
}

#[derive(derive_more::Debug)]
#[debug("Database(CAS + KV)")]
pub struct Database {
    cas: Box<dyn CASDatabase>,
    kv: Box<dyn KVDatabase>,
}

impl Clone for Database {
    fn clone(&self) -> Self {
        Self {
            cas: self.cas.clone_boxed(),
            kv: self.kv.clone_boxed(),
        }
    }
}

impl Database {
    pub fn new(cas: Box<dyn CASDatabase>, kv: Box<dyn KVDatabase>) -> Self {
        Self { cas, kv }
    }

    pub fn from_one<DB: CASDatabase + KVDatabase>(db: &DB) -> Self {
        Self {
            cas: CASDatabase::clone_boxed(db),
            kv: KVDatabase::clone_boxed(db),
        }
    }

    pub fn memory() -> Self {
        let mem = MemDb::default();
        Self::from_one(&mem)
    }

    /// # Safety
    /// Not ready for using in prod. Intended to be for rpc calls only.
    pub unsafe fn overlaid(self) -> Self {
        Self {
            cas: Box::new(CASOverlay::new(self.cas)),
            kv: Box::new(KVOverlay::new(self.kv)),
        }
    }

    pub fn contains_hash(&self, hash: H256) -> bool {
        self.cas.contains(hash)
    }

    pub fn write_hash(&self, data: &[u8]) -> H256 {
        self.cas.write(data)
    }

    pub fn get_offchain_transaction(&self, tx_hash: H256) -> Option<SignedOffchainTransaction> {
        self.kv
            .get(&Key::SignedTransaction(tx_hash).to_bytes())
            .map(|data| {
                Decode::decode(&mut data.as_slice())
                    .expect("failed to data into `SignedTransaction`")
            })
    }

    pub fn set_offchain_transaction(&self, tx: SignedOffchainTransaction) {
        let tx_hash = tx.tx_hash();
        self.kv
            .put(&Key::SignedTransaction(tx_hash).to_bytes(), tx.encode());
    }

    fn with_small_data<R>(
        &self,
        block_hash: H256,
        f: impl FnOnce(BlockSmallData) -> R,
    ) -> Option<R> {
        self.block_small_data(block_hash).map(f)
    }

    fn mutate_small_data(&self, block_hash: H256, f: impl FnOnce(&mut BlockSmallData)) {
        let mut data = self.block_small_data(block_hash).unwrap_or_default();
        f(&mut data);
        self.set_block_small_data(block_hash, data);
    }

    fn block_small_data(&self, block_hash: H256) -> Option<BlockSmallData> {
        self.kv
            .get(&Key::BlockSmallData(block_hash).to_bytes())
            .map(|data| {
                BlockSmallData::decode(&mut data.as_slice())
                    .expect("Failed to decode data into `BlockSmallMetaInfo`")
            })
    }

    fn set_block_small_data(&self, block_hash: H256, meta: BlockSmallData) {
        self.kv
            .put(&Key::BlockSmallData(block_hash).to_bytes(), meta.encode());
    }
}

impl HashStorageRO for Database {
    fn read_by_hash(&self, hash: H256) -> Option<Vec<u8>> {
        self.cas.read(hash)
    }
}

#[derive(Debug, Clone, Default, Encode, Decode, PartialEq, Eq)]
struct BlockSmallData {
    block_header: Option<BlockHeader>,
    block_is_synced: bool,
    meta: BlockMeta,
}

impl BlockMetaStorageRO for Database {
    fn block_meta(&self, block_hash: H256) -> BlockMeta {
        self.with_small_data(block_hash, |data| data.meta)
            .unwrap_or_default()
    }
}

impl BlockMetaStorageRW for Database {
    fn mutate_block_meta(&self, block_hash: H256, f: impl FnOnce(&mut BlockMeta)) {
        tracing::trace!("For block {block_hash} mutate meta");
        self.mutate_small_data(block_hash, |data| {
            f(&mut data.meta);
        });
    }
}

impl CodesStorageRO for Database {
    fn original_code_exists(&self, code_id: CodeId) -> bool {
        self.kv.contains(code_id.as_ref())
    }

    fn original_code(&self, code_id: CodeId) -> Option<Vec<u8>> {
        self.cas.read(code_id.into())
    }

    fn program_code_id(&self, program_id: ActorId) -> Option<CodeId> {
        self.kv
            .get(&Key::ProgramToCodeId(program_id).to_bytes())
            .map(|data| {
                CodeId::try_from(data.as_slice()).expect("Failed to decode data into `CodeId`")
            })
    }

    fn instrumented_code_exists(&self, runtime_id: u32, code_id: CodeId) -> bool {
        self.kv
            .contains(&Key::InstrumentedCode(runtime_id, code_id).to_bytes())
    }

    fn instrumented_code(&self, runtime_id: u32, code_id: CodeId) -> Option<InstrumentedCode> {
        self.kv
            .get(&Key::InstrumentedCode(runtime_id, code_id).to_bytes())
            .map(|data| {
                Decode::decode(&mut data.as_slice())
                    .expect("Failed to decode data into `InstrumentedCode`")
            })
    }

    fn code_metadata(&self, code_id: CodeId) -> Option<CodeMetadata> {
        self.kv
            .get(&Key::CodeMetadata(code_id).to_bytes())
            .map(|data| {
                CodeMetadata::decode(&mut data.as_slice())
                    .expect("Failed to decode data into `CodeMetadata`")
            })
    }

    fn code_valid(&self, code_id: CodeId) -> Option<bool> {
        self.kv
            .get(&Key::CodeValid(code_id).to_bytes())
            .map(|data| {
                bool::decode(&mut data.as_slice()).expect("Failed to decode data into `bool`")
            })
    }

    fn valid_codes(&self) -> BTreeSet<CodeId> {
        let key_prefix = Key::CodeValid(Default::default()).prefix();
        self.kv
            .iter_prefix(&key_prefix)
            .map(|(key, valid)| {
                let (split_key_prefix, code_id) = key.split_at(key_prefix.len());
                debug_assert_eq!(split_key_prefix, key_prefix);
                let code_id =
                    CodeId::try_from(code_id).expect("Failed to decode key into `CodeId`");

                let valid =
                    bool::decode(&mut valid.as_slice()).expect("Failed to decode data into `bool`");

                (code_id, valid)
            })
            .filter_map(|(code_id, valid)| valid.then_some(code_id))
            .collect()
    }
}

impl CodesStorageRW for Database {
    fn set_original_code(&self, code: &[u8]) -> CodeId {
        self.cas.write(code).into()
    }

    fn set_program_code_id(&self, program_id: ActorId, code_id: CodeId) {
        self.kv.put(
            &Key::ProgramToCodeId(program_id).to_bytes(),
            code_id.into_bytes().to_vec(),
        );
    }

    fn set_instrumented_code(&self, runtime_id: u32, code_id: CodeId, code: InstrumentedCode) {
        self.kv.put(
            &Key::InstrumentedCode(runtime_id, code_id).to_bytes(),
            code.encode(),
        );
    }

    fn set_code_metadata(&self, code_id: CodeId, code_metadata: CodeMetadata) {
        self.kv.put(
            &Key::CodeMetadata(code_id).to_bytes(),
            code_metadata.encode(),
        );
    }

    fn set_code_valid(&self, code_id: CodeId, valid: bool) {
        self.kv
            .put(&Key::CodeValid(code_id).to_bytes(), valid.encode());
    }
}

// TODO: consider to change decode panics to Results.
impl Storage for Database {
    fn program_state(&self, hash: H256) -> Option<ProgramState> {
        if hash.is_zero() {
            return Some(ProgramState::zero());
        }

        let data = self.cas.read(hash)?;

        let state = ProgramState::decode(&mut &data[..])
            .expect("Failed to decode data into `ProgramState`");

        Some(state)
    }

    fn write_program_state(&self, state: ProgramState) -> H256 {
        if state.is_zero() {
            return H256::zero();
        }

        self.cas.write(&state.encode())
    }

    fn message_queue(&self, hash: HashOf<MessageQueue>) -> Option<MessageQueue> {
        self.cas.read(hash.hash()).map(|data| {
            MessageQueue::decode(&mut &data[..]).expect("Failed to decode data into `MessageQueue`")
        })
    }

    fn write_message_queue(&self, queue: MessageQueue) -> HashOf<MessageQueue> {
        unsafe { HashOf::new(self.cas.write(&queue.encode())) }
    }

    fn waitlist(&self, hash: HashOf<Waitlist>) -> Option<Waitlist> {
        self.cas.read(hash.hash()).map(|data| {
            Waitlist::decode(&mut data.as_slice()).expect("Failed to decode data into `Waitlist`")
        })
    }

    fn write_waitlist(&self, waitlist: Waitlist) -> HashOf<Waitlist> {
        unsafe { HashOf::new(self.cas.write(&waitlist.encode())) }
    }

    fn dispatch_stash(&self, hash: HashOf<DispatchStash>) -> Option<DispatchStash> {
        self.cas.read(hash.hash()).map(|data| {
            DispatchStash::decode(&mut data.as_slice())
                .expect("Failed to decode data into `DispatchStash`")
        })
    }

    fn write_dispatch_stash(&self, stash: DispatchStash) -> HashOf<DispatchStash> {
        unsafe { HashOf::new(self.cas.write(&stash.encode())) }
    }

    fn mailbox(&self, hash: HashOf<Mailbox>) -> Option<Mailbox> {
        self.cas.read(hash.hash()).map(|data| {
            Mailbox::decode(&mut data.as_slice()).expect("Failed to decode data into `Mailbox`")
        })
    }

    fn write_mailbox(&self, mailbox: Mailbox) -> HashOf<Mailbox> {
        unsafe { HashOf::new(self.cas.write(&mailbox.encode())) }
    }

    fn user_mailbox(&self, hash: HashOf<UserMailbox>) -> Option<UserMailbox> {
        self.cas.read(hash.hash()).map(|data| {
            UserMailbox::decode(&mut data.as_slice())
                .expect("Failed to decode data into `UserMailbox`")
        })
    }

    fn write_user_mailbox(&self, use_mailbox: UserMailbox) -> HashOf<UserMailbox> {
        unsafe { HashOf::new(self.cas.write(&use_mailbox.encode())) }
    }

    fn memory_pages(&self, hash: HashOf<MemoryPages>) -> Option<MemoryPages> {
        self.cas.read(hash.hash()).map(|data| {
            MemoryPages::decode(&mut &data[..]).expect("Failed to decode data into `MemoryPages`")
        })
    }

    fn memory_pages_region(&self, hash: HashOf<MemoryPagesRegion>) -> Option<MemoryPagesRegion> {
        self.cas.read(hash.hash()).map(|data| {
            MemoryPagesRegion::decode(&mut &data[..])
                .expect("Failed to decode data into `MemoryPagesRegion`")
        })
    }

    fn write_memory_pages(&self, pages: MemoryPages) -> HashOf<MemoryPages> {
        unsafe { HashOf::new(self.cas.write(&pages.encode())) }
    }

    fn write_memory_pages_region(
        &self,
        pages_region: MemoryPagesRegion,
    ) -> HashOf<MemoryPagesRegion> {
        unsafe { HashOf::new(self.cas.write(&pages_region.encode())) }
    }

    fn allocations(&self, hash: HashOf<Allocations>) -> Option<Allocations> {
        self.cas.read(hash.hash()).map(|data| {
            Allocations::decode(&mut &data[..]).expect("Failed to decode data into `Allocations`")
        })
    }

    fn write_allocations(&self, allocations: Allocations) -> HashOf<Allocations> {
        unsafe { HashOf::new(self.cas.write(&allocations.encode())) }
    }

    fn payload(&self, hash: HashOf<Payload>) -> Option<Payload> {
        self.cas
            .read(hash.hash())
            .map(|data| Payload::try_from(data).expect("Failed to decode data into `Payload`"))
    }

    fn write_payload(&self, payload: Payload) -> HashOf<Payload> {
        unsafe { HashOf::new(self.cas.write(&payload)) }
    }

    fn page_data(&self, hash: HashOf<PageBuf>) -> Option<PageBuf> {
        self.cas.read(hash.hash()).map(|data| {
            PageBuf::decode(&mut data.as_slice()).expect("Failed to decode data into `PageBuf`")
        })
    }

    fn write_page_data(&self, data: PageBuf) -> HashOf<PageBuf> {
        unsafe { HashOf::new(self.cas.write(&data)) }
    }
}

impl OnChainStorageRO for Database {
    fn protocol_timelines(&self) -> Option<ProtocolTimelines> {
        self.kv.get(&Key::Timelines.to_bytes()).map(|data| {
            Decode::decode(&mut data.as_slice())
                .expect("Failed to decode data into `GearExeTimelines`")
        })
    }

    fn block_header(&self, block_hash: H256) -> Option<BlockHeader> {
        self.with_small_data(block_hash, |data| data.block_header)?
    }

    fn block_events(&self, block_hash: H256) -> Option<Vec<BlockEvent>> {
        self.kv
            .get(&Key::BlockEvents(block_hash).to_bytes())
            .map(|data| {
                Vec::<BlockEvent>::decode(&mut data.as_slice())
                    .expect("Failed to decode data into `Vec<BlockEvent>`")
            })
    }

    fn code_blob_info(&self, code_id: CodeId) -> Option<CodeBlobInfo> {
        self.kv
            .get(&Key::CodeUploadInfo(code_id).to_bytes())
            .map(|data| {
                Decode::decode(&mut data.as_slice())
                    .expect("Failed to decode data into `CodeBlobInfo`")
            })
    }

    fn block_synced(&self, block_hash: H256) -> bool {
        self.with_small_data(block_hash, |data| data.block_is_synced)
            .unwrap_or_default()
    }

<<<<<<< HEAD
    fn validators(&self, era_index: u64) -> Option<ValidatorsVec> {
=======
    fn block_validators(&self, block_hash: H256) -> Option<ValidatorsVec> {
>>>>>>> 7e4b00fb
        self.kv
            .get(&Key::ValidatorSet(era_index).to_bytes())
            .map(|data| {
                Decode::decode(&mut data.as_slice())
                    .expect("Failed to decode data into `ValidatorsVec`")
            })
    }
}

impl OnChainStorageRW for Database {
    fn set_protocol_timelines(&self, timelines: ProtocolTimelines) {
        tracing::trace!("Set protocol timelines");
        self.kv.put(&Key::Timelines.to_bytes(), timelines.encode());
    }

    fn set_block_header(&self, block_hash: H256, header: BlockHeader) {
        tracing::trace!("Set block header for {block_hash}");
        self.mutate_small_data(block_hash, |data| data.block_header = Some(header));
    }

    fn set_block_events(&self, block_hash: H256, events: &[BlockEvent]) {
        tracing::trace!("Set block events for {block_hash}");
        self.kv
            .put(&Key::BlockEvents(block_hash).to_bytes(), events.encode());
    }

    fn set_code_blob_info(&self, code_id: CodeId, code_info: CodeBlobInfo) {
        tracing::trace!("Set code upload info for {code_id}");
        self.kv
            .put(&Key::CodeUploadInfo(code_id).to_bytes(), code_info.encode());
    }

    fn set_block_synced(&self, block_hash: H256) {
        tracing::trace!("For block {block_hash} set synced");
        self.mutate_small_data(block_hash, |data| {
            data.block_is_synced = true;
        });
    }

<<<<<<< HEAD
    fn set_validators(&self, era_index: u64, validator_set: ValidatorsVec) {
        self.kv.put(
            &Key::ValidatorSet(era_index).to_bytes(),
=======
    fn set_block_validators(&self, block_hash: H256, validator_set: ValidatorsVec) {
        tracing::trace!("Set validator set for {block_hash}: {validator_set:?}");
        self.kv.put(
            &Key::ValidatorSet(block_hash).to_bytes(),
>>>>>>> 7e4b00fb
            validator_set.encode(),
        );
    }
}

impl AnnounceStorageRO for Database {
<<<<<<< HEAD
    fn announce(&self, hash: AnnounceHash) -> Option<Announce> {
        self.cas.read(hash.0).map(|data| {
=======
    fn announce(&self, hash: HashOf<Announce>) -> Option<Announce> {
        self.cas.read(hash.hash()).map(|data| {
>>>>>>> 7e4b00fb
            Announce::decode(&mut &data[..]).expect("Failed to decode data into `ProducerBlock`")
        })
    }

    fn announce_program_states(&self, announce_hash: HashOf<Announce>) -> Option<ProgramStates> {
        self.kv
            .get(&Key::AnnounceProgramStates(announce_hash).to_bytes())
            .map(|data| {
                ProgramStates::decode(&mut data.as_slice())
                    .expect("Failed to decode data into `ProgramStates`")
            })
    }

    fn announce_outcome(&self, announce_hash: HashOf<Announce>) -> Option<Vec<StateTransition>> {
        self.kv
            .get(&Key::AnnounceOutcome(announce_hash).to_bytes())
            .map(|data| {
                Vec::<StateTransition>::decode(&mut data.as_slice())
                    .expect("Failed to decode data into `Vec<StateTransition>`")
            })
    }

    fn announce_schedule(&self, announce_hash: HashOf<Announce>) -> Option<Schedule> {
        self.kv
            .get(&Key::AnnounceSchedule(announce_hash).to_bytes())
            .map(|data| {
                Schedule::decode(&mut data.as_slice())
                    .expect("Failed to decode data into `Schedule`")
            })
    }

    fn announce_meta(&self, announce_hash: HashOf<Announce>) -> AnnounceMeta {
        self.kv
            .get(&Key::AnnounceMeta(announce_hash).to_bytes())
            .map(|data| {
                AnnounceMeta::decode(&mut data.as_slice())
                    .expect("Failed to decode data into `AnnounceMeta`")
            })
            .unwrap_or_default()
    }
}

impl AnnounceStorageRW for Database {
<<<<<<< HEAD
    fn set_announce(&self, announce: Announce) -> AnnounceHash {
        AnnounceHash(self.cas.write(&announce.encode()))
=======
    fn set_announce(&self, announce: Announce) -> HashOf<Announce> {
        tracing::trace!("Set announce {}: {announce}", announce.to_hash());
        // Safe, because of inner method implementation.
        unsafe { HashOf::new(self.cas.write(&announce.encode())) }
>>>>>>> 7e4b00fb
    }

    fn set_announce_program_states(
        &self,
        announce_hash: HashOf<Announce>,
        program_states: ProgramStates,
    ) {
        tracing::trace!("Set announce program states for {announce_hash}: {program_states:?}");
        self.kv.put(
            &Key::AnnounceProgramStates(announce_hash).to_bytes(),
            program_states.encode(),
        );
    }

    fn set_announce_outcome(&self, announce_hash: HashOf<Announce>, outcome: Vec<StateTransition>) {
        tracing::trace!("Set announce outcome for {announce_hash}: {outcome:?}");
        self.kv.put(
            &Key::AnnounceOutcome(announce_hash).to_bytes(),
            outcome.encode(),
        );
    }

    fn set_announce_schedule(&self, announce_hash: HashOf<Announce>, schedule: Schedule) {
        tracing::trace!("Set announce schedule for {announce_hash}: {schedule:?}");
        self.kv.put(
            &Key::AnnounceSchedule(announce_hash).to_bytes(),
            schedule.encode(),
        );
    }

    fn mutate_announce_meta(
        &self,
        announce_hash: HashOf<Announce>,
        f: impl FnOnce(&mut AnnounceMeta),
    ) {
        tracing::trace!("For announce {announce_hash} mutate meta");
        let mut meta = self.announce_meta(announce_hash);
        f(&mut meta);
        self.kv
            .put(&Key::AnnounceMeta(announce_hash).to_bytes(), meta.encode());
    }
}

impl LatestDataStorageRO for Database {
    fn latest_data(&self) -> Option<LatestData> {
        self.kv.get(&Key::LatestData.to_bytes()).map(|data| {
            LatestData::decode(&mut data.as_slice())
                .expect("Failed to decode data into `LatestData`")
        })
    }
}

impl LatestDataStorageRW for Database {
    fn set_latest_data(&self, data: LatestData) {
        self.kv.put(&Key::LatestData.to_bytes(), data.encode());
    }
}

#[cfg(test)]
mod tests {
    use super::*;
    use ethexe_common::{
        ecdsa::PrivateKey,
        events::RouterEvent,
        tx_pool::{OffchainTransaction, RawOffchainTransaction::SendMessage},
    };
    use gear_core::code::{InstantiatedSectionSizes, InstrumentationStatus};

    #[test]
    fn test_offchain_transaction() {
        let db = Database::memory();

        let private_key = PrivateKey::from([1; 32]);
        let tx = SignedOffchainTransaction::create(
            private_key,
            OffchainTransaction {
                raw: SendMessage {
                    program_id: H256::random().into(),
                    payload: H256::random().0.to_vec(),
                },
                reference_block: H256::random(),
            },
        )
        .unwrap();
        let tx_hash = tx.tx_hash();
        db.set_offchain_transaction(tx.clone());
        assert_eq!(db.get_offchain_transaction(tx_hash), Some(tx));
    }

    #[test]
    fn test_announce() {
        let db = Database::memory();

        let announce = Announce {
            block_hash: H256::random(),
            parent: HashOf::random(),
            gas_allowance: Some(1000),
            off_chain_transactions: vec![],
        };
        let announce_hash = db.set_announce(announce.clone());
        assert_eq!(announce_hash, announce.to_hash());
        assert_eq!(db.announce(announce_hash), Some(announce));
    }

    #[test]
    fn test_announce_program_states() {
        let db = Database::memory();

        let announce_hash = HashOf::random();
        let program_states = ProgramStates::default();
        db.set_announce_program_states(announce_hash, program_states.clone());
        assert_eq!(
            db.announce_program_states(announce_hash),
            Some(program_states)
        );
    }

    #[test]
    fn test_announce_outcome() {
        let db = Database::memory();

        let announce_hash = HashOf::random();
        let block_outcome = vec![StateTransition::default()];
        db.set_announce_outcome(announce_hash, block_outcome.clone());
        assert_eq!(db.announce_outcome(announce_hash), Some(block_outcome));
    }

    #[test]
    fn test_announce_schedule() {
        let db = Database::memory();

        let announce_hash = HashOf::random();
        let schedule = Schedule::default();
        db.set_announce_schedule(announce_hash, schedule.clone());
        assert_eq!(db.announce_schedule(announce_hash), Some(schedule));
    }

    #[test]
    fn test_block_events() {
        let db = Database::memory();

        let block_hash = H256::random();
        let events = vec![BlockEvent::Router(RouterEvent::StorageSlotChanged)];
        db.set_block_events(block_hash, &events);
        assert_eq!(db.block_events(block_hash), Some(events));
    }

    #[test]
    fn test_code_blob_info() {
        let db = Database::memory();

        let code_id = CodeId::default();
        let code_info = CodeBlobInfo::default();
        db.set_code_blob_info(code_id, code_info.clone());
        assert_eq!(db.code_blob_info(code_id), Some(code_info));
    }

    #[test]
    fn test_block_is_synced() {
        let db = Database::memory();

        let block_hash = H256::random();
        assert!(!db.block_synced(block_hash));
        db.set_block_synced(block_hash);
        assert!(db.block_synced(block_hash));
    }

    #[test]
    fn test_latest_data() {
        let db = Database::memory();

        assert!(db.latest_data().is_none());

        let latest_data = LatestData {
            synced_block_height: 42,
            prepared_block_hash: H256::random(),
            computed_announce_hash: HashOf::random(),
            genesis_block_hash: H256::random(),
            genesis_announce_hash: HashOf::random(),
            start_block_hash: H256::random(),
            start_announce_hash: HashOf::random(),
        };
        db.set_latest_data(latest_data.clone());
        assert_eq!(db.latest_data(), Some(latest_data));
    }

    #[test]
    fn test_original_code() {
        let db = Database::memory();

        let code = vec![1, 2, 3];
        let code_id = db.set_original_code(&code);
        assert_eq!(db.original_code(code_id), Some(code));
    }

    #[test]
    fn test_program_code_id() {
        let db = Database::memory();

        let program_id = ActorId::default();
        let code_id = CodeId::default();
        db.set_program_code_id(program_id, code_id);
        assert_eq!(db.program_code_id(program_id), Some(code_id));
    }

    #[test]
    fn test_instrumented_code() {
        let db = Database::memory();

        let runtime_id = 1;
        let code_id = CodeId::default();
        let section_sizes = InstantiatedSectionSizes::new(0, 0, 0, 0, 0, 0);
        let instrumented_code = InstrumentedCode::new(vec![1, 2, 3, 4], section_sizes);
        db.set_instrumented_code(runtime_id, code_id, instrumented_code.clone());
        assert_eq!(
            db.instrumented_code(runtime_id, code_id)
                .as_ref()
                .map(|c| c.bytes()),
            Some(instrumented_code.bytes())
        );
    }

    #[test]
    fn test_code_metadata() {
        let db = Database::memory();

        let code_id = CodeId::default();
        let code_metadata = CodeMetadata::new(
            1,
            Default::default(),
            0.into(),
            None,
            InstrumentationStatus::Instrumented {
                version: 3,
                code_len: 2,
            },
        );
        db.set_code_metadata(code_id, code_metadata.clone());
        assert_eq!(
            db.code_metadata(code_id)
                .as_ref()
                .map(|m| m.original_code_len()),
            Some(code_metadata.original_code_len())
        );
        assert_eq!(
            db.code_metadata(code_id)
                .as_ref()
                .map(|m| m.instrumented_code_len()),
            Some(code_metadata.instrumented_code_len())
        );
        assert_eq!(
            db.code_metadata(code_id)
                .as_ref()
                .map(|m| m.instrumentation_status()),
            Some(code_metadata.instrumentation_status())
        );
        assert_eq!(
            db.code_metadata(code_id)
                .as_ref()
                .map(|m| m.instruction_weights_version()),
            Some(code_metadata.instruction_weights_version())
        );
    }

    #[test]
    fn test_code_valid() {
        let db = Database::memory();

        let code_id = CodeId::default();
        db.set_code_valid(code_id, true);
        assert_eq!(db.code_valid(code_id), Some(true));
    }

    #[test]
    fn test_block_header() {
        let db = Database::memory();

        let block_hash = H256::random();
        let block_header = BlockHeader::default();
        db.set_block_header(block_hash, block_header);
        assert_eq!(db.block_header(block_hash), Some(block_header));
    }

    #[test]
    fn test_state() {
        let db = Database::memory();

        let state = ProgramState::zero();
        let hash = db.write_program_state(state);
        assert_eq!(db.program_state(hash), Some(state));
    }

    #[test]
    fn test_queue() {
        let db = Database::memory();

        let queue = MessageQueue::default();
        let hash = db.write_message_queue(queue.clone());
        assert_eq!(db.message_queue(hash), Some(queue));
    }

    #[test]
    fn test_waitlist() {
        let db = Database::memory();

        let waitlist = Waitlist::default();
        let hash = db.write_waitlist(waitlist.clone());
        assert_eq!(db.waitlist(hash), Some(waitlist));
    }

    #[test]
    fn test_stash() {
        let db = Database::memory();

        let stash = DispatchStash::default();
        let hash = db.write_dispatch_stash(stash.clone());
        assert_eq!(db.dispatch_stash(hash), Some(stash));
    }

    #[test]
    fn test_mailbox() {
        let db = Database::memory();

        let mailbox = Mailbox::default();
        let hash = db.write_mailbox(mailbox.clone());
        assert_eq!(db.mailbox(hash), Some(mailbox));
    }

    #[test]
    fn test_pages() {
        let db = Database::memory();

        let pages = MemoryPages::default();
        let hash = db.write_memory_pages(pages.clone());
        assert_eq!(db.memory_pages(hash), Some(pages));
    }

    #[test]
    fn test_pages_region() {
        let db = Database::memory();

        let pages_region = MemoryPagesRegion::default();
        let hash = db.write_memory_pages_region(pages_region.clone());
        assert_eq!(db.memory_pages_region(hash), Some(pages_region));
    }

    #[test]
    fn test_allocations() {
        let db = Database::memory();

        let allocations = Allocations::default();
        let hash = db.write_allocations(allocations.clone());
        assert_eq!(db.allocations(hash), Some(allocations));
    }

    #[test]
    fn test_payload() {
        let db = Database::memory();

        let payload: Payload = vec![1, 2, 3].try_into().unwrap();
        let hash = db.write_payload(payload.clone());
        assert_eq!(db.payload(hash), Some(payload));
    }

    #[test]
    fn test_page_data() {
        let db = Database::memory();

        let mut page_data = PageBuf::new_zeroed();
        page_data[42] = 42;
        let hash = db.write_page_data(page_data.clone());
        assert_eq!(db.page_data(hash), Some(page_data));
    }
}<|MERGE_RESOLUTION|>--- conflicted
+++ resolved
@@ -23,11 +23,7 @@
     overlay::{CASOverlay, KVOverlay},
 };
 use ethexe_common::{
-<<<<<<< HEAD
-    Announce, AnnounceHash, BlockHeader, CodeBlobInfo, ProgramStates, ProtocolTimelines, Schedule,
-=======
     Announce, BlockHeader, CodeBlobInfo, HashOf, ProgramStates, ProtocolTimelines, Schedule,
->>>>>>> 7e4b00fb
     ValidatorsVec,
     db::{
         AnnounceMeta, AnnounceStorageRO, AnnounceStorageRW, BlockMeta, BlockMetaStorageRO,
@@ -93,23 +89,16 @@
             Self::BlockSmallData(hash) | Self::BlockEvents(hash) => {
                 [prefix.as_ref(), hash.as_ref()].concat()
             }
-<<<<<<< HEAD
+
             Self::ValidatorSet(era_index) => {
                 [prefix.as_ref(), era_index.to_le_bytes().as_ref()].concat()
             }
-            Self::AnnounceProgramStates(AnnounceHash(hash))
-            | Self::AnnounceOutcome(AnnounceHash(hash))
-            | Self::AnnounceSchedule(AnnounceHash(hash))
-            | Self::AnnounceMeta(AnnounceHash(hash))
-            | Self::SignedTransaction(hash) => [prefix.as_ref(), hash.as_ref()].concat(),
-=======
             Self::AnnounceProgramStates(hash)
             | Self::AnnounceOutcome(hash)
             | Self::AnnounceSchedule(hash)
             | Self::AnnounceMeta(hash) => [prefix.as_ref(), hash.hash().as_ref()].concat(),
 
             Self::SignedTransaction(hash) => [prefix.as_ref(), hash.0.as_ref()].concat(),
->>>>>>> 7e4b00fb
 
             Self::ProgramToCodeId(program_id) => [prefix.as_ref(), program_id.as_ref()].concat(),
 
@@ -516,11 +505,7 @@
             .unwrap_or_default()
     }
 
-<<<<<<< HEAD
     fn validators(&self, era_index: u64) -> Option<ValidatorsVec> {
-=======
-    fn block_validators(&self, block_hash: H256) -> Option<ValidatorsVec> {
->>>>>>> 7e4b00fb
         self.kv
             .get(&Key::ValidatorSet(era_index).to_bytes())
             .map(|data| {
@@ -560,29 +545,17 @@
         });
     }
 
-<<<<<<< HEAD
     fn set_validators(&self, era_index: u64, validator_set: ValidatorsVec) {
         self.kv.put(
             &Key::ValidatorSet(era_index).to_bytes(),
-=======
-    fn set_block_validators(&self, block_hash: H256, validator_set: ValidatorsVec) {
-        tracing::trace!("Set validator set for {block_hash}: {validator_set:?}");
-        self.kv.put(
-            &Key::ValidatorSet(block_hash).to_bytes(),
->>>>>>> 7e4b00fb
             validator_set.encode(),
         );
     }
 }
 
 impl AnnounceStorageRO for Database {
-<<<<<<< HEAD
-    fn announce(&self, hash: AnnounceHash) -> Option<Announce> {
-        self.cas.read(hash.0).map(|data| {
-=======
     fn announce(&self, hash: HashOf<Announce>) -> Option<Announce> {
         self.cas.read(hash.hash()).map(|data| {
->>>>>>> 7e4b00fb
             Announce::decode(&mut &data[..]).expect("Failed to decode data into `ProducerBlock`")
         })
     }
@@ -626,15 +599,10 @@
 }
 
 impl AnnounceStorageRW for Database {
-<<<<<<< HEAD
-    fn set_announce(&self, announce: Announce) -> AnnounceHash {
-        AnnounceHash(self.cas.write(&announce.encode()))
-=======
     fn set_announce(&self, announce: Announce) -> HashOf<Announce> {
         tracing::trace!("Set announce {}: {announce}", announce.to_hash());
         // Safe, because of inner method implementation.
         unsafe { HashOf::new(self.cas.write(&announce.encode())) }
->>>>>>> 7e4b00fb
     }
 
     fn set_announce_program_states(
