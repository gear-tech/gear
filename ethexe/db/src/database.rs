--- conflicted
+++ resolved
@@ -57,14 +57,9 @@
 
     ProgramToCodeId(ActorId) = 5,
     InstrumentedCode(u32, CodeId) = 6,
-<<<<<<< HEAD
-    CodeUploadInfo(CodeId) = 7,
-    CodeValidated(CodeId) = 8,
-=======
     CodeMetadata(CodeId) = 7,
     CodeUploadInfo(CodeId) = 8,
     CodeValid(CodeId) = 9,
->>>>>>> a0d2bced
 
     SignedTransaction(H256) = 10,
 
@@ -100,15 +95,9 @@
 
             Self::ProgramToCodeId(program_id) => [prefix.as_ref(), program_id.as_ref()].concat(),
 
-<<<<<<< HEAD
-            Self::CodeUploadInfo(code_id) | Self::CodeValidated(code_id) => {
-                [prefix.as_ref(), code_id.as_ref()].concat()
-            }
-=======
             Self::CodeMetadata(code_id)
             | Self::CodeUploadInfo(code_id)
             | Self::CodeValid(code_id) => [prefix.as_ref(), code_id.as_ref()].concat(),
->>>>>>> a0d2bced
 
             Self::InstrumentedCode(runtime_id, code_id) => [
                 prefix.as_ref(),
@@ -462,7 +451,7 @@
 
     fn code_valid(&self, code_id: CodeId) -> Option<bool> {
         self.kv
-            .get(&Key::CodeValidated(code_id).to_bytes())
+            .get(&Key::CodeValid(code_id).to_bytes())
             .map(|data| {
                 bool::decode(&mut data.as_slice()).expect("Failed to decode data into `bool`")
             })
@@ -488,9 +477,6 @@
         );
     }
 
-<<<<<<< HEAD
-    fn set_code_validated(&self, code_id: CodeId, valid: bool) {
-=======
     fn set_code_metadata(&self, code_id: CodeId, code_metadata: CodeMetadata) {
         self.kv.put(
             &Key::CodeMetadata(code_id).to_bytes(),
@@ -499,27 +485,8 @@
     }
 
     fn set_code_valid(&self, code_id: CodeId, valid: bool) {
->>>>>>> a0d2bced
-        self.kv
-            .put(&Key::CodeValidated(code_id).to_bytes(), valid.encode());
-    }
-
-    fn validated_codes(&self) -> BTreeSet<CodeId> {
-        let key_prefix = Key::CodeValidated(Default::default()).prefix();
-        self.kv
-            .iter_prefix(&key_prefix)
-            .map(|(key, valid)| {
-                let (split_key_prefix, code_id) = key.split_at(key_prefix.len());
-                debug_assert_eq!(split_key_prefix, key_prefix);
-                let code_id =
-                    CodeId::try_from(code_id).expect("Failed to decode key into `ProgramId`");
-
-                #[cfg(debug_assertions)]
-                bool::decode(&mut valid.as_slice()).expect("Failed to decode data into `bool`");
-
-                code_id
-            })
-            .collect()
+        self.kv
+            .put(&Key::CodeValid(code_id).to_bytes(), valid.encode());
     }
 
     fn valid_codes(&self) -> BTreeSet<CodeId> {
@@ -1127,7 +1094,7 @@
         let db = Database::memory();
 
         let code_id = CodeId::default();
-        db.set_code_validated(code_id, true);
+        db.set_code_valid(code_id, true);
         assert_eq!(db.code_valid(code_id), Some(true));
     }
 
