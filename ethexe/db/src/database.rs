--- conflicted
+++ resolved
@@ -23,18 +23,11 @@
     overlay::{CASOverlay, KVOverlay},
 };
 use ethexe_common::{
-<<<<<<< HEAD
-    BlockHeader, BlockMeta, CodeBlobInfo, Digest, GearExeTimelines, ProgramStates, Schedule,
-    db::{
-        BlockMetaStorageRead, BlockMetaStorageWrite, BlockOutcome, CodesStorageRead,
-        CodesStorageWrite, OnChainStorageRead, OnChainStorageWrite, StaticData,
-=======
-    Address, Announce, AnnounceHash, BlockHeader, CodeBlobInfo, ProgramStates, Schedule,
+    Announce, AnnounceHash, BlockHeader, CodeBlobInfo, GearExeTimelines, ProgramStates, Schedule,
     db::{
         AnnounceMeta, AnnounceStorageRead, AnnounceStorageWrite, BlockMeta, BlockMetaStorageRead,
         BlockMetaStorageWrite, CodesStorageRead, CodesStorageWrite, HashStorageRead, LatestData,
         LatestDataStorageRead, LatestDataStorageWrite, OnChainStorageRead, OnChainStorageWrite,
->>>>>>> b819e390
     },
     events::BlockEvent,
     gear::StateTransition,
@@ -58,28 +51,22 @@
 enum Key {
     BlockSmallData(H256) = 0,
     BlockEvents(H256) = 1,
-    ValidatorSet(H256) = 2,
-
-    AnnounceProgramStates(AnnounceHash) = 3,
-    AnnounceOutcome(AnnounceHash) = 4,
-    AnnounceSchedule(AnnounceHash) = 5,
-    AnnounceMeta(AnnounceHash) = 6,
-
-    ProgramToCodeId(ActorId) = 7,
-    InstrumentedCode(u32, CodeId) = 8,
-    CodeMetadata(CodeId) = 9,
-    CodeUploadInfo(CodeId) = 10,
-    CodeValid(CodeId) = 11,
-
-<<<<<<< HEAD
-    LatestComputedBlock = 11,
-    LatestSyncedBlockHeight = 12,
-    StaticData = 13,
-=======
-    SignedTransaction(H256) = 12,
-
-    LatestData = 13,
->>>>>>> b819e390
+
+    AnnounceProgramStates(AnnounceHash) = 2,
+    AnnounceOutcome(AnnounceHash) = 3,
+    AnnounceSchedule(AnnounceHash) = 4,
+    AnnounceMeta(AnnounceHash) = 5,
+
+    ProgramToCodeId(ActorId) = 6,
+    InstrumentedCode(u32, CodeId) = 7,
+    CodeMetadata(CodeId) = 8,
+    CodeUploadInfo(CodeId) = 9,
+    CodeValid(CodeId) = 10,
+
+    SignedTransaction(H256) = 11,
+
+    LatestData = 12,
+    Timelines = 13,
 }
 
 impl Key {
@@ -94,21 +81,13 @@
     fn to_bytes(&self) -> Vec<u8> {
         let prefix = self.prefix();
         match self {
-<<<<<<< HEAD
-            Self::BlockSmallData(hash)
-            | Self::BlockEvents(hash)
-            | Self::BlockProgramStates(hash)
-            | Self::BlockOutcome(hash)
-            | Self::BlockSchedule(hash)
-=======
-            Self::BlockSmallData(hash) | Self::BlockEvents(hash) | Self::ValidatorSet(hash) => {
+            Self::BlockSmallData(hash) | Self::BlockEvents(hash) => {
                 [prefix.as_ref(), hash.as_ref()].concat()
             }
             Self::AnnounceProgramStates(AnnounceHash(hash))
             | Self::AnnounceOutcome(AnnounceHash(hash))
             | Self::AnnounceSchedule(AnnounceHash(hash))
             | Self::AnnounceMeta(AnnounceHash(hash))
->>>>>>> b819e390
             | Self::SignedTransaction(hash) => [prefix.as_ref(), hash.as_ref()].concat(),
 
             Self::ProgramToCodeId(program_id) => [prefix.as_ref(), program_id.as_ref()].concat(),
@@ -123,14 +102,7 @@
                 code_id.as_ref(),
             ]
             .concat(),
-<<<<<<< HEAD
-
-            Self::LatestComputedBlock | Self::LatestSyncedBlockHeight | Self::StaticData => {
-                prefix.as_ref().to_vec()
-            }
-=======
-            Self::LatestData => prefix.as_ref().to_vec(),
->>>>>>> b819e390
+            Self::LatestData | Self::Timelines => prefix.as_ref().to_vec(),
         }
     }
 }
@@ -229,42 +201,9 @@
     }
 }
 
-<<<<<<< HEAD
-    fn static_data(&self) -> Option<StaticData> {
-        self.kv.get(&Key::StaticData.to_bytes()).map(|data| {
-            StaticData::decode(&mut data.as_slice())
-                .expect("Failed to decode data into `DbStaticData`")
-        })
-    }
-
-    fn set_static_data(&self, data: StaticData) {
-        self.kv.put(&Key::StaticData.to_bytes(), data.encode());
-    }
-
-    fn with_static_data<R>(&self, f: impl FnOnce(StaticData) -> R) -> Option<R> {
-        self.static_data().map(f)
-    }
-
-    fn mutate_static_data(&self, f: impl FnOnce(&mut StaticData)) {
-        let mut data = self.static_data().unwrap_or_default();
-        f(&mut data);
-        self.set_static_data(data);
-    }
-
-    /// # Safety
-    ///
-    /// If the block is actually empty but forced to be not, then database invariants are violated.
-    pub unsafe fn set_non_empty_block_outcome(&self, block_hash: H256) {
-        log::trace!("For block {block_hash} set non-empty outcome");
-        self.kv.put(
-            &Key::BlockOutcome(block_hash).to_bytes(),
-            BlockOutcome::ForcedNonEmpty.encode(),
-        );
-=======
 impl HashStorageRead for Database {
     fn read_by_hash(&self, hash: H256) -> Option<Vec<u8>> {
         self.cas.read(hash)
->>>>>>> b819e390
     }
 }
 
@@ -284,7 +223,7 @@
 
 impl BlockMetaStorageWrite for Database {
     fn mutate_block_meta(&self, block_hash: H256, f: impl FnOnce(&mut BlockMeta)) {
-        log::trace!("For block {block_hash} mutate meta");
+        tracing::trace!("For block {block_hash} mutate meta");
         self.mutate_small_data(block_hash, |data| {
             f(&mut data.meta);
         });
@@ -523,7 +462,10 @@
 
 impl OnChainStorageRead for Database {
     fn gear_exe_timelines(&self) -> Option<GearExeTimelines> {
-        self.with_static_data(|data| data.gear_exe_timelines)?
+        self.kv.get(&Key::Timelines.to_bytes()).map(|data| {
+            GearExeTimelines::decode(&mut data.as_slice())
+                .expect("Failed to decode data into `GearExeTimelines`")
+        })
     }
 
     fn block_header(&self, block_hash: H256) -> Option<BlockHeader> {
@@ -556,42 +498,33 @@
 
 impl OnChainStorageWrite for Database {
     fn set_gear_exe_timelines(&self, timelines: GearExeTimelines) {
-        self.mutate_static_data(|data| data.gear_exe_timelines = Some(timelines));
+        tracing::trace!("");
+        self.kv.put(&Key::Timelines.to_bytes(), timelines.encode());
     }
 
     fn set_block_header(&self, block_hash: H256, header: BlockHeader) {
-        log::trace!("Set block header for {block_hash}");
+        tracing::trace!("Set block header for {block_hash}");
         self.mutate_small_data(block_hash, |data| data.block_header = Some(header));
     }
 
     fn set_block_events(&self, block_hash: H256, events: &[BlockEvent]) {
-        log::trace!("Set block events for {block_hash}");
+        tracing::trace!("Set block events for {block_hash}");
         self.kv
             .put(&Key::BlockEvents(block_hash).to_bytes(), events.encode());
     }
 
     fn set_code_blob_info(&self, code_id: CodeId, code_info: CodeBlobInfo) {
-        log::trace!("Set code upload info for {code_id}");
+        tracing::trace!("Set code upload info for {code_id}");
         self.kv
             .put(&Key::CodeUploadInfo(code_id).to_bytes(), code_info.encode());
     }
 
     fn set_block_synced(&self, block_hash: H256) {
-        log::trace!("For block {block_hash} set synced");
+        tracing::trace!("For block {block_hash} set synced");
         self.mutate_small_data(block_hash, |data| {
             data.block_is_synced = true;
         });
     }
-<<<<<<< HEAD
-=======
-
-    fn set_block_validators(&self, block_hash: H256, validator_set: NonEmpty<Address>) {
-        self.kv.put(
-            &Key::ValidatorSet(block_hash).to_bytes(),
-            Into::<Vec<Address>>::into(validator_set).encode(),
-        );
-    }
->>>>>>> b819e390
 }
 
 impl AnnounceStorageRead for Database {
