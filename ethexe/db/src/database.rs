--- conflicted
+++ resolved
@@ -51,11 +51,8 @@
     BlockSmallMeta = 6,
     CodeUpload = 7,
     LatestValidBlock = 8,
-<<<<<<< HEAD
-    CodeApproved = 9,
-=======
     BlockHeader = 9,
->>>>>>> 148c0b0c
+    CodeApproved = 10,
 }
 
 impl KeyPrefix {
