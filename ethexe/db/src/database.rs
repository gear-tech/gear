// This file is part of Gear.
//
// Copyright (C) 2024-2025 Gear Technologies Inc.
// SPDX-License-Identifier: GPL-3.0-or-later WITH Classpath-exception-2.0
//
// This program is free software: you can redistribute it and/or modify
// it under the terms of the GNU General Public License as published by
// the Free Software Foundation, either version 3 of the License, or
// (at your option) any later version.
//
// This program is distributed in the hope that it will be useful,
// but WITHOUT ANY WARRANTY; without even the implied warranty of
// MERCHANTABILITY or FITNESS FOR A PARTICULAR PURPOSE. See the
// GNU General Public License for more details.
//
// You should have received a copy of the GNU General Public License
// along with this program. If not, see <https://www.gnu.org/licenses/>.

//! Database for ethexe.

use crate::{
    CASDatabase, KVDatabase, MemDb,
    overlay::{CASOverlay, KVOverlay},
};
use anyhow::{Result, bail};
use ethexe_common::{
    Address, BlockHeader, BlockMeta, CodeBlobInfo, Digest, ProgramStates, Schedule,
    db::{
        BlockMetaStorageRead, BlockMetaStorageWrite, BlockOutcome, CodesStorageRead,
        CodesStorageWrite, OnChainStorageRead, OnChainStorageWrite,
    },
    events::BlockEvent,
    gear::StateTransition,
    tx_pool::{OffchainTransaction, SignedOffchainTransaction},
};
use ethexe_runtime_common::state::{
    Allocations, DispatchStash, HashOf, Mailbox, MemoryPages, MemoryPagesRegion, MessageQueue,
    ProgramState, Storage, UserMailbox, Waitlist,
};
use gear_core::{
    buffer::Payload,
    code::{CodeMetadata, InstrumentedCode},
    ids::{ActorId, CodeId},
    memory::PageBuf,
};
use gprimitives::H256;
use nonempty::NonEmpty;
use parity_scale_codec::{Decode, Encode};
use std::collections::{BTreeMap, BTreeSet, VecDeque};

#[repr(u64)]
enum Key {
    BlockSmallData(H256) = 0,
    BlockEvents(H256) = 1,
    BlockProgramStates(H256) = 2,
    BlockOutcome(H256) = 3,
    BlockSchedule(H256) = 4,

    ProgramToCodeId(ActorId) = 5,
    InstrumentedCode(u32, CodeId) = 6,
    CodeMetadata(CodeId) = 7,
    CodeUploadInfo(CodeId) = 8,
    CodeValid(CodeId) = 9,

    SignedTransaction(H256) = 10,

    LatestComputedBlock = 11,
    LatestSyncedBlockHeight = 12,
    ValidatorSet(H256) = 13,
}

impl Key {
    fn prefix(&self) -> [u8; 32] {
        // SAFETY: Because `Key` is marked as `#[repr(u64)]` it's actual layout
        // is `#[repr(C)]` and it's first field is a `u64` discriminant. We can read
        // it safely.
        let discriminant = unsafe { <*const _>::from(self).cast::<u64>().read() };
        H256::from_low_u64_be(discriminant).into()
    }

    fn to_bytes(&self) -> Vec<u8> {
        let prefix = self.prefix();
        match self {
            Self::BlockSmallData(hash)
            | Self::BlockEvents(hash)
            | Self::BlockProgramStates(hash)
            | Self::BlockOutcome(hash)
            | Self::BlockSchedule(hash)
            | Self::SignedTransaction(hash)
            | Self::ValidatorSet(hash) => [prefix.as_ref(), hash.as_ref()].concat(),

            Self::ProgramToCodeId(program_id) => [prefix.as_ref(), program_id.as_ref()].concat(),

            Self::CodeMetadata(code_id)
            | Self::CodeUploadInfo(code_id)
            | Self::CodeValid(code_id) => [prefix.as_ref(), code_id.as_ref()].concat(),

            Self::InstrumentedCode(runtime_id, code_id) => [
                prefix.as_ref(),
                runtime_id.to_le_bytes().as_ref(),
                code_id.as_ref(),
            ]
            .concat(),

            Self::LatestComputedBlock | Self::LatestSyncedBlockHeight => prefix.as_ref().to_vec(),
        }
    }
}

#[derive(derive_more::Debug)]
#[debug("Database(CAS + KV)")]
pub struct Database {
    cas: Box<dyn CASDatabase>,
    kv: Box<dyn KVDatabase>,
}

impl Clone for Database {
    fn clone(&self) -> Self {
        Self {
            cas: self.cas.clone_boxed(),
            kv: self.kv.clone_boxed(),
        }
    }
}

impl Database {
    pub fn new(cas: Box<dyn CASDatabase>, kv: Box<dyn KVDatabase>) -> Self {
        Self { cas, kv }
    }

    pub fn from_one<DB: CASDatabase + KVDatabase>(db: &DB) -> Self {
        Self {
            cas: CASDatabase::clone_boxed(db),
            kv: KVDatabase::clone_boxed(db),
        }
    }

    pub fn memory() -> Self {
        let mem = MemDb::default();
        Self::from_one(&mem)
    }

    /// # Safety
    /// Not ready for using in prod. Intended to be for rpc calls only.
    pub unsafe fn overlaid(self) -> Self {
        Self {
            cas: Box::new(CASOverlay::new(self.cas)),
            kv: Box::new(KVOverlay::new(self.kv)),
        }
    }

    pub fn read_by_hash(&self, hash: H256) -> Option<Vec<u8>> {
        self.cas.read(hash)
    }

    pub fn contains_hash(&self, hash: H256) -> bool {
        self.cas.contains(hash)
    }

    pub fn write_hash(&self, data: &[u8]) -> H256 {
        self.cas.write(data)
    }

    pub fn get_offchain_transaction(&self, tx_hash: H256) -> Option<SignedOffchainTransaction> {
        self.kv
            .get(&Key::SignedTransaction(tx_hash).to_bytes())
            .map(|data| {
                Decode::decode(&mut data.as_slice())
                    .expect("failed to data into `SignedTransaction`")
            })
    }

    pub fn set_offchain_transaction(&self, tx: SignedOffchainTransaction) {
        let tx_hash = tx.tx_hash();
        self.kv
            .put(&Key::SignedTransaction(tx_hash).to_bytes(), tx.encode());
    }

    // TODO #4559: test this method
    pub fn check_within_recent_blocks(&self, reference_block_hash: H256) -> Result<bool> {
        let Some((latest_computed_block_hash, latest_computed_block_header)) =
            self.latest_computed_block()
        else {
            bail!("No latest valid block found");
        };
        let Some(reference_block_header) = self.block_header(reference_block_hash) else {
            bail!("No reference block found");
        };

        // If reference block is far away from the latest valid block, it's not in the window.
        let Some(actual_window) = latest_computed_block_header
            .height
            .checked_sub(reference_block_header.height)
        else {
            bail!(
                "Can't calculate actual window: reference block hash doesn't suit actual blocks state"
            );
        };

        if actual_window > OffchainTransaction::BLOCK_HASHES_WINDOW_SIZE {
            return Ok(false);
        }

        // Check against reorgs.
        let mut block_hash = latest_computed_block_hash;
        for _ in 0..OffchainTransaction::BLOCK_HASHES_WINDOW_SIZE {
            if block_hash == reference_block_hash {
                return Ok(true);
            }

            let Some(block_header) = self.block_header(block_hash) else {
                bail!(
                    "Block with {block_hash} hash not found in the window. Possibly reorg happened"
                );
            };
            block_hash = block_header.parent_hash;
        }

        Ok(false)
    }

    fn with_small_data<R>(
        &self,
        block_hash: H256,
        f: impl FnOnce(BlockSmallData) -> R,
    ) -> Option<R> {
        self.block_small_data(block_hash).map(f)
    }

    fn mutate_small_data(&self, block_hash: H256, f: impl FnOnce(&mut BlockSmallData)) {
        let mut data = self.block_small_data(block_hash).unwrap_or_default();
        f(&mut data);
        self.set_block_small_data(block_hash, data);
    }

    fn block_small_data(&self, block_hash: H256) -> Option<BlockSmallData> {
        self.kv
            .get(&Key::BlockSmallData(block_hash).to_bytes())
            .map(|data| {
                BlockSmallData::decode(&mut data.as_slice())
                    .expect("Failed to decode data into `BlockSmallMetaInfo`")
            })
    }

    fn set_block_small_data(&self, block_hash: H256, meta: BlockSmallData) {
        self.kv
            .put(&Key::BlockSmallData(block_hash).to_bytes(), meta.encode());
    }

    /// # Safety
    ///
    /// If the block is actually empty but forced to be not, then database invariants are violated.
    pub unsafe fn set_non_empty_block_outcome(&self, block_hash: H256) {
        log::trace!("For block {block_hash} set non-empty outcome");
        self.kv.put(
            &Key::BlockOutcome(block_hash).to_bytes(),
            BlockOutcome::ForcedNonEmpty.encode(),
        );
    }
}

#[derive(Debug, Clone, Default, Encode, Decode, PartialEq, Eq)]
struct BlockSmallData {
    block_header: Option<BlockHeader>,
    meta: BlockMeta,
    prev_not_empty_block: Option<H256>,
    last_committed_batch: Option<Digest>,
    commitment_queue: Option<VecDeque<H256>>,
    codes_queue: Option<VecDeque<CodeId>>,
}

impl BlockMetaStorageRead for Database {
    fn block_meta(&self, block_hash: H256) -> BlockMeta {
        self.with_small_data(block_hash, |data| data.meta)
            .unwrap_or_default()
    }

    fn block_codes_queue(&self, block_hash: H256) -> Option<VecDeque<CodeId>> {
        self.with_small_data(block_hash, |data| data.codes_queue)?
    }

<<<<<<< HEAD
    fn previous_non_empty_block(&self, block_hash: H256) -> Option<H256> {
        self.with_small_data(block_hash, |data| data.prev_not_empty_block)?
    }

    fn last_committed_batch(&self, block_hash: H256) -> Option<Digest> {
        self.with_small_data(block_hash, |data| data.last_committed_batch)?
    }

=======
>>>>>>> 56b030ab
    fn block_program_states(&self, block_hash: H256) -> Option<ProgramStates> {
        self.kv
            .get(&Key::BlockProgramStates(block_hash).to_bytes())
            .map(|data| {
                BTreeMap::decode(&mut data.as_slice())
                    .expect("Failed to decode data into `BTreeMap`")
            })
    }

    fn block_outcome(&self, block_hash: H256) -> Option<BlockOutcome> {
        self.kv
            .get(&Key::BlockOutcome(block_hash).to_bytes())
            .map(|data| {
                BlockOutcome::decode(&mut data.as_slice())
                    .expect("Failed to decode data into `Vec<StateTransition>`")
            })
    }

    fn block_schedule(&self, block_hash: H256) -> Option<Schedule> {
        self.kv
            .get(&Key::BlockSchedule(block_hash).to_bytes())
            .map(|data| {
                Schedule::decode(&mut data.as_slice())
                    .expect("Failed to decode data into `BTreeMap`")
            })
    }

    fn latest_computed_block(&self) -> Option<(H256, BlockHeader)> {
        self.kv
            .get(&Key::LatestComputedBlock.to_bytes())
            .map(|data| {
                <(H256, BlockHeader)>::decode(&mut data.as_slice())
                    .expect("Failed to decode data into `(H256, BlockHeader)`")
            })
    }
}

impl BlockMetaStorageWrite for Database {
    fn mutate_block_meta<F>(&self, block_hash: H256, f: F)
    where
        F: FnOnce(&mut BlockMeta),
    {
        log::trace!("For block {block_hash} mutate meta");
        self.mutate_small_data(block_hash, |data| {
            f(&mut data.meta);
        });
    }

    fn set_block_codes_queue(&self, block_hash: H256, queue: VecDeque<CodeId>) {
        log::trace!("For block {block_hash} set codes queue: {queue:?}");
        self.mutate_small_data(block_hash, |data| data.codes_queue = Some(queue));
    }

    fn set_block_program_states(&self, block_hash: H256, map: ProgramStates) {
        log::trace!("For block {block_hash} set program states: {map:?}");
        self.kv.put(
            &Key::BlockProgramStates(block_hash).to_bytes(),
            map.encode(),
        );
    }

    fn set_block_outcome(&self, block_hash: H256, outcome: Vec<StateTransition>) {
        log::trace!("For block {block_hash} set outcome: {outcome:?}");
        self.kv.put(
            &Key::BlockOutcome(block_hash).to_bytes(),
            BlockOutcome::Transitions(outcome).encode(),
        );
    }

    fn set_block_schedule(&self, block_hash: H256, map: Schedule) {
        log::trace!("For block {block_hash} set schedule: {map:?}");
        self.kv
            .put(&Key::BlockSchedule(block_hash).to_bytes(), map.encode());
    }

    fn set_latest_computed_block(&self, block_hash: H256, header: BlockHeader) {
        log::trace!("Set latest computed block: {block_hash} {header:?}");
        self.kv.put(
            &Key::LatestComputedBlock.to_bytes(),
            (block_hash, header).encode(),
        );
    }
}

impl CodesStorageRead for Database {
    fn original_code_exists(&self, code_id: CodeId) -> bool {
        self.kv.contains(code_id.as_ref())
    }

    fn original_code(&self, code_id: CodeId) -> Option<Vec<u8>> {
        self.cas.read(code_id.into())
    }

    fn program_code_id(&self, program_id: ActorId) -> Option<CodeId> {
        self.kv
            .get(&Key::ProgramToCodeId(program_id).to_bytes())
            .map(|data| {
                CodeId::try_from(data.as_slice()).expect("Failed to decode data into `CodeId`")
            })
    }

    fn instrumented_code_exists(&self, runtime_id: u32, code_id: CodeId) -> bool {
        self.kv
            .contains(&Key::InstrumentedCode(runtime_id, code_id).to_bytes())
    }

    fn instrumented_code(&self, runtime_id: u32, code_id: CodeId) -> Option<InstrumentedCode> {
        self.kv
            .get(&Key::InstrumentedCode(runtime_id, code_id).to_bytes())
            .map(|data| {
                Decode::decode(&mut data.as_slice())
                    .expect("Failed to decode data into `InstrumentedCode`")
            })
    }

    fn code_metadata(&self, code_id: CodeId) -> Option<CodeMetadata> {
        self.kv
            .get(&Key::CodeMetadata(code_id).to_bytes())
            .map(|data| {
                CodeMetadata::decode(&mut data.as_slice())
                    .expect("Failed to decode data into `CodeMetadata`")
            })
    }

    fn code_valid(&self, code_id: CodeId) -> Option<bool> {
        self.kv
            .get(&Key::CodeValid(code_id).to_bytes())
            .map(|data| {
                bool::decode(&mut data.as_slice()).expect("Failed to decode data into `bool`")
            })
    }
}

impl CodesStorageWrite for Database {
    fn set_original_code(&self, code: &[u8]) -> CodeId {
        self.cas.write(code).into()
    }

    fn set_program_code_id(&self, program_id: ActorId, code_id: CodeId) {
        self.kv.put(
            &Key::ProgramToCodeId(program_id).to_bytes(),
            code_id.into_bytes().to_vec(),
        );
    }

    fn set_instrumented_code(&self, runtime_id: u32, code_id: CodeId, code: InstrumentedCode) {
        self.kv.put(
            &Key::InstrumentedCode(runtime_id, code_id).to_bytes(),
            code.encode(),
        );
    }

    fn set_code_metadata(&self, code_id: CodeId, code_metadata: CodeMetadata) {
        self.kv.put(
            &Key::CodeMetadata(code_id).to_bytes(),
            code_metadata.encode(),
        );
    }

    fn set_code_valid(&self, code_id: CodeId, valid: bool) {
        self.kv
            .put(&Key::CodeValid(code_id).to_bytes(), valid.encode());
    }

    fn valid_codes(&self) -> BTreeSet<CodeId> {
        let key_prefix = Key::CodeValid(Default::default()).prefix();
        self.kv
            .iter_prefix(&key_prefix)
            .map(|(key, valid)| {
                let (split_key_prefix, code_id) = key.split_at(key_prefix.len());
                debug_assert_eq!(split_key_prefix, key_prefix);
                let code_id =
                    CodeId::try_from(code_id).expect("Failed to decode key into `CodeId`");

                let valid =
                    bool::decode(&mut valid.as_slice()).expect("Failed to decode data into `bool`");

                (code_id, valid)
            })
            .filter_map(|(code_id, valid)| valid.then_some(code_id))
            .collect()
    }
}

// TODO: consider to change decode panics to Results.
impl Storage for Database {
    fn program_state(&self, hash: H256) -> Option<ProgramState> {
        if hash.is_zero() {
            return Some(ProgramState::zero());
        }

        let data = self.cas.read(hash)?;

        let state = ProgramState::decode(&mut &data[..])
            .expect("Failed to decode data into `ProgramState`");

        Some(state)
    }

    fn write_program_state(&self, state: ProgramState) -> H256 {
        if state.is_zero() {
            return H256::zero();
        }

        self.cas.write(&state.encode())
    }

    fn message_queue(&self, hash: HashOf<MessageQueue>) -> Option<MessageQueue> {
        self.cas.read(hash.hash()).map(|data| {
            MessageQueue::decode(&mut &data[..]).expect("Failed to decode data into `MessageQueue`")
        })
    }

    fn write_message_queue(&self, queue: MessageQueue) -> HashOf<MessageQueue> {
        unsafe { HashOf::new(self.cas.write(&queue.encode())) }
    }

    fn waitlist(&self, hash: HashOf<Waitlist>) -> Option<Waitlist> {
        self.cas.read(hash.hash()).map(|data| {
            Waitlist::decode(&mut data.as_slice()).expect("Failed to decode data into `Waitlist`")
        })
    }

    fn write_waitlist(&self, waitlist: Waitlist) -> HashOf<Waitlist> {
        unsafe { HashOf::new(self.cas.write(&waitlist.encode())) }
    }

    fn dispatch_stash(&self, hash: HashOf<DispatchStash>) -> Option<DispatchStash> {
        self.cas.read(hash.hash()).map(|data| {
            DispatchStash::decode(&mut data.as_slice())
                .expect("Failed to decode data into `DispatchStash`")
        })
    }

    fn write_dispatch_stash(&self, stash: DispatchStash) -> HashOf<DispatchStash> {
        unsafe { HashOf::new(self.cas.write(&stash.encode())) }
    }

    fn mailbox(&self, hash: HashOf<Mailbox>) -> Option<Mailbox> {
        self.cas.read(hash.hash()).map(|data| {
            Mailbox::decode(&mut data.as_slice()).expect("Failed to decode data into `Mailbox`")
        })
    }

    fn write_mailbox(&self, mailbox: Mailbox) -> HashOf<Mailbox> {
        unsafe { HashOf::new(self.cas.write(&mailbox.encode())) }
    }

    fn user_mailbox(&self, hash: HashOf<UserMailbox>) -> Option<UserMailbox> {
        self.cas.read(hash.hash()).map(|data| {
            UserMailbox::decode(&mut data.as_slice())
                .expect("Failed to decode data into `UserMailbox`")
        })
    }

    fn write_user_mailbox(&self, use_mailbox: UserMailbox) -> HashOf<UserMailbox> {
        unsafe { HashOf::new(self.cas.write(&use_mailbox.encode())) }
    }

    fn memory_pages(&self, hash: HashOf<MemoryPages>) -> Option<MemoryPages> {
        self.cas.read(hash.hash()).map(|data| {
            MemoryPages::decode(&mut &data[..]).expect("Failed to decode data into `MemoryPages`")
        })
    }

    fn memory_pages_region(&self, hash: HashOf<MemoryPagesRegion>) -> Option<MemoryPagesRegion> {
        self.cas.read(hash.hash()).map(|data| {
            MemoryPagesRegion::decode(&mut &data[..])
                .expect("Failed to decode data into `MemoryPagesRegion`")
        })
    }

    fn write_memory_pages(&self, pages: MemoryPages) -> HashOf<MemoryPages> {
        unsafe { HashOf::new(self.cas.write(&pages.encode())) }
    }

    fn write_memory_pages_region(
        &self,
        pages_region: MemoryPagesRegion,
    ) -> HashOf<MemoryPagesRegion> {
        unsafe { HashOf::new(self.cas.write(&pages_region.encode())) }
    }

    fn allocations(&self, hash: HashOf<Allocations>) -> Option<Allocations> {
        self.cas.read(hash.hash()).map(|data| {
            Allocations::decode(&mut &data[..]).expect("Failed to decode data into `Allocations`")
        })
    }

    fn write_allocations(&self, allocations: Allocations) -> HashOf<Allocations> {
        unsafe { HashOf::new(self.cas.write(&allocations.encode())) }
    }

    fn payload(&self, hash: HashOf<Payload>) -> Option<Payload> {
        self.cas
            .read(hash.hash())
            .map(|data| Payload::try_from(data).expect("Failed to decode data into `Payload`"))
    }

    fn write_payload(&self, payload: Payload) -> HashOf<Payload> {
        unsafe { HashOf::new(self.cas.write(payload.inner())) }
    }

    fn page_data(&self, hash: HashOf<PageBuf>) -> Option<PageBuf> {
        self.cas.read(hash.hash()).map(|data| {
            PageBuf::decode(&mut data.as_slice()).expect("Failed to decode data into `PageBuf`")
        })
    }

    fn write_page_data(&self, data: PageBuf) -> HashOf<PageBuf> {
        unsafe { HashOf::new(self.cas.write(&data)) }
    }
}

impl OnChainStorageRead for Database {
    fn block_header(&self, block_hash: H256) -> Option<BlockHeader> {
        self.with_small_data(block_hash, |data| data.block_header)?
    }

    fn block_events(&self, block_hash: H256) -> Option<Vec<BlockEvent>> {
        self.kv
            .get(&Key::BlockEvents(block_hash).to_bytes())
            .map(|data| {
                Vec::<BlockEvent>::decode(&mut data.as_slice())
                    .expect("Failed to decode data into `Vec<BlockEvent>`")
            })
    }

    fn code_blob_info(&self, code_id: CodeId) -> Option<CodeBlobInfo> {
        self.kv
            .get(&Key::CodeUploadInfo(code_id).to_bytes())
            .map(|data| {
                Decode::decode(&mut data.as_slice())
                    .expect("Failed to decode data into `CodeBlobInfo`")
            })
    }

    fn latest_synced_block_height(&self) -> Option<u32> {
        self.kv
            .get(&Key::LatestSyncedBlockHeight.to_bytes())
            .map(|data| {
                u32::decode(&mut data.as_slice()).expect("Failed to decode data into `u32`")
            })
    }

    fn validators(&self, block_hash: H256) -> Option<NonEmpty<Address>> {
        self.kv
            .get(&Key::ValidatorSet(block_hash).to_bytes())
            .map(|data| {
                NonEmpty::from_vec(
                    Vec::<Address>::decode(&mut data.as_slice())
                        .expect("Failed to decode data into `Vec<Address>`"),
                )
            })?
    }
}

impl OnChainStorageWrite for Database {
    fn set_block_header(&self, block_hash: H256, header: BlockHeader) {
        self.mutate_small_data(block_hash, |data| data.block_header = Some(header));
    }

    fn set_block_events(&self, block_hash: H256, events: &[BlockEvent]) {
        self.kv
            .put(&Key::BlockEvents(block_hash).to_bytes(), events.encode());
    }

    fn set_code_blob_info(&self, code_id: CodeId, code_info: CodeBlobInfo) {
        self.kv
            .put(&Key::CodeUploadInfo(code_id).to_bytes(), code_info.encode());
    }

    fn set_latest_synced_block_height(&self, height: u32) {
        self.kv
            .put(&Key::LatestSyncedBlockHeight.to_bytes(), height.encode());
    }

    fn set_validators(&self, block_hash: H256, validator_set: NonEmpty<Address>) {
        self.kv.put(
            &Key::ValidatorSet(block_hash).to_bytes(),
            Into::<Vec<Address>>::into(validator_set).encode(),
        );
    }
}

#[cfg(test)]
mod tests {
    use super::*;
    use ethexe_common::{
        ecdsa::PrivateKey, events::RouterEvent, tx_pool::RawOffchainTransaction::SendMessage,
    };
    use gear_core::code::{InstantiatedSectionSizes, InstrumentationStatus};

    #[test]
    fn test_offchain_transaction() {
        let db = Database::memory();

        let private_key = PrivateKey::from([1; 32]);
        let tx = SignedOffchainTransaction::create(
            private_key,
            OffchainTransaction {
                raw: SendMessage {
                    program_id: H256::random().into(),
                    payload: H256::random().0.to_vec(),
                },
                reference_block: H256::random(),
            },
        )
        .unwrap();
        let tx_hash = tx.tx_hash();
        db.set_offchain_transaction(tx.clone());
        assert_eq!(db.get_offchain_transaction(tx_hash), Some(tx));
    }

    #[test]
    fn check_within_recent_blocks_scenarios() {
        const WINDOW_SIZE: u32 = OffchainTransaction::BLOCK_HASHES_WINDOW_SIZE;
        const BASE_HEIGHT: u32 = 100;

        // --- Success: Latest Block ---
        {
            println!("Scenario: Success - Latest Block");
            let db = Database::memory();
            let block_hash = H256::random();
            let block_header = BlockHeader {
                height: BASE_HEIGHT,
                ..Default::default()
            };
            db.set_block_header(block_hash, block_header);
            db.set_latest_computed_block(block_hash, block_header);
            assert!(db.check_within_recent_blocks(block_hash).unwrap());
        }

        // --- Success: Within Window ---
        {
            println!("Scenario: Success - Within Window");
            let db = Database::memory();
            let mut current_hash = H256::random();
            let mut current_header = BlockHeader {
                height: BASE_HEIGHT + WINDOW_SIZE,
                ..Default::default()
            };
            db.set_latest_computed_block(current_hash, current_header);

            let mut history = vec![(current_hash, current_header)];

            // Build history within the window
            for i in 0..WINDOW_SIZE {
                let parent_hash = H256::random();
                current_header.parent_hash = parent_hash;
                db.set_block_header(current_hash, current_header);
                history.push((current_hash, current_header));

                current_hash = parent_hash;
                current_header = BlockHeader {
                    height: BASE_HEIGHT + WINDOW_SIZE - 1 - i,
                    ..Default::default()
                };
            }
            // Oldest in window
            db.set_block_header(current_hash, current_header);
            history.push((current_hash, current_header));

            // Check block near the end of the window
            let reference_block_hash_mid = history[WINDOW_SIZE as usize - 5].0;
            assert!(
                db.check_within_recent_blocks(reference_block_hash_mid)
                    .unwrap()
            );

            // Check block at the edge of the window
            // Block at BASE_HEIGHT
            let reference_block_hash_edge = history[WINDOW_SIZE as usize].0;
            assert!(
                db.check_within_recent_blocks(reference_block_hash_edge)
                    .unwrap()
            );
        }

        // --- Fail: Outside Window ---
        {
            println!("Scenario: Fail - Outside Window");
            let db = Database::memory();
            let mut current_hash = H256::random();
            // One block beyond the window
            let mut current_header = BlockHeader {
                height: BASE_HEIGHT + WINDOW_SIZE + 1,
                parent_hash: H256::random(),
                ..Default::default()
            };
            db.set_latest_computed_block(current_hash, current_header);

            let mut reference_block_hash = H256::zero();

            // Build history
            for i in 0..(WINDOW_SIZE + 1) {
                let parent_hash = H256::random();
                current_header.parent_hash = parent_hash;
                db.set_block_header(current_hash, current_header);

                // This is the block just outside the window (height BASE_HEIGHT)
                if i == WINDOW_SIZE {
                    reference_block_hash = current_hash;
                }

                current_hash = parent_hash;
                current_header = BlockHeader {
                    height: BASE_HEIGHT + WINDOW_SIZE - i,
                    parent_hash: H256::random(),
                    ..Default::default()
                };
            }
            // Oldest block
            db.set_block_header(current_hash, current_header);

            assert!(!db.check_within_recent_blocks(reference_block_hash).unwrap());
        }

        // --- Fail: Reorg ---
        {
            println!("Scenario: Fail - Reorg");
            let db = Database::memory();
            let mut current_hash = H256::random();
            let mut current_header = BlockHeader {
                height: BASE_HEIGHT + WINDOW_SIZE,
                parent_hash: H256::random(),
                ..Default::default()
            };
            db.set_latest_computed_block(current_hash, current_header);

            // Build canonical chain history
            for i in 0..WINDOW_SIZE {
                let parent_hash = H256::random();
                current_header.parent_hash = parent_hash;
                db.set_block_header(current_hash, current_header);

                current_hash = parent_hash;
                current_header = BlockHeader {
                    height: BASE_HEIGHT + WINDOW_SIZE - 1 - i,
                    parent_hash: H256::random(),
                    ..Default::default()
                };
            }
            // Oldest canonical block
            db.set_block_header(current_hash, current_header);

            // Create a fork (reference block not on the canonical chain)
            let fork_block_hash = H256::random();
            // Within height window
            // Different parent
            let fork_block_header = BlockHeader {
                height: BASE_HEIGHT + 1,
                parent_hash: H256::random(),
                ..Default::default()
            };
            db.set_block_header(fork_block_hash, fork_block_header);

            assert!(!db.check_within_recent_blocks(fork_block_hash).unwrap());
        }

        // --- Error: No Latest Block ---
        {
            println!("Scenario: Error - No Latest Block");
            let db = Database::memory();
            let reference_block_hash = H256::random();
            let result = db.check_within_recent_blocks(reference_block_hash);
            assert!(result.is_err());
            assert!(
                result
                    .unwrap_err()
                    .to_string()
                    .contains("No latest valid block found")
            );
        }

        // --- Error: No Reference Block ---
        {
            println!("Scenario: Error - No Reference Block");
            let db = Database::memory();
            let latest_hash = H256::random();
            let latest_header = BlockHeader {
                height: BASE_HEIGHT,
                ..Default::default()
            };
            db.set_latest_computed_block(latest_hash, latest_header);
            // Need the latest header itself
            db.set_block_header(latest_hash, latest_header);

            // This block doesn't exist
            let reference_block_hash = H256::random();
            let result = db.check_within_recent_blocks(reference_block_hash);
            assert!(result.is_err());
            assert!(
                result
                    .unwrap_err()
                    .to_string()
                    .contains("No reference block found")
            );
        }

        // --- Error: Missing History ---
        {
            println!("Scenario: Error - Missing History");
            let db = Database::memory();
            let latest_hash = H256::random();
            let missing_parent_hash = H256::random();
            // This parent won't be in the DB
            let latest_header = BlockHeader {
                height: BASE_HEIGHT + WINDOW_SIZE,
                parent_hash: missing_parent_hash,
                ..Default::default()
            };
            db.set_latest_computed_block(latest_hash, latest_header);
            // Add latest block header
            db.set_block_header(latest_hash, latest_header);

            let reference_block_hash = H256::random();
            // Within height range
            let reference_header = BlockHeader {
                height: BASE_HEIGHT,
                parent_hash: H256::random(),
                ..Default::default()
            };
            // Add reference block header
            db.set_block_header(reference_block_hash, reference_header);

            let result = db.check_within_recent_blocks(reference_block_hash);
            assert!(result.is_err());
            assert!(
                result
                    .unwrap_err()
                    .to_string()
                    .contains("not found in the window")
            );
        }
    }

    #[test]
    fn test_block_program_states() {
        let db = Database::memory();

        let block_hash = H256::random();
        let program_states = BTreeMap::new();
        db.set_block_program_states(block_hash, program_states.clone());
        assert_eq!(db.block_program_states(block_hash), Some(program_states));
    }

    #[test]
    fn test_block_outcome() {
        let db = Database::memory();

        let block_hash = H256::random();
        let block_outcome = vec![StateTransition::default()];
        db.set_block_outcome(block_hash, block_outcome.clone());
        assert_eq!(
            db.block_outcome(block_hash),
            Some(BlockOutcome::Transitions(block_outcome))
        );
    }

    #[test]
    fn test_block_schedule() {
        let db = Database::memory();

        let block_hash = H256::random();
        let schedule = Schedule::default();
        db.set_block_schedule(block_hash, schedule.clone());
        assert_eq!(db.block_schedule(block_hash), Some(schedule));
    }

    #[test]
    fn test_latest_computed_block() {
        let db = Database::memory();

        let block_hash = H256::random();
        let block_header = BlockHeader::default();
        db.set_latest_computed_block(block_hash, block_header);
        assert_eq!(db.latest_computed_block(), Some((block_hash, block_header)));
    }

    #[test]
    fn test_block_events() {
        let db = Database::memory();

        let block_hash = H256::random();
        let events = vec![BlockEvent::Router(RouterEvent::StorageSlotChanged)];
        db.set_block_events(block_hash, &events);
        assert_eq!(db.block_events(block_hash), Some(events));
    }

    #[test]
    fn test_code_blob_info() {
        let db = Database::memory();

        let code_id = CodeId::default();
        let code_info = CodeBlobInfo::default();
        db.set_code_blob_info(code_id, code_info.clone());
        assert_eq!(db.code_blob_info(code_id), Some(code_info));
    }

    #[test]
    fn test_block_is_synced() {
        let db = Database::memory();

        let block_hash = H256::random();
        db.mutate_block_meta(block_hash, |meta| meta.synced = true);
        assert!(db.block_meta(block_hash).synced);
    }

    #[test]
    fn test_latest_synced_block_height() {
        let db = Database::memory();

        let height = 42;
        db.set_latest_synced_block_height(height);
        assert_eq!(db.latest_synced_block_height(), Some(height));
    }

    #[test]
    fn test_original_code() {
        let db = Database::memory();

        let code = vec![1, 2, 3];
        let code_id = db.set_original_code(&code);
        assert_eq!(db.original_code(code_id), Some(code));
    }

    #[test]
    fn test_program_code_id() {
        let db = Database::memory();

        let program_id = ActorId::default();
        let code_id = CodeId::default();
        db.set_program_code_id(program_id, code_id);
        assert_eq!(db.program_code_id(program_id), Some(code_id));
    }

    #[test]
    fn test_instrumented_code() {
        let db = Database::memory();

        let runtime_id = 1;
        let code_id = CodeId::default();
        let section_sizes = InstantiatedSectionSizes::new(0, 0, 0, 0, 0, 0);
        let instrumented_code = InstrumentedCode::new(vec![1, 2, 3, 4], section_sizes);
        db.set_instrumented_code(runtime_id, code_id, instrumented_code.clone());
        assert_eq!(
            db.instrumented_code(runtime_id, code_id)
                .as_ref()
                .map(|c| c.bytes()),
            Some(instrumented_code.bytes())
        );
    }

    #[test]
    fn test_code_metadata() {
        let db = Database::memory();

        let code_id = CodeId::default();
        let code_metadata = CodeMetadata::new(
            1,
            Default::default(),
            0.into(),
            None,
            InstrumentationStatus::Instrumented {
                version: 3,
                code_len: 2,
            },
        );
        db.set_code_metadata(code_id, code_metadata.clone());
        assert_eq!(
            db.code_metadata(code_id)
                .as_ref()
                .map(|m| m.original_code_len()),
            Some(code_metadata.original_code_len())
        );
        assert_eq!(
            db.code_metadata(code_id)
                .as_ref()
                .map(|m| m.instrumented_code_len()),
            Some(code_metadata.instrumented_code_len())
        );
        assert_eq!(
            db.code_metadata(code_id)
                .as_ref()
                .map(|m| m.instrumentation_status()),
            Some(code_metadata.instrumentation_status())
        );
        assert_eq!(
            db.code_metadata(code_id)
                .as_ref()
                .map(|m| m.instruction_weights_version()),
            Some(code_metadata.instruction_weights_version())
        );
    }

    #[test]
    fn test_code_valid() {
        let db = Database::memory();

        let code_id = CodeId::default();
        db.set_code_valid(code_id, true);
        assert_eq!(db.code_valid(code_id), Some(true));
    }

    #[test]
    fn test_block_header() {
        let db = Database::memory();

        let block_hash = H256::random();
        let block_header = BlockHeader::default();
        db.set_block_header(block_hash, block_header);
        assert_eq!(db.block_header(block_hash), Some(block_header));
    }

    #[test]
    fn test_state() {
        let db = Database::memory();

        let state = ProgramState::zero();
        let hash = db.write_program_state(state);
        assert_eq!(db.program_state(hash), Some(state));
    }

    #[test]
    fn test_queue() {
        let db = Database::memory();

        let queue = MessageQueue::default();
        let hash = db.write_message_queue(queue.clone());
        assert_eq!(db.message_queue(hash), Some(queue));
    }

    #[test]
    fn test_waitlist() {
        let db = Database::memory();

        let waitlist = Waitlist::default();
        let hash = db.write_waitlist(waitlist.clone());
        assert_eq!(db.waitlist(hash), Some(waitlist));
    }

    #[test]
    fn test_stash() {
        let db = Database::memory();

        let stash = DispatchStash::default();
        let hash = db.write_dispatch_stash(stash.clone());
        assert_eq!(db.dispatch_stash(hash), Some(stash));
    }

    #[test]
    fn test_mailbox() {
        let db = Database::memory();

        let mailbox = Mailbox::default();
        let hash = db.write_mailbox(mailbox.clone());
        assert_eq!(db.mailbox(hash), Some(mailbox));
    }

    #[test]
    fn test_pages() {
        let db = Database::memory();

        let pages = MemoryPages::default();
        let hash = db.write_memory_pages(pages.clone());
        assert_eq!(db.memory_pages(hash), Some(pages));
    }

    #[test]
    fn test_pages_region() {
        let db = Database::memory();

        let pages_region = MemoryPagesRegion::default();
        let hash = db.write_memory_pages_region(pages_region.clone());
        assert_eq!(db.memory_pages_region(hash), Some(pages_region));
    }

    #[test]
    fn test_allocations() {
        let db = Database::memory();

        let allocations = Allocations::default();
        let hash = db.write_allocations(allocations.clone());
        assert_eq!(db.allocations(hash), Some(allocations));
    }

    #[test]
    fn test_payload() {
        let db = Database::memory();

        let payload: Payload = vec![1, 2, 3].try_into().unwrap();
        let hash = db.write_payload(payload.clone());
        assert_eq!(db.payload(hash), Some(payload));
    }

    #[test]
    fn test_page_data() {
        let db = Database::memory();

        let mut page_data = PageBuf::new_zeroed();
        page_data[42] = 42;
        let hash = db.write_page_data(page_data.clone());
        assert_eq!(db.page_data(hash), Some(page_data));
    }
}<|MERGE_RESOLUTION|>--- conflicted
+++ resolved
@@ -279,17 +279,6 @@
         self.with_small_data(block_hash, |data| data.codes_queue)?
     }
 
-<<<<<<< HEAD
-    fn previous_non_empty_block(&self, block_hash: H256) -> Option<H256> {
-        self.with_small_data(block_hash, |data| data.prev_not_empty_block)?
-    }
-
-    fn last_committed_batch(&self, block_hash: H256) -> Option<Digest> {
-        self.with_small_data(block_hash, |data| data.last_committed_batch)?
-    }
-
-=======
->>>>>>> 56b030ab
     fn block_program_states(&self, block_hash: H256) -> Option<ProgramStates> {
         self.kv
             .get(&Key::BlockProgramStates(block_hash).to_bytes())
