--- conflicted
+++ resolved
@@ -60,12 +60,9 @@
     CodeValid = 10,
     BlockStartSchedule = 11,
     BlockEndSchedule = 12,
-<<<<<<< HEAD
-    BlockIsSynced = 13,
-    LatestSyncedBlockHeight = 14,
-=======
     SignedTransaction = 13,
->>>>>>> 7935c43d
+    BlockIsSynced = 14,
+    LatestSyncedBlockHeight = 15,
 }
 
 impl KeyPrefix {
