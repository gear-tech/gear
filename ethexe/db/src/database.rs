// This file is part of Gear.
//
// Copyright (C) 2024-2025 Gear Technotracingies Inc.
// SPDX-License-Identifier: GPL-3.0-or-later WITH Classpath-exception-2.0
//
// This program is free software: you can redistribute it and/or modify
// it under the terms of the GNU General Public License as published by
// the Free Software Foundation, either version 3 of the License, or
// (at your option) any later version.
//
// This program is distributed in the hope that it will be useful,
// but WITHOUT ANY WARRANTY; without even the implied warranty of
// MERCHANTABILITY or FITNESS FOR A PARTICULAR PURPOSE. See the
// GNU General Public License for more details.
//
// You should have received a copy of the GNU General Public License
// along with this program. If not, see <https://www.gnu.org/licenses/>.

//! Database for ethexe.

use crate::{
    CASDatabase, KVDatabase, MemDb,
    overlay::{CASOverlay, KVOverlay},
};
use ethexe_common::{
    Announce, BlockHeader, CodeBlobInfo, HashOf, ProgramStates, ProtocolTimelines, Schedule,
    ValidatorsVec,
    db::{
        AnnounceMeta, AnnounceStorageRO, AnnounceStorageRW, BlockMeta, BlockMetaStorageRO,
        BlockMetaStorageRW, CodesStorageRO, CodesStorageRW, HashStorageRO, InjectedStorageRO,
        InjectedStorageRW, LatestData, LatestDataStorageRO, LatestDataStorageRW, OnChainStorageRO,
        OnChainStorageRW,
    },
    events::BlockEvent,
    gear::StateTransition,
<<<<<<< HEAD
    injected::{InjectedPromise, InjectedTransaction, SignedInjectedTransaction},
=======
    injected::{InjectedTransaction, Promise, SignedInjectedTransaction},
>>>>>>> 36291b2a
};

use ethexe_runtime_common::state::{
    Allocations, DispatchStash, Mailbox, MemoryPages, MemoryPagesRegion, MessageQueue,
    ProgramState, Storage, UserMailbox, Waitlist,
};
use gear_core::{
    buffer::Payload,
    code::{CodeMetadata, InstrumentedCode},
    ids::{ActorId, CodeId},
    memory::PageBuf,
};
use gprimitives::H256;
use parity_scale_codec::{Decode, Encode};
use std::collections::BTreeSet;

#[repr(u64)]
enum Key {
    // TODO (kuzmindev): use `HashOf<T>` here
    BlockSmallData(H256) = 0,
    BlockEvents(H256) = 1,

    ValidatorSet(u64) = 2,

    AnnounceProgramStates(HashOf<Announce>) = 3,
    AnnounceOutcome(HashOf<Announce>) = 4,
    AnnounceSchedule(HashOf<Announce>) = 5,
    AnnounceMeta(HashOf<Announce>) = 6,

    ProgramToCodeId(ActorId) = 7,
    InstrumentedCode(u32, CodeId) = 8,
    CodeMetadata(CodeId) = 9,
    CodeUploadInfo(CodeId) = 10,
    CodeValid(CodeId) = 11,

    InjectedTransaction(HashOf<InjectedTransaction>) = 12,
<<<<<<< HEAD
    InjectedPromise(HashOf<InjectedTransaction>) = 13,

    LatestData = 15,
    Timelines = 16,
=======
    Promise(HashOf<InjectedTransaction>) = 13,

    LatestData = 14,
    Timelines = 15,
>>>>>>> 36291b2a
}

impl Key {
    fn prefix(&self) -> [u8; 32] {
        // SAFETY: Because `Key` is marked as `#[repr(u64)]` it's actual layout
        // is `#[repr(C)]` and it's first field is a `u64` discriminant. We can read
        // it safely.
        let discriminant = unsafe { <*const _>::from(self).cast::<u64>().read() };
        H256::from_low_u64_be(discriminant).into()
    }

    fn to_bytes(&self) -> Vec<u8> {
        let prefix = self.prefix();
        match self {
            Self::BlockSmallData(hash) | Self::BlockEvents(hash) => {
                [prefix.as_ref(), hash.as_ref()].concat()
            }

            Self::ValidatorSet(era_index) => {
                [prefix.as_ref(), era_index.to_le_bytes().as_ref()].concat()
            }
            Self::AnnounceProgramStates(hash)
            | Self::AnnounceOutcome(hash)
            | Self::AnnounceSchedule(hash)
            | Self::AnnounceMeta(hash) => [prefix.as_ref(), hash.inner().as_ref()].concat(),

<<<<<<< HEAD
            Self::InjectedTransaction(hash) | Self::InjectedPromise(hash) => {
=======
            Self::InjectedTransaction(hash) | Self::Promise(hash) => {
>>>>>>> 36291b2a
                [prefix.as_ref(), hash.inner().as_ref()].concat()
            }

            Self::ProgramToCodeId(program_id) => [prefix.as_ref(), program_id.as_ref()].concat(),

            Self::CodeMetadata(code_id)
            | Self::CodeUploadInfo(code_id)
            | Self::CodeValid(code_id) => [prefix.as_ref(), code_id.as_ref()].concat(),

            Self::InstrumentedCode(runtime_id, code_id) => [
                prefix.as_ref(),
                runtime_id.to_le_bytes().as_ref(),
                code_id.as_ref(),
            ]
            .concat(),
            Self::LatestData | Self::Timelines => prefix.as_ref().to_vec(),
        }
    }
}

#[derive(derive_more::Debug)]
#[debug("Database(CAS + KV)")]
pub struct Database {
    cas: Box<dyn CASDatabase>,
    kv: Box<dyn KVDatabase>,
}

impl Clone for Database {
    fn clone(&self) -> Self {
        Self {
            cas: self.cas.clone_boxed(),
            kv: self.kv.clone_boxed(),
        }
    }
}

impl Database {
    pub fn new(cas: Box<dyn CASDatabase>, kv: Box<dyn KVDatabase>) -> Self {
        Self { cas, kv }
    }

    pub fn from_one<DB: CASDatabase + KVDatabase>(db: &DB) -> Self {
        Self {
            cas: CASDatabase::clone_boxed(db),
            kv: KVDatabase::clone_boxed(db),
        }
    }

    pub fn memory() -> Self {
        let mem = MemDb::default();
        Self::from_one(&mem)
    }

    /// # Safety
    /// Not ready for using in prod. Intended to be for rpc calls only.
    pub unsafe fn overlaid(self) -> Self {
        Self {
            cas: Box::new(CASOverlay::new(self.cas)),
            kv: Box::new(KVOverlay::new(self.kv)),
        }
    }

    pub fn contains_hash(&self, hash: H256) -> bool {
        self.cas.contains(hash)
    }

    pub fn write_hash(&self, data: &[u8]) -> H256 {
        self.cas.write(data)
    }

    fn with_small_data<R>(
        &self,
        block_hash: H256,
        f: impl FnOnce(BlockSmallData) -> R,
    ) -> Option<R> {
        self.block_small_data(block_hash).map(f)
    }

    /// Mutates `BlockSmallData` for the given block hash.
    ///
    /// If data wasn't found, it will be created with default values and then mutated.
    fn mutate_small_data(&self, block_hash: H256, f: impl FnOnce(&mut BlockSmallData)) {
        let mut data = self.block_small_data(block_hash).unwrap_or_default();
        f(&mut data);
        self.set_block_small_data(block_hash, data);
    }

    fn block_small_data(&self, block_hash: H256) -> Option<BlockSmallData> {
        self.kv
            .get(&Key::BlockSmallData(block_hash).to_bytes())
            .map(|data| {
                BlockSmallData::decode(&mut data.as_slice())
                    .expect("Failed to decode data into `BlockSmallMetaInfo`")
            })
    }

    fn set_block_small_data(&self, block_hash: H256, meta: BlockSmallData) {
        self.kv
            .put(&Key::BlockSmallData(block_hash).to_bytes(), meta.encode());
    }
}

impl HashStorageRO for Database {
    fn read_by_hash(&self, hash: H256) -> Option<Vec<u8>> {
        self.cas.read(hash)
    }
}

#[derive(Debug, Clone, Default, Encode, Decode, PartialEq, Eq)]
struct BlockSmallData {
    block_header: Option<BlockHeader>,
    block_is_synced: bool,
    meta: BlockMeta,
}

impl BlockMetaStorageRO for Database {
    fn block_meta(&self, block_hash: H256) -> BlockMeta {
        self.with_small_data(block_hash, |data| data.meta)
            .unwrap_or_default()
    }
}

impl BlockMetaStorageRW for Database {
    fn mutate_block_meta(&self, block_hash: H256, f: impl FnOnce(&mut BlockMeta)) {
        tracing::trace!("For block {block_hash} mutate meta");
        self.mutate_small_data(block_hash, |data| {
            f(&mut data.meta);
        });
    }
}

impl CodesStorageRO for Database {
    fn original_code_exists(&self, code_id: CodeId) -> bool {
        self.kv.contains(code_id.as_ref())
    }

    fn original_code(&self, code_id: CodeId) -> Option<Vec<u8>> {
        self.cas.read(code_id.into())
    }

    fn program_code_id(&self, program_id: ActorId) -> Option<CodeId> {
        self.kv
            .get(&Key::ProgramToCodeId(program_id).to_bytes())
            .map(|data| {
                CodeId::try_from(data.as_slice()).expect("Failed to decode data into `CodeId`")
            })
    }

    fn instrumented_code_exists(&self, runtime_id: u32, code_id: CodeId) -> bool {
        self.kv
            .contains(&Key::InstrumentedCode(runtime_id, code_id).to_bytes())
    }

    fn instrumented_code(&self, runtime_id: u32, code_id: CodeId) -> Option<InstrumentedCode> {
        self.kv
            .get(&Key::InstrumentedCode(runtime_id, code_id).to_bytes())
            .map(|data| {
                Decode::decode(&mut data.as_slice())
                    .expect("Failed to decode data into `InstrumentedCode`")
            })
    }

    fn code_metadata(&self, code_id: CodeId) -> Option<CodeMetadata> {
        self.kv
            .get(&Key::CodeMetadata(code_id).to_bytes())
            .map(|data| {
                CodeMetadata::decode(&mut data.as_slice())
                    .expect("Failed to decode data into `CodeMetadata`")
            })
    }

    fn code_valid(&self, code_id: CodeId) -> Option<bool> {
        self.kv
            .get(&Key::CodeValid(code_id).to_bytes())
            .map(|data| {
                bool::decode(&mut data.as_slice()).expect("Failed to decode data into `bool`")
            })
    }

    fn valid_codes(&self) -> BTreeSet<CodeId> {
        let key_prefix = Key::CodeValid(Default::default()).prefix();
        self.kv
            .iter_prefix(&key_prefix)
            .map(|(key, valid)| {
                let (split_key_prefix, code_id) = key.split_at(key_prefix.len());
                debug_assert_eq!(split_key_prefix, key_prefix);
                let code_id =
                    CodeId::try_from(code_id).expect("Failed to decode key into `CodeId`");

                let valid =
                    bool::decode(&mut valid.as_slice()).expect("Failed to decode data into `bool`");

                (code_id, valid)
            })
            .filter_map(|(code_id, valid)| valid.then_some(code_id))
            .collect()
    }
}

impl CodesStorageRW for Database {
    fn set_original_code(&self, code: &[u8]) -> CodeId {
        self.cas.write(code).into()
    }

    fn set_program_code_id(&self, program_id: ActorId, code_id: CodeId) {
        self.kv.put(
            &Key::ProgramToCodeId(program_id).to_bytes(),
            code_id.into_bytes().to_vec(),
        );
    }

    fn set_instrumented_code(&self, runtime_id: u32, code_id: CodeId, code: InstrumentedCode) {
        self.kv.put(
            &Key::InstrumentedCode(runtime_id, code_id).to_bytes(),
            code.encode(),
        );
    }

    fn set_code_metadata(&self, code_id: CodeId, code_metadata: CodeMetadata) {
        self.kv.put(
            &Key::CodeMetadata(code_id).to_bytes(),
            code_metadata.encode(),
        );
    }

    fn set_code_valid(&self, code_id: CodeId, valid: bool) {
        self.kv
            .put(&Key::CodeValid(code_id).to_bytes(), valid.encode());
    }
}

// TODO: consider to change decode panics to Results.
impl Storage for Database {
    fn program_state(&self, hash: H256) -> Option<ProgramState> {
        if hash.is_zero() {
            return Some(ProgramState::zero());
        }

        let data = self.cas.read(hash)?;

        let state = ProgramState::decode(&mut &data[..])
            .expect("Failed to decode data into `ProgramState`");

        Some(state)
    }

    fn write_program_state(&self, state: ProgramState) -> H256 {
        if state.is_zero() {
            return H256::zero();
        }

        self.cas.write(&state.encode())
    }

    fn message_queue(&self, hash: HashOf<MessageQueue>) -> Option<MessageQueue> {
        self.cas.read(hash.inner()).map(|data| {
            MessageQueue::decode(&mut &data[..]).expect("Failed to decode data into `MessageQueue`")
        })
    }

    fn write_message_queue(&self, queue: MessageQueue) -> HashOf<MessageQueue> {
        unsafe { HashOf::new(self.cas.write(&queue.encode())) }
    }

    fn waitlist(&self, hash: HashOf<Waitlist>) -> Option<Waitlist> {
        self.cas.read(hash.inner()).map(|data| {
            Waitlist::decode(&mut data.as_slice()).expect("Failed to decode data into `Waitlist`")
        })
    }

    fn write_waitlist(&self, waitlist: Waitlist) -> HashOf<Waitlist> {
        unsafe { HashOf::new(self.cas.write(&waitlist.encode())) }
    }

    fn dispatch_stash(&self, hash: HashOf<DispatchStash>) -> Option<DispatchStash> {
        self.cas.read(hash.inner()).map(|data| {
            DispatchStash::decode(&mut data.as_slice())
                .expect("Failed to decode data into `DispatchStash`")
        })
    }

    fn write_dispatch_stash(&self, stash: DispatchStash) -> HashOf<DispatchStash> {
        unsafe { HashOf::new(self.cas.write(&stash.encode())) }
    }

    fn mailbox(&self, hash: HashOf<Mailbox>) -> Option<Mailbox> {
        self.cas.read(hash.inner()).map(|data| {
            Mailbox::decode(&mut data.as_slice()).expect("Failed to decode data into `Mailbox`")
        })
    }

    fn write_mailbox(&self, mailbox: Mailbox) -> HashOf<Mailbox> {
        unsafe { HashOf::new(self.cas.write(&mailbox.encode())) }
    }

    fn user_mailbox(&self, hash: HashOf<UserMailbox>) -> Option<UserMailbox> {
        self.cas.read(hash.inner()).map(|data| {
            UserMailbox::decode(&mut data.as_slice())
                .expect("Failed to decode data into `UserMailbox`")
        })
    }

    fn write_user_mailbox(&self, use_mailbox: UserMailbox) -> HashOf<UserMailbox> {
        unsafe { HashOf::new(self.cas.write(&use_mailbox.encode())) }
    }

    fn memory_pages(&self, hash: HashOf<MemoryPages>) -> Option<MemoryPages> {
        self.cas.read(hash.inner()).map(|data| {
            MemoryPages::decode(&mut &data[..]).expect("Failed to decode data into `MemoryPages`")
        })
    }

    fn memory_pages_region(&self, hash: HashOf<MemoryPagesRegion>) -> Option<MemoryPagesRegion> {
        self.cas.read(hash.inner()).map(|data| {
            MemoryPagesRegion::decode(&mut &data[..])
                .expect("Failed to decode data into `MemoryPagesRegion`")
        })
    }

    fn write_memory_pages(&self, pages: MemoryPages) -> HashOf<MemoryPages> {
        unsafe { HashOf::new(self.cas.write(&pages.encode())) }
    }

    fn write_memory_pages_region(
        &self,
        pages_region: MemoryPagesRegion,
    ) -> HashOf<MemoryPagesRegion> {
        unsafe { HashOf::new(self.cas.write(&pages_region.encode())) }
    }

    fn allocations(&self, hash: HashOf<Allocations>) -> Option<Allocations> {
        self.cas.read(hash.inner()).map(|data| {
            Allocations::decode(&mut &data[..]).expect("Failed to decode data into `Allocations`")
        })
    }

    fn write_allocations(&self, allocations: Allocations) -> HashOf<Allocations> {
        unsafe { HashOf::new(self.cas.write(&allocations.encode())) }
    }

    fn payload(&self, hash: HashOf<Payload>) -> Option<Payload> {
        self.cas
            .read(hash.inner())
            .map(|data| Payload::try_from(data).expect("Failed to decode data into `Payload`"))
    }

    fn write_payload(&self, payload: Payload) -> HashOf<Payload> {
        unsafe { HashOf::new(self.cas.write(&payload)) }
    }

    fn page_data(&self, hash: HashOf<PageBuf>) -> Option<PageBuf> {
        self.cas.read(hash.inner()).map(|data| {
            PageBuf::decode(&mut data.as_slice()).expect("Failed to decode data into `PageBuf`")
        })
    }

    fn write_page_data(&self, data: PageBuf) -> HashOf<PageBuf> {
        unsafe { HashOf::new(self.cas.write(&data)) }
    }
}

impl OnChainStorageRO for Database {
    fn protocol_timelines(&self) -> Option<ProtocolTimelines> {
        self.kv.get(&Key::Timelines.to_bytes()).map(|data| {
            Decode::decode(&mut data.as_slice())
                .expect("Failed to decode data into `GearExeTimelines`")
        })
    }

    fn block_header(&self, block_hash: H256) -> Option<BlockHeader> {
        self.with_small_data(block_hash, |data| data.block_header)?
    }

    fn block_events(&self, block_hash: H256) -> Option<Vec<BlockEvent>> {
        self.kv
            .get(&Key::BlockEvents(block_hash).to_bytes())
            .map(|data| {
                Vec::<BlockEvent>::decode(&mut data.as_slice())
                    .expect("Failed to decode data into `Vec<BlockEvent>`")
            })
    }

    fn code_blob_info(&self, code_id: CodeId) -> Option<CodeBlobInfo> {
        self.kv
            .get(&Key::CodeUploadInfo(code_id).to_bytes())
            .map(|data| {
                Decode::decode(&mut data.as_slice())
                    .expect("Failed to decode data into `CodeBlobInfo`")
            })
    }

    fn block_synced(&self, block_hash: H256) -> bool {
        self.with_small_data(block_hash, |data| data.block_is_synced)
            .unwrap_or_default()
    }

    fn validators(&self, era_index: u64) -> Option<ValidatorsVec> {
        self.kv
            .get(&Key::ValidatorSet(era_index).to_bytes())
            .map(|data| {
                Decode::decode(&mut data.as_slice())
                    .expect("Failed to decode data into `ValidatorsVec`")
            })
    }
}

impl OnChainStorageRW for Database {
    fn set_protocol_timelines(&self, timelines: ProtocolTimelines) {
        tracing::trace!("Set protocol timelines");
        self.kv.put(&Key::Timelines.to_bytes(), timelines.encode());
    }

    fn set_block_header(&self, block_hash: H256, header: BlockHeader) {
        tracing::trace!("Set block header for {block_hash}");
        self.mutate_small_data(block_hash, |data| data.block_header = Some(header));
    }

    fn set_block_events(&self, block_hash: H256, events: &[BlockEvent]) {
        tracing::trace!("Set block events for {block_hash}");
        self.kv
            .put(&Key::BlockEvents(block_hash).to_bytes(), events.encode());
    }

    fn set_code_blob_info(&self, code_id: CodeId, code_info: CodeBlobInfo) {
        tracing::trace!("Set code upload info for {code_id}");
        self.kv
            .put(&Key::CodeUploadInfo(code_id).to_bytes(), code_info.encode());
    }

    fn set_block_synced(&self, block_hash: H256) {
        tracing::trace!("For block {block_hash} set synced");
        self.mutate_small_data(block_hash, |data| {
            data.block_is_synced = true;
        });
    }

    fn set_validators(&self, era_index: u64, validator_set: ValidatorsVec) {
        self.kv.put(
            &Key::ValidatorSet(era_index).to_bytes(),
            validator_set.encode(),
        );
    }
}

impl InjectedStorageRO for Database {
    fn injected_transaction(
        &self,
        hash: HashOf<InjectedTransaction>,
    ) -> Option<SignedInjectedTransaction> {
        self.kv
            .get(&Key::InjectedTransaction(hash).to_bytes())
            .map(|data| {
                SignedInjectedTransaction::decode(&mut data.as_slice())
                    .expect("Failed to decode data into `SignedInjectedTransaction`")
            })
    }

<<<<<<< HEAD
    fn injected_promise(&self, hash: HashOf<InjectedTransaction>) -> Option<InjectedPromise> {
        self.kv
            .get(&Key::InjectedPromise(hash).to_bytes())
            .map(|data| {
                InjectedPromise::decode(&mut data.as_slice())
                    .expect("Failed to decode data into `SignedInjectedPromise`")
            })
=======
    fn promise(&self, hash: HashOf<InjectedTransaction>) -> Option<Promise> {
        self.kv.get(&Key::Promise(hash).to_bytes()).map(|data| {
            Promise::decode(&mut data.as_slice()).expect("Failed to decode data into `Promise`")
        })
>>>>>>> 36291b2a
    }
}

impl InjectedStorageRW for Database {
    fn set_injected_transaction(&self, tx: SignedInjectedTransaction) {
<<<<<<< HEAD
        let tx_hash = tx.data().hash();
=======
        let tx_hash = tx.data().to_hash();
>>>>>>> 36291b2a

        tracing::trace!(injected_tx_hash = ?tx_hash, "Set injected transaction");
        self.kv
            .put(&Key::InjectedTransaction(tx_hash).to_bytes(), tx.encode());
    }

<<<<<<< HEAD
    fn set_injected_promise(&self, promise: InjectedPromise) {
        tracing::trace!(injected_tx_hash = ?promise.tx_hash, "Set injected promise");
        self.kv.put(
            &Key::InjectedPromise(promise.tx_hash).to_bytes(),
            promise.encode(),
        );
=======
    fn set_promise(&self, promise: Promise) {
        tracing::trace!(injected_tx_hash = ?promise.tx_hash, "Set injected tx promise");
        self.kv
            .put(&Key::Promise(promise.tx_hash).to_bytes(), promise.encode());
>>>>>>> 36291b2a
    }
}

impl AnnounceStorageRO for Database {
    fn announce(&self, hash: HashOf<Announce>) -> Option<Announce> {
        self.cas.read(hash.inner()).map(|data| {
            Announce::decode(&mut &data[..]).expect("Failed to decode data into `ProducerBlock`")
        })
    }

    fn announce_program_states(&self, announce_hash: HashOf<Announce>) -> Option<ProgramStates> {
        self.kv
            .get(&Key::AnnounceProgramStates(announce_hash).to_bytes())
            .map(|data| {
                ProgramStates::decode(&mut data.as_slice())
                    .expect("Failed to decode data into `ProgramStates`")
            })
    }

    fn announce_outcome(&self, announce_hash: HashOf<Announce>) -> Option<Vec<StateTransition>> {
        self.kv
            .get(&Key::AnnounceOutcome(announce_hash).to_bytes())
            .map(|data| {
                Vec::<StateTransition>::decode(&mut data.as_slice())
                    .expect("Failed to decode data into `Vec<StateTransition>`")
            })
    }

    fn announce_schedule(&self, announce_hash: HashOf<Announce>) -> Option<Schedule> {
        self.kv
            .get(&Key::AnnounceSchedule(announce_hash).to_bytes())
            .map(|data| {
                Schedule::decode(&mut data.as_slice())
                    .expect("Failed to decode data into `Schedule`")
            })
    }

    fn announce_meta(&self, announce_hash: HashOf<Announce>) -> AnnounceMeta {
        self.kv
            .get(&Key::AnnounceMeta(announce_hash).to_bytes())
            .map(|data| {
                AnnounceMeta::decode(&mut data.as_slice())
                    .expect("Failed to decode data into `AnnounceMeta`")
            })
            .unwrap_or_default()
    }
}

impl AnnounceStorageRW for Database {
    fn set_announce(&self, announce: Announce) -> HashOf<Announce> {
        tracing::trace!("Set announce {}: {announce}", announce.to_hash());
        // Safe, because of inner method implementation.
        unsafe { HashOf::new(self.cas.write(&announce.encode())) }
    }

    fn set_announce_program_states(
        &self,
        announce_hash: HashOf<Announce>,
        program_states: ProgramStates,
    ) {
        tracing::trace!("Set announce program states for {announce_hash}: {program_states:?}");
        self.kv.put(
            &Key::AnnounceProgramStates(announce_hash).to_bytes(),
            program_states.encode(),
        );
    }

    fn set_announce_outcome(&self, announce_hash: HashOf<Announce>, outcome: Vec<StateTransition>) {
        tracing::trace!("Set announce outcome for {announce_hash}: {outcome:?}");
        self.kv.put(
            &Key::AnnounceOutcome(announce_hash).to_bytes(),
            outcome.encode(),
        );
    }

    fn set_announce_schedule(&self, announce_hash: HashOf<Announce>, schedule: Schedule) {
        tracing::trace!("Set announce schedule for {announce_hash}: {schedule:?}");
        self.kv.put(
            &Key::AnnounceSchedule(announce_hash).to_bytes(),
            schedule.encode(),
        );
    }

    fn mutate_announce_meta(
        &self,
        announce_hash: HashOf<Announce>,
        f: impl FnOnce(&mut AnnounceMeta),
    ) {
        tracing::trace!("For announce {announce_hash} mutate meta");
        let mut meta = self.announce_meta(announce_hash);
        f(&mut meta);
        self.kv
            .put(&Key::AnnounceMeta(announce_hash).to_bytes(), meta.encode());
    }
}

impl LatestDataStorageRO for Database {
    fn latest_data(&self) -> Option<LatestData> {
        self.kv.get(&Key::LatestData.to_bytes()).map(|data| {
            LatestData::decode(&mut data.as_slice())
                .expect("Failed to decode data into `LatestData`")
        })
    }
}

impl LatestDataStorageRW for Database {
    fn set_latest_data(&self, data: LatestData) {
        self.kv.put(&Key::LatestData.to_bytes(), data.encode());
    }
}

#[cfg(test)]
mod tests {
    use super::*;
<<<<<<< HEAD
    use ethexe_common::{Address, ecdsa::PrivateKey, events::RouterEvent};
=======
    use ethexe_common::{SimpleBlockData, ecdsa::PrivateKey, events::RouterEvent};
>>>>>>> 36291b2a
    use gear_core::code::{InstantiatedSectionSizes, InstrumentationStatus};

    #[test]
    fn test_injected_transaction() {
        let db = Database::memory();

        let private_key = PrivateKey::from([1; 32]);
        let tx = SignedInjectedTransaction::create(
            private_key,
            InjectedTransaction {
<<<<<<< HEAD
                recipient: Address::default(),
=======
>>>>>>> 36291b2a
                destination: ActorId::zero(),
                payload: vec![].into(),
                value: 0,
                reference_block: H256::random(),
                salt: vec![].into(),
            },
        )
        .unwrap();
<<<<<<< HEAD
        let tx_hash = tx.data().hash();
=======
        let tx_hash = tx.data().to_hash();
>>>>>>> 36291b2a
        db.set_injected_transaction(tx.clone());
        assert_eq!(db.injected_transaction(tx_hash), Some(tx));
    }

    #[test]
    fn test_announce() {
        let db = Database::memory();

        let announce = Announce {
            block_hash: H256::random(),
            parent: HashOf::random(),
            gas_allowance: Some(1000),
            injected_transactions: vec![],
        };
        let announce_hash = db.set_announce(announce.clone());
        assert_eq!(announce_hash, announce.to_hash());
        assert_eq!(db.announce(announce_hash), Some(announce));
    }

    #[test]
    fn test_announce_program_states() {
        let db = Database::memory();

        let announce_hash = HashOf::random();
        let program_states = ProgramStates::default();
        db.set_announce_program_states(announce_hash, program_states.clone());
        assert_eq!(
            db.announce_program_states(announce_hash),
            Some(program_states)
        );
    }

    #[test]
    fn test_announce_outcome() {
        let db = Database::memory();

        let announce_hash = HashOf::random();
        let block_outcome = vec![StateTransition::default()];
        db.set_announce_outcome(announce_hash, block_outcome.clone());
        assert_eq!(db.announce_outcome(announce_hash), Some(block_outcome));
    }

    #[test]
    fn test_announce_schedule() {
        let db = Database::memory();

        let announce_hash = HashOf::random();
        let schedule = Schedule::default();
        db.set_announce_schedule(announce_hash, schedule.clone());
        assert_eq!(db.announce_schedule(announce_hash), Some(schedule));
    }

    #[test]
    fn test_block_events() {
        let db = Database::memory();

        let block_hash = H256::random();
        let events = vec![BlockEvent::Router(RouterEvent::StorageSlotChanged)];
        db.set_block_events(block_hash, &events);
        assert_eq!(db.block_events(block_hash), Some(events));
    }

    #[test]
    fn test_code_blob_info() {
        let db = Database::memory();

        let code_id = CodeId::default();
        let code_info = CodeBlobInfo::default();
        db.set_code_blob_info(code_id, code_info.clone());
        assert_eq!(db.code_blob_info(code_id), Some(code_info));
    }

    #[test]
    fn test_block_is_synced() {
        let db = Database::memory();

        let block_hash = H256::random();
        assert!(!db.block_synced(block_hash));
        db.set_block_synced(block_hash);
        assert!(db.block_synced(block_hash));
    }

    #[test]
    fn test_latest_data() {
        let db = Database::memory();

        assert!(db.latest_data().is_none());

        let latest_data = LatestData {
            synced_block: SimpleBlockData {
                hash: H256::random(),
                header: Default::default(),
            },
            prepared_block_hash: H256::random(),
            computed_announce_hash: HashOf::random(),
            genesis_block_hash: H256::random(),
            genesis_announce_hash: HashOf::random(),
            start_block_hash: H256::random(),
            start_announce_hash: HashOf::random(),
        };
        db.set_latest_data(latest_data.clone());
        assert_eq!(db.latest_data(), Some(latest_data));
    }

    #[test]
    fn test_original_code() {
        let db = Database::memory();

        let code = vec![1, 2, 3];
        let code_id = db.set_original_code(&code);
        assert_eq!(db.original_code(code_id), Some(code));
    }

    #[test]
    fn test_program_code_id() {
        let db = Database::memory();

        let program_id = ActorId::default();
        let code_id = CodeId::default();
        db.set_program_code_id(program_id, code_id);
        assert_eq!(db.program_code_id(program_id), Some(code_id));
    }

    #[test]
    fn test_instrumented_code() {
        let db = Database::memory();

        let runtime_id = 1;
        let code_id = CodeId::default();
        let section_sizes = InstantiatedSectionSizes::new(0, 0, 0, 0, 0, 0);
        let instrumented_code = InstrumentedCode::new(vec![1, 2, 3, 4], section_sizes);
        db.set_instrumented_code(runtime_id, code_id, instrumented_code.clone());
        assert_eq!(
            db.instrumented_code(runtime_id, code_id)
                .as_ref()
                .map(|c| c.bytes()),
            Some(instrumented_code.bytes())
        );
    }

    #[test]
    fn test_code_metadata() {
        let db = Database::memory();

        let code_id = CodeId::default();
        let code_metadata = CodeMetadata::new(
            1,
            Default::default(),
            0.into(),
            None,
            InstrumentationStatus::Instrumented {
                version: 3,
                code_len: 2,
            },
        );
        db.set_code_metadata(code_id, code_metadata.clone());
        assert_eq!(
            db.code_metadata(code_id)
                .as_ref()
                .map(|m| m.original_code_len()),
            Some(code_metadata.original_code_len())
        );
        assert_eq!(
            db.code_metadata(code_id)
                .as_ref()
                .map(|m| m.instrumented_code_len()),
            Some(code_metadata.instrumented_code_len())
        );
        assert_eq!(
            db.code_metadata(code_id)
                .as_ref()
                .map(|m| m.instrumentation_status()),
            Some(code_metadata.instrumentation_status())
        );
        assert_eq!(
            db.code_metadata(code_id)
                .as_ref()
                .map(|m| m.instruction_weights_version()),
            Some(code_metadata.instruction_weights_version())
        );
    }

    #[test]
    fn test_code_valid() {
        let db = Database::memory();

        let code_id = CodeId::default();
        db.set_code_valid(code_id, true);
        assert_eq!(db.code_valid(code_id), Some(true));
    }

    #[test]
    fn test_block_header() {
        let db = Database::memory();

        let block_hash = H256::random();
        let block_header = BlockHeader::default();
        db.set_block_header(block_hash, block_header);
        assert_eq!(db.block_header(block_hash), Some(block_header));
    }

    #[test]
    fn test_state() {
        let db = Database::memory();

        let state = ProgramState::zero();
        let hash = db.write_program_state(state);
        assert_eq!(db.program_state(hash), Some(state));
    }

    #[test]
    fn test_queue() {
        let db = Database::memory();

        let queue = MessageQueue::default();
        let hash = db.write_message_queue(queue.clone());
        assert_eq!(db.message_queue(hash), Some(queue));
    }

    #[test]
    fn test_waitlist() {
        let db = Database::memory();

        let waitlist = Waitlist::default();
        let hash = db.write_waitlist(waitlist.clone());
        assert_eq!(db.waitlist(hash), Some(waitlist));
    }

    #[test]
    fn test_stash() {
        let db = Database::memory();

        let stash = DispatchStash::default();
        let hash = db.write_dispatch_stash(stash.clone());
        assert_eq!(db.dispatch_stash(hash), Some(stash));
    }

    #[test]
    fn test_mailbox() {
        let db = Database::memory();

        let mailbox = Mailbox::default();
        let hash = db.write_mailbox(mailbox.clone());
        assert_eq!(db.mailbox(hash), Some(mailbox));
    }

    #[test]
    fn test_pages() {
        let db = Database::memory();

        let pages = MemoryPages::default();
        let hash = db.write_memory_pages(pages.clone());
        assert_eq!(db.memory_pages(hash), Some(pages));
    }

    #[test]
    fn test_pages_region() {
        let db = Database::memory();

        let pages_region = MemoryPagesRegion::default();
        let hash = db.write_memory_pages_region(pages_region.clone());
        assert_eq!(db.memory_pages_region(hash), Some(pages_region));
    }

    #[test]
    fn test_allocations() {
        let db = Database::memory();

        let allocations = Allocations::default();
        let hash = db.write_allocations(allocations.clone());
        assert_eq!(db.allocations(hash), Some(allocations));
    }

    #[test]
    fn test_payload() {
        let db = Database::memory();

        let payload: Payload = vec![1, 2, 3].try_into().unwrap();
        let hash = db.write_payload(payload.clone());
        assert_eq!(db.payload(hash), Some(payload));
    }

    #[test]
    fn test_page_data() {
        let db = Database::memory();

        let mut page_data = PageBuf::new_zeroed();
        page_data[42] = 42;
        let hash = db.write_page_data(page_data.clone());
        assert_eq!(db.page_data(hash), Some(page_data));
    }
}<|MERGE_RESOLUTION|>--- conflicted
+++ resolved
@@ -33,11 +33,7 @@
     },
     events::BlockEvent,
     gear::StateTransition,
-<<<<<<< HEAD
-    injected::{InjectedPromise, InjectedTransaction, SignedInjectedTransaction},
-=======
     injected::{InjectedTransaction, Promise, SignedInjectedTransaction},
->>>>>>> 36291b2a
 };
 
 use ethexe_runtime_common::state::{
@@ -74,17 +70,10 @@
     CodeValid(CodeId) = 11,
 
     InjectedTransaction(HashOf<InjectedTransaction>) = 12,
-<<<<<<< HEAD
-    InjectedPromise(HashOf<InjectedTransaction>) = 13,
-
-    LatestData = 15,
-    Timelines = 16,
-=======
     Promise(HashOf<InjectedTransaction>) = 13,
 
     LatestData = 14,
     Timelines = 15,
->>>>>>> 36291b2a
 }
 
 impl Key {
@@ -111,11 +100,7 @@
             | Self::AnnounceSchedule(hash)
             | Self::AnnounceMeta(hash) => [prefix.as_ref(), hash.inner().as_ref()].concat(),
 
-<<<<<<< HEAD
-            Self::InjectedTransaction(hash) | Self::InjectedPromise(hash) => {
-=======
             Self::InjectedTransaction(hash) | Self::Promise(hash) => {
->>>>>>> 36291b2a
                 [prefix.as_ref(), hash.inner().as_ref()].concat()
             }
 
@@ -573,49 +558,26 @@
             })
     }
 
-<<<<<<< HEAD
-    fn injected_promise(&self, hash: HashOf<InjectedTransaction>) -> Option<InjectedPromise> {
-        self.kv
-            .get(&Key::InjectedPromise(hash).to_bytes())
-            .map(|data| {
-                InjectedPromise::decode(&mut data.as_slice())
-                    .expect("Failed to decode data into `SignedInjectedPromise`")
-            })
-=======
     fn promise(&self, hash: HashOf<InjectedTransaction>) -> Option<Promise> {
         self.kv.get(&Key::Promise(hash).to_bytes()).map(|data| {
             Promise::decode(&mut data.as_slice()).expect("Failed to decode data into `Promise`")
         })
->>>>>>> 36291b2a
     }
 }
 
 impl InjectedStorageRW for Database {
     fn set_injected_transaction(&self, tx: SignedInjectedTransaction) {
-<<<<<<< HEAD
-        let tx_hash = tx.data().hash();
-=======
         let tx_hash = tx.data().to_hash();
->>>>>>> 36291b2a
 
         tracing::trace!(injected_tx_hash = ?tx_hash, "Set injected transaction");
         self.kv
             .put(&Key::InjectedTransaction(tx_hash).to_bytes(), tx.encode());
     }
 
-<<<<<<< HEAD
-    fn set_injected_promise(&self, promise: InjectedPromise) {
-        tracing::trace!(injected_tx_hash = ?promise.tx_hash, "Set injected promise");
-        self.kv.put(
-            &Key::InjectedPromise(promise.tx_hash).to_bytes(),
-            promise.encode(),
-        );
-=======
     fn set_promise(&self, promise: Promise) {
         tracing::trace!(injected_tx_hash = ?promise.tx_hash, "Set injected tx promise");
         self.kv
             .put(&Key::Promise(promise.tx_hash).to_bytes(), promise.encode());
->>>>>>> 36291b2a
     }
 }
 
@@ -730,11 +692,7 @@
 #[cfg(test)]
 mod tests {
     use super::*;
-<<<<<<< HEAD
-    use ethexe_common::{Address, ecdsa::PrivateKey, events::RouterEvent};
-=======
     use ethexe_common::{SimpleBlockData, ecdsa::PrivateKey, events::RouterEvent};
->>>>>>> 36291b2a
     use gear_core::code::{InstantiatedSectionSizes, InstrumentationStatus};
 
     #[test]
@@ -745,10 +703,6 @@
         let tx = SignedInjectedTransaction::create(
             private_key,
             InjectedTransaction {
-<<<<<<< HEAD
-                recipient: Address::default(),
-=======
->>>>>>> 36291b2a
                 destination: ActorId::zero(),
                 payload: vec![].into(),
                 value: 0,
@@ -757,11 +711,7 @@
             },
         )
         .unwrap();
-<<<<<<< HEAD
-        let tx_hash = tx.data().hash();
-=======
         let tx_hash = tx.data().to_hash();
->>>>>>> 36291b2a
         db.set_injected_transaction(tx.clone());
         assert_eq!(db.injected_transaction(tx_hash), Some(tx));
     }
