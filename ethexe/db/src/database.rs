--- conflicted
+++ resolved
@@ -1,6 +1,6 @@
 // This file is part of Gear.
 //
-// Copyright (C) 2024-2025 Gear Technologies Inc.
+// Copyright (C) 2024-2025 Gear Technotracingies Inc.
 // SPDX-License-Identifier: GPL-3.0-or-later WITH Classpath-exception-2.0
 //
 // This program is free software: you can redistribute it and/or modify
@@ -540,12 +540,8 @@
         });
     }
 
-<<<<<<< HEAD
-    fn set_block_validators(&self, block_hash: H256, validator_set: NonEmpty<Address>) {
-        log::trace!("Set validator set for {block_hash}: {validator_set:?}");
-=======
     fn set_block_validators(&self, block_hash: H256, validator_set: ValidatorsVec) {
->>>>>>> f030ef2e
+        tracing::trace!("Set validator set for {block_hash}: {validator_set:?}");
         self.kv.put(
             &Key::ValidatorSet(block_hash).to_bytes(),
             validator_set.encode(),
@@ -600,11 +596,8 @@
 
 impl AnnounceStorageRW for Database {
     fn set_announce(&self, announce: Announce) -> HashOf<Announce> {
-<<<<<<< HEAD
-        log::trace!("Set announce {}: {announce}", announce.to_hash());
+        tracing::trace!("Set announce {}: {announce}", announce.to_hash());
         // Safe, because of inner method implementation.
-=======
->>>>>>> f030ef2e
         unsafe { HashOf::new(self.cas.write(&announce.encode())) }
     }
 
@@ -613,7 +606,7 @@
         announce_hash: HashOf<Announce>,
         program_states: ProgramStates,
     ) {
-        log::trace!("Set announce program states for {announce_hash}: {program_states:?}");
+        tracing::trace!("Set announce program states for {announce_hash}: {program_states:?}");
         self.kv.put(
             &Key::AnnounceProgramStates(announce_hash).to_bytes(),
             program_states.encode(),
@@ -621,7 +614,7 @@
     }
 
     fn set_announce_outcome(&self, announce_hash: HashOf<Announce>, outcome: Vec<StateTransition>) {
-        log::trace!("Set announce outcome for {announce_hash}: {outcome:?}");
+        tracing::trace!("Set announce outcome for {announce_hash}: {outcome:?}");
         self.kv.put(
             &Key::AnnounceOutcome(announce_hash).to_bytes(),
             outcome.encode(),
@@ -629,7 +622,7 @@
     }
 
     fn set_announce_schedule(&self, announce_hash: HashOf<Announce>, schedule: Schedule) {
-        log::trace!("Set announce schedule for {announce_hash}: {schedule:?}");
+        tracing::trace!("Set announce schedule for {announce_hash}: {schedule:?}");
         self.kv.put(
             &Key::AnnounceSchedule(announce_hash).to_bytes(),
             schedule.encode(),
@@ -641,7 +634,7 @@
         announce_hash: HashOf<Announce>,
         f: impl FnOnce(&mut AnnounceMeta),
     ) {
-        log::trace!("For announce {announce_hash} mutate meta");
+        tracing::trace!("For announce {announce_hash} mutate meta");
         let mut meta = self.announce_meta(announce_hash);
         f(&mut meta);
         self.kv
