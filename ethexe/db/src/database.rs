// This file is part of Gear.
//
// Copyright (C) 2024-2025 Gear Technologies Inc.
// SPDX-License-Identifier: GPL-3.0-or-later WITH Classpath-exception-2.0
//
// This program is free software: you can redistribute it and/or modify
// it under the terms of the GNU General Public License as published by
// the Free Software Foundation, either version 3 of the License, or
// (at your option) any later version.
//
// This program is distributed in the hope that it will be useful,
// but WITHOUT ANY WARRANTY; without even the implied warranty of
// MERCHANTABILITY or FITNESS FOR A PARTICULAR PURPOSE. See the
// GNU General Public License for more details.
//
// You should have received a copy of the GNU General Public License
// along with this program. If not, see <https://www.gnu.org/licenses/>.

//! Database for ethexe.

use crate::{
    overlay::{CASOverlay, KVOverlay},
    CASDatabase, KVDatabase, MemDb,
};
use anyhow::{bail, Result};
use ethexe_common::{
    db::{BlockHeader, BlockMetaStorage, CodeInfo, CodesStorage, OnChainStorage, Schedule},
    events::BlockEvent,
    gear::StateTransition,
    tx_pool::{OffchainTransaction, SignedOffchainTransaction},
};
use ethexe_runtime_common::state::{
    Allocations, DispatchStash, HashOf, Mailbox, MemoryPages, MemoryPagesRegion, MessageQueue,
    ProgramState, Storage, UserMailbox, Waitlist,
};
use gear_core::{
    code::{CodeMetadata, InstrumentedCode},
    ids::{ActorId, CodeId, ProgramId},
    memory::PageBuf,
    message::Payload,
};
use gprimitives::H256;
use parity_scale_codec::{Decode, Encode};
use std::collections::{BTreeMap, BTreeSet, VecDeque};

#[repr(u64)]
<<<<<<< HEAD
enum KeyPrefix {
    ProgramToCodeId = 0,
    InstrumentedCode = 1,
    BlockStartProgramStates = 2,
    BlockEndProgramStates = 3,
    BlockEvents = 4,
    BlockOutcome = 5,
    BlockSmallMeta = 6,
    CodeUpload = 7,
    LatestValidBlock = 8,
    BlockHeader = 9,
    CodeValid = 10,
    BlockStartSchedule = 11,
    BlockEndSchedule = 12,
    SignedTransaction = 13,
    CodeMetadata = 14,
=======
enum Key {
    BlockSmallData(H256) = 0,
    BlockEvents(H256) = 1,
    BlockProgramStates(H256) = 2,
    BlockOutcome(H256) = 3,
    BlockSchedule(H256) = 4,

    ProgramToCodeId(ProgramId) = 5,
    InstrumentedCode(u32, CodeId) = 6,
    CodeUploadInfo(CodeId) = 7,
    CodeValid(CodeId) = 8,

    SignedTransaction(H256) = 9,

    LatestComputedBlock = 10,
    LatestSyncedBlockHeight = 11,
>>>>>>> 3773192f
}

impl Key {
    fn prefix(&self) -> [u8; 32] {
        // SAFETY: Because `Key` is marked as `#[repr(u64)]` it's actual layout
        // is `#[repr(C)]` and it's first field is a `u64` discriminant. We can read
        // it safely.
        let discriminant = unsafe { <*const _>::from(self).cast::<u64>().read() };
        H256::from_low_u64_be(discriminant).into()
    }

    fn to_bytes(&self) -> Vec<u8> {
        let prefix = self.prefix();
        match self {
            Self::BlockSmallData(hash)
            | Self::BlockEvents(hash)
            | Self::BlockProgramStates(hash)
            | Self::BlockOutcome(hash)
            | Self::BlockSchedule(hash)
            | Self::SignedTransaction(hash) => [prefix.as_ref(), hash.as_ref()].concat(),

            Self::ProgramToCodeId(program_id) => [prefix.as_ref(), program_id.as_ref()].concat(),

            Self::CodeUploadInfo(code_id) | Self::CodeValid(code_id) => {
                [prefix.as_ref(), code_id.as_ref()].concat()
            }

            Self::InstrumentedCode(runtime_id, code_id) => [
                prefix.as_ref(),
                runtime_id.to_le_bytes().as_ref(),
                code_id.as_ref(),
            ]
            .concat(),
            Self::LatestComputedBlock | Self::LatestSyncedBlockHeight => prefix.as_ref().to_vec(),
        }
    }
}

pub struct Database {
    cas: Box<dyn CASDatabase>,
    kv: Box<dyn KVDatabase>,
}

impl Clone for Database {
    fn clone(&self) -> Self {
        Self {
            cas: self.cas.clone_boxed(),
            kv: self.kv.clone_boxed(),
        }
    }
}

impl Database {
    pub fn new(cas: Box<dyn CASDatabase>, kv: Box<dyn KVDatabase>) -> Self {
        Self { cas, kv }
    }

    pub fn from_one<DB: CASDatabase + KVDatabase>(db: &DB) -> Self {
        Self {
            cas: CASDatabase::clone_boxed(db),
            kv: KVDatabase::clone_boxed(db),
        }
    }

    pub fn memory() -> Self {
        let mem = MemDb::default();
        Self::from_one(&mem)
    }

    /// # Safety
    /// Not ready for using in prod. Intended to be for rpc calls only.
    pub unsafe fn overlaid(self) -> Self {
        Self {
            cas: Box::new(CASOverlay::new(self.cas)),
            kv: Box::new(KVOverlay::new(self.kv)),
        }
    }

    pub fn read_by_hash(&self, hash: H256) -> Option<Vec<u8>> {
        self.cas.read(hash)
    }

    pub fn write(&self, data: &[u8]) -> H256 {
        self.cas.write(data)
    }

    pub fn get_offchain_transaction(&self, tx_hash: H256) -> Option<SignedOffchainTransaction> {
        self.kv
            .get(&Key::SignedTransaction(tx_hash).to_bytes())
            .map(|data| {
                Decode::decode(&mut data.as_slice())
                    .expect("failed to data into `SignedTransaction`")
            })
    }

    pub fn set_offchain_transaction(&self, tx: SignedOffchainTransaction) {
        let tx_hash = tx.tx_hash();
        self.kv
            .put(&Key::SignedTransaction(tx_hash).to_bytes(), tx.encode());
    }

    // TODO #4559: test this method
    pub fn check_within_recent_blocks(&self, reference_block_hash: H256) -> Result<bool> {
        let Some((latest_computed_block_hash, latest_computed_block_header)) =
            self.latest_computed_block()
        else {
            bail!("No latest valid block found");
        };
        let Some(reference_block_header) = OnChainStorage::block_header(self, reference_block_hash)
        else {
            bail!("No reference block found");
        };

        // If reference block is far away from the latest valid block, it's not in the window.
        let Some(actual_window) = latest_computed_block_header
            .height
            .checked_sub(reference_block_header.height)
        else {
            bail!("Can't calculate actual window: reference block hash doesn't suit actual blocks state");
        };

        if actual_window > OffchainTransaction::BLOCK_HASHES_WINDOW_SIZE {
            return Ok(false);
        }

        // Check against reorgs.
        let mut block_hash = latest_computed_block_hash;
        for _ in 0..OffchainTransaction::BLOCK_HASHES_WINDOW_SIZE {
            if block_hash == reference_block_hash {
                return Ok(true);
            }

            let Some(block_header) = OnChainStorage::block_header(self, block_hash) else {
                bail!(
                    "Block with {block_hash} hash not found in the window. Possibly reorg happened"
                );
            };
            block_hash = block_header.parent_hash;
        }

        Ok(false)
    }

    fn with_small_data<R>(
        &self,
        block_hash: H256,
        f: impl FnOnce(BlockSmallData) -> R,
    ) -> Option<R> {
        self.block_small_data(block_hash).map(f)
    }

    fn mutate_small_data(&self, block_hash: H256, f: impl FnOnce(&mut BlockSmallData)) {
        let mut data = self.block_small_data(block_hash).unwrap_or_default();
        f(&mut data);
        self.set_block_small_data(block_hash, data);
    }

    fn block_small_data(&self, block_hash: H256) -> Option<BlockSmallData> {
        self.kv
            .get(&Key::BlockSmallData(block_hash).to_bytes())
            .map(|data| {
                BlockSmallData::decode(&mut data.as_slice())
                    .expect("Failed to decode data into `BlockSmallMetaInfo`")
            })
    }

    fn set_block_small_data(&self, block_hash: H256, meta: BlockSmallData) {
        self.kv
            .put(&Key::BlockSmallData(block_hash).to_bytes(), meta.encode());
    }
}

#[cfg_attr(test, derive(serde::Serialize))]
#[derive(Debug, Clone, Default, Encode, Decode, PartialEq, Eq)]
struct BlockSmallData {
    block_header: Option<BlockHeader>,
    block_synced: bool,
    block_computed: bool,
    prev_not_empty_block: Option<H256>,
    commitment_queue: Option<VecDeque<H256>>,
    codes_queue: Option<VecDeque<CodeId>>,
}

impl BlockMetaStorage for Database {
    fn block_computed(&self, block_hash: H256) -> bool {
        self.with_small_data(block_hash, |data| data.block_computed)
            .unwrap_or(false)
    }

    fn set_block_computed(&self, block_hash: H256) {
        log::trace!("For block {block_hash} set block computed");
        self.mutate_small_data(block_hash, |data| data.block_computed = true);
    }

    fn block_commitment_queue(&self, block_hash: H256) -> Option<VecDeque<H256>> {
        self.with_small_data(block_hash, |data| data.commitment_queue)?
    }

    fn set_block_commitment_queue(&self, block_hash: H256, queue: VecDeque<H256>) {
        log::trace!("For block {block_hash} set commitment queue: {queue:?}");
        self.mutate_small_data(block_hash, |data| data.commitment_queue = Some(queue));
    }

    fn block_codes_queue(&self, block_hash: H256) -> Option<VecDeque<CodeId>> {
        self.with_small_data(block_hash, |data| data.codes_queue)?
    }

    fn set_block_codes_queue(&self, block_hash: H256, queue: VecDeque<CodeId>) {
        log::trace!("For block {block_hash} set codes queue: {queue:?}");
        self.mutate_small_data(block_hash, |data| data.codes_queue = Some(queue));
    }

    fn previous_not_empty_block(&self, block_hash: H256) -> Option<H256> {
        self.with_small_data(block_hash, |data| data.prev_not_empty_block)?
    }

    fn set_previous_not_empty_block(&self, block_hash: H256, prev_not_empty_block_hash: H256) {
        log::trace!("For block {block_hash} set prev commitment: {prev_not_empty_block_hash}");
        self.mutate_small_data(block_hash, |data| {
            data.prev_not_empty_block = Some(prev_not_empty_block_hash)
        });
    }

    fn block_program_states(&self, block_hash: H256) -> Option<BTreeMap<ActorId, H256>> {
        self.kv
            .get(&Key::BlockProgramStates(block_hash).to_bytes())
            .map(|data| {
                BTreeMap::decode(&mut data.as_slice())
                    .expect("Failed to decode data into `BTreeMap`")
            })
    }

    fn set_block_program_states(&self, block_hash: H256, map: BTreeMap<ActorId, H256>) {
        log::trace!("For block {block_hash} set program states: {map:?}");
        self.kv.put(
            &Key::BlockProgramStates(block_hash).to_bytes(),
            map.encode(),
        );
    }

    fn block_outcome(&self, block_hash: H256) -> Option<Vec<StateTransition>> {
        self.kv
            .get(&Key::BlockOutcome(block_hash).to_bytes())
            .map(|data| {
                Vec::<StateTransition>::decode(&mut data.as_slice())
                    .expect("Failed to decode data into `Vec<StateTransition>`")
            })
    }

    fn set_block_outcome(&self, block_hash: H256, outcome: Vec<StateTransition>) {
        log::trace!("For block {block_hash} set outcome: {outcome:?}");
        self.kv
            .put(&Key::BlockOutcome(block_hash).to_bytes(), outcome.encode());
    }

    fn block_schedule(&self, block_hash: H256) -> Option<Schedule> {
        self.kv
            .get(&Key::BlockSchedule(block_hash).to_bytes())
            .map(|data| {
                Schedule::decode(&mut data.as_slice())
                    .expect("Failed to decode data into `BTreeMap`")
            })
    }

    fn set_block_schedule(&self, block_hash: H256, map: Schedule) {
        self.kv
            .put(&Key::BlockSchedule(block_hash).to_bytes(), map.encode());
    }

    fn latest_computed_block(&self) -> Option<(H256, BlockHeader)> {
        self.kv
            .get(&Key::LatestComputedBlock.to_bytes())
            .map(|data| {
                <(H256, BlockHeader)>::decode(&mut data.as_slice())
                    .expect("Failed to decode data into `(H256, BlockHeader)`")
            })
    }

    fn set_latest_computed_block(&self, block_hash: H256, header: BlockHeader) {
        log::trace!("Set latest computed block: {block_hash} {header:?}");
        self.kv.put(
            &Key::LatestComputedBlock.to_bytes(),
            (block_hash, header).encode(),
        );
    }
}

impl CodesStorage for Database {
    fn original_code_exists(&self, code_id: CodeId) -> bool {
        self.cas.read(code_id.into()).is_some()
    }

    fn original_code(&self, code_id: CodeId) -> Option<Vec<u8>> {
        self.cas.read(code_id.into())
    }

    fn set_original_code(&self, code: &[u8]) -> CodeId {
        self.cas.write(code).into()
    }

    fn program_code_id(&self, program_id: ProgramId) -> Option<CodeId> {
        self.kv
            .get(&Key::ProgramToCodeId(program_id).to_bytes())
            .map(|data| {
                CodeId::try_from(data.as_slice()).expect("Failed to decode data into `CodeId`")
            })
    }

    fn set_program_code_id(&self, program_id: ProgramId, code_id: CodeId) {
        self.kv.put(
            &Key::ProgramToCodeId(program_id).to_bytes(),
            code_id.into_bytes().to_vec(),
        );
    }

    // TODO (gsobol): consider to move to another place
    // TODO #4559: test this method
    fn program_ids(&self) -> BTreeSet<ProgramId> {
        let key_prefix = Key::ProgramToCodeId(Default::default()).prefix();
        self.kv
            .iter_prefix(&key_prefix)
            .map(|(key, code_id)| {
                let (split_key_prefix, program_id) = key.split_at(key_prefix.len());
                debug_assert_eq!(split_key_prefix, key_prefix);
                let program_id =
                    ProgramId::try_from(program_id).expect("Failed to decode key into `ProgramId`");

                #[cfg(debug_assertions)]
                CodeId::try_from(code_id.as_slice()).expect("Failed to decode data into `CodeId`");

                program_id
            })
            .collect()
    }

    fn instrumented_code(&self, runtime_id: u32, code_id: CodeId) -> Option<InstrumentedCode> {
        self.kv
            .get(&Key::InstrumentedCode(runtime_id, code_id).to_bytes())
            .map(|data| {
                InstrumentedCode::decode(&mut data.as_slice())
                    .expect("Failed to decode data into `InstrumentedCode`")
            })
    }

    fn set_instrumented_code(&self, runtime_id: u32, code_id: CodeId, code: InstrumentedCode) {
        self.kv.put(
            &Key::InstrumentedCode(runtime_id, code_id).to_bytes(),
            code.encode(),
        );
    }

<<<<<<< HEAD
    fn code_metadata(&self, code_id: CodeId) -> Option<CodeMetadata> {
        self.kv
            .get(&KeyPrefix::CodeMetadata.one(code_id))
            .map(|data| {
                CodeMetadata::decode(&mut data.as_slice())
                    .expect("Failed to decode data into `CodeMetadata`")
            })
    }

    fn set_code_metadata(&self, code_id: CodeId, code_metadata: CodeMetadata) {
        self.kv.put(
            &KeyPrefix::CodeMetadata.one(code_id),
            code_metadata.encode(),
        );
    }

    fn code_info(&self, code_id: CodeId) -> Option<CodeInfo> {
        self.kv
            .get(&KeyPrefix::CodeUpload.one(code_id))
            .map(|data| {
                Decode::decode(&mut data.as_slice()).expect("Failed to decode data into `CodeInfo`")
            })
    }

    fn set_code_info(&self, code_id: CodeId, code_info: CodeInfo) {
        self.kv
            .put(&KeyPrefix::CodeUpload.one(code_id), code_info.encode());
    }

=======
>>>>>>> 3773192f
    fn code_valid(&self, code_id: CodeId) -> Option<bool> {
        self.kv
            .get(&Key::CodeValid(code_id).to_bytes())
            .map(|data| {
                bool::decode(&mut data.as_slice()).expect("Failed to decode data into `bool`")
            })
    }

    fn set_code_valid(&self, code_id: CodeId, valid: bool) {
        self.kv
            .put(&Key::CodeValid(code_id).to_bytes(), valid.encode());
    }
}

// TODO: consider to change decode panics to Results.
impl Storage for Database {
    fn read_state(&self, hash: H256) -> Option<ProgramState> {
        if hash.is_zero() {
            return Some(ProgramState::zero());
        }

        let data = self.cas.read(hash)?;

        let state = ProgramState::decode(&mut &data[..])
            .expect("Failed to decode data into `ProgramState`");

        Some(state)
    }

    fn write_state(&self, state: ProgramState) -> H256 {
        if state.is_zero() {
            return H256::zero();
        }

        self.cas.write(&state.encode())
    }

    fn read_queue(&self, hash: HashOf<MessageQueue>) -> Option<MessageQueue> {
        self.cas.read(hash.hash()).map(|data| {
            MessageQueue::decode(&mut &data[..]).expect("Failed to decode data into `MessageQueue`")
        })
    }

    fn write_queue(&self, queue: MessageQueue) -> HashOf<MessageQueue> {
        unsafe { HashOf::new(self.cas.write(&queue.encode())) }
    }

    fn read_waitlist(&self, hash: HashOf<Waitlist>) -> Option<Waitlist> {
        self.cas.read(hash.hash()).map(|data| {
            Waitlist::decode(&mut data.as_slice()).expect("Failed to decode data into `Waitlist`")
        })
    }

    fn write_waitlist(&self, waitlist: Waitlist) -> HashOf<Waitlist> {
        unsafe { HashOf::new(self.cas.write(&waitlist.encode())) }
    }

    fn read_stash(&self, hash: HashOf<DispatchStash>) -> Option<DispatchStash> {
        self.cas.read(hash.hash()).map(|data| {
            DispatchStash::decode(&mut data.as_slice())
                .expect("Failed to decode data into `DispatchStash`")
        })
    }

    fn write_stash(&self, stash: DispatchStash) -> HashOf<DispatchStash> {
        unsafe { HashOf::new(self.cas.write(&stash.encode())) }
    }

    fn read_mailbox(&self, hash: HashOf<Mailbox>) -> Option<Mailbox> {
        self.cas.read(hash.hash()).map(|data| {
            Mailbox::decode(&mut data.as_slice()).expect("Failed to decode data into `Mailbox`")
        })
    }

    fn write_mailbox(&self, mailbox: Mailbox) -> HashOf<Mailbox> {
        unsafe { HashOf::new(self.cas.write(&mailbox.encode())) }
    }

    fn read_user_mailbox(&self, hash: HashOf<UserMailbox>) -> Option<UserMailbox> {
        self.cas.read(hash.hash()).map(|data| {
            UserMailbox::decode(&mut data.as_slice())
                .expect("Failed to decode data into `UserMailbox`")
        })
    }

    fn write_user_mailbox(&self, use_mailbox: UserMailbox) -> HashOf<UserMailbox> {
        unsafe { HashOf::new(self.cas.write(&use_mailbox.encode())) }
    }

    fn read_pages(&self, hash: HashOf<MemoryPages>) -> Option<MemoryPages> {
        self.cas.read(hash.hash()).map(|data| {
            MemoryPages::decode(&mut &data[..]).expect("Failed to decode data into `MemoryPages`")
        })
    }

    fn read_pages_region(&self, hash: HashOf<MemoryPagesRegion>) -> Option<MemoryPagesRegion> {
        self.cas.read(hash.hash()).map(|data| {
            MemoryPagesRegion::decode(&mut &data[..])
                .expect("Failed to decode data into `MemoryPagesRegion`")
        })
    }

    fn write_pages(&self, pages: MemoryPages) -> HashOf<MemoryPages> {
        unsafe { HashOf::new(self.cas.write(&pages.encode())) }
    }

    fn write_pages_region(&self, pages_region: MemoryPagesRegion) -> HashOf<MemoryPagesRegion> {
        unsafe { HashOf::new(self.cas.write(&pages_region.encode())) }
    }

    fn read_allocations(&self, hash: HashOf<Allocations>) -> Option<Allocations> {
        self.cas.read(hash.hash()).map(|data| {
            Allocations::decode(&mut &data[..]).expect("Failed to decode data into `Allocations`")
        })
    }

    fn write_allocations(&self, allocations: Allocations) -> HashOf<Allocations> {
        unsafe { HashOf::new(self.cas.write(&allocations.encode())) }
    }

    fn read_payload(&self, hash: HashOf<Payload>) -> Option<Payload> {
        self.cas
            .read(hash.hash())
            .map(|data| Payload::try_from(data).expect("Failed to decode data into `Payload`"))
    }

    fn write_payload(&self, payload: Payload) -> HashOf<Payload> {
        unsafe { HashOf::new(self.cas.write(payload.inner())) }
    }

    fn read_page_data(&self, hash: HashOf<PageBuf>) -> Option<PageBuf> {
        self.cas.read(hash.hash()).map(|data| {
            PageBuf::decode(&mut data.as_slice()).expect("Failed to decode data into `PageBuf`")
        })
    }

    fn write_page_data(&self, data: PageBuf) -> HashOf<PageBuf> {
        unsafe { HashOf::new(self.cas.write(&data)) }
    }
}

impl OnChainStorage for Database {
    fn block_header(&self, block_hash: H256) -> Option<BlockHeader> {
        self.with_small_data(block_hash, |data| data.block_header)?
    }

    fn set_block_header(&self, block_hash: H256, header: BlockHeader) {
        self.mutate_small_data(block_hash, |data| data.block_header = Some(header));
    }

    fn block_events(&self, block_hash: H256) -> Option<Vec<BlockEvent>> {
        self.kv
            .get(&Key::BlockEvents(block_hash).to_bytes())
            .map(|data| {
                Vec::<BlockEvent>::decode(&mut data.as_slice())
                    .expect("Failed to decode data into `Vec<BlockEvent>`")
            })
    }

    fn set_block_events(&self, block_hash: H256, events: &[BlockEvent]) {
        self.kv
            .put(&Key::BlockEvents(block_hash).to_bytes(), events.encode());
    }

    fn code_blob_info(&self, code_id: CodeId) -> Option<CodeInfo> {
        self.kv
            .get(&Key::CodeUploadInfo(code_id).to_bytes())
            .map(|data| {
                Decode::decode(&mut data.as_slice()).expect("Failed to decode data into `CodeInfo`")
            })
    }

    fn set_code_blob_info(&self, code_id: CodeId, code_info: CodeInfo) {
        self.kv
            .put(&Key::CodeUploadInfo(code_id).to_bytes(), code_info.encode());
    }

    fn block_is_synced(&self, block_hash: H256) -> bool {
        self.with_small_data(block_hash, |data| data.block_synced)
            .unwrap_or(false)
    }

    fn set_block_is_synced(&self, block_hash: H256) {
        self.mutate_small_data(block_hash, |data| data.block_synced = true);
    }

    fn latest_synced_block_height(&self) -> Option<u32> {
        self.kv
            .get(&Key::LatestSyncedBlockHeight.to_bytes())
            .map(|data| {
                u32::decode(&mut data.as_slice()).expect("Failed to decode data into `u32`")
            })
    }

    fn set_latest_synced_block_height(&self, height: u32) {
        self.kv
            .put(&Key::LatestSyncedBlockHeight.to_bytes(), height.encode());
    }
}

#[cfg(test)]
mod tests {
    use super::*;
    use ethexe_common::{events::RouterEvent, tx_pool::RawOffchainTransaction::SendMessage};
    use gear_core::code::InstantiatedSectionSizes;

    #[test]
    fn test_offchain_transaction() {
        let db = Database::memory();

        let tx = SignedOffchainTransaction {
            signature: Default::default(),
            transaction: OffchainTransaction {
                raw: SendMessage {
                    program_id: H256::random().into(),
                    payload: H256::random().as_bytes().to_vec(),
                },
                reference_block: H256::random(),
            },
        };
        let tx_hash = tx.tx_hash();
        db.set_offchain_transaction(tx.clone());
        assert_eq!(db.get_offchain_transaction(tx_hash), Some(tx));
    }

    #[test]
    fn test_check_within_recent_blocks() {
        let db = Database::memory();

        let block_hash = H256::random();
        let block_header = BlockHeader::default();
        db.set_block_header(block_hash, block_header.clone());
        db.set_latest_computed_block(block_hash, block_header);

        assert!(db.check_within_recent_blocks(block_hash).unwrap());
    }

    #[test]
    fn test_block_program_states() {
        let db = Database::memory();

        let block_hash = H256::random();
        let program_states = BTreeMap::new();
        db.set_block_program_states(block_hash, program_states.clone());
        assert_eq!(db.block_program_states(block_hash), Some(program_states));
    }

    #[test]
    fn test_block_outcome() {
        let db = Database::memory();

        let block_hash = H256::random();
        let block_outcome = vec![StateTransition::default()];
        db.set_block_outcome(block_hash, block_outcome.clone());
        assert_eq!(db.block_outcome(block_hash), Some(block_outcome));
    }

    #[test]
    fn test_block_schedule() {
        let db = Database::memory();

        let block_hash = H256::random();
        let schedule = Schedule::default();
        db.set_block_schedule(block_hash, schedule.clone());
        assert_eq!(db.block_schedule(block_hash), Some(schedule));
    }

    #[test]
    fn test_latest_computed_block() {
        let db = Database::memory();

        let block_hash = H256::random();
        let block_header = BlockHeader::default();
        db.set_latest_computed_block(block_hash, block_header.clone());
        assert_eq!(db.latest_computed_block(), Some((block_hash, block_header)));
    }

    #[test]
    fn test_block_events() {
        let db = Database::memory();

        let block_hash = H256::random();
        let events = vec![BlockEvent::Router(RouterEvent::StorageSlotChanged)];
        db.set_block_events(block_hash, &events);
        assert_eq!(db.block_events(block_hash), Some(events));
    }

    #[test]
    fn test_code_blob_info() {
        let db = Database::memory();

        let code_id = CodeId::default();
        let code_info = CodeInfo::default();
        db.set_code_blob_info(code_id, code_info.clone());
        assert_eq!(db.code_blob_info(code_id), Some(code_info));
    }

    #[test]
    fn test_block_is_synced() {
        let db = Database::memory();

        let block_hash = H256::random();
        db.set_block_is_synced(block_hash);
        assert!(db.block_is_synced(block_hash));
    }

    #[test]
    fn test_latest_synced_block_height() {
        let db = Database::memory();

        let height = 42;
        db.set_latest_synced_block_height(height);
        assert_eq!(db.latest_synced_block_height(), Some(height));
    }

    #[test]
    fn test_original_code() {
        let db = Database::memory();

        let code = vec![1, 2, 3];
        let code_id = db.set_original_code(&code);
        assert_eq!(db.original_code(code_id), Some(code));
    }

    #[test]
    fn test_program_code_id() {
        let db = Database::memory();

        let program_id = ProgramId::default();
        let code_id = CodeId::default();
        db.set_program_code_id(program_id, code_id);
        assert_eq!(db.program_code_id(program_id), Some(code_id));
    }

    #[test]
    fn test_instrumented_code() {
        let db = Database::memory();

        let runtime_id = 1;
        let code_id = CodeId::default();
        let instrumented_code = unsafe {
            InstrumentedCode::new_unchecked(
                vec![1, 2, 3, 4],
                2,
                Default::default(),
                0.into(),
                None,
                InstantiatedSectionSizes::EMPTY,
                1,
            )
        };
        db.set_instrumented_code(runtime_id, code_id, instrumented_code.clone());
        assert_eq!(
            db.instrumented_code(runtime_id, code_id)
                .as_ref()
                .map(|c| c.code()),
            Some(instrumented_code.code())
        );
    }

    #[test]
    fn test_code_valid() {
        let db = Database::memory();

        let code_id = CodeId::default();
        db.set_code_valid(code_id, true);
        assert_eq!(db.code_valid(code_id), Some(true));
    }

    #[test]
    fn test_block_header() {
        let db = Database::memory();

        let block_hash = H256::random();
        let block_header = BlockHeader::default();
        db.set_block_header(block_hash, block_header.clone());
        assert_eq!(db.block_header(block_hash), Some(block_header));
    }

    #[test]
    fn test_state() {
        let db = Database::memory();

        let state = ProgramState::zero();
        let hash = db.write_state(state.clone());
        assert_eq!(db.read_state(hash), Some(state));
    }

    #[test]
    fn test_queue() {
        let db = Database::memory();

        let queue = MessageQueue::default();
        let hash = db.write_queue(queue.clone());
        assert_eq!(db.read_queue(hash), Some(queue));
    }

    #[test]
    fn test_waitlist() {
        let db = Database::memory();

        let waitlist = Waitlist::default();
        let hash = db.write_waitlist(waitlist.clone());
        assert_eq!(db.read_waitlist(hash), Some(waitlist));
    }

    #[test]
    fn test_stash() {
        let db = Database::memory();

        let stash = DispatchStash::default();
        let hash = db.write_stash(stash.clone());
        assert_eq!(db.read_stash(hash), Some(stash));
    }

    #[test]
    fn test_mailbox() {
        let db = Database::memory();

        let mailbox = Mailbox::default();
        let hash = db.write_mailbox(mailbox.clone());
        assert_eq!(db.read_mailbox(hash), Some(mailbox));
    }

    #[test]
    fn test_pages() {
        let db = Database::memory();

        let pages = MemoryPages::default();
        let hash = db.write_pages(pages.clone());
        assert_eq!(db.read_pages(hash), Some(pages));
    }

    #[test]
    fn test_pages_region() {
        let db = Database::memory();

        let pages_region = MemoryPagesRegion::default();
        let hash = db.write_pages_region(pages_region.clone());
        assert_eq!(db.read_pages_region(hash), Some(pages_region));
    }

    #[test]
    fn test_allocations() {
        let db = Database::memory();

        let allocations = Allocations::default();
        let hash = db.write_allocations(allocations.clone());
        assert_eq!(db.read_allocations(hash), Some(allocations));
    }

    #[test]
    fn test_payload() {
        let db = Database::memory();

        let payload: Payload = vec![1, 2, 3].try_into().unwrap();
        let hash = db.write_payload(payload.clone());
        assert_eq!(db.read_payload(hash), Some(payload));
    }

    #[test]
    fn test_page_data() {
        let db = Database::memory();

        let mut page_data = PageBuf::new_zeroed();
        page_data[42] = 42;
        let hash = db.write_page_data(page_data.clone());
        assert_eq!(db.read_page_data(hash), Some(page_data));
    }
}<|MERGE_RESOLUTION|>--- conflicted
+++ resolved
@@ -44,24 +44,6 @@
 use std::collections::{BTreeMap, BTreeSet, VecDeque};
 
 #[repr(u64)]
-<<<<<<< HEAD
-enum KeyPrefix {
-    ProgramToCodeId = 0,
-    InstrumentedCode = 1,
-    BlockStartProgramStates = 2,
-    BlockEndProgramStates = 3,
-    BlockEvents = 4,
-    BlockOutcome = 5,
-    BlockSmallMeta = 6,
-    CodeUpload = 7,
-    LatestValidBlock = 8,
-    BlockHeader = 9,
-    CodeValid = 10,
-    BlockStartSchedule = 11,
-    BlockEndSchedule = 12,
-    SignedTransaction = 13,
-    CodeMetadata = 14,
-=======
 enum Key {
     BlockSmallData(H256) = 0,
     BlockEvents(H256) = 1,
@@ -78,7 +60,6 @@
 
     LatestComputedBlock = 10,
     LatestSyncedBlockHeight = 11,
->>>>>>> 3773192f
 }
 
 impl Key {
@@ -430,7 +411,6 @@
         );
     }
 
-<<<<<<< HEAD
     fn code_metadata(&self, code_id: CodeId) -> Option<CodeMetadata> {
         self.kv
             .get(&KeyPrefix::CodeMetadata.one(code_id))
@@ -447,21 +427,6 @@
         );
     }
 
-    fn code_info(&self, code_id: CodeId) -> Option<CodeInfo> {
-        self.kv
-            .get(&KeyPrefix::CodeUpload.one(code_id))
-            .map(|data| {
-                Decode::decode(&mut data.as_slice()).expect("Failed to decode data into `CodeInfo`")
-            })
-    }
-
-    fn set_code_info(&self, code_id: CodeId, code_info: CodeInfo) {
-        self.kv
-            .put(&KeyPrefix::CodeUpload.one(code_id), code_info.encode());
-    }
-
-=======
->>>>>>> 3773192f
     fn code_valid(&self, code_id: CodeId) -> Option<bool> {
         self.kv
             .get(&Key::CodeValid(code_id).to_bytes())
