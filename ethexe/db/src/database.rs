// This file is part of Gear.
//
// Copyright (C) 2024-2025 Gear Technologies Inc.
// SPDX-License-Identifier: GPL-3.0-or-later WITH Classpath-exception-2.0
//
// This program is free software: you can redistribute it and/or modify
// it under the terms of the GNU General Public License as published by
// the Free Software Foundation, either version 3 of the License, or
// (at your option) any later version.
//
// This program is distributed in the hope that it will be useful,
// but WITHOUT ANY WARRANTY; without even the implied warranty of
// MERCHANTABILITY or FITNESS FOR A PARTICULAR PURPOSE. See the
// GNU General Public License for more details.
//
// You should have received a copy of the GNU General Public License
// along with this program. If not, see <https://www.gnu.org/licenses/>.

//! Database for ethexe.

use crate::{
    overlay::{CASOverlay, KVOverlay},
    CASDatabase, KVDatabase, MemDb,
};
use anyhow::{bail, Result};
use ethexe_common::{
    db::{
        BlockMetaStorageRead, BlockMetaStorageWrite, CodesStorageRead, CodesStorageWrite,
        OnChainStorageRead, OnChainStorageWrite,
    },
    events::BlockEvent,
    gear::StateTransition,
    tx_pool::{OffchainTransaction, SignedOffchainTransaction},
    BlockHeader, BlockMeta, CodeBlobInfo, Digest, ProgramStates, Schedule,
};
use ethexe_runtime_common::state::{
    Allocations, DispatchStash, HashOf, Mailbox, MemoryPages, MemoryPagesRegion, MessageQueue,
    ProgramState, Storage, UserMailbox, Waitlist,
};
use gear_core::{
    buffer::Payload,
    code::{CodeMetadata, InstrumentedCode},
    ids::{ActorId, CodeId},
    memory::PageBuf,
};
use gprimitives::H256;
use parity_scale_codec::{Decode, Encode};
use std::collections::{BTreeMap, BTreeSet, VecDeque};

#[repr(u64)]
enum Key {
    BlockSmallData(H256) = 0,
    BlockEvents(H256) = 1,
    BlockProgramStates(H256) = 2,
    BlockOutcome(H256) = 3,
    BlockSchedule(H256) = 4,

    ProgramToCodeId(ActorId) = 5,
    InstrumentedCode(u32, CodeId) = 6,
    CodeMetadata(CodeId) = 7,
    CodeUploadInfo(CodeId) = 8,
    CodeValid(CodeId) = 9,

    SignedTransaction(H256) = 10,

<<<<<<< HEAD
    LatestComputedBlock = 10,
    LatestSyncedBlockHeight = 11,
    LatestRewardedEra(H256) = 12,
    LatestFinalizedBlock = 13,
=======
    LatestComputedBlock = 11,
    LatestSyncedBlockHeight = 12,
>>>>>>> 2d595df7
}

#[derive(Debug, Encode, Decode)]
enum BlockOutcome {
    Transitions(Vec<StateTransition>),
    /// The actual outcome is not available but it must be considered non-empty.
    ForcedNonEmpty,
}

impl Key {
    fn prefix(&self) -> [u8; 32] {
        // SAFETY: Because `Key` is marked as `#[repr(u64)]` it's actual layout
        // is `#[repr(C)]` and it's first field is a `u64` discriminant. We can read
        // it safely.
        let discriminant = unsafe { <*const _>::from(self).cast::<u64>().read() };
        H256::from_low_u64_be(discriminant).into()
    }

    fn to_bytes(&self) -> Vec<u8> {
        let prefix = self.prefix();
        match self {
            Self::BlockSmallData(hash)
            | Self::BlockEvents(hash)
            | Self::BlockProgramStates(hash)
            | Self::BlockOutcome(hash)
            | Self::BlockSchedule(hash)
            | Self::SignedTransaction(hash)
            | Self::LatestRewardedEra(hash) => [prefix.as_ref(), hash.as_ref()].concat(),

            Self::ProgramToCodeId(program_id) => [prefix.as_ref(), program_id.as_ref()].concat(),

            Self::CodeMetadata(code_id)
            | Self::CodeUploadInfo(code_id)
            | Self::CodeValid(code_id) => [prefix.as_ref(), code_id.as_ref()].concat(),

            Self::InstrumentedCode(runtime_id, code_id) => [
                prefix.as_ref(),
                runtime_id.to_le_bytes().as_ref(),
                code_id.as_ref(),
            ]
            .concat(),
            Self::LatestComputedBlock
            | Self::LatestSyncedBlockHeight
            | Self::LatestFinalizedBlock => prefix.as_ref().to_vec(),
        }
    }
}

pub struct Database {
    cas: Box<dyn CASDatabase>,
    kv: Box<dyn KVDatabase>,
}

impl Clone for Database {
    fn clone(&self) -> Self {
        Self {
            cas: self.cas.clone_boxed(),
            kv: self.kv.clone_boxed(),
        }
    }
}

impl Database {
    pub fn new(cas: Box<dyn CASDatabase>, kv: Box<dyn KVDatabase>) -> Self {
        Self { cas, kv }
    }

    pub fn from_one<DB: CASDatabase + KVDatabase>(db: &DB) -> Self {
        Self {
            cas: CASDatabase::clone_boxed(db),
            kv: KVDatabase::clone_boxed(db),
        }
    }

    pub fn memory() -> Self {
        let mem = MemDb::default();
        Self::from_one(&mem)
    }

    /// # Safety
    /// Not ready for using in prod. Intended to be for rpc calls only.
    pub unsafe fn overlaid(self) -> Self {
        Self {
            cas: Box::new(CASOverlay::new(self.cas)),
            kv: Box::new(KVOverlay::new(self.kv)),
        }
    }

    pub fn read_by_hash(&self, hash: H256) -> Option<Vec<u8>> {
        self.cas.read(hash)
    }

    pub fn contains_hash(&self, hash: H256) -> bool {
        self.cas.contains(hash)
    }

    pub fn write_hash(&self, data: &[u8]) -> H256 {
        self.cas.write(data)
    }

    pub fn get_offchain_transaction(&self, tx_hash: H256) -> Option<SignedOffchainTransaction> {
        self.kv
            .get(&Key::SignedTransaction(tx_hash).to_bytes())
            .map(|data| {
                Decode::decode(&mut data.as_slice())
                    .expect("failed to data into `SignedTransaction`")
            })
    }

    pub fn set_offchain_transaction(&self, tx: SignedOffchainTransaction) {
        let tx_hash = tx.tx_hash();
        self.kv
            .put(&Key::SignedTransaction(tx_hash).to_bytes(), tx.encode());
    }

    // TODO #4559: test this method
    pub fn check_within_recent_blocks(&self, reference_block_hash: H256) -> Result<bool> {
        let Some((latest_computed_block_hash, latest_computed_block_header)) =
            self.latest_computed_block()
        else {
            bail!("No latest valid block found");
        };
        let Some(reference_block_header) = self.block_header(reference_block_hash) else {
            bail!("No reference block found");
        };

        // If reference block is far away from the latest valid block, it's not in the window.
        let Some(actual_window) = latest_computed_block_header
            .height
            .checked_sub(reference_block_header.height)
        else {
            bail!("Can't calculate actual window: reference block hash doesn't suit actual blocks state");
        };

        if actual_window > OffchainTransaction::BLOCK_HASHES_WINDOW_SIZE {
            return Ok(false);
        }

        // Check against reorgs.
        let mut block_hash = latest_computed_block_hash;
        for _ in 0..OffchainTransaction::BLOCK_HASHES_WINDOW_SIZE {
            if block_hash == reference_block_hash {
                return Ok(true);
            }

            let Some(block_header) = self.block_header(block_hash) else {
                bail!(
                    "Block with {block_hash} hash not found in the window. Possibly reorg happened"
                );
            };
            block_hash = block_header.parent_hash;
        }

        Ok(false)
    }

    fn with_small_data<R>(
        &self,
        block_hash: H256,
        f: impl FnOnce(BlockSmallData) -> R,
    ) -> Option<R> {
        self.block_small_data(block_hash).map(f)
    }

    fn mutate_small_data(&self, block_hash: H256, f: impl FnOnce(&mut BlockSmallData)) {
        let mut data = self.block_small_data(block_hash).unwrap_or_default();
        f(&mut data);
        self.set_block_small_data(block_hash, data);
    }

    fn block_small_data(&self, block_hash: H256) -> Option<BlockSmallData> {
        self.kv
            .get(&Key::BlockSmallData(block_hash).to_bytes())
            .map(|data| {
                BlockSmallData::decode(&mut data.as_slice())
                    .expect("Failed to decode data into `BlockSmallMetaInfo`")
            })
    }

    fn set_block_small_data(&self, block_hash: H256, meta: BlockSmallData) {
        self.kv
            .put(&Key::BlockSmallData(block_hash).to_bytes(), meta.encode());
    }

    fn block_outcome_inner(&self, block_hash: H256) -> Option<BlockOutcome> {
        self.kv
            .get(&Key::BlockOutcome(block_hash).to_bytes())
            .map(|data| {
                BlockOutcome::decode(&mut data.as_slice())
                    .expect("Failed to decode data into `Vec<StateTransition>`")
            })
    }

    /// # Safety
    ///
    /// If the block is actually empty but forced to be not, then database invariants are violated.
    pub unsafe fn set_non_empty_block_outcome(&self, block_hash: H256) {
        log::trace!("For block {block_hash} set non-empty outcome");
        self.kv.put(
            &Key::BlockOutcome(block_hash).to_bytes(),
            BlockOutcome::ForcedNonEmpty.encode(),
        );
    }
}

#[derive(Debug, Clone, Default, Encode, Decode, PartialEq, Eq)]
struct BlockSmallData {
    block_header: Option<BlockHeader>,
    meta: BlockMeta,
    prev_not_empty_block: Option<H256>,
    last_committed_batch: Option<Digest>,
    commitment_queue: Option<VecDeque<H256>>,
    codes_queue: Option<VecDeque<CodeId>>,
}

impl BlockMetaStorageRead for Database {
    fn block_meta(&self, block_hash: H256) -> BlockMeta {
        self.with_small_data(block_hash, |data| data.meta)
            .unwrap_or_default()
    }

    fn block_commitment_queue(&self, block_hash: H256) -> Option<VecDeque<H256>> {
        self.with_small_data(block_hash, |data| data.commitment_queue)?
    }

    fn block_codes_queue(&self, block_hash: H256) -> Option<VecDeque<CodeId>> {
        self.with_small_data(block_hash, |data| data.codes_queue)?
    }

    fn previous_not_empty_block(&self, block_hash: H256) -> Option<H256> {
        self.with_small_data(block_hash, |data| data.prev_not_empty_block)?
    }

    fn last_committed_batch(&self, block_hash: H256) -> Option<Digest> {
        self.with_small_data(block_hash, |data| data.last_committed_batch)?
    }

    fn block_program_states(&self, block_hash: H256) -> Option<ProgramStates> {
        self.kv
            .get(&Key::BlockProgramStates(block_hash).to_bytes())
            .map(|data| {
                BTreeMap::decode(&mut data.as_slice())
                    .expect("Failed to decode data into `BTreeMap`")
            })
    }

    fn block_outcome(&self, block_hash: H256) -> Option<Vec<StateTransition>> {
        self.block_outcome_inner(block_hash)
            .map(|outcome| match outcome {
                BlockOutcome::Transitions(transitions) => transitions,
                BlockOutcome::ForcedNonEmpty => {
                    panic!("`block_outcome()` called on forced non-empty block {block_hash}")
                }
            })
    }

    fn block_outcome_is_empty(&self, block_hash: H256) -> Option<bool> {
        self.block_outcome_inner(block_hash)
            .map(|outcome| match outcome {
                BlockOutcome::Transitions(transitions) => transitions.is_empty(),
                BlockOutcome::ForcedNonEmpty => false,
            })
    }

    fn block_schedule(&self, block_hash: H256) -> Option<Schedule> {
        self.kv
            .get(&Key::BlockSchedule(block_hash).to_bytes())
            .map(|data| {
                Schedule::decode(&mut data.as_slice())
                    .expect("Failed to decode data into `BTreeMap`")
            })
    }

    fn latest_computed_block(&self) -> Option<(H256, BlockHeader)> {
        self.kv
            .get(&Key::LatestComputedBlock.to_bytes())
            .map(|data| {
                <(H256, BlockHeader)>::decode(&mut data.as_slice())
                    .expect("Failed to decode data into `(H256, BlockHeader)`")
            })
    }

    fn latest_rewarded_era(&self, block_hash: H256) -> Option<u64> {
        todo!()
        // self.kv
        //     .get(&Key::LatestRewardedEra(block_hash).to_bytes())
        //     .map(|mut data| u64::decode(&mut data).expect("Failed to decode data ino `u64`"))
    }
}

impl BlockMetaStorageWrite for Database {
    fn mutate_block_meta<F>(&self, block_hash: H256, f: F)
    where
        F: FnOnce(&mut BlockMeta),
    {
        log::trace!("For block {block_hash} mutate meta");
        self.mutate_small_data(block_hash, |data| {
            f(&mut data.meta);
        });
    }

    fn set_block_commitment_queue(&self, block_hash: H256, queue: VecDeque<H256>) {
        log::trace!("For block {block_hash} set commitment queue: {queue:?}");
        self.mutate_small_data(block_hash, |data| data.commitment_queue = Some(queue));
    }

    fn set_block_codes_queue(&self, block_hash: H256, queue: VecDeque<CodeId>) {
        log::trace!("For block {block_hash} set codes queue: {queue:?}");
        self.mutate_small_data(block_hash, |data| data.codes_queue = Some(queue));
    }

    fn set_previous_not_empty_block(&self, block_hash: H256, prev_not_empty_block_hash: H256) {
        log::trace!("For block {block_hash} set prev commitment: {prev_not_empty_block_hash}");
        self.mutate_small_data(block_hash, |data| {
            data.prev_not_empty_block = Some(prev_not_empty_block_hash)
        });
    }

    fn set_last_committed_batch(&self, block_hash: H256, batch: Digest) {
        log::trace!("For block {block_hash} set last committed batch: {batch:?}");
        self.mutate_small_data(block_hash, |data| data.last_committed_batch = Some(batch));
    }

    fn set_block_program_states(&self, block_hash: H256, map: ProgramStates) {
        log::trace!("For block {block_hash} set program states: {map:?}");
        self.kv.put(
            &Key::BlockProgramStates(block_hash).to_bytes(),
            map.encode(),
        );
    }

    fn set_block_outcome(&self, block_hash: H256, outcome: Vec<StateTransition>) {
        log::trace!("For block {block_hash} set outcome: {outcome:?}");
        self.kv.put(
            &Key::BlockOutcome(block_hash).to_bytes(),
            BlockOutcome::Transitions(outcome).encode(),
        );
    }

    fn set_block_schedule(&self, block_hash: H256, map: Schedule) {
        log::trace!("For block {block_hash} set schedule: {map:?}");
        self.kv
            .put(&Key::BlockSchedule(block_hash).to_bytes(), map.encode());
    }

    fn set_latest_computed_block(&self, block_hash: H256, header: BlockHeader) {
        log::trace!("Set latest computed block: {block_hash} {header:?}");
        self.kv.put(
            &Key::LatestComputedBlock.to_bytes(),
            (block_hash, header).encode(),
        );
    }

    fn set_latest_rewarded_era(&self, era: u64) {
        todo!()
    }
}

impl CodesStorageRead for Database {
    fn original_code_exists(&self, code_id: CodeId) -> bool {
        self.kv.contains(code_id.as_ref())
    }

    fn original_code(&self, code_id: CodeId) -> Option<Vec<u8>> {
        self.cas.read(code_id.into())
    }

    fn program_code_id(&self, program_id: ActorId) -> Option<CodeId> {
        self.kv
            .get(&Key::ProgramToCodeId(program_id).to_bytes())
            .map(|data| {
                CodeId::try_from(data.as_slice()).expect("Failed to decode data into `CodeId`")
            })
    }

    fn instrumented_code_exists(&self, runtime_id: u32, code_id: CodeId) -> bool {
        self.kv
            .contains(&Key::InstrumentedCode(runtime_id, code_id).to_bytes())
    }

    fn instrumented_code(&self, runtime_id: u32, code_id: CodeId) -> Option<InstrumentedCode> {
        self.kv
            .get(&Key::InstrumentedCode(runtime_id, code_id).to_bytes())
            .map(|data| {
                Decode::decode(&mut data.as_slice())
                    .expect("Failed to decode data into `InstrumentedCode`")
            })
    }

    fn code_metadata(&self, code_id: CodeId) -> Option<CodeMetadata> {
        self.kv
            .get(&Key::CodeMetadata(code_id).to_bytes())
            .map(|data| {
                CodeMetadata::decode(&mut data.as_slice())
                    .expect("Failed to decode data into `CodeMetadata`")
            })
    }

    fn code_valid(&self, code_id: CodeId) -> Option<bool> {
        self.kv
            .get(&Key::CodeValid(code_id).to_bytes())
            .map(|data| {
                bool::decode(&mut data.as_slice()).expect("Failed to decode data into `bool`")
            })
    }
}

impl CodesStorageWrite for Database {
    fn set_original_code(&self, code: &[u8]) -> CodeId {
        self.cas.write(code).into()
    }

    fn set_program_code_id(&self, program_id: ActorId, code_id: CodeId) {
        self.kv.put(
            &Key::ProgramToCodeId(program_id).to_bytes(),
            code_id.into_bytes().to_vec(),
        );
    }

    fn set_instrumented_code(&self, runtime_id: u32, code_id: CodeId, code: InstrumentedCode) {
        self.kv.put(
            &Key::InstrumentedCode(runtime_id, code_id).to_bytes(),
            code.encode(),
        );
    }

    fn set_code_metadata(&self, code_id: CodeId, code_metadata: CodeMetadata) {
        self.kv.put(
            &Key::CodeMetadata(code_id).to_bytes(),
            code_metadata.encode(),
        );
    }

    fn set_code_valid(&self, code_id: CodeId, valid: bool) {
        self.kv
            .put(&Key::CodeValid(code_id).to_bytes(), valid.encode());
    }

    fn valid_codes(&self) -> BTreeSet<CodeId> {
        let key_prefix = Key::CodeValid(Default::default()).prefix();
        self.kv
            .iter_prefix(&key_prefix)
            .map(|(key, valid)| {
                let (split_key_prefix, code_id) = key.split_at(key_prefix.len());
                debug_assert_eq!(split_key_prefix, key_prefix);
                let code_id =
                    CodeId::try_from(code_id).expect("Failed to decode key into `CodeId`");

                let valid =
                    bool::decode(&mut valid.as_slice()).expect("Failed to decode data into `bool`");

                (code_id, valid)
            })
            .filter_map(|(code_id, valid)| valid.then_some(code_id))
            .collect()
    }
}

// TODO: consider to change decode panics to Results.
impl Storage for Database {
    fn read_state(&self, hash: H256) -> Option<ProgramState> {
        if hash.is_zero() {
            return Some(ProgramState::zero());
        }

        let data = self.cas.read(hash)?;

        let state = ProgramState::decode(&mut &data[..])
            .expect("Failed to decode data into `ProgramState`");

        Some(state)
    }

    fn write_state(&self, state: ProgramState) -> H256 {
        if state.is_zero() {
            return H256::zero();
        }

        self.cas.write(&state.encode())
    }

    fn read_queue(&self, hash: HashOf<MessageQueue>) -> Option<MessageQueue> {
        self.cas.read(hash.hash()).map(|data| {
            MessageQueue::decode(&mut &data[..]).expect("Failed to decode data into `MessageQueue`")
        })
    }

    fn write_queue(&self, queue: MessageQueue) -> HashOf<MessageQueue> {
        unsafe { HashOf::new(self.cas.write(&queue.encode())) }
    }

    fn read_waitlist(&self, hash: HashOf<Waitlist>) -> Option<Waitlist> {
        self.cas.read(hash.hash()).map(|data| {
            Waitlist::decode(&mut data.as_slice()).expect("Failed to decode data into `Waitlist`")
        })
    }

    fn write_waitlist(&self, waitlist: Waitlist) -> HashOf<Waitlist> {
        unsafe { HashOf::new(self.cas.write(&waitlist.encode())) }
    }

    fn read_stash(&self, hash: HashOf<DispatchStash>) -> Option<DispatchStash> {
        self.cas.read(hash.hash()).map(|data| {
            DispatchStash::decode(&mut data.as_slice())
                .expect("Failed to decode data into `DispatchStash`")
        })
    }

    fn write_stash(&self, stash: DispatchStash) -> HashOf<DispatchStash> {
        unsafe { HashOf::new(self.cas.write(&stash.encode())) }
    }

    fn read_mailbox(&self, hash: HashOf<Mailbox>) -> Option<Mailbox> {
        self.cas.read(hash.hash()).map(|data| {
            Mailbox::decode(&mut data.as_slice()).expect("Failed to decode data into `Mailbox`")
        })
    }

    fn write_mailbox(&self, mailbox: Mailbox) -> HashOf<Mailbox> {
        unsafe { HashOf::new(self.cas.write(&mailbox.encode())) }
    }

    fn read_user_mailbox(&self, hash: HashOf<UserMailbox>) -> Option<UserMailbox> {
        self.cas.read(hash.hash()).map(|data| {
            UserMailbox::decode(&mut data.as_slice())
                .expect("Failed to decode data into `UserMailbox`")
        })
    }

    fn write_user_mailbox(&self, use_mailbox: UserMailbox) -> HashOf<UserMailbox> {
        unsafe { HashOf::new(self.cas.write(&use_mailbox.encode())) }
    }

    fn read_pages(&self, hash: HashOf<MemoryPages>) -> Option<MemoryPages> {
        self.cas.read(hash.hash()).map(|data| {
            MemoryPages::decode(&mut &data[..]).expect("Failed to decode data into `MemoryPages`")
        })
    }

    fn read_pages_region(&self, hash: HashOf<MemoryPagesRegion>) -> Option<MemoryPagesRegion> {
        self.cas.read(hash.hash()).map(|data| {
            MemoryPagesRegion::decode(&mut &data[..])
                .expect("Failed to decode data into `MemoryPagesRegion`")
        })
    }

    fn write_pages(&self, pages: MemoryPages) -> HashOf<MemoryPages> {
        unsafe { HashOf::new(self.cas.write(&pages.encode())) }
    }

    fn write_pages_region(&self, pages_region: MemoryPagesRegion) -> HashOf<MemoryPagesRegion> {
        unsafe { HashOf::new(self.cas.write(&pages_region.encode())) }
    }

    fn read_allocations(&self, hash: HashOf<Allocations>) -> Option<Allocations> {
        self.cas.read(hash.hash()).map(|data| {
            Allocations::decode(&mut &data[..]).expect("Failed to decode data into `Allocations`")
        })
    }

    fn write_allocations(&self, allocations: Allocations) -> HashOf<Allocations> {
        unsafe { HashOf::new(self.cas.write(&allocations.encode())) }
    }

    fn read_payload(&self, hash: HashOf<Payload>) -> Option<Payload> {
        self.cas
            .read(hash.hash())
            .map(|data| Payload::try_from(data).expect("Failed to decode data into `Payload`"))
    }

    fn write_payload(&self, payload: Payload) -> HashOf<Payload> {
        unsafe { HashOf::new(self.cas.write(payload.inner())) }
    }

    fn read_page_data(&self, hash: HashOf<PageBuf>) -> Option<PageBuf> {
        self.cas.read(hash.hash()).map(|data| {
            PageBuf::decode(&mut data.as_slice()).expect("Failed to decode data into `PageBuf`")
        })
    }

    fn write_page_data(&self, data: PageBuf) -> HashOf<PageBuf> {
        unsafe { HashOf::new(self.cas.write(&data)) }
    }
}

impl OnChainStorageRead for Database {
    fn block_header(&self, block_hash: H256) -> Option<BlockHeader> {
        self.with_small_data(block_hash, |data| data.block_header)?
    }

    fn block_events(&self, block_hash: H256) -> Option<Vec<BlockEvent>> {
        self.kv
            .get(&Key::BlockEvents(block_hash).to_bytes())
            .map(|data| {
                Vec::<BlockEvent>::decode(&mut data.as_slice())
                    .expect("Failed to decode data into `Vec<BlockEvent>`")
            })
    }

    fn code_blob_info(&self, code_id: CodeId) -> Option<CodeBlobInfo> {
        self.kv
            .get(&Key::CodeUploadInfo(code_id).to_bytes())
            .map(|data| {
                Decode::decode(&mut data.as_slice())
                    .expect("Failed to decode data into `CodeBlobInfo`")
            })
    }

    fn latest_synced_block_height(&self) -> Option<u32> {
        self.kv
            .get(&Key::LatestSyncedBlockHeight.to_bytes())
            .map(|data| {
                u32::decode(&mut data.as_slice()).expect("Failed to decode data into `u32`")
            })
    }

    fn latest_finalized_block(&self) -> Option<H256> {
        todo!()
    }
}

impl OnChainStorageWrite for Database {
    fn set_block_header(&self, block_hash: H256, header: BlockHeader) {
        self.mutate_small_data(block_hash, |data| data.block_header = Some(header));
    }

    fn set_block_events(&self, block_hash: H256, events: &[BlockEvent]) {
        self.kv
            .put(&Key::BlockEvents(block_hash).to_bytes(), events.encode());
    }

    fn set_code_blob_info(&self, code_id: CodeId, code_info: CodeBlobInfo) {
        self.kv
            .put(&Key::CodeUploadInfo(code_id).to_bytes(), code_info.encode());
    }

    fn set_latest_synced_block_height(&self, height: u32) {
        self.kv
            .put(&Key::LatestSyncedBlockHeight.to_bytes(), height.encode());
    }

    fn set_latest_finalized_block(&self, block_hash: H256, header: BlockHeader) {
        todo!()
    }
}

#[cfg(test)]
mod tests {
    use super::*;
    use ethexe_common::{
        ecdsa::PrivateKey, events::RouterEvent, tx_pool::RawOffchainTransaction::SendMessage,
    };
    use gear_core::code::{InstantiatedSectionSizes, InstrumentationStatus};

    #[test]
    fn test_offchain_transaction() {
        let db = Database::memory();

        let private_key = PrivateKey::from([1; 32]);
        let tx = SignedOffchainTransaction::create(
            private_key,
            OffchainTransaction {
                raw: SendMessage {
                    program_id: H256::random().into(),
                    payload: H256::random().0.to_vec(),
                },
                reference_block: H256::random(),
            },
        )
        .unwrap();
        let tx_hash = tx.tx_hash();
        db.set_offchain_transaction(tx.clone());
        assert_eq!(db.get_offchain_transaction(tx_hash), Some(tx));
    }

    #[test]
    fn check_within_recent_blocks_scenarios() {
        const WINDOW_SIZE: u32 = OffchainTransaction::BLOCK_HASHES_WINDOW_SIZE;
        const BASE_HEIGHT: u32 = 100;

        // --- Success: Latest Block ---
        {
            println!("Scenario: Success - Latest Block");
            let db = Database::memory();
            let block_hash = H256::random();
            let block_header = BlockHeader {
                height: BASE_HEIGHT,
                ..Default::default()
            };
            db.set_block_header(block_hash, block_header.clone());
            db.set_latest_computed_block(block_hash, block_header);
            assert!(db.check_within_recent_blocks(block_hash).unwrap());
        }

        // --- Success: Within Window ---
        {
            println!("Scenario: Success - Within Window");
            let db = Database::memory();
            let mut current_hash = H256::random();
            let mut current_header = BlockHeader {
                height: BASE_HEIGHT + WINDOW_SIZE,
                ..Default::default()
            };
            db.set_latest_computed_block(current_hash, current_header.clone());

            let mut history = vec![(current_hash, current_header.clone())];

            // Build history within the window
            for i in 0..WINDOW_SIZE {
                let parent_hash = H256::random();
                current_header.parent_hash = parent_hash;
                db.set_block_header(current_hash, current_header.clone());
                history.push((current_hash, current_header.clone()));

                current_hash = parent_hash;
                current_header = BlockHeader {
                    height: BASE_HEIGHT + WINDOW_SIZE - 1 - i,
                    ..Default::default()
                };
            }
            // Oldest in window
            db.set_block_header(current_hash, current_header.clone());
            history.push((current_hash, current_header.clone()));

            // Check block near the end of the window
            let reference_block_hash_mid = history[WINDOW_SIZE as usize - 5].0;
            assert!(db
                .check_within_recent_blocks(reference_block_hash_mid)
                .unwrap());

            // Check block at the edge of the window
            // Block at BASE_HEIGHT
            let reference_block_hash_edge = history[WINDOW_SIZE as usize].0;
            assert!(db
                .check_within_recent_blocks(reference_block_hash_edge)
                .unwrap());
        }

        // --- Fail: Outside Window ---
        {
            println!("Scenario: Fail - Outside Window");
            let db = Database::memory();
            let mut current_hash = H256::random();
            // One block beyond the window
            let mut current_header = BlockHeader {
                height: BASE_HEIGHT + WINDOW_SIZE + 1,
                parent_hash: H256::random(),
                ..Default::default()
            };
            db.set_latest_computed_block(current_hash, current_header.clone());

            let mut reference_block_hash = H256::zero();

            // Build history
            for i in 0..(WINDOW_SIZE + 1) {
                let parent_hash = H256::random();
                current_header.parent_hash = parent_hash;
                db.set_block_header(current_hash, current_header.clone());

                // This is the block just outside the window (height BASE_HEIGHT)
                if i == WINDOW_SIZE {
                    reference_block_hash = current_hash;
                }

                current_hash = parent_hash;
                current_header = BlockHeader {
                    height: BASE_HEIGHT + WINDOW_SIZE - i,
                    parent_hash: H256::random(),
                    ..Default::default()
                };
            }
            // Oldest block
            db.set_block_header(current_hash, current_header);

            assert!(!db.check_within_recent_blocks(reference_block_hash).unwrap());
        }

        // --- Fail: Reorg ---
        {
            println!("Scenario: Fail - Reorg");
            let db = Database::memory();
            let mut current_hash = H256::random();
            let mut current_header = BlockHeader {
                height: BASE_HEIGHT + WINDOW_SIZE,
                parent_hash: H256::random(),
                ..Default::default()
            };
            db.set_latest_computed_block(current_hash, current_header.clone());

            // Build canonical chain history
            for i in 0..WINDOW_SIZE {
                let parent_hash = H256::random();
                current_header.parent_hash = parent_hash;
                db.set_block_header(current_hash, current_header.clone());

                current_hash = parent_hash;
                current_header = BlockHeader {
                    height: BASE_HEIGHT + WINDOW_SIZE - 1 - i,
                    parent_hash: H256::random(),
                    ..Default::default()
                };
            }
            // Oldest canonical block
            db.set_block_header(current_hash, current_header.clone());

            // Create a fork (reference block not on the canonical chain)
            let fork_block_hash = H256::random();
            // Within height window
            // Different parent
            let fork_block_header = BlockHeader {
                height: BASE_HEIGHT + 1,
                parent_hash: H256::random(),
                ..Default::default()
            };
            db.set_block_header(fork_block_hash, fork_block_header);

            assert!(!db.check_within_recent_blocks(fork_block_hash).unwrap());
        }

        // --- Error: No Latest Block ---
        {
            println!("Scenario: Error - No Latest Block");
            let db = Database::memory();
            let reference_block_hash = H256::random();
            let result = db.check_within_recent_blocks(reference_block_hash);
            assert!(result.is_err());
            assert!(result
                .unwrap_err()
                .to_string()
                .contains("No latest valid block found"));
        }

        // --- Error: No Reference Block ---
        {
            println!("Scenario: Error - No Reference Block");
            let db = Database::memory();
            let latest_hash = H256::random();
            let latest_header = BlockHeader {
                height: BASE_HEIGHT,
                ..Default::default()
            };
            db.set_latest_computed_block(latest_hash, latest_header.clone());
            // Need the latest header itself
            db.set_block_header(latest_hash, latest_header);

            // This block doesn't exist
            let reference_block_hash = H256::random();
            let result = db.check_within_recent_blocks(reference_block_hash);
            assert!(result.is_err());
            assert!(result
                .unwrap_err()
                .to_string()
                .contains("No reference block found"));
        }

        // --- Error: Missing History ---
        {
            println!("Scenario: Error - Missing History");
            let db = Database::memory();
            let latest_hash = H256::random();
            let missing_parent_hash = H256::random();
            // This parent won't be in the DB
            let latest_header = BlockHeader {
                height: BASE_HEIGHT + WINDOW_SIZE,
                parent_hash: missing_parent_hash,
                ..Default::default()
            };
            db.set_latest_computed_block(latest_hash, latest_header.clone());
            // Add latest block header
            db.set_block_header(latest_hash, latest_header);

            let reference_block_hash = H256::random();
            // Within height range
            let reference_header = BlockHeader {
                height: BASE_HEIGHT,
                parent_hash: H256::random(),
                ..Default::default()
            };
            // Add reference block header
            db.set_block_header(reference_block_hash, reference_header);

            let result = db.check_within_recent_blocks(reference_block_hash);
            assert!(result.is_err());
            assert!(result
                .unwrap_err()
                .to_string()
                .contains("not found in the window"));
        }
    }

    #[test]
    fn test_block_program_states() {
        let db = Database::memory();

        let block_hash = H256::random();
        let program_states = BTreeMap::new();
        db.set_block_program_states(block_hash, program_states.clone());
        assert_eq!(db.block_program_states(block_hash), Some(program_states));
    }

    #[test]
    fn test_block_outcome() {
        let db = Database::memory();

        let block_hash = H256::random();
        let block_outcome = vec![StateTransition::default()];
        db.set_block_outcome(block_hash, block_outcome.clone());
        assert_eq!(db.block_outcome(block_hash), Some(block_outcome));
    }

    #[test]
    fn test_block_schedule() {
        let db = Database::memory();

        let block_hash = H256::random();
        let schedule = Schedule::default();
        db.set_block_schedule(block_hash, schedule.clone());
        assert_eq!(db.block_schedule(block_hash), Some(schedule));
    }

    #[test]
    fn test_latest_computed_block() {
        let db = Database::memory();

        let block_hash = H256::random();
        let block_header = BlockHeader::default();
        db.set_latest_computed_block(block_hash, block_header.clone());
        assert_eq!(db.latest_computed_block(), Some((block_hash, block_header)));
    }

    #[test]
    fn test_block_events() {
        let db = Database::memory();

        let block_hash = H256::random();
        let events = vec![BlockEvent::Router(RouterEvent::StorageSlotChanged)];
        db.set_block_events(block_hash, &events);
        assert_eq!(db.block_events(block_hash), Some(events));
    }

    #[test]
    fn test_code_blob_info() {
        let db = Database::memory();

        let code_id = CodeId::default();
        let code_info = CodeBlobInfo::default();
        db.set_code_blob_info(code_id, code_info.clone());
        assert_eq!(db.code_blob_info(code_id), Some(code_info));
    }

    #[test]
    fn test_block_is_synced() {
        let db = Database::memory();

        let block_hash = H256::random();
        db.mutate_block_meta(block_hash, |meta| meta.synced = true);
        assert!(db.block_meta(block_hash).synced);
    }

    #[test]
    fn test_latest_synced_block_height() {
        let db = Database::memory();

        let height = 42;
        db.set_latest_synced_block_height(height);
        assert_eq!(db.latest_synced_block_height(), Some(height));
    }

    #[test]
    fn test_original_code() {
        let db = Database::memory();

        let code = vec![1, 2, 3];
        let code_id = db.set_original_code(&code);
        assert_eq!(db.original_code(code_id), Some(code));
    }

    #[test]
    fn test_program_code_id() {
        let db = Database::memory();

        let program_id = ActorId::default();
        let code_id = CodeId::default();
        db.set_program_code_id(program_id, code_id);
        assert_eq!(db.program_code_id(program_id), Some(code_id));
    }

    #[test]
    fn test_instrumented_code() {
        let db = Database::memory();

        let runtime_id = 1;
        let code_id = CodeId::default();
        let section_sizes = InstantiatedSectionSizes::new(0, 0, 0, 0, 0, 0);
        let instrumented_code = InstrumentedCode::new(vec![1, 2, 3, 4], section_sizes);
        db.set_instrumented_code(runtime_id, code_id, instrumented_code.clone());
        assert_eq!(
            db.instrumented_code(runtime_id, code_id)
                .as_ref()
                .map(|c| c.bytes()),
            Some(instrumented_code.bytes())
        );
    }

    #[test]
    fn test_code_metadata() {
        let db = Database::memory();

        let code_id = CodeId::default();
        let code_metadata = CodeMetadata::new(
            1,
            Default::default(),
            0.into(),
            None,
            InstrumentationStatus::Instrumented {
                version: 3,
                code_len: 2,
            },
        );
        db.set_code_metadata(code_id, code_metadata.clone());
        assert_eq!(
            db.code_metadata(code_id)
                .as_ref()
                .map(|m| m.original_code_len()),
            Some(code_metadata.original_code_len())
        );
        assert_eq!(
            db.code_metadata(code_id)
                .as_ref()
                .map(|m| m.instrumented_code_len()),
            Some(code_metadata.instrumented_code_len())
        );
        assert_eq!(
            db.code_metadata(code_id)
                .as_ref()
                .map(|m| m.instrumentation_status()),
            Some(code_metadata.instrumentation_status())
        );
        assert_eq!(
            db.code_metadata(code_id)
                .as_ref()
                .map(|m| m.instruction_weights_version()),
            Some(code_metadata.instruction_weights_version())
        );
    }

    #[test]
    fn test_code_valid() {
        let db = Database::memory();

        let code_id = CodeId::default();
        db.set_code_valid(code_id, true);
        assert_eq!(db.code_valid(code_id), Some(true));
    }

    #[test]
    fn test_block_header() {
        let db = Database::memory();

        let block_hash = H256::random();
        let block_header = BlockHeader::default();
        db.set_block_header(block_hash, block_header.clone());
        assert_eq!(db.block_header(block_hash), Some(block_header));
    }

    #[test]
    fn test_state() {
        let db = Database::memory();

        let state = ProgramState::zero();
        let hash = db.write_state(state.clone());
        assert_eq!(db.read_state(hash), Some(state));
    }

    #[test]
    fn test_queue() {
        let db = Database::memory();

        let queue = MessageQueue::default();
        let hash = db.write_queue(queue.clone());
        assert_eq!(db.read_queue(hash), Some(queue));
    }

    #[test]
    fn test_waitlist() {
        let db = Database::memory();

        let waitlist = Waitlist::default();
        let hash = db.write_waitlist(waitlist.clone());
        assert_eq!(db.read_waitlist(hash), Some(waitlist));
    }

    #[test]
    fn test_stash() {
        let db = Database::memory();

        let stash = DispatchStash::default();
        let hash = db.write_stash(stash.clone());
        assert_eq!(db.read_stash(hash), Some(stash));
    }

    #[test]
    fn test_mailbox() {
        let db = Database::memory();

        let mailbox = Mailbox::default();
        let hash = db.write_mailbox(mailbox.clone());
        assert_eq!(db.read_mailbox(hash), Some(mailbox));
    }

    #[test]
    fn test_pages() {
        let db = Database::memory();

        let pages = MemoryPages::default();
        let hash = db.write_pages(pages.clone());
        assert_eq!(db.read_pages(hash), Some(pages));
    }

    #[test]
    fn test_pages_region() {
        let db = Database::memory();

        let pages_region = MemoryPagesRegion::default();
        let hash = db.write_pages_region(pages_region.clone());
        assert_eq!(db.read_pages_region(hash), Some(pages_region));
    }

    #[test]
    fn test_allocations() {
        let db = Database::memory();

        let allocations = Allocations::default();
        let hash = db.write_allocations(allocations.clone());
        assert_eq!(db.read_allocations(hash), Some(allocations));
    }

    #[test]
    fn test_payload() {
        let db = Database::memory();

        let payload: Payload = vec![1, 2, 3].try_into().unwrap();
        let hash = db.write_payload(payload.clone());
        assert_eq!(db.read_payload(hash), Some(payload));
    }

    #[test]
    fn test_page_data() {
        let db = Database::memory();

        let mut page_data = PageBuf::new_zeroed();
        page_data[42] = 42;
        let hash = db.write_page_data(page_data.clone());
        assert_eq!(db.read_page_data(hash), Some(page_data));
    }
}<|MERGE_RESOLUTION|>--- conflicted
+++ resolved
@@ -63,15 +63,9 @@
 
     SignedTransaction(H256) = 10,
 
-<<<<<<< HEAD
-    LatestComputedBlock = 10,
-    LatestSyncedBlockHeight = 11,
-    LatestRewardedEra(H256) = 12,
-    LatestFinalizedBlock = 13,
-=======
     LatestComputedBlock = 11,
     LatestSyncedBlockHeight = 12,
->>>>>>> 2d595df7
+    LatestRewardedEra(H256) = 13,
 }
 
 #[derive(Debug, Encode, Decode)]
@@ -113,9 +107,7 @@
                 code_id.as_ref(),
             ]
             .concat(),
-            Self::LatestComputedBlock
-            | Self::LatestSyncedBlockHeight
-            | Self::LatestFinalizedBlock => prefix.as_ref().to_vec(),
+            Self::LatestComputedBlock | Self::LatestSyncedBlockHeight => prefix.as_ref().to_vec(),
         }
     }
 }
