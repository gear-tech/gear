--- conflicted
+++ resolved
@@ -43,11 +43,7 @@
     ids::{ActorId, CodeId},
     memory::PageBuf,
 };
-<<<<<<< HEAD
 use gprimitives::{H160, H256, U256};
-=======
-use gprimitives::H256;
->>>>>>> 56b030ab
 use nonempty::NonEmpty;
 use parity_scale_codec::{Decode, Encode};
 use std::collections::{BTreeMap, BTreeSet, VecDeque};
@@ -71,14 +67,11 @@
     LatestComputedBlock = 11,
     LatestSyncedBlockHeight = 12,
     ValidatorSet(H256) = 13,
-<<<<<<< HEAD
     LatestRewardedEra(H256) = 14,
 
     OperatorsRewardsDistributionAt(u64) = 15,
     OperatorStakeAt(H160, u64) = 16,
     OperatorStakeVaultsAt(H160, u64) = 17,
-=======
->>>>>>> 56b030ab
 }
 
 #[derive(Debug, Encode, Decode)]
@@ -106,10 +99,7 @@
             | Self::BlockOutcome(hash)
             | Self::BlockSchedule(hash)
             | Self::SignedTransaction(hash)
-<<<<<<< HEAD
             | Self::LatestRewardedEra(hash)
-=======
->>>>>>> 56b030ab
             | Self::ValidatorSet(hash) => [prefix.as_ref(), hash.as_ref()].concat(),
 
             Self::ProgramToCodeId(program_id) => [prefix.as_ref(), program_id.as_ref()].concat(),
@@ -692,8 +682,6 @@
                 )
             })?
     }
-<<<<<<< HEAD
-
     fn operators_rewards_distribution_at(&self, era: u64) -> Option<BTreeMap<Address, U256>> {
         self.kv
             .get(&Key::OperatorsRewardsDistributionAt(era).to_bytes())
@@ -719,8 +707,6 @@
                     .expect("Failed to decode data into `Vec<(Address, U256)>`")
             })
     }
-=======
->>>>>>> 56b030ab
 }
 
 impl OnChainStorageWrite for Database {
@@ -749,8 +735,6 @@
             Into::<Vec<Address>>::into(validator_set).encode(),
         );
     }
-<<<<<<< HEAD
-
     fn set_operators_rewards_distribution_at(&self, era: u64, tree: BTreeMap<Address, U256>) {
         self.kv.put(
             &Key::OperatorsRewardsDistributionAt(era).to_bytes(),
@@ -771,8 +755,6 @@
             vaults.encode(),
         );
     }
-=======
->>>>>>> 56b030ab
 }
 
 #[cfg(test)]
