// This file is part of Gear.
//
// Copyright (C) 2024-2025 Gear Technologies Inc.
// SPDX-License-Identifier: GPL-3.0-or-later WITH Classpath-exception-2.0
//
// This program is free software: you can redistribute it and/or modify
// it under the terms of the GNU General Public License as published by
// the Free Software Foundation, either version 3 of the License, or
// (at your option) any later version.
//
// This program is distributed in the hope that it will be useful,
// but WITHOUT ANY WARRANTY; without even the implied warranty of
// MERCHANTABILITY or FITNESS FOR A PARTICULAR PURPOSE. See the
// GNU General Public License for more details.
//
// You should have received a copy of the GNU General Public License
// along with this program. If not, see <https://www.gnu.org/licenses/>.

//! Database for ethexe.

use crate::{
    overlay::{CASOverlay, KVOverlay},
    CASDatabase, KVDatabase,
};
use ethexe_common::{
    db::{BlockHeader, BlockMetaStorage, CodeInfo, CodesStorage, Schedule},
    events::BlockRequestEvent,
    gear::StateTransition,
};
use ethexe_runtime_common::state::{
    Allocations, DispatchStash, HashOf, Mailbox, MemoryPages, MemoryPagesRegion, MessageQueue,
    ProgramState, Storage, Waitlist,
};
use gear_core::{
    code::{CodeMetadata, InstrumentedCode},
    ids::{ActorId, CodeId, ProgramId},
    memory::PageBuf,
    message::Payload,
};
use gprimitives::H256;
use parity_scale_codec::{Decode, Encode};
use std::collections::{BTreeMap, BTreeSet, VecDeque};

const LOG_TARGET: &str = "ethexe-db";

#[repr(u64)]
enum KeyPrefix {
    ProgramToCodeId = 0,
    InstrumentedCode = 1,
    CodeMetadata = 2,
    BlockStartProgramStates = 3,
    BlockEndProgramStates = 4,
    BlockEvents = 5,
    BlockOutcome = 6,
    BlockSmallMeta = 7,
    CodeUpload = 8,
    LatestValidBlock = 9,
    BlockHeader = 10,
    CodeValid = 11,
    BlockStartSchedule = 12,
    BlockEndSchedule = 13,
}

impl KeyPrefix {
    fn prefix(self) -> [u8; 32] {
        H256::from_low_u64_be(self as u64).0
    }

    fn one(self, key: impl AsRef<[u8]>) -> Vec<u8> {
        [self.prefix().as_ref(), key.as_ref()].concat()
    }

    fn two(self, key1: impl AsRef<[u8]>, key2: impl AsRef<[u8]>) -> Vec<u8> {
        let key = [key1.as_ref(), key2.as_ref()].concat();
        self.one(key)
    }

    fn three(
        self,
        key1: impl AsRef<[u8]>,
        key2: impl AsRef<[u8]>,
        key3: impl AsRef<[u8]>,
    ) -> Vec<u8> {
        let key = [key1.as_ref(), key2.as_ref(), key3.as_ref()].concat();
        self.one(key)
    }
}

pub struct Database {
    cas: Box<dyn CASDatabase>,
    kv: Box<dyn KVDatabase>,
    router_address: [u8; 20],
}

impl Clone for Database {
    fn clone(&self) -> Self {
        Self {
            cas: self.cas.clone_boxed(),
            kv: self.kv.clone_boxed_kv(),
            router_address: self.router_address,
        }
    }
}

#[cfg_attr(test, derive(serde::Serialize))]
#[derive(Debug, Clone, Default, Encode, Decode)]
struct BlockSmallMetaInfo {
    block_end_state_is_valid: bool,
    is_empty: Option<bool>,
    prev_commitment: Option<H256>,
    commitment_queue: Option<VecDeque<H256>>,
}

impl BlockMetaStorage for Database {
    fn block_header(&self, block_hash: H256) -> Option<BlockHeader> {
        self.kv
            .get(&KeyPrefix::BlockHeader.one(block_hash))
            .map(|data| {
                BlockHeader::decode(&mut data.as_slice())
                    .expect("Failed to decode data into `BlockHeader`")
            })
    }

    fn set_block_header(&self, block_hash: H256, header: BlockHeader) {
        log::trace!(target: LOG_TARGET, "For block {block_hash} set header: {header:?}");
        self.kv
            .put(&KeyPrefix::BlockHeader.one(block_hash), header.encode());
    }

    fn block_end_state_is_valid(&self, block_hash: H256) -> Option<bool> {
        self.block_small_meta(block_hash)
            .map(|meta| meta.block_end_state_is_valid)
    }

    fn set_block_end_state_is_valid(&self, block_hash: H256, is_valid: bool) {
        log::trace!(target: LOG_TARGET, "For block {block_hash} set end state valid: {is_valid}");
        let meta = self.block_small_meta(block_hash).unwrap_or_default();
        self.set_block_small_meta(
            block_hash,
            BlockSmallMetaInfo {
                block_end_state_is_valid: is_valid,
                ..meta
            },
        );
    }

    fn block_is_empty(&self, block_hash: H256) -> Option<bool> {
        self.block_small_meta(block_hash)
            .and_then(|meta| meta.is_empty)
    }

    fn set_block_is_empty(&self, block_hash: H256, is_empty: bool) {
        log::trace!(target: LOG_TARGET, "For block {block_hash} set is empty: {is_empty}");
        let meta = self.block_small_meta(block_hash).unwrap_or_default();
        self.set_block_small_meta(
            block_hash,
            BlockSmallMetaInfo {
                is_empty: Some(is_empty),
                ..meta
            },
        );
    }

    fn block_commitment_queue(&self, block_hash: H256) -> Option<VecDeque<H256>> {
        self.block_small_meta(block_hash)
            .and_then(|meta| meta.commitment_queue)
    }

    fn set_block_commitment_queue(&self, block_hash: H256, queue: VecDeque<H256>) {
        log::trace!(target: LOG_TARGET, "For block {block_hash} set commitment queue: {queue:?}");
        let meta = self.block_small_meta(block_hash).unwrap_or_default();
        self.set_block_small_meta(
            block_hash,
            BlockSmallMetaInfo {
                commitment_queue: Some(queue),
                ..meta
            },
        );
    }

    fn previous_committed_block(&self, block_hash: H256) -> Option<H256> {
        self.block_small_meta(block_hash)
            .and_then(|meta| meta.prev_commitment)
    }

    fn set_previous_committed_block(&self, block_hash: H256, prev_commitment: H256) {
        log::trace!(target: LOG_TARGET, "For block {block_hash} set prev commitment: {prev_commitment}");
        let meta = self.block_small_meta(block_hash).unwrap_or_default();
        self.set_block_small_meta(
            block_hash,
            BlockSmallMetaInfo {
                prev_commitment: Some(prev_commitment),
                ..meta
            },
        );
    }

    fn block_start_program_states(&self, block_hash: H256) -> Option<BTreeMap<ActorId, H256>> {
        self.kv
            .get(&KeyPrefix::BlockStartProgramStates.two(self.router_address, block_hash))
            .map(|data| {
                BTreeMap::decode(&mut data.as_slice())
                    .expect("Failed to decode data into `BTreeMap`")
            })
    }

    fn set_block_start_program_states(&self, block_hash: H256, map: BTreeMap<ActorId, H256>) {
        log::trace!(target: LOG_TARGET, "For block {block_hash} set start program states: {map:?}");
        self.kv.put(
            &KeyPrefix::BlockStartProgramStates.two(self.router_address, block_hash),
            map.encode(),
        );
    }

    fn block_end_program_states(&self, block_hash: H256) -> Option<BTreeMap<ActorId, H256>> {
        self.kv
            .get(&KeyPrefix::BlockEndProgramStates.two(self.router_address, block_hash))
            .map(|data| {
                BTreeMap::decode(&mut data.as_slice())
                    .expect("Failed to decode data into `BTreeMap`")
            })
    }

    fn set_block_end_program_states(&self, block_hash: H256, map: BTreeMap<ActorId, H256>) {
        self.kv.put(
            &KeyPrefix::BlockEndProgramStates.two(self.router_address, block_hash),
            map.encode(),
        );
    }

    fn block_events(&self, block_hash: H256) -> Option<Vec<BlockRequestEvent>> {
        self.kv
            .get(&KeyPrefix::BlockEvents.two(self.router_address, block_hash))
            .map(|data| {
                Vec::<BlockRequestEvent>::decode(&mut data.as_slice())
                    .expect("Failed to decode data into `Vec<BlockEvent>`")
            })
    }

    fn set_block_events(&self, block_hash: H256, events: Vec<BlockRequestEvent>) {
        self.kv.put(
            &KeyPrefix::BlockEvents.two(self.router_address, block_hash),
            events.encode(),
        );
    }

    fn block_outcome(&self, block_hash: H256) -> Option<Vec<StateTransition>> {
        self.kv
            .get(&KeyPrefix::BlockOutcome.two(self.router_address, block_hash))
            .map(|data| {
                Vec::<StateTransition>::decode(&mut data.as_slice())
                    .expect("Failed to decode data into `Vec<StateTransition>`")
            })
    }

    fn set_block_outcome(&self, block_hash: H256, outcome: Vec<StateTransition>) {
        self.kv.put(
            &KeyPrefix::BlockOutcome.two(self.router_address, block_hash),
            outcome.encode(),
        );
    }

    fn latest_valid_block(&self) -> Option<(H256, BlockHeader)> {
        self.kv
            .get(&KeyPrefix::LatestValidBlock.one(self.router_address))
            .map(|data| {
                <(H256, BlockHeader)>::decode(&mut data.as_slice())
                    .expect("Failed to decode data into `(H256, BlockHeader)`")
            })
    }

    fn set_latest_valid_block(&self, block_hash: H256, header: BlockHeader) {
        self.kv.put(
            &KeyPrefix::LatestValidBlock.one(self.router_address),
            (block_hash, header).encode(),
        );
    }

    fn block_start_schedule(&self, block_hash: H256) -> Option<Schedule> {
        self.kv
            .get(&KeyPrefix::BlockStartSchedule.two(self.router_address, block_hash))
            .map(|data| {
                Schedule::decode(&mut data.as_slice())
                    .expect("Failed to decode data into `BTreeMap`")
            })
    }

    fn set_block_start_schedule(&self, block_hash: H256, map: Schedule) {
        log::trace!(target: LOG_TARGET, "For block {block_hash} set block start schedule: {map:?}");
        self.kv.put(
            &KeyPrefix::BlockStartSchedule.two(self.router_address, block_hash),
            map.encode(),
        );
    }

    fn block_end_schedule(&self, block_hash: H256) -> Option<Schedule> {
        self.kv
            .get(&KeyPrefix::BlockEndSchedule.two(self.router_address, block_hash))
            .map(|data| {
                Schedule::decode(&mut data.as_slice())
                    .expect("Failed to decode data into `BTreeMap`")
            })
    }

    fn set_block_end_schedule(&self, block_hash: H256, map: Schedule) {
        log::trace!(target: LOG_TARGET, "For block {block_hash} set block end schedule: {map:?}");
        self.kv.put(
            &KeyPrefix::BlockEndSchedule.two(self.router_address, block_hash),
            map.encode(),
        );
    }
}

impl CodesStorage for Database {
    fn original_code(&self, code_id: CodeId) -> Option<Vec<u8>> {
        let hash = H256::from(code_id.into_bytes());
        self.cas.read(&hash)
    }

    fn set_original_code(&self, code: &[u8]) -> CodeId {
        self.cas.write(code).into()
    }

    fn program_code_id(&self, program_id: ProgramId) -> Option<CodeId> {
        self.kv
            .get(&KeyPrefix::ProgramToCodeId.one(program_id))
            .map(|data| {
                CodeId::try_from(data.as_slice()).expect("Failed to decode data into `CodeId`")
            })
    }

    fn set_program_code_id(&self, program_id: ProgramId, code_id: CodeId) {
        self.kv.put(
            &KeyPrefix::ProgramToCodeId.one(program_id),
            code_id.into_bytes().to_vec(),
        );
    }

    fn program_ids(&self) -> BTreeSet<ProgramId> {
        let key_prefix = KeyPrefix::ProgramToCodeId.prefix();

        self.kv
            .iter_prefix(&key_prefix)
            .map(|(key, code_id)| {
                let (split_key_prefix, program_id) = key.split_at(key_prefix.len());
                debug_assert_eq!(split_key_prefix, key_prefix);
                let program_id =
                    ProgramId::try_from(program_id).expect("Failed to decode key into `ProgramId`");

                #[cfg(debug_assertions)]
                CodeId::try_from(code_id.as_slice()).expect("Failed to decode data into `CodeId`");

                program_id
            })
            .collect()
    }

    fn instrumented_code(&self, runtime_id: u32, code_id: CodeId) -> Option<InstrumentedCode> {
        self.kv
            .get(&KeyPrefix::InstrumentedCode.three(
                self.router_address,
                runtime_id.to_le_bytes(),
                code_id,
            ))
            .map(|data| {
                InstrumentedCode::decode(&mut data.as_slice())
                    .expect("Failed to decode data into `InstrumentedCode`")
            })
    }

    fn set_instrumented_code(&self, runtime_id: u32, code_id: CodeId, code: InstrumentedCode) {
        self.kv.put(
            &KeyPrefix::InstrumentedCode.three(
                self.router_address,
                runtime_id.to_le_bytes(),
                code_id,
            ),
            code.encode(),
        );
    }

<<<<<<< HEAD
    fn code_metadata(&self, code_id: CodeId) -> Option<CodeMetadata> {
        self.kv
            .get(&KeyPrefix::CodeMetadata.one(code_id))
            .map(|data| {
                CodeMetadata::decode(&mut data.as_slice())
                    .expect("Failed to decode data into `CodeMetadata`")
            })
    }

    fn set_code_metadata(&self, code_id: CodeId, code_metadata: CodeMetadata) {
        self.kv.put(
            &KeyPrefix::CodeMetadata.one(code_id),
            code_metadata.encode(),
        );
    }

    fn code_blob_tx(&self, code_id: CodeId) -> Option<H256> {
=======
    fn code_info(&self, code_id: CodeId) -> Option<CodeInfo> {
>>>>>>> 6268fcc6
        self.kv
            .get(&KeyPrefix::CodeUpload.one(code_id))
            .map(|data| {
                Decode::decode(&mut data.as_slice()).expect("Failed to decode data into `CodeInfo`")
            })
    }

    fn set_code_info(&self, code_id: CodeId, code_info: CodeInfo) {
        self.kv
            .put(&KeyPrefix::CodeUpload.one(code_id), code_info.encode());
    }

    fn code_valid(&self, code_id: CodeId) -> Option<bool> {
        self.kv.get(&KeyPrefix::CodeValid.one(code_id)).map(|data| {
            bool::decode(&mut data.as_slice()).expect("Failed to decode data into `bool`")
        })
    }

    fn set_code_valid(&self, code_id: CodeId, approved: bool) {
        self.kv
            .put(&KeyPrefix::CodeValid.one(code_id), approved.encode());
    }
}

impl Database {
    pub fn new(
        cas: Box<dyn CASDatabase>,
        kv: Box<dyn KVDatabase>,
        router_address: [u8; 20],
    ) -> Self {
        Self {
            cas,
            kv,
            router_address,
        }
    }

    pub fn from_one<DB: CASDatabase + KVDatabase>(db: &DB, router_address: [u8; 20]) -> Self {
        Self {
            cas: CASDatabase::clone_boxed(db),
            kv: KVDatabase::clone_boxed_kv(db),
            router_address,
        }
    }

    /// # Safety
    /// Not ready for using in prod. Intended to be for rpc calls only.
    pub unsafe fn overlaid(self) -> Self {
        Self {
            cas: Box::new(CASOverlay::new(self.cas)),
            kv: Box::new(KVOverlay::new(self.kv)),
            router_address: self.router_address,
        }
    }

    // TODO: temporary solution for MVP runtime-interfaces db access.
    pub fn read_by_hash(&self, hash: H256) -> Option<Vec<u8>> {
        self.cas.read(&hash)
    }

    // TODO: temporary solution for MVP runtime-interfaces db access.
    pub fn write(&self, data: &[u8]) -> H256 {
        self.cas.write(data)
    }

    fn block_small_meta(&self, block_hash: H256) -> Option<BlockSmallMetaInfo> {
        self.kv
            .get(&KeyPrefix::BlockSmallMeta.two(self.router_address, block_hash))
            .map(|data| {
                BlockSmallMetaInfo::decode(&mut data.as_slice())
                    .expect("Failed to decode data into `BlockSmallMetaInfo`")
            })
    }

    fn set_block_small_meta(&self, block_hash: H256, meta: BlockSmallMetaInfo) {
        self.kv.put(
            &KeyPrefix::BlockSmallMeta.two(self.router_address, block_hash),
            meta.encode(),
        );
    }
}

// TODO: consider to change decode panics to Results.
impl Storage for Database {
    fn read_state(&self, hash: H256) -> Option<ProgramState> {
        if hash.is_zero() {
            return Some(ProgramState::zero());
        }

        let data = self.cas.read(&hash)?;

        let state = ProgramState::decode(&mut &data[..])
            .expect("Failed to decode data into `ProgramState`");

        Some(state)
    }

    fn write_state(&self, state: ProgramState) -> H256 {
        if state.is_zero() {
            return H256::zero();
        }

        self.cas.write(&state.encode())
    }

    fn read_queue(&self, hash: HashOf<MessageQueue>) -> Option<MessageQueue> {
        self.cas.read(&hash.hash()).map(|data| {
            MessageQueue::decode(&mut &data[..]).expect("Failed to decode data into `MessageQueue`")
        })
    }

    fn write_queue(&self, queue: MessageQueue) -> HashOf<MessageQueue> {
        unsafe { HashOf::new(self.cas.write(&queue.encode())) }
    }

    fn read_waitlist(&self, hash: HashOf<Waitlist>) -> Option<Waitlist> {
        self.cas.read(&hash.hash()).map(|data| {
            Waitlist::decode(&mut data.as_slice()).expect("Failed to decode data into `Waitlist`")
        })
    }

    fn write_waitlist(&self, waitlist: Waitlist) -> HashOf<Waitlist> {
        unsafe { HashOf::new(self.cas.write(&waitlist.encode())) }
    }

    fn read_stash(&self, hash: HashOf<DispatchStash>) -> Option<DispatchStash> {
        self.cas.read(&hash.hash()).map(|data| {
            DispatchStash::decode(&mut data.as_slice())
                .expect("Failed to decode data into `DispatchStash`")
        })
    }

    fn write_stash(&self, stash: DispatchStash) -> HashOf<DispatchStash> {
        unsafe { HashOf::new(self.cas.write(&stash.encode())) }
    }

    fn read_mailbox(&self, hash: HashOf<Mailbox>) -> Option<Mailbox> {
        self.cas.read(&hash.hash()).map(|data| {
            Mailbox::decode(&mut data.as_slice()).expect("Failed to decode data into `Mailbox`")
        })
    }

    fn write_mailbox(&self, mailbox: Mailbox) -> HashOf<Mailbox> {
        unsafe { HashOf::new(self.cas.write(&mailbox.encode())) }
    }

    fn read_pages(&self, hash: HashOf<MemoryPages>) -> Option<MemoryPages> {
        self.cas.read(&hash.hash()).map(|data| {
            MemoryPages::decode(&mut &data[..]).expect("Failed to decode data into `MemoryPages`")
        })
    }

    fn read_pages_region(&self, hash: HashOf<MemoryPagesRegion>) -> Option<MemoryPagesRegion> {
        self.cas.read(&hash.hash()).map(|data| {
            MemoryPagesRegion::decode(&mut &data[..])
                .expect("Failed to decode data into `MemoryPagesRegion`")
        })
    }

    fn write_pages(&self, pages: MemoryPages) -> HashOf<MemoryPages> {
        unsafe { HashOf::new(self.cas.write(&pages.encode())) }
    }

    fn write_pages_region(&self, pages_region: MemoryPagesRegion) -> HashOf<MemoryPagesRegion> {
        unsafe { HashOf::new(self.cas.write(&pages_region.encode())) }
    }

    fn read_allocations(&self, hash: HashOf<Allocations>) -> Option<Allocations> {
        self.cas.read(&hash.hash()).map(|data| {
            Allocations::decode(&mut &data[..]).expect("Failed to decode data into `Allocations`")
        })
    }

    fn write_allocations(&self, allocations: Allocations) -> HashOf<Allocations> {
        unsafe { HashOf::new(self.cas.write(&allocations.encode())) }
    }

    fn read_payload(&self, hash: HashOf<Payload>) -> Option<Payload> {
        self.cas
            .read(&hash.hash())
            .map(|data| Payload::try_from(data).expect("Failed to decode data into `Payload`"))
    }

    fn write_payload(&self, payload: Payload) -> HashOf<Payload> {
        unsafe { HashOf::new(self.cas.write(payload.inner())) }
    }

    fn read_page_data(&self, hash: HashOf<PageBuf>) -> Option<PageBuf> {
        self.cas.read(&hash.hash()).map(|data| {
            PageBuf::decode(&mut data.as_slice()).expect("Failed to decode data into `PageBuf`")
        })
    }

    fn write_page_data(&self, data: PageBuf) -> HashOf<PageBuf> {
        unsafe { HashOf::new(self.cas.write(&data)) }
    }
}

#[cfg(test)]
mod tests {
    use super::*;

    #[test]
    fn test_database() {
        let db = crate::MemDb::default();
        let database = crate::Database::from_one(&db, Default::default());

        let block_hash = H256::zero();
        // let parent_hash = H256::zero();
        let map: BTreeMap<ActorId, H256> = [(ActorId::zero(), H256::zero())].into();

        database.set_block_start_program_states(block_hash, map.clone());
        assert_eq!(database.block_start_program_states(block_hash), Some(map));

        // database.set_parent_hash(block_hash, parent_hash);
        // assert_eq!(database.parent_hash(block_hash), Some(parent_hash));
    }
}<|MERGE_RESOLUTION|>--- conflicted
+++ resolved
@@ -379,7 +379,6 @@
         );
     }
 
-<<<<<<< HEAD
     fn code_metadata(&self, code_id: CodeId) -> Option<CodeMetadata> {
         self.kv
             .get(&KeyPrefix::CodeMetadata.one(code_id))
@@ -396,10 +395,7 @@
         );
     }
 
-    fn code_blob_tx(&self, code_id: CodeId) -> Option<H256> {
-=======
     fn code_info(&self, code_id: CodeId) -> Option<CodeInfo> {
->>>>>>> 6268fcc6
         self.kv
             .get(&KeyPrefix::CodeUpload.one(code_id))
             .map(|data| {
