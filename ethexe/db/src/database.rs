// This file is part of Gear.
//
// Copyright (C) 2024-2025 Gear Technologies Inc.
// SPDX-License-Identifier: GPL-3.0-or-later WITH Classpath-exception-2.0
//
// This program is free software: you can redistribute it and/or modify
// it under the terms of the GNU General Public License as published by
// the Free Software Foundation, either version 3 of the License, or
// (at your option) any later version.
//
// This program is distributed in the hope that it will be useful,
// but WITHOUT ANY WARRANTY; without even the implied warranty of
// MERCHANTABILITY or FITNESS FOR A PARTICULAR PURPOSE. See the
// GNU General Public License for more details.
//
// You should have received a copy of the GNU General Public License
// along with this program. If not, see <https://www.gnu.org/licenses/>.

//! Database for ethexe.

use crate::{
    overlay::{CASOverlay, KVOverlay},
    CASDatabase, KVDatabase, MemDb,
};
use anyhow::{bail, Result};
use ethexe_common::{
    db::{
        BlockMetaStorageRead, BlockMetaStorageWrite, CodesStorageRead, CodesStorageWrite,
        OnChainStorageRead, OnChainStorageWrite,
    },
    events::BlockEvent,
    gear::StateTransition,
    tx_pool::{OffchainTransaction, SignedOffchainTransaction},
<<<<<<< HEAD
    BlockHeader, CodeBlobInfo, Digest, ProgramStates, Schedule,
=======
    BlockHeader, BlockMeta, CodeBlobInfo, ProgramStates, Schedule,
>>>>>>> 893a1330
};
use ethexe_runtime_common::state::{
    Allocations, DispatchStash, HashOf, Mailbox, MemoryPages, MemoryPagesRegion, MessageQueue,
    ProgramState, Storage, UserMailbox, Waitlist,
};
use gear_core::{
    buffer::Payload,
    code::InstrumentedCode,
    ids::{ActorId, CodeId},
    memory::PageBuf,
};
use gprimitives::H256;
use parity_scale_codec::{Decode, Encode};
use std::collections::{BTreeMap, VecDeque};

#[repr(u64)]
enum Key {
    BlockSmallData(H256) = 0,
    BlockEvents(H256) = 1,
    BlockProgramStates(H256) = 2,
    BlockOutcome(H256) = 3,
    BlockSchedule(H256) = 4,

    ProgramToCodeId(ActorId) = 5,
    InstrumentedCode(u32, CodeId) = 6,
    CodeUploadInfo(CodeId) = 7,
    CodeValid(CodeId) = 8,

    SignedTransaction(H256) = 9,

    LatestComputedBlock = 10,
    LatestSyncedBlockHeight = 11,
}

#[derive(Debug, Encode, Decode)]
enum BlockOutcome {
    Transitions(Vec<StateTransition>),
    /// The actual outcome is not available but it must be considered non-empty.
    ForcedNonEmpty,
}

impl Key {
    fn prefix(&self) -> [u8; 32] {
        // SAFETY: Because `Key` is marked as `#[repr(u64)]` it's actual layout
        // is `#[repr(C)]` and it's first field is a `u64` discriminant. We can read
        // it safely.
        let discriminant = unsafe { <*const _>::from(self).cast::<u64>().read() };
        H256::from_low_u64_be(discriminant).into()
    }

    fn to_bytes(&self) -> Vec<u8> {
        let prefix = self.prefix();
        match self {
            Self::BlockSmallData(hash)
            | Self::BlockEvents(hash)
            | Self::BlockProgramStates(hash)
            | Self::BlockOutcome(hash)
            | Self::BlockSchedule(hash)
            | Self::SignedTransaction(hash) => [prefix.as_ref(), hash.as_ref()].concat(),

            Self::ProgramToCodeId(program_id) => [prefix.as_ref(), program_id.as_ref()].concat(),

            Self::CodeUploadInfo(code_id) | Self::CodeValid(code_id) => {
                [prefix.as_ref(), code_id.as_ref()].concat()
            }

            Self::InstrumentedCode(runtime_id, code_id) => [
                prefix.as_ref(),
                runtime_id.to_le_bytes().as_ref(),
                code_id.as_ref(),
            ]
            .concat(),
            Self::LatestComputedBlock | Self::LatestSyncedBlockHeight => prefix.as_ref().to_vec(),
        }
    }
}

pub struct Database {
    cas: Box<dyn CASDatabase>,
    kv: Box<dyn KVDatabase>,
}

impl Clone for Database {
    fn clone(&self) -> Self {
        Self {
            cas: self.cas.clone_boxed(),
            kv: self.kv.clone_boxed(),
        }
    }
}

impl Database {
    pub fn new(cas: Box<dyn CASDatabase>, kv: Box<dyn KVDatabase>) -> Self {
        Self { cas, kv }
    }

    pub fn from_one<DB: CASDatabase + KVDatabase>(db: &DB) -> Self {
        Self {
            cas: CASDatabase::clone_boxed(db),
            kv: KVDatabase::clone_boxed(db),
        }
    }

    pub fn memory() -> Self {
        let mem = MemDb::default();
        Self::from_one(&mem)
    }

    /// # Safety
    /// Not ready for using in prod. Intended to be for rpc calls only.
    pub unsafe fn overlaid(self) -> Self {
        Self {
            cas: Box::new(CASOverlay::new(self.cas)),
            kv: Box::new(KVOverlay::new(self.kv)),
        }
    }

    pub fn read_by_hash(&self, hash: H256) -> Option<Vec<u8>> {
        self.cas.read(hash)
    }

    pub fn contains_hash(&self, hash: H256) -> bool {
        self.cas.contains(hash)
    }

    pub fn write_hash(&self, data: &[u8]) -> H256 {
        self.cas.write(data)
    }

    pub fn get_offchain_transaction(&self, tx_hash: H256) -> Option<SignedOffchainTransaction> {
        self.kv
            .get(&Key::SignedTransaction(tx_hash).to_bytes())
            .map(|data| {
                Decode::decode(&mut data.as_slice())
                    .expect("failed to data into `SignedTransaction`")
            })
    }

    pub fn set_offchain_transaction(&self, tx: SignedOffchainTransaction) {
        let tx_hash = tx.tx_hash();
        self.kv
            .put(&Key::SignedTransaction(tx_hash).to_bytes(), tx.encode());
    }

    // TODO #4559: test this method
    pub fn check_within_recent_blocks(&self, reference_block_hash: H256) -> Result<bool> {
        let Some((latest_computed_block_hash, latest_computed_block_header)) =
            self.latest_computed_block()
        else {
            bail!("No latest valid block found");
        };
        let Some(reference_block_header) = self.block_header(reference_block_hash) else {
            bail!("No reference block found");
        };

        // If reference block is far away from the latest valid block, it's not in the window.
        let Some(actual_window) = latest_computed_block_header
            .height
            .checked_sub(reference_block_header.height)
        else {
            bail!("Can't calculate actual window: reference block hash doesn't suit actual blocks state");
        };

        if actual_window > OffchainTransaction::BLOCK_HASHES_WINDOW_SIZE {
            return Ok(false);
        }

        // Check against reorgs.
        let mut block_hash = latest_computed_block_hash;
        for _ in 0..OffchainTransaction::BLOCK_HASHES_WINDOW_SIZE {
            if block_hash == reference_block_hash {
                return Ok(true);
            }

            let Some(block_header) = self.block_header(block_hash) else {
                bail!(
                    "Block with {block_hash} hash not found in the window. Possibly reorg happened"
                );
            };
            block_hash = block_header.parent_hash;
        }

        Ok(false)
    }

    fn with_small_data<R>(
        &self,
        block_hash: H256,
        f: impl FnOnce(BlockSmallData) -> R,
    ) -> Option<R> {
        self.block_small_data(block_hash).map(f)
    }

    fn mutate_small_data(&self, block_hash: H256, f: impl FnOnce(&mut BlockSmallData)) {
        let mut data = self.block_small_data(block_hash).unwrap_or_default();
        f(&mut data);
        self.set_block_small_data(block_hash, data);
    }

    fn block_small_data(&self, block_hash: H256) -> Option<BlockSmallData> {
        self.kv
            .get(&Key::BlockSmallData(block_hash).to_bytes())
            .map(|data| {
                BlockSmallData::decode(&mut data.as_slice())
                    .expect("Failed to decode data into `BlockSmallMetaInfo`")
            })
    }

    fn set_block_small_data(&self, block_hash: H256, meta: BlockSmallData) {
        self.kv
            .put(&Key::BlockSmallData(block_hash).to_bytes(), meta.encode());
    }

    fn block_outcome_inner(&self, block_hash: H256) -> Option<BlockOutcome> {
        self.kv
            .get(&Key::BlockOutcome(block_hash).to_bytes())
            .map(|data| {
                BlockOutcome::decode(&mut data.as_slice())
                    .expect("Failed to decode data into `Vec<StateTransition>`")
            })
    }

    /// # Safety
    ///
    /// If the block is actually empty but forced to be not, then database invariants are violated.
    pub unsafe fn set_non_empty_block_outcome(&self, block_hash: H256) {
        log::trace!("For block {block_hash} set non-empty outcome");
        self.kv.put(
            &Key::BlockOutcome(block_hash).to_bytes(),
            BlockOutcome::ForcedNonEmpty.encode(),
        );
    }
}

#[derive(Debug, Clone, Default, Encode, Decode, PartialEq, Eq)]
struct BlockSmallData {
    block_header: Option<BlockHeader>,
    meta: BlockMeta,
    prev_not_empty_block: Option<H256>,
    last_committed_batch: Option<Digest>,
    commitment_queue: Option<VecDeque<H256>>,
    codes_queue: Option<VecDeque<CodeId>>,
}

impl BlockMetaStorageRead for Database {
    fn block_meta(&self, block_hash: H256) -> BlockMeta {
        self.with_small_data(block_hash, |data| data.meta)
            .unwrap_or_default()
    }

    fn block_commitment_queue(&self, block_hash: H256) -> Option<VecDeque<H256>> {
        self.with_small_data(block_hash, |data| data.commitment_queue)?
    }

    fn block_codes_queue(&self, block_hash: H256) -> Option<VecDeque<CodeId>> {
        self.with_small_data(block_hash, |data| data.codes_queue)?
    }

    fn previous_not_empty_block(&self, block_hash: H256) -> Option<H256> {
        self.with_small_data(block_hash, |data| data.prev_not_empty_block)?
    }

    fn last_committed_batch(&self, block_hash: H256) -> Option<Digest> {
        self.with_small_data(block_hash, |data| data.last_committed_batch)?
    }

    fn block_program_states(&self, block_hash: H256) -> Option<ProgramStates> {
        self.kv
            .get(&Key::BlockProgramStates(block_hash).to_bytes())
            .map(|data| {
                BTreeMap::decode(&mut data.as_slice())
                    .expect("Failed to decode data into `BTreeMap`")
            })
    }

    fn block_outcome(&self, block_hash: H256) -> Option<Vec<StateTransition>> {
        self.block_outcome_inner(block_hash)
            .map(|outcome| match outcome {
                BlockOutcome::Transitions(transitions) => transitions,
                BlockOutcome::ForcedNonEmpty => {
                    panic!("`block_outcome()` called on forced non-empty block {block_hash}")
                }
            })
    }

    fn block_outcome_is_empty(&self, block_hash: H256) -> Option<bool> {
        self.block_outcome_inner(block_hash)
            .map(|outcome| match outcome {
                BlockOutcome::Transitions(transitions) => transitions.is_empty(),
                BlockOutcome::ForcedNonEmpty => false,
            })
    }

    fn block_schedule(&self, block_hash: H256) -> Option<Schedule> {
        self.kv
            .get(&Key::BlockSchedule(block_hash).to_bytes())
            .map(|data| {
                Schedule::decode(&mut data.as_slice())
                    .expect("Failed to decode data into `BTreeMap`")
            })
    }

    fn latest_computed_block(&self) -> Option<(H256, BlockHeader)> {
        self.kv
            .get(&Key::LatestComputedBlock.to_bytes())
            .map(|data| {
                <(H256, BlockHeader)>::decode(&mut data.as_slice())
                    .expect("Failed to decode data into `(H256, BlockHeader)`")
            })
    }
}

impl BlockMetaStorageWrite for Database {
    fn mutate_block_meta<F>(&self, block_hash: H256, f: F)
    where
        F: FnOnce(&mut BlockMeta),
    {
        log::trace!("For block {block_hash} mutate meta");
        self.mutate_small_data(block_hash, |data| {
            f(&mut data.meta);
        });
    }

    fn set_block_commitment_queue(&self, block_hash: H256, queue: VecDeque<H256>) {
        log::trace!("For block {block_hash} set commitment queue: {queue:?}");
        self.mutate_small_data(block_hash, |data| data.commitment_queue = Some(queue));
    }

    fn set_block_codes_queue(&self, block_hash: H256, queue: VecDeque<CodeId>) {
        log::trace!("For block {block_hash} set codes queue: {queue:?}");
        self.mutate_small_data(block_hash, |data| data.codes_queue = Some(queue));
    }

    fn set_previous_not_empty_block(&self, block_hash: H256, prev_not_empty_block_hash: H256) {
        log::trace!("For block {block_hash} set prev commitment: {prev_not_empty_block_hash}");
        self.mutate_small_data(block_hash, |data| {
            data.prev_not_empty_block = Some(prev_not_empty_block_hash)
        });
    }

    fn set_last_committed_batch(&self, block_hash: H256, batch: Digest) {
        log::trace!("For block {block_hash} set last committed batch: {batch:?}");
        self.mutate_small_data(block_hash, |data| data.last_committed_batch = Some(batch));
    }

    fn set_block_program_states(&self, block_hash: H256, map: ProgramStates) {
        log::trace!("For block {block_hash} set program states: {map:?}");
        self.kv.put(
            &Key::BlockProgramStates(block_hash).to_bytes(),
            map.encode(),
        );
    }

    fn set_block_outcome(&self, block_hash: H256, outcome: Vec<StateTransition>) {
        log::trace!("For block {block_hash} set outcome: {outcome:?}");
        self.kv.put(
            &Key::BlockOutcome(block_hash).to_bytes(),
            BlockOutcome::Transitions(outcome).encode(),
        );
    }

    fn set_block_schedule(&self, block_hash: H256, map: Schedule) {
        log::trace!("For block {block_hash} set schedule: {map:?}");
        self.kv
            .put(&Key::BlockSchedule(block_hash).to_bytes(), map.encode());
    }

    fn set_latest_computed_block(&self, block_hash: H256, header: BlockHeader) {
        log::trace!("Set latest computed block: {block_hash} {header:?}");
        self.kv.put(
            &Key::LatestComputedBlock.to_bytes(),
            (block_hash, header).encode(),
        );
    }
}

impl CodesStorageRead for Database {
    fn original_code_exists(&self, code_id: CodeId) -> bool {
        self.kv.contains(code_id.as_ref())
    }

    fn original_code(&self, code_id: CodeId) -> Option<Vec<u8>> {
        self.cas.read(code_id.into())
    }

    fn program_code_id(&self, program_id: ActorId) -> Option<CodeId> {
        self.kv
            .get(&Key::ProgramToCodeId(program_id).to_bytes())
            .map(|data| {
                CodeId::try_from(data.as_slice()).expect("Failed to decode data into `CodeId`")
            })
    }

    fn instrumented_code_exists(&self, runtime_id: u32, code_id: CodeId) -> bool {
        self.kv
            .contains(&Key::InstrumentedCode(runtime_id, code_id).to_bytes())
    }

    fn instrumented_code(&self, runtime_id: u32, code_id: CodeId) -> Option<InstrumentedCode> {
        self.kv
            .get(&Key::InstrumentedCode(runtime_id, code_id).to_bytes())
            .map(|data| {
                Decode::decode(&mut data.as_slice())
                    .expect("Failed to decode data into `InstrumentedCode`")
            })
    }

    fn code_valid(&self, code_id: CodeId) -> Option<bool> {
        self.kv
            .get(&Key::CodeValid(code_id).to_bytes())
            .map(|data| {
                bool::decode(&mut data.as_slice()).expect("Failed to decode data into `bool`")
            })
    }
}

impl CodesStorageWrite for Database {
    fn set_original_code(&self, code: &[u8]) -> CodeId {
        self.cas.write(code).into()
    }

    fn set_program_code_id(&self, program_id: ActorId, code_id: CodeId) {
        self.kv.put(
            &Key::ProgramToCodeId(program_id).to_bytes(),
            code_id.into_bytes().to_vec(),
        );
    }

    fn set_instrumented_code(&self, runtime_id: u32, code_id: CodeId, code: InstrumentedCode) {
        self.kv.put(
            &Key::InstrumentedCode(runtime_id, code_id).to_bytes(),
            code.encode(),
        );
    }

    fn set_code_valid(&self, code_id: CodeId, valid: bool) {
        self.kv
            .put(&Key::CodeValid(code_id).to_bytes(), valid.encode());
    }
}

// TODO: consider to change decode panics to Results.
impl Storage for Database {
    fn read_state(&self, hash: H256) -> Option<ProgramState> {
        if hash.is_zero() {
            return Some(ProgramState::zero());
        }

        let data = self.cas.read(hash)?;

        let state = ProgramState::decode(&mut &data[..])
            .expect("Failed to decode data into `ProgramState`");

        Some(state)
    }

    fn write_state(&self, state: ProgramState) -> H256 {
        if state.is_zero() {
            return H256::zero();
        }

        self.cas.write(&state.encode())
    }

    fn read_queue(&self, hash: HashOf<MessageQueue>) -> Option<MessageQueue> {
        self.cas.read(hash.hash()).map(|data| {
            MessageQueue::decode(&mut &data[..]).expect("Failed to decode data into `MessageQueue`")
        })
    }

    fn write_queue(&self, queue: MessageQueue) -> HashOf<MessageQueue> {
        unsafe { HashOf::new(self.cas.write(&queue.encode())) }
    }

    fn read_waitlist(&self, hash: HashOf<Waitlist>) -> Option<Waitlist> {
        self.cas.read(hash.hash()).map(|data| {
            Waitlist::decode(&mut data.as_slice()).expect("Failed to decode data into `Waitlist`")
        })
    }

    fn write_waitlist(&self, waitlist: Waitlist) -> HashOf<Waitlist> {
        unsafe { HashOf::new(self.cas.write(&waitlist.encode())) }
    }

    fn read_stash(&self, hash: HashOf<DispatchStash>) -> Option<DispatchStash> {
        self.cas.read(hash.hash()).map(|data| {
            DispatchStash::decode(&mut data.as_slice())
                .expect("Failed to decode data into `DispatchStash`")
        })
    }

    fn write_stash(&self, stash: DispatchStash) -> HashOf<DispatchStash> {
        unsafe { HashOf::new(self.cas.write(&stash.encode())) }
    }

    fn read_mailbox(&self, hash: HashOf<Mailbox>) -> Option<Mailbox> {
        self.cas.read(hash.hash()).map(|data| {
            Mailbox::decode(&mut data.as_slice()).expect("Failed to decode data into `Mailbox`")
        })
    }

    fn write_mailbox(&self, mailbox: Mailbox) -> HashOf<Mailbox> {
        unsafe { HashOf::new(self.cas.write(&mailbox.encode())) }
    }

    fn read_user_mailbox(&self, hash: HashOf<UserMailbox>) -> Option<UserMailbox> {
        self.cas.read(hash.hash()).map(|data| {
            UserMailbox::decode(&mut data.as_slice())
                .expect("Failed to decode data into `UserMailbox`")
        })
    }

    fn write_user_mailbox(&self, use_mailbox: UserMailbox) -> HashOf<UserMailbox> {
        unsafe { HashOf::new(self.cas.write(&use_mailbox.encode())) }
    }

    fn read_pages(&self, hash: HashOf<MemoryPages>) -> Option<MemoryPages> {
        self.cas.read(hash.hash()).map(|data| {
            MemoryPages::decode(&mut &data[..]).expect("Failed to decode data into `MemoryPages`")
        })
    }

    fn read_pages_region(&self, hash: HashOf<MemoryPagesRegion>) -> Option<MemoryPagesRegion> {
        self.cas.read(hash.hash()).map(|data| {
            MemoryPagesRegion::decode(&mut &data[..])
                .expect("Failed to decode data into `MemoryPagesRegion`")
        })
    }

    fn write_pages(&self, pages: MemoryPages) -> HashOf<MemoryPages> {
        unsafe { HashOf::new(self.cas.write(&pages.encode())) }
    }

    fn write_pages_region(&self, pages_region: MemoryPagesRegion) -> HashOf<MemoryPagesRegion> {
        unsafe { HashOf::new(self.cas.write(&pages_region.encode())) }
    }

    fn read_allocations(&self, hash: HashOf<Allocations>) -> Option<Allocations> {
        self.cas.read(hash.hash()).map(|data| {
            Allocations::decode(&mut &data[..]).expect("Failed to decode data into `Allocations`")
        })
    }

    fn write_allocations(&self, allocations: Allocations) -> HashOf<Allocations> {
        unsafe { HashOf::new(self.cas.write(&allocations.encode())) }
    }

    fn read_payload(&self, hash: HashOf<Payload>) -> Option<Payload> {
        self.cas
            .read(hash.hash())
            .map(|data| Payload::try_from(data).expect("Failed to decode data into `Payload`"))
    }

    fn write_payload(&self, payload: Payload) -> HashOf<Payload> {
        unsafe { HashOf::new(self.cas.write(payload.inner())) }
    }

    fn read_page_data(&self, hash: HashOf<PageBuf>) -> Option<PageBuf> {
        self.cas.read(hash.hash()).map(|data| {
            PageBuf::decode(&mut data.as_slice()).expect("Failed to decode data into `PageBuf`")
        })
    }

    fn write_page_data(&self, data: PageBuf) -> HashOf<PageBuf> {
        unsafe { HashOf::new(self.cas.write(&data)) }
    }
}

impl OnChainStorageRead for Database {
    fn block_header(&self, block_hash: H256) -> Option<BlockHeader> {
        self.with_small_data(block_hash, |data| data.block_header)?
    }

    fn block_events(&self, block_hash: H256) -> Option<Vec<BlockEvent>> {
        self.kv
            .get(&Key::BlockEvents(block_hash).to_bytes())
            .map(|data| {
                Vec::<BlockEvent>::decode(&mut data.as_slice())
                    .expect("Failed to decode data into `Vec<BlockEvent>`")
            })
    }

    fn code_blob_info(&self, code_id: CodeId) -> Option<CodeBlobInfo> {
        self.kv
            .get(&Key::CodeUploadInfo(code_id).to_bytes())
            .map(|data| {
                Decode::decode(&mut data.as_slice())
                    .expect("Failed to decode data into `CodeBlobInfo`")
            })
    }

    fn latest_synced_block_height(&self) -> Option<u32> {
        self.kv
            .get(&Key::LatestSyncedBlockHeight.to_bytes())
            .map(|data| {
                u32::decode(&mut data.as_slice()).expect("Failed to decode data into `u32`")
            })
    }
}

impl OnChainStorageWrite for Database {
    fn set_block_header(&self, block_hash: H256, header: BlockHeader) {
        self.mutate_small_data(block_hash, |data| data.block_header = Some(header));
    }

    fn set_block_events(&self, block_hash: H256, events: &[BlockEvent]) {
        self.kv
            .put(&Key::BlockEvents(block_hash).to_bytes(), events.encode());
    }

    fn set_code_blob_info(&self, code_id: CodeId, code_info: CodeBlobInfo) {
        self.kv
            .put(&Key::CodeUploadInfo(code_id).to_bytes(), code_info.encode());
    }

    fn set_latest_synced_block_height(&self, height: u32) {
        self.kv
            .put(&Key::LatestSyncedBlockHeight.to_bytes(), height.encode());
    }
}

#[cfg(test)]
mod tests {
    use super::*;
    use ethexe_common::{
        ecdsa::PrivateKey, events::RouterEvent, tx_pool::RawOffchainTransaction::SendMessage,
    };
    use gear_core::code::InstantiatedSectionSizes;

    #[test]
    fn test_offchain_transaction() {
        let db = Database::memory();

        let private_key = PrivateKey::from([1; 32]);
        let tx = SignedOffchainTransaction::create(
            private_key,
            OffchainTransaction {
                raw: SendMessage {
                    program_id: H256::random().into(),
                    payload: H256::random().0.to_vec(),
                },
                reference_block: H256::random(),
            },
        )
        .unwrap();
        let tx_hash = tx.tx_hash();
        db.set_offchain_transaction(tx.clone());
        assert_eq!(db.get_offchain_transaction(tx_hash), Some(tx));
    }

    #[test]
    fn check_within_recent_blocks_scenarios() {
        const WINDOW_SIZE: u32 = OffchainTransaction::BLOCK_HASHES_WINDOW_SIZE;
        const BASE_HEIGHT: u32 = 100;

        // --- Success: Latest Block ---
        {
            println!("Scenario: Success - Latest Block");
            let db = Database::memory();
            let block_hash = H256::random();
            let block_header = BlockHeader {
                height: BASE_HEIGHT,
                ..Default::default()
            };
            db.set_block_header(block_hash, block_header.clone());
            db.set_latest_computed_block(block_hash, block_header);
            assert!(db.check_within_recent_blocks(block_hash).unwrap());
        }

        // --- Success: Within Window ---
        {
            println!("Scenario: Success - Within Window");
            let db = Database::memory();
            let mut current_hash = H256::random();
            let mut current_header = BlockHeader {
                height: BASE_HEIGHT + WINDOW_SIZE,
                ..Default::default()
            };
            db.set_latest_computed_block(current_hash, current_header.clone());

            let mut history = vec![(current_hash, current_header.clone())];

            // Build history within the window
            for i in 0..WINDOW_SIZE {
                let parent_hash = H256::random();
                current_header.parent_hash = parent_hash;
                db.set_block_header(current_hash, current_header.clone());
                history.push((current_hash, current_header.clone()));

                current_hash = parent_hash;
                current_header = BlockHeader {
                    height: BASE_HEIGHT + WINDOW_SIZE - 1 - i,
                    ..Default::default()
                };
            }
            // Oldest in window
            db.set_block_header(current_hash, current_header.clone());
            history.push((current_hash, current_header.clone()));

            // Check block near the end of the window
            let reference_block_hash_mid = history[WINDOW_SIZE as usize - 5].0;
            assert!(db
                .check_within_recent_blocks(reference_block_hash_mid)
                .unwrap());

            // Check block at the edge of the window
            // Block at BASE_HEIGHT
            let reference_block_hash_edge = history[WINDOW_SIZE as usize].0;
            assert!(db
                .check_within_recent_blocks(reference_block_hash_edge)
                .unwrap());
        }

        // --- Fail: Outside Window ---
        {
            println!("Scenario: Fail - Outside Window");
            let db = Database::memory();
            let mut current_hash = H256::random();
            // One block beyond the window
            let mut current_header = BlockHeader {
                height: BASE_HEIGHT + WINDOW_SIZE + 1,
                parent_hash: H256::random(),
                ..Default::default()
            };
            db.set_latest_computed_block(current_hash, current_header.clone());

            let mut reference_block_hash = H256::zero();

            // Build history
            for i in 0..(WINDOW_SIZE + 1) {
                let parent_hash = H256::random();
                current_header.parent_hash = parent_hash;
                db.set_block_header(current_hash, current_header.clone());

                // This is the block just outside the window (height BASE_HEIGHT)
                if i == WINDOW_SIZE {
                    reference_block_hash = current_hash;
                }

                current_hash = parent_hash;
                current_header = BlockHeader {
                    height: BASE_HEIGHT + WINDOW_SIZE - i,
                    parent_hash: H256::random(),
                    ..Default::default()
                };
            }
            // Oldest block
            db.set_block_header(current_hash, current_header);

            assert!(!db.check_within_recent_blocks(reference_block_hash).unwrap());
        }

        // --- Fail: Reorg ---
        {
            println!("Scenario: Fail - Reorg");
            let db = Database::memory();
            let mut current_hash = H256::random();
            let mut current_header = BlockHeader {
                height: BASE_HEIGHT + WINDOW_SIZE,
                parent_hash: H256::random(),
                ..Default::default()
            };
            db.set_latest_computed_block(current_hash, current_header.clone());

            // Build canonical chain history
            for i in 0..WINDOW_SIZE {
                let parent_hash = H256::random();
                current_header.parent_hash = parent_hash;
                db.set_block_header(current_hash, current_header.clone());

                current_hash = parent_hash;
                current_header = BlockHeader {
                    height: BASE_HEIGHT + WINDOW_SIZE - 1 - i,
                    parent_hash: H256::random(),
                    ..Default::default()
                };
            }
            // Oldest canonical block
            db.set_block_header(current_hash, current_header.clone());

            // Create a fork (reference block not on the canonical chain)
            let fork_block_hash = H256::random();
            // Within height window
            // Different parent
            let fork_block_header = BlockHeader {
                height: BASE_HEIGHT + 1,
                parent_hash: H256::random(),
                ..Default::default()
            };
            db.set_block_header(fork_block_hash, fork_block_header);

            assert!(!db.check_within_recent_blocks(fork_block_hash).unwrap());
        }

        // --- Error: No Latest Block ---
        {
            println!("Scenario: Error - No Latest Block");
            let db = Database::memory();
            let reference_block_hash = H256::random();
            let result = db.check_within_recent_blocks(reference_block_hash);
            assert!(result.is_err());
            assert!(result
                .unwrap_err()
                .to_string()
                .contains("No latest valid block found"));
        }

        // --- Error: No Reference Block ---
        {
            println!("Scenario: Error - No Reference Block");
            let db = Database::memory();
            let latest_hash = H256::random();
            let latest_header = BlockHeader {
                height: BASE_HEIGHT,
                ..Default::default()
            };
            db.set_latest_computed_block(latest_hash, latest_header.clone());
            // Need the latest header itself
            db.set_block_header(latest_hash, latest_header);

            // This block doesn't exist
            let reference_block_hash = H256::random();
            let result = db.check_within_recent_blocks(reference_block_hash);
            assert!(result.is_err());
            assert!(result
                .unwrap_err()
                .to_string()
                .contains("No reference block found"));
        }

        // --- Error: Missing History ---
        {
            println!("Scenario: Error - Missing History");
            let db = Database::memory();
            let latest_hash = H256::random();
            let missing_parent_hash = H256::random();
            // This parent won't be in the DB
            let latest_header = BlockHeader {
                height: BASE_HEIGHT + WINDOW_SIZE,
                parent_hash: missing_parent_hash,
                ..Default::default()
            };
            db.set_latest_computed_block(latest_hash, latest_header.clone());
            // Add latest block header
            db.set_block_header(latest_hash, latest_header);

            let reference_block_hash = H256::random();
            // Within height range
            let reference_header = BlockHeader {
                height: BASE_HEIGHT,
                parent_hash: H256::random(),
                ..Default::default()
            };
            // Add reference block header
            db.set_block_header(reference_block_hash, reference_header);

            let result = db.check_within_recent_blocks(reference_block_hash);
            assert!(result.is_err());
            assert!(result
                .unwrap_err()
                .to_string()
                .contains("not found in the window"));
        }
    }

    #[test]
    fn test_block_program_states() {
        let db = Database::memory();

        let block_hash = H256::random();
        let program_states = BTreeMap::new();
        db.set_block_program_states(block_hash, program_states.clone());
        assert_eq!(db.block_program_states(block_hash), Some(program_states));
    }

    #[test]
    fn test_block_outcome() {
        let db = Database::memory();

        let block_hash = H256::random();
        let block_outcome = vec![StateTransition::default()];
        db.set_block_outcome(block_hash, block_outcome.clone());
        assert_eq!(db.block_outcome(block_hash), Some(block_outcome));
    }

    #[test]
    fn test_block_schedule() {
        let db = Database::memory();

        let block_hash = H256::random();
        let schedule = Schedule::default();
        db.set_block_schedule(block_hash, schedule.clone());
        assert_eq!(db.block_schedule(block_hash), Some(schedule));
    }

    #[test]
    fn test_latest_computed_block() {
        let db = Database::memory();

        let block_hash = H256::random();
        let block_header = BlockHeader::default();
        db.set_latest_computed_block(block_hash, block_header.clone());
        assert_eq!(db.latest_computed_block(), Some((block_hash, block_header)));
    }

    #[test]
    fn test_block_events() {
        let db = Database::memory();

        let block_hash = H256::random();
        let events = vec![BlockEvent::Router(RouterEvent::StorageSlotChanged)];
        db.set_block_events(block_hash, &events);
        assert_eq!(db.block_events(block_hash), Some(events));
    }

    #[test]
    fn test_code_blob_info() {
        let db = Database::memory();

        let code_id = CodeId::default();
        let code_info = CodeBlobInfo::default();
        db.set_code_blob_info(code_id, code_info.clone());
        assert_eq!(db.code_blob_info(code_id), Some(code_info));
    }

    #[test]
    fn test_block_is_synced() {
        let db = Database::memory();

        let block_hash = H256::random();
        db.mutate_block_meta(block_hash, |meta| meta.synced = true);
        assert!(db.block_meta(block_hash).synced);
    }

    #[test]
    fn test_latest_synced_block_height() {
        let db = Database::memory();

        let height = 42;
        db.set_latest_synced_block_height(height);
        assert_eq!(db.latest_synced_block_height(), Some(height));
    }

    #[test]
    fn test_original_code() {
        let db = Database::memory();

        let code = vec![1, 2, 3];
        let code_id = db.set_original_code(&code);
        assert_eq!(db.original_code(code_id), Some(code));
    }

    #[test]
    fn test_program_code_id() {
        let db = Database::memory();

        let program_id = ActorId::default();
        let code_id = CodeId::default();
        db.set_program_code_id(program_id, code_id);
        assert_eq!(db.program_code_id(program_id), Some(code_id));
    }

    #[test]
    fn test_instrumented_code() {
        let db = Database::memory();

        let runtime_id = 1;
        let code_id = CodeId::default();
        let instrumented_code = unsafe {
            InstrumentedCode::new_unchecked(
                vec![1, 2, 3, 4],
                2,
                Default::default(),
                0.into(),
                None,
                InstantiatedSectionSizes::EMPTY,
                1,
            )
        };
        db.set_instrumented_code(runtime_id, code_id, instrumented_code.clone());
        assert_eq!(
            db.instrumented_code(runtime_id, code_id)
                .as_ref()
                .map(|c| c.code()),
            Some(instrumented_code.code())
        );
    }

    #[test]
    fn test_code_valid() {
        let db = Database::memory();

        let code_id = CodeId::default();
        db.set_code_valid(code_id, true);
        assert_eq!(db.code_valid(code_id), Some(true));
    }

    #[test]
    fn test_block_header() {
        let db = Database::memory();

        let block_hash = H256::random();
        let block_header = BlockHeader::default();
        db.set_block_header(block_hash, block_header.clone());
        assert_eq!(db.block_header(block_hash), Some(block_header));
    }

    #[test]
    fn test_state() {
        let db = Database::memory();

        let state = ProgramState::zero();
        let hash = db.write_state(state.clone());
        assert_eq!(db.read_state(hash), Some(state));
    }

    #[test]
    fn test_queue() {
        let db = Database::memory();

        let queue = MessageQueue::default();
        let hash = db.write_queue(queue.clone());
        assert_eq!(db.read_queue(hash), Some(queue));
    }

    #[test]
    fn test_waitlist() {
        let db = Database::memory();

        let waitlist = Waitlist::default();
        let hash = db.write_waitlist(waitlist.clone());
        assert_eq!(db.read_waitlist(hash), Some(waitlist));
    }

    #[test]
    fn test_stash() {
        let db = Database::memory();

        let stash = DispatchStash::default();
        let hash = db.write_stash(stash.clone());
        assert_eq!(db.read_stash(hash), Some(stash));
    }

    #[test]
    fn test_mailbox() {
        let db = Database::memory();

        let mailbox = Mailbox::default();
        let hash = db.write_mailbox(mailbox.clone());
        assert_eq!(db.read_mailbox(hash), Some(mailbox));
    }

    #[test]
    fn test_pages() {
        let db = Database::memory();

        let pages = MemoryPages::default();
        let hash = db.write_pages(pages.clone());
        assert_eq!(db.read_pages(hash), Some(pages));
    }

    #[test]
    fn test_pages_region() {
        let db = Database::memory();

        let pages_region = MemoryPagesRegion::default();
        let hash = db.write_pages_region(pages_region.clone());
        assert_eq!(db.read_pages_region(hash), Some(pages_region));
    }

    #[test]
    fn test_allocations() {
        let db = Database::memory();

        let allocations = Allocations::default();
        let hash = db.write_allocations(allocations.clone());
        assert_eq!(db.read_allocations(hash), Some(allocations));
    }

    #[test]
    fn test_payload() {
        let db = Database::memory();

        let payload: Payload = vec![1, 2, 3].try_into().unwrap();
        let hash = db.write_payload(payload.clone());
        assert_eq!(db.read_payload(hash), Some(payload));
    }

    #[test]
    fn test_page_data() {
        let db = Database::memory();

        let mut page_data = PageBuf::new_zeroed();
        page_data[42] = 42;
        let hash = db.write_page_data(page_data.clone());
        assert_eq!(db.read_page_data(hash), Some(page_data));
    }
}<|MERGE_RESOLUTION|>--- conflicted
+++ resolved
@@ -31,11 +31,7 @@
     events::BlockEvent,
     gear::StateTransition,
     tx_pool::{OffchainTransaction, SignedOffchainTransaction},
-<<<<<<< HEAD
-    BlockHeader, CodeBlobInfo, Digest, ProgramStates, Schedule,
-=======
-    BlockHeader, BlockMeta, CodeBlobInfo, ProgramStates, Schedule,
->>>>>>> 893a1330
+    BlockHeader, BlockMeta, CodeBlobInfo, Digest, ProgramStates, Schedule,
 };
 use ethexe_runtime_common::state::{
     Allocations, DispatchStash, HashOf, Mailbox, MemoryPages, MemoryPagesRegion, MessageQueue,
