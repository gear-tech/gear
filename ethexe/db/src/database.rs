--- conflicted
+++ resolved
@@ -69,13 +69,8 @@
     CodeUploadInfo(CodeId) = 10,
     CodeValid(CodeId) = 11,
 
-<<<<<<< HEAD
     InjectedTransaction(HashOf<SignedInjectedTransaction>) = 12,
-    InjectedPromise(HashOf<InjectedTransaction>) = 13,
-=======
-    InjectedTransaction(HashOf<InjectedTransaction>) = 12,
     Promise(HashOf<InjectedTransaction>) = 13,
->>>>>>> d00ebd8a
 
     LatestData = 14,
     Timelines = 15,
@@ -105,14 +100,8 @@
             | Self::AnnounceSchedule(hash)
             | Self::AnnounceMeta(hash) => [prefix.as_ref(), hash.inner().as_ref()].concat(),
 
-<<<<<<< HEAD
             Self::InjectedTransaction(hash) => [prefix.as_ref(), hash.inner().as_ref()].concat(),
-            Self::InjectedPromise(hash) => [prefix.as_ref(), hash.inner().as_ref()].concat(),
-=======
-            Self::InjectedTransaction(hash) | Self::Promise(hash) => {
-                [prefix.as_ref(), hash.inner().as_ref()].concat()
-            }
->>>>>>> d00ebd8a
+            Self::Promise(hash) => [prefix.as_ref(), hash.inner().as_ref()].concat(),
 
             Self::ProgramToCodeId(program_id) => [prefix.as_ref(), program_id.as_ref()].concat(),
 
