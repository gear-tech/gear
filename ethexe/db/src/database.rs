--- conflicted
+++ resolved
@@ -38,14 +38,9 @@
     ProgramState, Storage, UserMailbox, Waitlist,
 };
 use gear_core::{
-<<<<<<< HEAD
+    buffer::Payload,
     code::{CodeMetadata, InstrumentedCode},
-    ids::{ActorId, CodeId, ProgramId},
-=======
-    buffer::Payload,
-    code::InstrumentedCode,
     ids::{ActorId, CodeId},
->>>>>>> 663b11ab
     memory::PageBuf,
 };
 use gprimitives::H256;
@@ -442,7 +437,36 @@
             })
     }
 
-<<<<<<< HEAD
+    fn code_metadata(&self, code_id: CodeId) -> Option<CodeMetadata> {
+        self.kv
+            .get(&Key::CodeMetadata(code_id).to_bytes())
+            .map(|data| {
+                CodeMetadata::decode(&mut data.as_slice())
+                    .expect("Failed to decode data into `CodeMetadata`")
+            })
+    }
+
+    fn code_valid(&self, code_id: CodeId) -> Option<bool> {
+        self.kv
+            .get(&Key::CodeValid(code_id).to_bytes())
+            .map(|data| {
+                bool::decode(&mut data.as_slice()).expect("Failed to decode data into `bool`")
+            })
+    }
+}
+
+impl CodesStorageWrite for Database {
+    fn set_original_code(&self, code: &[u8]) -> CodeId {
+        self.cas.write(code).into()
+    }
+
+    fn set_program_code_id(&self, program_id: ActorId, code_id: CodeId) {
+        self.kv.put(
+            &Key::ProgramToCodeId(program_id).to_bytes(),
+            code_id.into_bytes().to_vec(),
+        );
+    }
+
     fn set_instrumented_code(&self, runtime_id: u32, code_id: CodeId, code: InstrumentedCode) {
         self.kv.put(
             &Key::InstrumentedCode(runtime_id, code_id).to_bytes(),
@@ -450,49 +474,10 @@
         );
     }
 
-    fn code_metadata(&self, code_id: CodeId) -> Option<CodeMetadata> {
-        self.kv
-            .get(&Key::CodeMetadata(code_id).to_bytes())
-            .map(|data| {
-                CodeMetadata::decode(&mut data.as_slice())
-                    .expect("Failed to decode data into `CodeMetadata`")
-            })
-    }
-
     fn set_code_metadata(&self, code_id: CodeId, code_metadata: CodeMetadata) {
         self.kv.put(
             &Key::CodeMetadata(code_id).to_bytes(),
             code_metadata.encode(),
-        );
-    }
-
-=======
->>>>>>> 663b11ab
-    fn code_valid(&self, code_id: CodeId) -> Option<bool> {
-        self.kv
-            .get(&Key::CodeValid(code_id).to_bytes())
-            .map(|data| {
-                bool::decode(&mut data.as_slice()).expect("Failed to decode data into `bool`")
-            })
-    }
-}
-
-impl CodesStorageWrite for Database {
-    fn set_original_code(&self, code: &[u8]) -> CodeId {
-        self.cas.write(code).into()
-    }
-
-    fn set_program_code_id(&self, program_id: ActorId, code_id: CodeId) {
-        self.kv.put(
-            &Key::ProgramToCodeId(program_id).to_bytes(),
-            code_id.into_bytes().to_vec(),
-        );
-    }
-
-    fn set_instrumented_code(&self, runtime_id: u32, code_id: CodeId, code: InstrumentedCode) {
-        self.kv.put(
-            &Key::InstrumentedCode(runtime_id, code_id).to_bytes(),
-            code.encode(),
         );
     }
 
@@ -694,15 +679,10 @@
 #[cfg(test)]
 mod tests {
     use super::*;
-<<<<<<< HEAD
-    use ethexe_common::{events::RouterEvent, tx_pool::RawOffchainTransaction::SendMessage};
-    use gear_core::code::{InstantiatedSectionSizes, InstrumentationStatus};
-=======
     use ethexe_common::{
         ecdsa::PrivateKey, events::RouterEvent, tx_pool::RawOffchainTransaction::SendMessage,
     };
-    use gear_core::code::InstantiatedSectionSizes;
->>>>>>> 663b11ab
+    use gear_core::code::{InstantiatedSectionSizes, InstrumentationStatus};
 
     #[test]
     fn test_offchain_transaction() {
