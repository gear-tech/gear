// This file is part of Gear.
//
// Copyright (C) 2024-2025 Gear Technologies Inc.
// SPDX-License-Identifier: GPL-3.0-or-later WITH Classpath-exception-2.0
//
// This program is free software: you can redistribute it and/or modify
// it under the terms of the GNU General Public License as published by
// the Free Software Foundation, either version 3 of the License, or
// (at your option) any later version.
//
// This program is distributed in the hope that it will be useful,
// but WITHOUT ANY WARRANTY; without even the implied warranty of
// MERCHANTABILITY or FITNESS FOR A PARTICULAR PURPOSE. See the
// GNU General Public License for more details.
//
// You should have received a copy of the GNU General Public License
// along with this program. If not, see <https://www.gnu.org/licenses/>.

//! Database for ethexe.

use crate::{
    overlay::{CASOverlay, KVOverlay},
    CASDatabase, KVDatabase, MemDb,
};
use anyhow::{bail, Result};
use ethexe_common::{
    db::{BlockHeader, BlockMetaStorage, CodeInfo, CodesStorage, OnChainStorage, Schedule},
    events::BlockEvent,
    gear::StateTransition,
    tx_pool::{OffchainTransaction, SignedOffchainTransaction},
};
use ethexe_runtime_common::state::{
    Allocations, DispatchStash, HashOf, Mailbox, MemoryPages, MemoryPagesRegion, MessageQueue,
    ProgramState, Storage, UserMailbox, Waitlist,
};
use gear_core::{
    code::InstrumentedCode,
    ids::{ActorId, CodeId, ProgramId},
    memory::PageBuf,
    message::Payload,
};
use gprimitives::H256;
use parity_scale_codec::{Decode, Encode};
use std::collections::{BTreeMap, BTreeSet, VecDeque};

#[repr(u64)]
enum Key {
    BlockSmallData(H256) = 0,
    BlockEvents(H256) = 1,
    BlockProgramStates(H256) = 2,
    BlockOutcome(H256) = 3,
    BlockSchedule(H256) = 4,

    ProgramToCodeId(ProgramId) = 5,
    InstrumentedCode(u32, CodeId) = 6,
    CodeUploadInfo(CodeId) = 7,
    CodeValid(CodeId) = 8,

    SignedTransaction(H256) = 9,

    LatestComputedBlock = 10,
    LatestSyncedBlockHeight = 11,
}

<<<<<<< HEAD
#[derive(Debug, Encode, Decode)]
enum BlockOutcome {
    Transitions(Vec<StateTransition>),
    /// The actual outcome is not available but it must be considered non-empty.
    ForcedNonEmpty,
}

impl KeyPrefix {
    fn prefix(self) -> [u8; 32] {
        H256::from_low_u64_be(self as u64).0
    }

    fn one(self, key: impl AsRef<[u8]>) -> Vec<u8> {
        [self.prefix().as_ref(), key.as_ref()].concat()
    }

    fn two(self, key1: impl AsRef<[u8]>, key2: impl AsRef<[u8]>) -> Vec<u8> {
        let key = [key1.as_ref(), key2.as_ref()].concat();
        self.one(key)
    }
=======
impl Key {
    fn prefix(&self) -> [u8; 32] {
        // SAFETY: Because `Key` is marked as `#[repr(u64)]` it's actual layout
        // is `#[repr(C)]` and it's first field is a `u64` discriminant. We can read
        // it safely.
        let discriminant = unsafe { <*const _>::from(self).cast::<u64>().read() };
        H256::from_low_u64_be(discriminant).into()
    }

    fn to_bytes(&self) -> Vec<u8> {
        let prefix = self.prefix();
        match self {
            Self::BlockSmallData(hash)
            | Self::BlockEvents(hash)
            | Self::BlockProgramStates(hash)
            | Self::BlockOutcome(hash)
            | Self::BlockSchedule(hash)
            | Self::SignedTransaction(hash) => [prefix.as_ref(), hash.as_ref()].concat(),

            Self::ProgramToCodeId(program_id) => [prefix.as_ref(), program_id.as_ref()].concat(),

            Self::CodeUploadInfo(code_id) | Self::CodeValid(code_id) => {
                [prefix.as_ref(), code_id.as_ref()].concat()
            }
>>>>>>> 27c63df7

            Self::InstrumentedCode(runtime_id, code_id) => [
                prefix.as_ref(),
                runtime_id.to_le_bytes().as_ref(),
                code_id.as_ref(),
            ]
            .concat(),
            Self::LatestComputedBlock | Self::LatestSyncedBlockHeight => prefix.as_ref().to_vec(),
        }
    }
}

pub struct Database {
    cas: Box<dyn CASDatabase>,
    kv: Box<dyn KVDatabase>,
}

impl Clone for Database {
    fn clone(&self) -> Self {
        Self {
            cas: self.cas.clone_boxed(),
            kv: self.kv.clone_boxed(),
        }
    }
}

impl Database {
    pub fn new(cas: Box<dyn CASDatabase>, kv: Box<dyn KVDatabase>) -> Self {
        Self { cas, kv }
    }

    pub fn from_one<DB: CASDatabase + KVDatabase>(db: &DB) -> Self {
        Self {
            cas: CASDatabase::clone_boxed(db),
            kv: KVDatabase::clone_boxed(db),
        }
    }

    pub fn memory() -> Self {
        let mem = MemDb::default();
        Self::from_one(&mem)
    }

    /// # Safety
    /// Not ready for using in prod. Intended to be for rpc calls only.
    pub unsafe fn overlaid(self) -> Self {
        Self {
            cas: Box::new(CASOverlay::new(self.cas)),
            kv: Box::new(KVOverlay::new(self.kv)),
        }
    }

    pub fn read_by_hash(&self, hash: H256) -> Option<Vec<u8>> {
        self.cas.read(hash)
    }

    pub fn write(&self, data: &[u8]) -> H256 {
        self.cas.write(data)
    }

    pub fn get_offchain_transaction(&self, tx_hash: H256) -> Option<SignedOffchainTransaction> {
        self.kv
            .get(&Key::SignedTransaction(tx_hash).to_bytes())
            .map(|data| {
                Decode::decode(&mut data.as_slice())
                    .expect("failed to data into `SignedTransaction`")
            })
    }

    pub fn set_offchain_transaction(&self, tx: SignedOffchainTransaction) {
        let tx_hash = tx.tx_hash();
        self.kv
            .put(&Key::SignedTransaction(tx_hash).to_bytes(), tx.encode());
    }

    // TODO #4559: test this method
    pub fn check_within_recent_blocks(&self, reference_block_hash: H256) -> Result<bool> {
        let Some((latest_computed_block_hash, latest_computed_block_header)) =
            self.latest_computed_block()
        else {
            bail!("No latest valid block found");
        };
        let Some(reference_block_header) = OnChainStorage::block_header(self, reference_block_hash)
        else {
            bail!("No reference block found");
        };

        // If reference block is far away from the latest valid block, it's not in the window.
        let Some(actual_window) = latest_computed_block_header
            .height
            .checked_sub(reference_block_header.height)
        else {
            bail!("Can't calculate actual window: reference block hash doesn't suit actual blocks state");
        };

        if actual_window > OffchainTransaction::BLOCK_HASHES_WINDOW_SIZE {
            return Ok(false);
        }

        // Check against reorgs.
        let mut block_hash = latest_computed_block_hash;
        for _ in 0..OffchainTransaction::BLOCK_HASHES_WINDOW_SIZE {
            if block_hash == reference_block_hash {
                return Ok(true);
            }

            let Some(block_header) = OnChainStorage::block_header(self, block_hash) else {
                bail!(
                    "Block with {block_hash} hash not found in the window. Possibly reorg happened"
                );
            };
            block_hash = block_header.parent_hash;
        }

        Ok(false)
    }

    fn with_small_data<R>(
        &self,
        block_hash: H256,
        f: impl FnOnce(BlockSmallData) -> R,
    ) -> Option<R> {
        self.block_small_data(block_hash).map(f)
    }

    fn mutate_small_data(&self, block_hash: H256, f: impl FnOnce(&mut BlockSmallData)) {
        let mut data = self.block_small_data(block_hash).unwrap_or_default();
        f(&mut data);
        self.set_block_small_data(block_hash, data);
    }

    fn block_small_data(&self, block_hash: H256) -> Option<BlockSmallData> {
        self.kv
            .get(&Key::BlockSmallData(block_hash).to_bytes())
            .map(|data| {
                BlockSmallData::decode(&mut data.as_slice())
                    .expect("Failed to decode data into `BlockSmallMetaInfo`")
            })
    }

    fn set_block_small_data(&self, block_hash: H256, meta: BlockSmallData) {
        self.kv
            .put(&Key::BlockSmallData(block_hash).to_bytes(), meta.encode());
    }

    fn block_outcome_inner(&self, block_hash: H256) -> Option<BlockOutcome> {
        self.kv
            .get(&KeyPrefix::BlockOutcome.two(self.router_address, block_hash))
            .map(|data| {
                BlockOutcome::decode(&mut data.as_slice())
                    .expect("Failed to decode data into `Vec<StateTransition>`")
            })
    }

    /// # Safety
    ///
    /// If the block is actually empty but forced to be not, then database invariants are violated.
    pub unsafe fn set_non_empty_block_outcome(&self, block_hash: H256) {
        log::trace!("For block {block_hash} set non-empty outcome");
        self.kv.put(
            &KeyPrefix::BlockOutcome.two(self.router_address, block_hash),
            BlockOutcome::ForcedNonEmpty.encode(),
        );
    }
}

#[cfg_attr(test, derive(serde::Serialize))]
#[derive(Debug, Clone, Default, Encode, Decode, PartialEq, Eq)]
struct BlockSmallData {
    block_header: Option<BlockHeader>,
    block_synced: bool,
    block_computed: bool,
    prev_not_empty_block: Option<H256>,
    commitment_queue: Option<VecDeque<H256>>,
    codes_queue: Option<VecDeque<CodeId>>,
}

impl BlockMetaStorage for Database {
    fn block_computed(&self, block_hash: H256) -> bool {
        self.with_small_data(block_hash, |data| data.block_computed)
            .unwrap_or(false)
    }

    fn set_block_computed(&self, block_hash: H256) {
        log::trace!("For block {block_hash} set block computed");
        self.mutate_small_data(block_hash, |data| data.block_computed = true);
    }

    fn block_commitment_queue(&self, block_hash: H256) -> Option<VecDeque<H256>> {
        self.with_small_data(block_hash, |data| data.commitment_queue)?
    }

    fn set_block_commitment_queue(&self, block_hash: H256, queue: VecDeque<H256>) {
        log::trace!("For block {block_hash} set commitment queue: {queue:?}");
        self.mutate_small_data(block_hash, |data| data.commitment_queue = Some(queue));
    }

    fn block_codes_queue(&self, block_hash: H256) -> Option<VecDeque<CodeId>> {
        self.with_small_data(block_hash, |data| data.codes_queue)?
    }

    fn set_block_codes_queue(&self, block_hash: H256, queue: VecDeque<CodeId>) {
        log::trace!("For block {block_hash} set codes queue: {queue:?}");
        self.mutate_small_data(block_hash, |data| data.codes_queue = Some(queue));
    }

    fn previous_not_empty_block(&self, block_hash: H256) -> Option<H256> {
        self.with_small_data(block_hash, |data| data.prev_not_empty_block)?
    }

    fn set_previous_not_empty_block(&self, block_hash: H256, prev_not_empty_block_hash: H256) {
        log::trace!("For block {block_hash} set prev commitment: {prev_not_empty_block_hash}");
        self.mutate_small_data(block_hash, |data| {
            data.prev_not_empty_block = Some(prev_not_empty_block_hash)
        });
    }

    fn block_program_states(&self, block_hash: H256) -> Option<BTreeMap<ActorId, H256>> {
        self.kv
            .get(&Key::BlockProgramStates(block_hash).to_bytes())
            .map(|data| {
                BTreeMap::decode(&mut data.as_slice())
                    .expect("Failed to decode data into `BTreeMap`")
            })
    }

    fn set_block_program_states(&self, block_hash: H256, map: BTreeMap<ActorId, H256>) {
        log::trace!("For block {block_hash} set program states: {map:?}");
        self.kv.put(
            &Key::BlockProgramStates(block_hash).to_bytes(),
            map.encode(),
        );
    }

    fn block_outcome(&self, block_hash: H256) -> Option<Vec<StateTransition>> {
<<<<<<< HEAD
        self.block_outcome_inner(block_hash)
            .map(|outcome| match outcome {
                BlockOutcome::Transitions(transitions) => transitions,
                BlockOutcome::ForcedNonEmpty => {
                    panic!("`block_outcome()` called on forced non-empty block {block_hash}")
                }
=======
        self.kv
            .get(&Key::BlockOutcome(block_hash).to_bytes())
            .map(|data| {
                Vec::<StateTransition>::decode(&mut data.as_slice())
                    .expect("Failed to decode data into `Vec<StateTransition>`")
>>>>>>> 27c63df7
            })
    }

    fn set_block_outcome(&self, block_hash: H256, outcome: Vec<StateTransition>) {
        log::trace!("For block {block_hash} set outcome: {outcome:?}");
<<<<<<< HEAD
        self.kv.put(
            &KeyPrefix::BlockOutcome.two(self.router_address, block_hash),
            BlockOutcome::Transitions(outcome).encode(),
        );
=======
        self.kv
            .put(&Key::BlockOutcome(block_hash).to_bytes(), outcome.encode());
>>>>>>> 27c63df7
    }

    fn block_outcome_is_empty(&self, block_hash: H256) -> Option<bool> {
        self.block_outcome_inner(block_hash)
            .map(|outcome| match outcome {
                BlockOutcome::Transitions(transitions) => transitions.is_empty(),
                BlockOutcome::ForcedNonEmpty => false,
            })
    }

    fn block_schedule(&self, block_hash: H256) -> Option<Schedule> {
        self.kv
            .get(&Key::BlockSchedule(block_hash).to_bytes())
            .map(|data| {
                Schedule::decode(&mut data.as_slice())
                    .expect("Failed to decode data into `BTreeMap`")
            })
    }

    fn set_block_schedule(&self, block_hash: H256, map: Schedule) {
        self.kv
            .put(&Key::BlockSchedule(block_hash).to_bytes(), map.encode());
    }

    fn latest_computed_block(&self) -> Option<(H256, BlockHeader)> {
        self.kv
            .get(&Key::LatestComputedBlock.to_bytes())
            .map(|data| {
                <(H256, BlockHeader)>::decode(&mut data.as_slice())
                    .expect("Failed to decode data into `(H256, BlockHeader)`")
            })
    }

    fn set_latest_computed_block(&self, block_hash: H256, header: BlockHeader) {
        log::trace!("Set latest computed block: {block_hash} {header:?}");
        self.kv.put(
            &Key::LatestComputedBlock.to_bytes(),
            (block_hash, header).encode(),
        );
    }
}

impl CodesStorage for Database {
    fn original_code_exists(&self, code_id: CodeId) -> bool {
        self.cas.read(code_id.into()).is_some()
    }

    fn original_code(&self, code_id: CodeId) -> Option<Vec<u8>> {
        self.cas.read(code_id.into())
    }

    fn set_original_code(&self, code: &[u8]) -> CodeId {
        self.cas.write(code).into()
    }

    fn program_code_id(&self, program_id: ProgramId) -> Option<CodeId> {
        self.kv
            .get(&Key::ProgramToCodeId(program_id).to_bytes())
            .map(|data| {
                CodeId::try_from(data.as_slice()).expect("Failed to decode data into `CodeId`")
            })
    }

    fn set_program_code_id(&self, program_id: ProgramId, code_id: CodeId) {
        self.kv.put(
            &Key::ProgramToCodeId(program_id).to_bytes(),
            code_id.into_bytes().to_vec(),
        );
    }

    // TODO (gsobol): consider to move to another place
    // TODO #4559: test this method
    fn program_ids(&self) -> BTreeSet<ProgramId> {
        let key_prefix = Key::ProgramToCodeId(Default::default()).prefix();
        self.kv
            .iter_prefix(&key_prefix)
            .map(|(key, code_id)| {
                let (split_key_prefix, program_id) = key.split_at(key_prefix.len());
                debug_assert_eq!(split_key_prefix, key_prefix);
                let program_id =
                    ProgramId::try_from(program_id).expect("Failed to decode key into `ProgramId`");

                #[cfg(debug_assertions)]
                CodeId::try_from(code_id.as_slice()).expect("Failed to decode data into `CodeId`");

                program_id
            })
            .collect()
    }

    fn instrumented_code_exists(&self, runtime_id: u32, code_id: CodeId) -> bool {
        self.kv
            .get(&KeyPrefix::InstrumentedCode.three(
                self.router_address,
                runtime_id.to_le_bytes(),
                code_id,
            ))
            .is_some()
    }

    fn instrumented_code(&self, runtime_id: u32, code_id: CodeId) -> Option<InstrumentedCode> {
        self.kv
            .get(&Key::InstrumentedCode(runtime_id, code_id).to_bytes())
            .map(|data| {
                InstrumentedCode::decode(&mut data.as_slice())
                    .expect("Failed to decode data into `InstrumentedCode`")
            })
    }

    fn set_instrumented_code(&self, runtime_id: u32, code_id: CodeId, code: InstrumentedCode) {
        self.kv.put(
            &Key::InstrumentedCode(runtime_id, code_id).to_bytes(),
            code.encode(),
        );
    }

    fn code_valid(&self, code_id: CodeId) -> Option<bool> {
        self.kv
            .get(&Key::CodeValid(code_id).to_bytes())
            .map(|data| {
                bool::decode(&mut data.as_slice()).expect("Failed to decode data into `bool`")
            })
    }

    fn set_code_valid(&self, code_id: CodeId, valid: bool) {
        self.kv
            .put(&Key::CodeValid(code_id).to_bytes(), valid.encode());
    }
}

// TODO: consider to change decode panics to Results.
impl Storage for Database {
    fn read_state(&self, hash: H256) -> Option<ProgramState> {
        if hash.is_zero() {
            return Some(ProgramState::zero());
        }

        let data = self.cas.read(hash)?;

        let state = ProgramState::decode(&mut &data[..])
            .expect("Failed to decode data into `ProgramState`");

        Some(state)
    }

    fn write_state(&self, state: ProgramState) -> H256 {
        if state.is_zero() {
            return H256::zero();
        }

        self.cas.write(&state.encode())
    }

    fn read_queue(&self, hash: HashOf<MessageQueue>) -> Option<MessageQueue> {
        self.cas.read(hash.hash()).map(|data| {
            MessageQueue::decode(&mut &data[..]).expect("Failed to decode data into `MessageQueue`")
        })
    }

    fn write_queue(&self, queue: MessageQueue) -> HashOf<MessageQueue> {
        unsafe { HashOf::new(self.cas.write(&queue.encode())) }
    }

    fn read_waitlist(&self, hash: HashOf<Waitlist>) -> Option<Waitlist> {
        self.cas.read(hash.hash()).map(|data| {
            Waitlist::decode(&mut data.as_slice()).expect("Failed to decode data into `Waitlist`")
        })
    }

    fn write_waitlist(&self, waitlist: Waitlist) -> HashOf<Waitlist> {
        unsafe { HashOf::new(self.cas.write(&waitlist.encode())) }
    }

    fn read_stash(&self, hash: HashOf<DispatchStash>) -> Option<DispatchStash> {
        self.cas.read(hash.hash()).map(|data| {
            DispatchStash::decode(&mut data.as_slice())
                .expect("Failed to decode data into `DispatchStash`")
        })
    }

    fn write_stash(&self, stash: DispatchStash) -> HashOf<DispatchStash> {
        unsafe { HashOf::new(self.cas.write(&stash.encode())) }
    }

    fn read_mailbox(&self, hash: HashOf<Mailbox>) -> Option<Mailbox> {
        self.cas.read(hash.hash()).map(|data| {
            Mailbox::decode(&mut data.as_slice()).expect("Failed to decode data into `Mailbox`")
        })
    }

    fn write_mailbox(&self, mailbox: Mailbox) -> HashOf<Mailbox> {
        unsafe { HashOf::new(self.cas.write(&mailbox.encode())) }
    }

    fn read_user_mailbox(&self, hash: HashOf<UserMailbox>) -> Option<UserMailbox> {
        self.cas.read(hash.hash()).map(|data| {
            UserMailbox::decode(&mut data.as_slice())
                .expect("Failed to decode data into `UserMailbox`")
        })
    }

    fn write_user_mailbox(&self, use_mailbox: UserMailbox) -> HashOf<UserMailbox> {
        unsafe { HashOf::new(self.cas.write(&use_mailbox.encode())) }
    }

    fn read_pages(&self, hash: HashOf<MemoryPages>) -> Option<MemoryPages> {
        self.cas.read(hash.hash()).map(|data| {
            MemoryPages::decode(&mut &data[..]).expect("Failed to decode data into `MemoryPages`")
        })
    }

    fn read_pages_region(&self, hash: HashOf<MemoryPagesRegion>) -> Option<MemoryPagesRegion> {
        self.cas.read(hash.hash()).map(|data| {
            MemoryPagesRegion::decode(&mut &data[..])
                .expect("Failed to decode data into `MemoryPagesRegion`")
        })
    }

    fn write_pages(&self, pages: MemoryPages) -> HashOf<MemoryPages> {
        unsafe { HashOf::new(self.cas.write(&pages.encode())) }
    }

    fn write_pages_region(&self, pages_region: MemoryPagesRegion) -> HashOf<MemoryPagesRegion> {
        unsafe { HashOf::new(self.cas.write(&pages_region.encode())) }
    }

    fn read_allocations(&self, hash: HashOf<Allocations>) -> Option<Allocations> {
        self.cas.read(hash.hash()).map(|data| {
            Allocations::decode(&mut &data[..]).expect("Failed to decode data into `Allocations`")
        })
    }

    fn write_allocations(&self, allocations: Allocations) -> HashOf<Allocations> {
        unsafe { HashOf::new(self.cas.write(&allocations.encode())) }
    }

    fn read_payload(&self, hash: HashOf<Payload>) -> Option<Payload> {
        self.cas
            .read(hash.hash())
            .map(|data| Payload::try_from(data).expect("Failed to decode data into `Payload`"))
    }

    fn write_payload(&self, payload: Payload) -> HashOf<Payload> {
        unsafe { HashOf::new(self.cas.write(payload.inner())) }
    }

    fn read_page_data(&self, hash: HashOf<PageBuf>) -> Option<PageBuf> {
        self.cas.read(hash.hash()).map(|data| {
            PageBuf::decode(&mut data.as_slice()).expect("Failed to decode data into `PageBuf`")
        })
    }

    fn write_page_data(&self, data: PageBuf) -> HashOf<PageBuf> {
        unsafe { HashOf::new(self.cas.write(&data)) }
    }
}

impl OnChainStorage for Database {
    fn block_header(&self, block_hash: H256) -> Option<BlockHeader> {
        self.with_small_data(block_hash, |data| data.block_header)?
    }

    fn set_block_header(&self, block_hash: H256, header: BlockHeader) {
        self.mutate_small_data(block_hash, |data| data.block_header = Some(header));
    }

    fn block_events(&self, block_hash: H256) -> Option<Vec<BlockEvent>> {
        self.kv
            .get(&Key::BlockEvents(block_hash).to_bytes())
            .map(|data| {
                Vec::<BlockEvent>::decode(&mut data.as_slice())
                    .expect("Failed to decode data into `Vec<BlockEvent>`")
            })
    }

    fn set_block_events(&self, block_hash: H256, events: &[BlockEvent]) {
        self.kv
            .put(&Key::BlockEvents(block_hash).to_bytes(), events.encode());
    }

    fn code_blob_info(&self, code_id: CodeId) -> Option<CodeInfo> {
        self.kv
            .get(&Key::CodeUploadInfo(code_id).to_bytes())
            .map(|data| {
                Decode::decode(&mut data.as_slice()).expect("Failed to decode data into `CodeInfo`")
            })
    }

    fn set_code_blob_info(&self, code_id: CodeId, code_info: CodeInfo) {
        self.kv
            .put(&Key::CodeUploadInfo(code_id).to_bytes(), code_info.encode());
    }

    fn block_is_synced(&self, block_hash: H256) -> bool {
        self.with_small_data(block_hash, |data| data.block_synced)
            .unwrap_or(false)
    }

    fn set_block_is_synced(&self, block_hash: H256) {
        self.mutate_small_data(block_hash, |data| data.block_synced = true);
    }

    fn latest_synced_block_height(&self) -> Option<u32> {
        self.kv
            .get(&Key::LatestSyncedBlockHeight.to_bytes())
            .map(|data| {
                u32::decode(&mut data.as_slice()).expect("Failed to decode data into `u32`")
            })
    }

    fn set_latest_synced_block_height(&self, height: u32) {
        self.kv
            .put(&Key::LatestSyncedBlockHeight.to_bytes(), height.encode());
    }
}

#[cfg(test)]
mod tests {
    use super::*;
    use ethexe_common::{events::RouterEvent, tx_pool::RawOffchainTransaction::SendMessage};
    use gear_core::code::InstantiatedSectionSizes;

    #[test]
    fn test_offchain_transaction() {
        let db = Database::memory();

        let tx = SignedOffchainTransaction {
            signature: Default::default(),
            transaction: OffchainTransaction {
                raw: SendMessage {
                    program_id: H256::random().into(),
                    payload: H256::random().as_bytes().to_vec(),
                },
                reference_block: H256::random(),
            },
        };
        let tx_hash = tx.tx_hash();
        db.set_offchain_transaction(tx.clone());
        assert_eq!(db.get_offchain_transaction(tx_hash), Some(tx));
    }

    #[test]
    fn test_check_within_recent_blocks() {
        let db = Database::memory();

        let block_hash = H256::random();
        let block_header = BlockHeader::default();
        db.set_block_header(block_hash, block_header.clone());
        db.set_latest_computed_block(block_hash, block_header);

        assert!(db.check_within_recent_blocks(block_hash).unwrap());
    }

    #[test]
    fn test_block_program_states() {
        let db = Database::memory();

        let block_hash = H256::random();
        let program_states = BTreeMap::new();
        db.set_block_program_states(block_hash, program_states.clone());
        assert_eq!(db.block_program_states(block_hash), Some(program_states));
    }

    #[test]
    fn test_block_outcome() {
        let db = Database::memory();

        let block_hash = H256::random();
        let block_outcome = vec![StateTransition::default()];
        db.set_block_outcome(block_hash, block_outcome.clone());
        assert_eq!(db.block_outcome(block_hash), Some(block_outcome));
    }

    #[test]
    fn test_block_schedule() {
        let db = Database::memory();

        let block_hash = H256::random();
        let schedule = Schedule::default();
        db.set_block_schedule(block_hash, schedule.clone());
        assert_eq!(db.block_schedule(block_hash), Some(schedule));
    }

    #[test]
    fn test_latest_computed_block() {
        let db = Database::memory();

        let block_hash = H256::random();
        let block_header = BlockHeader::default();
        db.set_latest_computed_block(block_hash, block_header.clone());
        assert_eq!(db.latest_computed_block(), Some((block_hash, block_header)));
    }

    #[test]
    fn test_block_events() {
        let db = Database::memory();

        let block_hash = H256::random();
        let events = vec![BlockEvent::Router(RouterEvent::StorageSlotChanged)];
        db.set_block_events(block_hash, &events);
        assert_eq!(db.block_events(block_hash), Some(events));
    }

    #[test]
    fn test_code_blob_info() {
        let db = Database::memory();

        let code_id = CodeId::default();
        let code_info = CodeInfo::default();
        db.set_code_blob_info(code_id, code_info.clone());
        assert_eq!(db.code_blob_info(code_id), Some(code_info));
    }

    #[test]
    fn test_block_is_synced() {
        let db = Database::memory();

        let block_hash = H256::random();
        db.set_block_is_synced(block_hash);
        assert!(db.block_is_synced(block_hash));
    }

    #[test]
    fn test_latest_synced_block_height() {
        let db = Database::memory();

        let height = 42;
        db.set_latest_synced_block_height(height);
        assert_eq!(db.latest_synced_block_height(), Some(height));
    }

    #[test]
    fn test_original_code() {
        let db = Database::memory();

        let code = vec![1, 2, 3];
        let code_id = db.set_original_code(&code);
        assert_eq!(db.original_code(code_id), Some(code));
    }

    #[test]
    fn test_program_code_id() {
        let db = Database::memory();

        let program_id = ProgramId::default();
        let code_id = CodeId::default();
        db.set_program_code_id(program_id, code_id);
        assert_eq!(db.program_code_id(program_id), Some(code_id));
    }

    #[test]
    fn test_instrumented_code() {
        let db = Database::memory();

        let runtime_id = 1;
        let code_id = CodeId::default();
        let instrumented_code = unsafe {
            InstrumentedCode::new_unchecked(
                vec![1, 2, 3, 4],
                2,
                Default::default(),
                0.into(),
                None,
                InstantiatedSectionSizes::EMPTY,
                1,
            )
        };
        db.set_instrumented_code(runtime_id, code_id, instrumented_code.clone());
        assert_eq!(
            db.instrumented_code(runtime_id, code_id)
                .as_ref()
                .map(|c| c.code()),
            Some(instrumented_code.code())
        );
    }

    #[test]
    fn test_code_valid() {
        let db = Database::memory();

        let code_id = CodeId::default();
        db.set_code_valid(code_id, true);
        assert_eq!(db.code_valid(code_id), Some(true));
    }

    #[test]
    fn test_block_header() {
        let db = Database::memory();

        let block_hash = H256::random();
        let block_header = BlockHeader::default();
        db.set_block_header(block_hash, block_header.clone());
        assert_eq!(db.block_header(block_hash), Some(block_header));
    }

    #[test]
    fn test_state() {
        let db = Database::memory();

        let state = ProgramState::zero();
        let hash = db.write_state(state.clone());
        assert_eq!(db.read_state(hash), Some(state));
    }

    #[test]
    fn test_queue() {
        let db = Database::memory();

        let queue = MessageQueue::default();
        let hash = db.write_queue(queue.clone());
        assert_eq!(db.read_queue(hash), Some(queue));
    }

    #[test]
    fn test_waitlist() {
        let db = Database::memory();

        let waitlist = Waitlist::default();
        let hash = db.write_waitlist(waitlist.clone());
        assert_eq!(db.read_waitlist(hash), Some(waitlist));
    }

    #[test]
    fn test_stash() {
        let db = Database::memory();

        let stash = DispatchStash::default();
        let hash = db.write_stash(stash.clone());
        assert_eq!(db.read_stash(hash), Some(stash));
    }

    #[test]
    fn test_mailbox() {
        let db = Database::memory();

        let mailbox = Mailbox::default();
        let hash = db.write_mailbox(mailbox.clone());
        assert_eq!(db.read_mailbox(hash), Some(mailbox));
    }

    #[test]
    fn test_pages() {
        let db = Database::memory();

        let pages = MemoryPages::default();
        let hash = db.write_pages(pages.clone());
        assert_eq!(db.read_pages(hash), Some(pages));
    }

    #[test]
    fn test_pages_region() {
        let db = Database::memory();

        let pages_region = MemoryPagesRegion::default();
        let hash = db.write_pages_region(pages_region.clone());
        assert_eq!(db.read_pages_region(hash), Some(pages_region));
    }

    #[test]
    fn test_allocations() {
        let db = Database::memory();

        let allocations = Allocations::default();
        let hash = db.write_allocations(allocations.clone());
        assert_eq!(db.read_allocations(hash), Some(allocations));
    }

    #[test]
    fn test_payload() {
        let db = Database::memory();

        let payload: Payload = vec![1, 2, 3].try_into().unwrap();
        let hash = db.write_payload(payload.clone());
        assert_eq!(db.read_payload(hash), Some(payload));
    }

    #[test]
    fn test_page_data() {
        let db = Database::memory();

        let mut page_data = PageBuf::new_zeroed();
        page_data[42] = 42;
        let hash = db.write_page_data(page_data.clone());
        assert_eq!(db.read_page_data(hash), Some(page_data));
    }
}<|MERGE_RESOLUTION|>--- conflicted
+++ resolved
@@ -62,7 +62,6 @@
     LatestSyncedBlockHeight = 11,
 }
 
-<<<<<<< HEAD
 #[derive(Debug, Encode, Decode)]
 enum BlockOutcome {
     Transitions(Vec<StateTransition>),
@@ -70,20 +69,6 @@
     ForcedNonEmpty,
 }
 
-impl KeyPrefix {
-    fn prefix(self) -> [u8; 32] {
-        H256::from_low_u64_be(self as u64).0
-    }
-
-    fn one(self, key: impl AsRef<[u8]>) -> Vec<u8> {
-        [self.prefix().as_ref(), key.as_ref()].concat()
-    }
-
-    fn two(self, key1: impl AsRef<[u8]>, key2: impl AsRef<[u8]>) -> Vec<u8> {
-        let key = [key1.as_ref(), key2.as_ref()].concat();
-        self.one(key)
-    }
-=======
 impl Key {
     fn prefix(&self) -> [u8; 32] {
         // SAFETY: Because `Key` is marked as `#[repr(u64)]` it's actual layout
@@ -108,7 +93,6 @@
             Self::CodeUploadInfo(code_id) | Self::CodeValid(code_id) => {
                 [prefix.as_ref(), code_id.as_ref()].concat()
             }
->>>>>>> 27c63df7
 
             Self::InstrumentedCode(runtime_id, code_id) => [
                 prefix.as_ref(),
@@ -256,7 +240,7 @@
 
     fn block_outcome_inner(&self, block_hash: H256) -> Option<BlockOutcome> {
         self.kv
-            .get(&KeyPrefix::BlockOutcome.two(self.router_address, block_hash))
+            .get(&Key::BlockOutcome(block_hash).to_bytes())
             .map(|data| {
                 BlockOutcome::decode(&mut data.as_slice())
                     .expect("Failed to decode data into `Vec<StateTransition>`")
@@ -269,7 +253,7 @@
     pub unsafe fn set_non_empty_block_outcome(&self, block_hash: H256) {
         log::trace!("For block {block_hash} set non-empty outcome");
         self.kv.put(
-            &KeyPrefix::BlockOutcome.two(self.router_address, block_hash),
+            &Key::BlockOutcome(block_hash).to_bytes(),
             BlockOutcome::ForcedNonEmpty.encode(),
         );
     }
@@ -344,34 +328,21 @@
     }
 
     fn block_outcome(&self, block_hash: H256) -> Option<Vec<StateTransition>> {
-<<<<<<< HEAD
         self.block_outcome_inner(block_hash)
             .map(|outcome| match outcome {
                 BlockOutcome::Transitions(transitions) => transitions,
                 BlockOutcome::ForcedNonEmpty => {
                     panic!("`block_outcome()` called on forced non-empty block {block_hash}")
                 }
-=======
-        self.kv
-            .get(&Key::BlockOutcome(block_hash).to_bytes())
-            .map(|data| {
-                Vec::<StateTransition>::decode(&mut data.as_slice())
-                    .expect("Failed to decode data into `Vec<StateTransition>`")
->>>>>>> 27c63df7
             })
     }
 
     fn set_block_outcome(&self, block_hash: H256, outcome: Vec<StateTransition>) {
         log::trace!("For block {block_hash} set outcome: {outcome:?}");
-<<<<<<< HEAD
         self.kv.put(
-            &KeyPrefix::BlockOutcome.two(self.router_address, block_hash),
+            &Key::BlockOutcome(block_hash).to_bytes(),
             BlockOutcome::Transitions(outcome).encode(),
         );
-=======
-        self.kv
-            .put(&Key::BlockOutcome(block_hash).to_bytes(), outcome.encode());
->>>>>>> 27c63df7
     }
 
     fn block_outcome_is_empty(&self, block_hash: H256) -> Option<bool> {
@@ -464,11 +435,7 @@
 
     fn instrumented_code_exists(&self, runtime_id: u32, code_id: CodeId) -> bool {
         self.kv
-            .get(&KeyPrefix::InstrumentedCode.three(
-                self.router_address,
-                runtime_id.to_le_bytes(),
-                code_id,
-            ))
+            .get(&Key::InstrumentedCode(runtime_id, code_id).to_bytes())
             .is_some()
     }
 
