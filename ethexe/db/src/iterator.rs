--- conflicted
+++ resolved
@@ -983,44 +983,9 @@
     }
 
     #[test]
-<<<<<<< HEAD
     fn walk_block_schedule_tasks() {
-        let block = H256::random();
+        let announce_hash = AnnounceHash::random();
         let program_id = ActorId::from([10u8; 32]);
-=======
-    fn walk_scheduled_task_pause_program() {
-        let program_id = ActorId::from([6u8; 32]);
-        let task = ScheduledTask::PauseProgram(program_id);
-
-        let visited_programs: Vec<_> =
-            DatabaseIterator::new(setup_db(), ScheduledTaskNode { task })
-                .filter_map(Node::into_program_id)
-                .map(|node| node.program_id)
-                .collect();
-
-        assert!(visited_programs.contains(&program_id));
-    }
-
-    #[test]
-    fn walk_scheduled_task_remove_code() {
-        let code_id = CodeId::from([7u8; 32]);
-        let task = ScheduledTask::RemoveCode(code_id);
-
-        let visited_codes: Vec<_> = DatabaseIterator::new(setup_db(), ScheduledTaskNode { task })
-            .filter_map(Node::into_code_id)
-            .map(|node| node.code_id)
-            .collect();
-
-        assert!(visited_codes.contains(&code_id));
-    }
-
-    #[test]
-    fn walk_announce_schedule_tasks() {
-        let announce_hash = AnnounceHash::random();
-        let program_id1 = ActorId::from([10u8; 32]);
-        let program_id2 = ActorId::from([11u8; 32]);
-        let code_id = CodeId::from([12u8; 32]);
->>>>>>> ce8aae2f
 
         let mut tasks = BTreeSet::new();
         tasks.insert(ScheduledTask::WakeMessage(program_id, MessageId::zero()));
@@ -1052,13 +1017,8 @@
 
         let mut announce_schedule = BTreeMap::new();
         let mut tasks = BTreeSet::new();
-<<<<<<< HEAD
         tasks.insert(ScheduledTask::WakeMessage(program_id, MessageId::zero()));
-        block_schedule.insert(1000u32, tasks);
-=======
-        tasks.insert(ScheduledTask::PauseProgram(program_id));
         announce_schedule.insert(1000u32, tasks);
->>>>>>> ce8aae2f
 
         let visited_programs: Vec<_> = DatabaseIterator::new(
             setup_db(),
