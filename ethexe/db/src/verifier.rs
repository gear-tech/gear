// This file is part of Gear.
//
// Copyright (C) 2025 Gear Technologies Inc.
// SPDX-License-Identifier: GPL-3.0-or-later WITH Classpath-exception-2.0
//
// This program is free software: you can redistribute it and/or modify
// it under the terms of the GNU General Public License as published by
// the Free Software Foundation, either version 3 of the License, or
// (at your option) any later version.
//
// This program is distributed in the hope that it will be useful,
// but WITHOUT ANY WARRANTY; without even the implied warranty of
// MERCHANTABILITY or FITNESS FOR A PARTICULAR PURPOSE. See the
// GNU General Public License for more details.
//
// You should have received a copy of the GNU General Public License
// along with this program. If not, see <https://www.gnu.org/licenses/>.

use crate::{
    Database,
    iterator::{ChainNode, DatabaseIteratorError, DatabaseIteratorStorage},
    visitor::{DatabaseVisitor, walk},
};
use ethexe_common::{
    Announce, BlockHeader, HashOf, ScheduledTask,
    db::{AnnounceStorageRO, BlockMeta, BlockMetaStorageRO, OnChainStorageRO},
};
use ethexe_runtime_common::state::{MessageQueue, MessageQueueHashWithSize};
use gear_core::code::CodeMetadata;
use gprimitives::{CodeId, H256};
use parity_scale_codec::Encode;
<<<<<<< HEAD
use std::{
    collections::{BTreeSet, HashMap, HashSet},
    hash::Hash,
};
=======
use std::{collections::BTreeSet, hash::Hash};
>>>>>>> 9448070e

#[derive(Debug, Copy, Clone, Eq, PartialEq, Hash)]
pub enum IntegrityVerifierError {
    DatabaseIterator(DatabaseIteratorError),

    /* block */
    BlockIsNotSynced(H256),
    BlockIsNotPrepared(H256),
    BlockAnnouncesLenNotOne(H256),
    NoBlockLastCommittedBatch(H256),
    NoBlockLastCommittedAnnounce(H256),
    BlockAnnouncesIsEmpty(H256),
    NoBlockAnnounces(H256),
    NoBlockHeader(H256),

    /* announce */
    AnnounceNotFound(HashOf<Announce>),
    AnnounceIsNotComputed(HashOf<Announce>),
    AnnounceIsNotIncluded(HashOf<Announce>),
    AnnounceOffChainTransactionsNotEmpty(HashOf<Announce>),

    /* block header */
    NoParentBlockHeader(H256),
    InvalidBlockParentHeight {
        parent_height: u32,
        height: u32,
    },
    InvalidParentTimestamp {
        parent_timestamp: u64,
        timestamp: u64,
    },

    /* code */
    CodeIsNotValid,
    InvalidCodeLenInMetadata {
        code_id: CodeId,
        metadata_len: u32,
        original_len: u32,
    },

    /* rest */
    AnnounceScheduleHasExpiredTasks {
        announce_hash: HashOf<Announce>,
        expiry: u32,
        tasks: usize,
    },
    InvalidCachedMessageQueueSize {
        hash: HashOf<MessageQueue>,
        cached_size: u8,
        actual_size: u8,
    },
}

pub struct IntegrityVerifier {
    db: Database,
    errors: Vec<IntegrityVerifierError>,
    cached_queue_sizes: HashMap<H256, u8>,
    original_code: Option<Vec<u8>>,
    bottom: Option<H256>,
}

impl IntegrityVerifier {
    pub fn new(db: Database) -> Self {
        Self {
            db,
            errors: Vec::new(),
            cached_queue_sizes: Default::default(),
            original_code: None,
            bottom: None,
        }
    }

    pub fn verify_chain(
        mut self,
        head: H256,
        bottom: H256,
    ) -> Result<(), Vec<IntegrityVerifierError>> {
        self.bottom = Some(bottom);
        walk(&mut self, ChainNode { head, bottom });

        #[cfg(debug_assertions)]
        {
            use std::collections::HashSet;

            self.errors
                .clone()
                .into_iter()
                .fold(HashSet::new(), |mut set, error| {
                    assert!(set.insert(error), "Duplicate error: {error:?}");
                    set
                });
        }

        if self.errors.is_empty() {
            Ok(())
        } else {
            Err(self.errors)
        }
    }
}

impl DatabaseVisitor for IntegrityVerifier {
    fn db(&self) -> &dyn DatabaseIteratorStorage {
        &self.db
    }

    fn clone_boxed_db(&self) -> Box<dyn DatabaseIteratorStorage> {
        Box::new(self.db.clone())
    }

    fn on_db_error(&mut self, error: DatabaseIteratorError) {
        self.errors
            .push(IntegrityVerifierError::DatabaseIterator(error));
    }

    #[tracing::instrument(level = "trace", skip(self))]
    fn visit_block_meta(&mut self, block: H256, meta: BlockMeta) {
        if !meta.prepared {
            self.errors
                .push(IntegrityVerifierError::BlockIsNotPrepared(block));
        }
        if meta.last_committed_batch.is_none() {
            self.errors
                .push(IntegrityVerifierError::NoBlockLastCommittedBatch(block));
        }
        if meta.last_committed_announce.is_none() {
            self.errors
                .push(IntegrityVerifierError::NoBlockLastCommittedAnnounce(block));
        }
        if let Some(announces) = meta.announces {
            if announces.is_empty() {
                self.errors
                    .push(IntegrityVerifierError::BlockAnnouncesIsEmpty(block));
            }
        } else {
            self.errors
                .push(IntegrityVerifierError::NoBlockAnnounces(block));
        }
    }

    #[tracing::instrument(level = "trace", skip(self))]
    fn visit_announce(&mut self, announce_hash: HashOf<Announce>, announce: Announce) {
        if !announce.off_chain_transactions.is_empty() {
            self.errors
                .push(IntegrityVerifierError::AnnounceOffChainTransactionsNotEmpty(announce_hash));
        }
        if self
            .db
            .block_meta(announce.block_hash)
            .announces
            .map(|announces| announces.iter().all(|a| *a != announce_hash))
            .unwrap_or(true)
        {
            self.errors
                .push(IntegrityVerifierError::AnnounceIsNotIncluded(announce_hash));
        }
    }

    #[tracing::instrument(level = "trace", skip(self))]
    fn visit_block_synced(&mut self, block: H256, block_synced: bool) {
        if !block_synced {
            self.errors
                .push(IntegrityVerifierError::BlockIsNotSynced(block));
        }
    }

    #[tracing::instrument(level = "trace", skip(self))]
    fn visit_block_header(&mut self, block: H256, header: BlockHeader) {
        let Some(parent_header) = self.db().block_header(header.parent_hash) else {
            if self.bottom == Some(block) {
                // it's not guaranteed bottom parent block has header
                return;
            }

            self.errors
                .push(IntegrityVerifierError::NoParentBlockHeader(
                    header.parent_hash,
                ));
            return;
        };

        if parent_header.height + 1 != header.height {
            self.errors
                .push(IntegrityVerifierError::InvalidBlockParentHeight {
                    parent_height: parent_header.height,
                    height: header.height,
                });
        }

        if parent_header.timestamp > header.timestamp {
            self.errors
                .push(IntegrityVerifierError::InvalidParentTimestamp {
                    parent_timestamp: parent_header.timestamp,
                    timestamp: header.timestamp,
                });
        }
    }

    #[tracing::instrument(level = "trace", skip(self))]
    fn visit_code_valid(&mut self, code_id: CodeId, code_valid: bool) {
        if !code_valid {
            self.errors.push(IntegrityVerifierError::CodeIsNotValid);
        }
    }

    #[tracing::instrument(level = "trace", skip(self))]
    fn visit_original_code(&mut self, original_code: Vec<u8>) {
        self.original_code = Some(original_code.to_vec());
    }

    #[tracing::instrument(level = "trace", skip(self))]
    fn visit_code_metadata(&mut self, code_id: CodeId, metadata: CodeMetadata) {
        let original_code = self.original_code.take();
        if let Some(original_code) = original_code
            && metadata.original_code_len() != original_code.len() as u32
        {
            self.errors
                .push(IntegrityVerifierError::InvalidCodeLenInMetadata {
                    code_id,
                    metadata_len: metadata.original_code_len(),
                    original_len: original_code.len() as u32,
                });
        }
    }

    #[tracing::instrument(level = "trace", skip(self))]
    fn visit_announce_schedule_tasks(
        &mut self,
        announce_hash: HashOf<Announce>,
        height: u32,
        tasks: BTreeSet<ScheduledTask>,
    ) {
        let Some(announce) = self.db.announce(announce_hash) else {
            self.errors
                .push(IntegrityVerifierError::AnnounceNotFound(announce_hash));
            return;
        };
        let Some(header) = self.db.block_header(announce.block_hash) else {
            self.errors
                .push(IntegrityVerifierError::NoBlockHeader(announce.block_hash));
            return;
        };
        if height <= header.height {
            self.errors
                .push(IntegrityVerifierError::AnnounceScheduleHasExpiredTasks {
                    announce_hash,
                    expiry: height,
                    tasks: tasks.len(),
                });
        }
    }

    #[tracing::instrument(level = "trace", skip(self))]
    fn visit_message_queue_hash_with_size(
        &mut self,
        queue_hash_with_size: MessageQueueHashWithSize,
    ) {
        if let Some(hash) = queue_hash_with_size.hash.to_inner() {
            self.cached_queue_sizes
                .insert(hash.hash(), queue_hash_with_size.cached_queue_size);
        }
    }

    #[tracing::instrument(level = "trace", skip(self))]
    fn visit_message_queue(&mut self, queue: MessageQueue) {
        let encoded_queue = queue.encode();
        let hash = crate::hash(&encoded_queue);
        let hash = unsafe { HashOf::new(hash) };

        let cached_queue_size = self.cached_queue_sizes.remove(&hash.hash()).expect(
            "`visit_message_queue_hash_with_size` must be called before `visit_message_queue`",
        );
        if cached_queue_size != queue.len() as u8 {
            self.errors
                .push(IntegrityVerifierError::InvalidCachedMessageQueueSize {
                    hash,
                    cached_size: cached_queue_size,
                    actual_size: queue.len() as u8,
                })
        }
    }
}

#[cfg(test)]
mod tests {
    use super::*;
    use crate::iterator::{
        AnnounceScheduleTasksNode, BlockNode, CodeIdNode, MessageQueueHashWithSizeNode,
        MessageQueueNode, tests::setup_db,
    };
    use ethexe_common::{
        Digest, MaybeHashOf, ProgramStates, Schedule,
        db::{AnnounceStorageRW, BlockMetaStorageRW, CodesStorageRW, OnChainStorageRW},
    };
    use ethexe_runtime_common::state::Storage;
    use gear_core::{
        code::{CodeMetadata, InstantiatedSectionSizes, InstrumentationStatus, InstrumentedCode},
        pages::WasmPagesAmount,
    };

    #[test]
    fn test_block_meta_not_synced_error() {
        let db = setup_db();
        let block = H256::random();

        // Insert block with not synced meta
        db.mutate_block_meta(block, |meta| {
            meta.prepared = true;
        });

        let mut verifier = IntegrityVerifier::new(db);
        walk(&mut verifier, BlockNode { block });
        assert!(
            verifier
                .errors
                .contains(&IntegrityVerifierError::BlockIsNotSynced(block))
        );
    }

    #[test]
    fn test_block_meta_not_prepared_error() {
        let db = setup_db();
        let block = H256::random();

        // Insert block with not prepared meta
        db.mutate_block_meta(block, |meta| {
            meta.prepared = false;
        });

        let mut verifier = IntegrityVerifier::new(db);
        walk(&mut verifier, BlockNode { block });
        assert!(
            verifier
                .errors
                .contains(&IntegrityVerifierError::BlockIsNotPrepared(block))
        );
    }

    #[test]
    fn test_no_parent_block_header_error() {
        let db = setup_db();
        let block = H256::random();
        let parent_hash = H256::random();

        // Insert valid meta but header with non-existent parent
        db.mutate_block_meta(block, |meta| {
            meta.prepared = true;
        });

        let header = BlockHeader {
            height: 1,
            parent_hash,
            timestamp: 1000,
        };
        db.set_block_header(block, header);

        let mut verifier = IntegrityVerifier::new(db);
        walk(&mut verifier, BlockNode { block });
        assert!(
            verifier
                .errors
                .contains(&IntegrityVerifierError::NoParentBlockHeader(parent_hash))
        );
    }

    #[test]
    fn test_invalid_block_parent_height_error() {
        let db = setup_db();
        let block = H256::random();
        let parent_hash = H256::random();

        // Setup parent block
        db.mutate_block_meta(parent_hash, |meta| {
            meta.prepared = true;
        });

        let parent_hash1 = H256::zero();
        let parent_header = BlockHeader {
            height: 5,
            parent_hash: parent_hash1,
            timestamp: 1000,
        };
        db.set_block_header(parent_hash, parent_header);

        // Setup child block with invalid height
        db.mutate_block_meta(block, |meta| {
            meta.prepared = true;
        });

        let header = BlockHeader {
            height: 10,
            parent_hash,
            timestamp: 2000,
        }; // Should be 6, not 10
        db.set_block_header(block, header);

        let mut verifier = IntegrityVerifier::new(db);
        walk(&mut verifier, BlockNode { block });
        assert!(
            verifier
                .errors
                .contains(&IntegrityVerifierError::InvalidBlockParentHeight {
                    parent_height: 5,
                    height: 10,
                })
        );
    }

    #[test]
    fn test_invalid_parent_timestamp_error() {
        let db = setup_db();
        let block = H256::random();
        let parent_hash = H256::random();

        // Setup parent block
        db.mutate_block_meta(parent_hash, |meta| {
            meta.prepared = true;
        });

        let parent_hash1 = H256::zero();
        let parent_header = BlockHeader {
            height: 5,
            parent_hash: parent_hash1,
            timestamp: 2000,
        };
        db.set_block_header(parent_hash, parent_header);

        // Setup child block with earlier timestamp
        db.mutate_block_meta(parent_hash, |meta| {
            meta.prepared = true;
        });
        let header = BlockHeader {
            height: 6,
            parent_hash,
            timestamp: 1000,
        }; // Earlier than parent
        db.set_block_header(block, header);

        let mut verifier = IntegrityVerifier::new(db);
        walk(&mut verifier, BlockNode { block });
        assert!(
            verifier
                .errors
                .contains(&IntegrityVerifierError::InvalidParentTimestamp {
                    parent_timestamp: 2000,
                    timestamp: 1000,
                })
        );
    }

    #[test]
    fn test_code_is_not_valid_error() {
        let db = setup_db();
        let code_id = CodeId::from(1);

        // Set code as invalid
        db.set_code_valid(code_id, false);

        let mut verifier = IntegrityVerifier::new(db);
        walk(&mut verifier, CodeIdNode { code_id });

        assert!(
            verifier
                .errors
                .contains(&IntegrityVerifierError::CodeIsNotValid)
        );
    }

    #[test]
    fn test_invalid_code_len_in_metadata_error() {
        const ORIGINAL_CODE: &[u8] = &[1, 2, 3, 4];

        let db = setup_db();

        let metadata = CodeMetadata::new(
            10,
            BTreeSet::default(),
            WasmPagesAmount::from(0),
            None,
            InstrumentationStatus::NotInstrumented,
        ); // Wrong length: 10 instead of 4

        // Set up all required code data with mismatched length
        let code_id = db.set_original_code(ORIGINAL_CODE);
        db.set_code_valid(code_id, true);
        db.set_instrumented_code(
            ethexe_runtime_common::VERSION,
            code_id,
            InstrumentedCode::new(
                vec![1, 2, 3, 4, 5],
                InstantiatedSectionSizes::new(0, 0, 0, 0, 0, 0),
            ),
        );
        db.set_code_metadata(code_id, metadata);

        let mut verifier = IntegrityVerifier::new(db);
        walk(&mut verifier, CodeIdNode { code_id });

        assert_eq!(
            verifier.errors,
            [IntegrityVerifierError::InvalidCodeLenInMetadata {
                code_id,
                metadata_len: 10,
                original_len: ORIGINAL_CODE.len() as u32,
            }]
        );
    }

    #[test]
    fn test_block_schedule_has_expired_tasks_error() {
        let db = setup_db();
        let block_hash = H256::random();

        let announce = Announce::base(block_hash, HashOf::zero());
        let announce_hash = db.set_announce(announce);

        // Setup block with height 100
        let parent_hash = H256::zero();
        let header = BlockHeader {
            height: 100,
            parent_hash,
            timestamp: 1000,
        };
        db.set_block_header(block_hash, header);

        // Create tasks scheduled for height 50 (expired)
        let mut verifier = IntegrityVerifier::new(db);
        walk(
            &mut verifier,
            AnnounceScheduleTasksNode {
                announce_hash,
                height: 50,
                tasks: BTreeSet::new(),
            },
        );

        assert!(verifier.errors.contains(
            &IntegrityVerifierError::AnnounceScheduleHasExpiredTasks {
                announce_hash,
                expiry: 50,
                tasks: 0,
            }
        ));
    }

    #[test]
    fn test_visit_message_queue_invalid_cached_size() {
        let db = setup_db();
        let mut verifier = IntegrityVerifier::new(db.clone());

        // Create a message queue with some messages
        let queue = MessageQueue::default();
        let hash = db.write_message_queue(queue.clone());

        // Cache with wrong size (actual queue is empty, but we cache size as 5)
        let queue_hash_with_size = MessageQueueHashWithSize {
            hash: MaybeHashOf::from(Some(hash)),
            cached_queue_size: 5, // Wrong size
        };

        walk(
            &mut verifier,
            MessageQueueHashWithSizeNode {
                queue_hash_with_size,
            },
        );

        // Should have an error about invalid cached size
        assert_eq!(
            verifier.errors,
            [IntegrityVerifierError::InvalidCachedMessageQueueSize {
                hash,
                cached_size: 5,
                actual_size: 0,
            }]
        );
    }

    #[test]
    #[should_panic(
        expected = "`visit_message_queue_hash_with_size` must be called before `visit_message_queue`"
    )]
    fn test_visit_message_queue_without_hash_panics() {
        let db = setup_db();
        let mut verifier = IntegrityVerifier::new(db);

        // Create a message queue
        let message_queue = MessageQueue::default();

        // Try to visit message queue without first calling visit_message_queue_hash_with_size
        // This should panic
        walk(&mut verifier, MessageQueueNode { message_queue });
    }

    #[test]
    fn test_visit_message_queue_success() {
        let db = setup_db();
        let mut verifier = IntegrityVerifier::new(db.clone());

        let queue = MessageQueue::default();
        let hash = db.write_message_queue(queue.clone());

        let queue_hash_with_size = MessageQueueHashWithSize {
            hash: MaybeHashOf::from(Some(hash)),
            cached_queue_size: queue.len() as u8,
        };

        walk(
            &mut verifier,
            MessageQueueHashWithSizeNode {
                queue_hash_with_size,
            },
        );

        assert!(verifier.cached_queue_sizes.is_empty());
        assert_eq!(verifier.errors, []);
    }

    #[test]
    fn test_multiple_errors_collected() {
        let db = setup_db();
        let block_hash = H256::random();

        // Insert block with multiple issues
        db.mutate_block_meta(block_hash, |meta| {
            meta.prepared = false;
        });

        let verifier = IntegrityVerifier::new(db);
        let errors = verifier.verify_chain(block_hash, block_hash).unwrap_err();
        assert!(errors.contains(&IntegrityVerifierError::BlockIsNotSynced(block_hash)));
        assert!(errors.contains(&IntegrityVerifierError::BlockIsNotPrepared(block_hash)));
        assert!(errors.len() >= 2);
    }

    #[test]
    fn test_successful_verification_with_valid_data() {
        let db = setup_db();
        let block_hash = H256::random();
        let parent_hash = H256::zero();
        let block_header = BlockHeader {
            height: 100,
            parent_hash,
            timestamp: 1000,
        };

        let announce = Announce::base(block_hash, HashOf::zero());
        let announce_hash = db.set_announce(announce);
        db.set_announce_program_states(announce_hash, ProgramStates::new());
        db.set_announce_schedule(announce_hash, Schedule::new());
        db.set_announce_outcome(announce_hash, Vec::new());
        db.mutate_announce_meta(announce_hash, |meta| {
            meta.computed = true;
        });

        db.set_block_header(block_hash, block_header);
        db.set_block_events(block_hash, &[]);
        db.mutate_block_meta(block_hash, |meta| {
            meta.prepared = true;
            meta.last_committed_batch = Some(Digest::random());
            meta.last_committed_announce = Some(announce_hash);
            meta.announces = Some([announce_hash].into());
            meta.codes_queue = Some(Default::default());
        });
        db.set_block_synced(block_hash);

        let verifier = IntegrityVerifier::new(db);
        verifier.verify_chain(block_hash, block_hash).unwrap();
    }

    #[test]
    fn test_database_visitor_error_propagation() {
        let db = setup_db();
        let verifier = IntegrityVerifier::new(db);

        // This should trigger DatabaseVisitorError due to missing block
        let non_existent_block = H256::random();
        let errors = verifier
            .verify_chain(non_existent_block, non_existent_block)
            .unwrap_err();
        assert!(
            errors
                .iter()
                .any(|e| matches!(e, IntegrityVerifierError::DatabaseIterator(_)))
        );
    }
}<|MERGE_RESOLUTION|>--- conflicted
+++ resolved
@@ -29,14 +29,10 @@
 use gear_core::code::CodeMetadata;
 use gprimitives::{CodeId, H256};
 use parity_scale_codec::Encode;
-<<<<<<< HEAD
 use std::{
-    collections::{BTreeSet, HashMap, HashSet},
+    collections::{BTreeSet, HashMap},
     hash::Hash,
 };
-=======
-use std::{collections::BTreeSet, hash::Hash};
->>>>>>> 9448070e
 
 #[derive(Debug, Copy, Clone, Eq, PartialEq, Hash)]
 pub enum IntegrityVerifierError {
