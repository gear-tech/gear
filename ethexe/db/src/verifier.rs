--- conflicted
+++ resolved
@@ -22,11 +22,7 @@
     visitor::{DatabaseVisitor, walk},
 };
 use ethexe_common::{
-<<<<<<< HEAD
-    Announce, AnnounceHash, BlockHeader, ScheduledTask,
-=======
     Announce, BlockHeader, HashOf, ScheduledTask,
->>>>>>> 7e4b00fb
     db::{AnnounceMeta, AnnounceStorageRO, BlockMeta, BlockMetaStorageRO, OnChainStorageRO},
 };
 use ethexe_runtime_common::state::{MessageQueue, MessageQueueHashWithSize};
@@ -325,11 +321,7 @@
         MessageQueueNode, tests::setup_db,
     };
     use ethexe_common::{
-<<<<<<< HEAD
-        Digest, ProgramStates, Schedule,
-=======
         Digest, MaybeHashOf, ProgramStates, Schedule,
->>>>>>> 7e4b00fb
         db::{AnnounceStorageRW, BlockMetaStorageRW, CodesStorageRW, OnChainStorageRW},
     };
     use ethexe_runtime_common::state::Storage;
