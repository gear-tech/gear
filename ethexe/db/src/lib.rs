// This file is part of Gear.
//
// Copyright (C) 2024 Gear Technologies Inc.
// SPDX-License-Identifier: GPL-3.0-or-later WITH Classpath-exception-2.0
//
// This program is free software: you can redistribute it and/or modify
// it under the terms of the GNU General Public License as published by
// the Free Software Foundation, either version 3 of the License, or
// (at your option) any later version.
//
// This program is distributed in the hope that it will be useful,
// but WITHOUT ANY WARRANTY; without even the implied warranty of
// MERCHANTABILITY or FITNESS FOR A PARTICULAR PURPOSE. See the
// GNU General Public License for more details.
//
// You should have received a copy of the GNU General Public License
// along with this program. If not, see <https://www.gnu.org/licenses/>.

//! Database library for ethexe.

use gear_core::ids;
use gprimitives::H256;

mod database;
mod mem;
mod overlay;
mod rocks;

pub use database::Database;
pub use ethexe_common::db::*;
pub use mem::MemDb;
pub use rocks::RocksDatabase;

pub fn hash(data: &[u8]) -> H256 {
    ids::hash(data).into()
}

/// Content-addressable storage database.
pub trait CASDatabase: Send + Sync {
    /// Clone ref to database instance.
    fn clone_boxed(&self) -> Box<dyn CASDatabase>;

    /// Read data by hash.
    fn read(&self, hash: &H256) -> Option<Vec<u8>>;

    /// Write data, returns data hash.
    fn write(&self, data: &[u8]) -> H256 {
        let hash = hash(data);
        self.write_by_hash(&hash, data);
        hash
    }

    /// Write data when hash is known.
    /// Note: should have debug check for hash match.
    fn write_by_hash(&self, hash: &H256, data: &[u8]);
}

/// Key-value database.
pub trait KVDatabase: Send + Sync {
    /// Clone ref to key-value database instance.
    fn clone_boxed_kv(&self) -> Box<dyn KVDatabase>;

    /// Get value by key.
    fn get(&self, key: &[u8]) -> Option<Vec<u8>>;

    /// Take (get and remove) value by key.
    fn take(&self, key: &[u8]) -> Option<Vec<u8>>;

    /// Put (insert) value by key.
    fn put(&self, key: &[u8], data: Vec<u8>);

    fn iter_prefix<'a>(
        &'a self,
        prefix: &'a [u8],
    ) -> Box<dyn Iterator<Item = (Vec<u8>, Vec<u8>)> + '_>;
}

#[cfg(test)]
mod tests {
    use std::{collections::BTreeSet, thread};

    use crate::{CASDatabase, KVDatabase};

    fn to_big_vec(x: u32) -> Vec<u8> {
        let bytes = x.to_le_bytes();
        bytes
            .iter()
            .cycle()
            .take(1024 * 1024)
            .copied()
            .collect::<Vec<_>>()
    }

    pub fn is_clonable<DB: Clone>(db: DB) {
        let _ = db.clone();
    }

    pub fn cas_read_write<DB: CASDatabase>(db: DB) {
        let data = b"Hello, world!";
        let hash = db.write(data);
        assert_eq!(db.read(&hash), Some(data.to_vec()));
    }

    pub fn kv_read_write<DB: KVDatabase>(db: DB) {
        let key = b"key";
        let data = b"value".to_vec();
        db.put(key, data.clone());
        assert_eq!(db.get(key.as_slice()), Some(data));
    }

    pub fn kv_iter_prefix<DB: KVDatabase>(db: DB) {
        let testcase = |prefix: &str, expectations: &[(&str, &str)]| {
            let actual: BTreeSet<_> = db.iter_prefix(prefix.as_bytes()).collect();
            let expected: BTreeSet<_> = expectations
                .iter()
                .map(|(k, v)| (k.as_bytes().to_vec(), v.as_bytes().to_vec()))
                .collect();
            assert_eq!(actual, expected);
        };

        db.put(b"prefix_foo", b"hello".to_vec());
        db.put(b"prefix_bar", b"world".to_vec());

<<<<<<< HEAD
        let values: BTreeSet<(Vec<u8>, Vec<u8>)> = db.iter_prefix(b"prefix_").collect();
        assert_eq!(
            values,
            BTreeSet::from([
                (b"prefix_foo".to_vec(), b"hello".to_vec()),
                (b"prefix_bar".to_vec(), b"world".to_vec()),
            ]),
=======
        testcase(
            "prefix_",
            &[("prefix_foo", "hello"), ("prefix_bar", "world")],
>>>>>>> cf4112eb
        );

        testcase("", &[("prefix_foo", "hello"), ("prefix_bar", "world")]);

        testcase("0", &[]);

        testcase("prefix_foobar", &[]);

        testcase("prefix_foo", &[("prefix_foo", "hello")]);

        testcase("prefix_bar", &[("prefix_bar", "world")]);
    }

    pub fn cas_multi_thread<DB: CASDatabase>(db: DB) {
        let amount = 10;

        let db_clone = CASDatabase::clone_boxed(&db);
        let handler1 = thread::spawn(move || {
            for x in 0u32..amount {
                db_clone.write(to_big_vec(x).as_slice());
            }
        });

        let db_clone = CASDatabase::clone_boxed(&db);
        let handler2 = thread::spawn(move || {
            for x in amount..amount * 2 {
                db_clone.write(to_big_vec(x).as_slice());
            }
        });

        handler1.join().unwrap();
        handler2.join().unwrap();

        for x in 0u32..amount * 2 {
            let expected = to_big_vec(x);
            let data = db.read(&crate::hash(expected.as_slice()));
            assert_eq!(data, Some(expected));
        }
    }

    pub fn kv_multi_thread<DB: KVDatabase>(db: DB) {
        let amount = 10;

        let db_clone = KVDatabase::clone_boxed_kv(&db);
        let handler1 = thread::spawn(move || {
            for x in 0u32..amount {
                db_clone.put(x.to_le_bytes().as_slice(), to_big_vec(x));
            }
        });

        let db_clone = KVDatabase::clone_boxed_kv(&db);
        let handler2 = thread::spawn(move || {
            for x in amount..amount * 2 {
                db_clone.put(x.to_le_bytes().as_slice(), to_big_vec(x));
            }
        });

        handler1.join().unwrap();
        handler2.join().unwrap();

        for x in 0u32..amount * 2 {
            let expected = to_big_vec(x);
            let data = db.get(x.to_le_bytes().as_slice());
            assert_eq!(data, Some(expected));
        }
    }
}<|MERGE_RESOLUTION|>--- conflicted
+++ resolved
@@ -121,19 +121,9 @@
         db.put(b"prefix_foo", b"hello".to_vec());
         db.put(b"prefix_bar", b"world".to_vec());
 
-<<<<<<< HEAD
-        let values: BTreeSet<(Vec<u8>, Vec<u8>)> = db.iter_prefix(b"prefix_").collect();
-        assert_eq!(
-            values,
-            BTreeSet::from([
-                (b"prefix_foo".to_vec(), b"hello".to_vec()),
-                (b"prefix_bar".to_vec(), b"world".to_vec()),
-            ]),
-=======
         testcase(
             "prefix_",
             &[("prefix_foo", "hello"), ("prefix_bar", "world")],
->>>>>>> cf4112eb
         );
 
         testcase("", &[("prefix_foo", "hello"), ("prefix_bar", "world")]);
