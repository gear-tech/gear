// This file is part of Gear.

// Copyright (C) 2021-2022 Gear Technologies Inc.
// SPDX-License-Identifier: GPL-3.0-or-later WITH Classpath-exception-2.0

// This program is free software: you can redistribute it and/or modify
// it under the terms of the GNU General Public License as published by
// the Free Software Foundation, either version 3 of the License, or
// (at your option) any later version.

// This program is distributed in the hope that it will be useful,
// but WITHOUT ANY WARRANTY; without even the implied warranty of
// MERCHANTABILITY or FITNESS FOR A PARTICULAR PURPOSE. See the
// GNU General Public License for more details.

// You should have received a copy of the GNU General Public License
// along with this program. If not, see <https://www.gnu.org/licenses/>.

//! Module for programs.

use crate::{
    code::CheckedCode,
    ids::ProgramId,
    memory::{PageBuf, PageNumber},
};
use alloc::{boxed::Box, collections::BTreeMap, collections::BTreeSet, vec::Vec};
use anyhow::Result;
use codec::{Decode, Encode};
use core::convert::TryFrom;
<<<<<<< HEAD
use core::{cmp, fmt};
use scale_info::TypeInfo;

pub use crate::checked_code::{CheckedCode, InstrumentedCode};
pub use crate::code_hash::{CheckedCodeWithHash, CodeHash, InstrumentedCodeWithHash};
use crate::memory::{PageBuf, PageNumber};

/// Program identifier.
///
/// 256-bit program identifier. In production environments, should be the result of a cryptohash function.
#[derive(
    Clone,
    Copy,
    Decode,
    Default,
    Encode,
    derive_more::From,
    Hash,
    PartialEq,
    Eq,
    PartialOrd,
    Ord,
    TypeInfo,
)]
pub struct ProgramId([u8; 32]);

impl fmt::Display for ProgramId {
    fn fmt(&self, f: &mut fmt::Formatter) -> fmt::Result {
        let p = cmp::min(self.0.len(), f.precision().unwrap_or(self.0.len()));
        if let Ok(hex) = crate::util::encode_hex(&self.0[..p]) {
            write!(f, "{}", hex)
        } else {
            Err(fmt::Error)
        }
    }
}

impl fmt::Debug for ProgramId {
    fn fmt(&self, f: &mut fmt::Formatter) -> fmt::Result {
        fmt::Display::fmt(self, f)
    }
}

impl From<u64> for ProgramId {
    fn from(v: u64) -> Self {
        let mut id = ProgramId([0u8; 32]);
        id.0[0..8].copy_from_slice(&v.to_le_bytes()[..]);
        id
    }
}

impl From<&[u8]> for ProgramId {
    fn from(s: &[u8]) -> Self {
        Self::from_slice(s)
    }
}

impl ProgramId {
    /// Generates a new program id from code hash and salt
    ///
    /// Uses blake2b hash function to generate unique program id.
    pub fn generate(code_hash: CodeHash, salt: &[u8]) -> Self {
        let id_hash = {
            let mut data = Vec::with_capacity(code_hash.inner().len() + salt.len());
            code_hash.encode_to(&mut data);
            salt.encode_to(&mut data);
            blake2_rfc::blake2b::blake2b(32, &[], &data)
        };
        ProgramId::from_slice(id_hash.as_bytes())
    }

    /// Create new program id from bytes.
    ///
    /// Will panic if slice is not 32 bytes length.
    pub fn from_slice(s: &[u8]) -> Self {
        if s.len() != 32 {
            panic!("Slice is not 32 bytes length")
        };
        let mut id = ProgramId([0u8; 32]);
        id.0[..].copy_from_slice(s);
        id
    }

    /// Return reference to raw bytes of this program id.
    pub fn as_slice(&self) -> &[u8] {
        &self.0[..]
    }

    /// Return mutable reference to raw bytes of this program id.
    pub fn as_mut_slice(&mut self) -> &mut [u8] {
        &mut self.0[..]
    }

    /// System origin
    pub fn system() -> Self {
        Self([0u8; 32])
    }
}
=======
>>>>>>> f2d5d468

/// Program.
#[derive(Clone, Debug, Decode, Encode)]
pub struct Program {
    id: ProgramId,
    code: InstrumentedCode,
    /// Saved state of memory pages.
    persistent_pages: BTreeMap<PageNumber, Option<Box<PageBuf>>>,
    /// Program is initialized.
    is_initialized: bool,
}

impl Program {
    /// New program with specific `id`, `code` and `persistent_memory`.
    pub fn new(id: ProgramId, code: InstrumentedCode) -> Self {
        Program {
            id,
            code,
            persistent_pages: Default::default(),
            is_initialized: false,
        }
    }

    /// New program from stored data
    pub fn from_parts(
        id: ProgramId,
<<<<<<< HEAD
        code: InstrumentedCode,
        message_nonce: u64,
=======
        code: CheckedCode,
>>>>>>> f2d5d468
        persistent_pages_numbers: BTreeSet<u32>,
        is_initialized: bool,
    ) -> Self {
        Self {
            id,
            code,
            persistent_pages: persistent_pages_numbers
                .into_iter()
                .map(|k| (k.into(), None))
                .collect(),
            is_initialized,
        }
    }

    /// Reference to checked binary code of this program.
    pub fn instrumented_code(&self) -> &InstrumentedCode {
        &self.code
    }

    /// Reference to raw binary code of this program.
    pub fn code(&self) -> &[u8] {
        self.code.code()
    }

    /// Get the id of this program.
    pub fn id(&self) -> ProgramId {
        self.id
    }

    /// Get initial memory size for this program.
    pub fn static_pages(&self) -> u32 {
        self.code.static_pages()
    }

    /// Get whether program is initialized
    ///
    /// By default the [`Program`] is not initialized. The initialized status
    /// is set from the node.
    pub fn is_initialized(&self) -> bool {
        self.is_initialized
    }

    /// Set program initialized
    pub fn set_initialized(&mut self) {
        self.is_initialized = true;
    }

    /// Set memory from buffer.
    pub fn set_memory(&mut self, buffer: &[u8]) -> Result<()> {
        self.persistent_pages.clear();
        let boxed_slice: Box<[u8]> = buffer.into();
        // TODO: also alloc remainder.
        for (num, buf) in boxed_slice.chunks_exact(PageNumber::size()).enumerate() {
            self.set_page((num as u32 + 1).into(), buf)?;
        }
        Ok(())
    }

    /// Setting multiple pages
    pub fn set_pages(&mut self, pages: BTreeMap<PageNumber, Vec<u8>>) -> Result<()> {
        for (page_num, page_data) in pages {
            self.set_page(page_num, &page_data)?;
        }
        Ok(())
    }

    /// Set memory page from buffer.
    pub fn set_page(&mut self, page: PageNumber, buf: &[u8]) -> Result<()> {
        self.persistent_pages.insert(
            page,
            Option::from(Box::new(
                PageBuf::try_from(buf)
                    .map_err(|err| anyhow::format_err!("TryFromSlice err: {}", err))?,
            )),
        );
        Ok(())
    }

    /// Remove memory page from buffer.
    pub fn remove_page(&mut self, page: PageNumber) {
        self.persistent_pages.remove(&page);
    }

    /// Get reference to memory pages.
    pub fn get_pages(&self) -> &BTreeMap<PageNumber, Option<Box<PageBuf>>> {
        &self.persistent_pages
    }

    /// Get mut reference to memory pages.
    pub fn get_pages_mut(&mut self) -> &mut BTreeMap<PageNumber, Option<Box<PageBuf>>> {
        &mut self.persistent_pages
    }

    /// Get reference to memory page.
    #[allow(clippy::borrowed_box)]
    pub fn get_page_data(&self, page: PageNumber) -> Option<&Box<PageBuf>> {
        let res = self.persistent_pages.get(&page);
        res.expect("Page must be in persistent_pages").as_ref()
    }

    /// Get mut reference to memory page.
    pub fn get_page_mut(&mut self, page: PageNumber) -> Option<&mut Box<PageBuf>> {
        let res = self.persistent_pages.get_mut(&page);
        res.expect("Page must be in persistent_pages; mut").as_mut()
    }

    /// Clear static area of this program.
    pub fn clear_memory(&mut self) {
        self.persistent_pages.clear();
    }
}

#[cfg(test)]
/// This module contains tests of `fn encode_hex(bytes: &[u8]) -> String`
/// and ProgramId's `fn from_slice(s: &[u8]) -> Self` constructor
mod tests {
<<<<<<< HEAD
    use super::{Program, ProgramId};
    use crate::{program::InstrumentedCode, util::encode_hex};
=======
    use super::Program;
    use crate::code::CheckedCode;
    use crate::ids::ProgramId;
>>>>>>> f2d5d468
    use alloc::{vec, vec::Vec};

    fn parse_wat(source: &str) -> Vec<u8> {
        let module_bytes = wabt::Wat2Wasm::new()
            .validate(false)
            .convert(source)
            .expect("failed to parse module")
            .as_ref()
            .to_vec();
        module_bytes
    }

    #[test]
    #[should_panic(expected = "Identifier must be 32 length")]
    /// Test that ProgramId's `from_slice(...)` constructor causes panic
    /// when the argument has the wrong length
    fn program_id_from_slice_error_implementation() {
        let bytes = "foobar";
        let _: ProgramId = bytes.as_bytes().into();
    }

    #[test]
    /// Test that Program constructor fails when pages can't be converted into PageBuf.
    fn program_memory() {
        let wat = r#"
            (module
                (import "env" "gr_reply_to"  (func $gr_reply_to (param i32)))
                (import "env" "memory" (memory 2))
                (export "handle" (func $handle))
                (export "handle_reply" (func $handle))
                (export "init" (func $init))
                (func $handle
                    i32.const 65536
                    call $gr_reply_to
                )
                (func $handle_reply
                    i32.const 65536
                    call $gr_reply_to
                )
                (func $init)
            )"#;

        let binary: Vec<u8> = parse_wat(wat);

        let code = InstrumentedCode::new(binary, 2, 1);
        let mut program = Program::new(ProgramId::from(1), code);

        // 2 static pages
        assert_eq!(program.static_pages(), 2);

        assert!(program.set_page(1.into(), &vec![0; 123]).is_err());

        assert!(program.set_page(1.into(), &vec![0; 65536]).is_ok());
        assert_eq!(program.get_pages().len(), 1);
    }
}<|MERGE_RESOLUTION|>--- conflicted
+++ resolved
@@ -19,7 +19,7 @@
 //! Module for programs.
 
 use crate::{
-    code::CheckedCode,
+    code::InstrumentedCode,
     ids::ProgramId,
     memory::{PageBuf, PageNumber},
 };
@@ -27,107 +27,6 @@
 use anyhow::Result;
 use codec::{Decode, Encode};
 use core::convert::TryFrom;
-<<<<<<< HEAD
-use core::{cmp, fmt};
-use scale_info::TypeInfo;
-
-pub use crate::checked_code::{CheckedCode, InstrumentedCode};
-pub use crate::code_hash::{CheckedCodeWithHash, CodeHash, InstrumentedCodeWithHash};
-use crate::memory::{PageBuf, PageNumber};
-
-/// Program identifier.
-///
-/// 256-bit program identifier. In production environments, should be the result of a cryptohash function.
-#[derive(
-    Clone,
-    Copy,
-    Decode,
-    Default,
-    Encode,
-    derive_more::From,
-    Hash,
-    PartialEq,
-    Eq,
-    PartialOrd,
-    Ord,
-    TypeInfo,
-)]
-pub struct ProgramId([u8; 32]);
-
-impl fmt::Display for ProgramId {
-    fn fmt(&self, f: &mut fmt::Formatter) -> fmt::Result {
-        let p = cmp::min(self.0.len(), f.precision().unwrap_or(self.0.len()));
-        if let Ok(hex) = crate::util::encode_hex(&self.0[..p]) {
-            write!(f, "{}", hex)
-        } else {
-            Err(fmt::Error)
-        }
-    }
-}
-
-impl fmt::Debug for ProgramId {
-    fn fmt(&self, f: &mut fmt::Formatter) -> fmt::Result {
-        fmt::Display::fmt(self, f)
-    }
-}
-
-impl From<u64> for ProgramId {
-    fn from(v: u64) -> Self {
-        let mut id = ProgramId([0u8; 32]);
-        id.0[0..8].copy_from_slice(&v.to_le_bytes()[..]);
-        id
-    }
-}
-
-impl From<&[u8]> for ProgramId {
-    fn from(s: &[u8]) -> Self {
-        Self::from_slice(s)
-    }
-}
-
-impl ProgramId {
-    /// Generates a new program id from code hash and salt
-    ///
-    /// Uses blake2b hash function to generate unique program id.
-    pub fn generate(code_hash: CodeHash, salt: &[u8]) -> Self {
-        let id_hash = {
-            let mut data = Vec::with_capacity(code_hash.inner().len() + salt.len());
-            code_hash.encode_to(&mut data);
-            salt.encode_to(&mut data);
-            blake2_rfc::blake2b::blake2b(32, &[], &data)
-        };
-        ProgramId::from_slice(id_hash.as_bytes())
-    }
-
-    /// Create new program id from bytes.
-    ///
-    /// Will panic if slice is not 32 bytes length.
-    pub fn from_slice(s: &[u8]) -> Self {
-        if s.len() != 32 {
-            panic!("Slice is not 32 bytes length")
-        };
-        let mut id = ProgramId([0u8; 32]);
-        id.0[..].copy_from_slice(s);
-        id
-    }
-
-    /// Return reference to raw bytes of this program id.
-    pub fn as_slice(&self) -> &[u8] {
-        &self.0[..]
-    }
-
-    /// Return mutable reference to raw bytes of this program id.
-    pub fn as_mut_slice(&mut self) -> &mut [u8] {
-        &mut self.0[..]
-    }
-
-    /// System origin
-    pub fn system() -> Self {
-        Self([0u8; 32])
-    }
-}
-=======
->>>>>>> f2d5d468
 
 /// Program.
 #[derive(Clone, Debug, Decode, Encode)]
@@ -154,12 +53,7 @@
     /// New program from stored data
     pub fn from_parts(
         id: ProgramId,
-<<<<<<< HEAD
         code: InstrumentedCode,
-        message_nonce: u64,
-=======
-        code: CheckedCode,
->>>>>>> f2d5d468
         persistent_pages_numbers: BTreeSet<u32>,
         is_initialized: bool,
     ) -> Self {
@@ -276,14 +170,9 @@
 /// This module contains tests of `fn encode_hex(bytes: &[u8]) -> String`
 /// and ProgramId's `fn from_slice(s: &[u8]) -> Self` constructor
 mod tests {
-<<<<<<< HEAD
-    use super::{Program, ProgramId};
-    use crate::{program::InstrumentedCode, util::encode_hex};
-=======
     use super::Program;
-    use crate::code::CheckedCode;
+    use crate::code::InstrumentedCode;
     use crate::ids::ProgramId;
->>>>>>> f2d5d468
     use alloc::{vec, vec::Vec};
 
     fn parse_wat(source: &str) -> Vec<u8> {
