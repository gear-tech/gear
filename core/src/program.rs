// This file is part of Gear.

// Copyright (C) 2021-2022 Gear Technologies Inc.
// SPDX-License-Identifier: GPL-3.0-or-later WITH Classpath-exception-2.0

// This program is free software: you can redistribute it and/or modify
// it under the terms of the GNU General Public License as published by
// the Free Software Foundation, either version 3 of the License, or
// (at your option) any later version.

// This program is distributed in the hope that it will be useful,
// but WITHOUT ANY WARRANTY; without even the implied warranty of
// MERCHANTABILITY or FITNESS FOR A PARTICULAR PURPOSE. See the
// GNU General Public License for more details.

// You should have received a copy of the GNU General Public License
// along with this program. If not, see <https://www.gnu.org/licenses/>.

//! Module for programs.

use crate::{
    identifiers::ProgramId,
    memory::{PageBuf, PageNumber},
};
use alloc::{boxed::Box, collections::BTreeMap, collections::BTreeSet, vec::Vec};
use anyhow::Result;
use codec::{Decode, Encode};
use core::convert::TryFrom;
<<<<<<< HEAD
=======
use core::{cmp, fmt};
use scale_info::TypeInfo;

pub use crate::checked_code::CheckedCode;
pub use crate::code_hash::{CheckedCodeWithHash, CodeHash};
use crate::memory::{PageBuf, PageNumber};

/// Program identifier.
///
/// 256-bit program identifier. In production environments, should be the result of a cryptohash function.
#[derive(
    Clone,
    Copy,
    Decode,
    Default,
    Encode,
    derive_more::From,
    Hash,
    PartialEq,
    Eq,
    PartialOrd,
    Ord,
    TypeInfo,
)]
pub struct ProgramId([u8; 32]);

impl fmt::Display for ProgramId {
    fn fmt(&self, f: &mut fmt::Formatter) -> fmt::Result {
        let p = cmp::min(self.0.len(), f.precision().unwrap_or(self.0.len()));
        if let Ok(hex) = crate::util::encode_hex(&self.0[..p]) {
            write!(f, "{}", hex)
        } else {
            Err(fmt::Error)
        }
    }
}

impl fmt::Debug for ProgramId {
    fn fmt(&self, f: &mut fmt::Formatter) -> fmt::Result {
        fmt::Display::fmt(self, f)
    }
}

impl From<u64> for ProgramId {
    fn from(v: u64) -> Self {
        let mut id = ProgramId([0u8; 32]);
        id.0[0..8].copy_from_slice(&v.to_le_bytes()[..]);
        id
    }
}

impl From<&[u8]> for ProgramId {
    fn from(s: &[u8]) -> Self {
        Self::from_slice(s)
    }
}

impl ProgramId {
    /// Generates a new program id from code hash and salt
    ///
    /// Uses blake2b hash function to generate unique program id.
    pub fn generate(code_hash: CodeHash, salt: &[u8]) -> Self {
        let id_hash = {
            let mut data = Vec::with_capacity(code_hash.inner().len() + salt.len());
            code_hash.encode_to(&mut data);
            salt.encode_to(&mut data);
            blake2_rfc::blake2b::blake2b(32, &[], &data)
        };
        ProgramId::from_slice(id_hash.as_bytes())
    }

    /// Create new program id from bytes.
    ///
    /// Will panic if slice is not 32 bytes length.
    pub fn from_slice(s: &[u8]) -> Self {
        if s.len() != 32 {
            panic!("Slice is not 32 bytes length")
        };
        let mut id = ProgramId([0u8; 32]);
        id.0[..].copy_from_slice(s);
        id
    }

    /// Return reference to raw bytes of this program id.
    pub fn as_slice(&self) -> &[u8] {
        &self.0[..]
    }

    /// Return mutable reference to raw bytes of this program id.
    pub fn as_mut_slice(&mut self) -> &mut [u8] {
        &mut self.0[..]
    }

    /// System origin
    pub fn system() -> Self {
        Self([0u8; 32])
    }
}
>>>>>>> efe8db92

/// Program.
#[derive(Clone, Debug, Decode, Encode)]
pub struct Program {
    id: ProgramId,
    code: CheckedCode,
    /// Saved state of memory pages.
    persistent_pages: BTreeMap<PageNumber, Option<Box<PageBuf>>>,
    /// Program is initialized.
    is_initialized: bool,
}

impl Program {
    /// New program with specific `id`, `code` and `persistent_memory`.
    pub fn new(id: ProgramId, code: CheckedCode) -> Self {
        Program {
            id,
            code,
            persistent_pages: Default::default(),
            is_initialized: false,
        }
    }

    /// New program from stored data
    pub fn from_parts(
        id: ProgramId,
<<<<<<< HEAD
        code: Vec<u8>,
        static_pages: u32,
=======
        code: CheckedCode,
        message_nonce: u64,
>>>>>>> efe8db92
        persistent_pages_numbers: BTreeSet<u32>,
        is_initialized: bool,
    ) -> Self {
        Self {
            id,
            code,
            persistent_pages: persistent_pages_numbers
                .into_iter()
                .map(|k| (k.into(), None))
                .collect(),
            is_initialized,
        }
    }

    /// Reference to checked binary code of this program.
    pub fn checked_code(&self) -> &CheckedCode {
        &self.code
    }

    /// Reference to raw binary code of this program.
    pub fn code(&self) -> &[u8] {
        self.code.code()
    }

    /// Get the id of this program.
    pub fn id(&self) -> ProgramId {
        self.id
    }

    /// Get initial memory size for this program.
    pub fn static_pages(&self) -> u32 {
        self.code.static_pages()
    }

    /// Get whether program is initialized
    ///
    /// By default the [`Program`] is not initialized. The initialized status
    /// is set from the node.
    pub fn is_initialized(&self) -> bool {
        self.is_initialized
    }

    /// Set program initialized
    pub fn set_initialized(&mut self) {
        self.is_initialized = true;
    }

    /// Set memory from buffer.
    pub fn set_memory(&mut self, buffer: &[u8]) -> Result<()> {
        self.persistent_pages.clear();
        let boxed_slice: Box<[u8]> = buffer.into();
        // TODO: also alloc remainder.
        for (num, buf) in boxed_slice.chunks_exact(PageNumber::size()).enumerate() {
            self.set_page((num as u32 + 1).into(), buf)?;
        }
        Ok(())
    }

    /// Setting multiple pages
    pub fn set_pages(&mut self, pages: BTreeMap<PageNumber, Vec<u8>>) -> Result<()> {
        for (page_num, page_data) in pages {
            self.set_page(page_num, &page_data)?;
        }
        Ok(())
    }

    /// Set memory page from buffer.
    pub fn set_page(&mut self, page: PageNumber, buf: &[u8]) -> Result<()> {
        self.persistent_pages.insert(
            page,
            Option::from(Box::new(
                PageBuf::try_from(buf)
                    .map_err(|err| anyhow::format_err!("TryFromSlice err: {}", err))?,
            )),
        );
        Ok(())
    }

    /// Remove memory page from buffer.
    pub fn remove_page(&mut self, page: PageNumber) {
        self.persistent_pages.remove(&page);
    }

    /// Get reference to memory pages.
    pub fn get_pages(&self) -> &BTreeMap<PageNumber, Option<Box<PageBuf>>> {
        &self.persistent_pages
    }

    /// Get mut reference to memory pages.
    pub fn get_pages_mut(&mut self) -> &mut BTreeMap<PageNumber, Option<Box<PageBuf>>> {
        &mut self.persistent_pages
    }

    /// Get reference to memory page.
    #[allow(clippy::borrowed_box)]
    pub fn get_page_data(&self, page: PageNumber) -> Option<&Box<PageBuf>> {
        let res = self.persistent_pages.get(&page);
        res.expect("Page must be in persistent_pages").as_ref()
    }

    /// Get mut reference to memory page.
    pub fn get_page_mut(&mut self, page: PageNumber) -> Option<&mut Box<PageBuf>> {
        let res = self.persistent_pages.get_mut(&page);
        res.expect("Page must be in persistent_pages; mut").as_mut()
    }

    /// Clear static area of this program.
    pub fn clear_memory(&mut self) {
        self.persistent_pages.clear();
    }

<<<<<<< HEAD
    /// Reset the program.
    pub fn reset(&mut self, code: Vec<u8>) -> Result<()> {
        self.set_code(code)?;
        self.clear_memory();

        Ok(())
=======
    /// Message nonce.
    pub fn message_nonce(&self) -> u64 {
        self.message_nonce
    }

    /// Set message nonce.
    pub fn set_message_nonce(&mut self, val: u64) {
        self.message_nonce = val;
    }

    /// Fetch and increment message nonce
    pub fn fetch_inc_message_nonce(&mut self) -> u64 {
        let nonce = self.message_nonce;
        self.message_nonce += 1;
        nonce
>>>>>>> efe8db92
    }
}

#[cfg(test)]
/// This module contains tests of `fn encode_hex(bytes: &[u8]) -> String`
/// and ProgramId's `fn from_slice(s: &[u8]) -> Self` constructor
mod tests {
    use super::{Program, ProgramId};
<<<<<<< HEAD
=======
    use crate::{checked_code::CheckedCode, util::encode_hex};
>>>>>>> efe8db92
    use alloc::{vec, vec::Vec};

    fn parse_wat(source: &str) -> Vec<u8> {
        let module_bytes = wabt::Wat2Wasm::new()
            .validate(false)
            .convert(source)
            .expect("failed to parse module")
            .as_ref()
            .to_vec();
        module_bytes
    }

    #[test]
    #[should_panic(expected = "Identifier must be 32 length")]
    /// Test that ProgramId's `from_slice(...)` constructor causes panic
    /// when the argument has the wrong length
    fn program_id_from_slice_error_implementation() {
        let bytes = "foobar";
        let _: ProgramId = bytes.as_bytes().into();
    }

    #[test]
    /// Test that Program constructor fails when pages can't be converted into PageBuf.
    fn program_memory() {
        let wat = r#"
            (module
                (import "env" "gr_reply_to"  (func $gr_reply_to (param i32)))
                (import "env" "memory" (memory 2))
                (export "handle" (func $handle))
                (export "handle_reply" (func $handle))
                (export "init" (func $init))
                (func $handle
                    i32.const 65536
                    call $gr_reply_to
                )
                (func $handle_reply
                    i32.const 65536
                    call $gr_reply_to
                )
                (func $init)
            )"#;

        let binary: Vec<u8> = parse_wat(wat);

        let code = CheckedCode::try_new(binary).unwrap();
        let mut program = Program::new(ProgramId::from(1), code);

        // 2 static pages
        assert_eq!(program.static_pages(), 2);

        assert!(program.set_page(1.into(), &vec![0; 123]).is_err());

        assert!(program.set_page(1.into(), &vec![0; 65536]).is_ok());
        assert_eq!(program.get_pages().len(), 1);
    }
}<|MERGE_RESOLUTION|>--- conflicted
+++ resolved
@@ -19,6 +19,7 @@
 //! Module for programs.
 
 use crate::{
+    code::CheckedCode,
     identifiers::ProgramId,
     memory::{PageBuf, PageNumber},
 };
@@ -26,107 +27,6 @@
 use anyhow::Result;
 use codec::{Decode, Encode};
 use core::convert::TryFrom;
-<<<<<<< HEAD
-=======
-use core::{cmp, fmt};
-use scale_info::TypeInfo;
-
-pub use crate::checked_code::CheckedCode;
-pub use crate::code_hash::{CheckedCodeWithHash, CodeHash};
-use crate::memory::{PageBuf, PageNumber};
-
-/// Program identifier.
-///
-/// 256-bit program identifier. In production environments, should be the result of a cryptohash function.
-#[derive(
-    Clone,
-    Copy,
-    Decode,
-    Default,
-    Encode,
-    derive_more::From,
-    Hash,
-    PartialEq,
-    Eq,
-    PartialOrd,
-    Ord,
-    TypeInfo,
-)]
-pub struct ProgramId([u8; 32]);
-
-impl fmt::Display for ProgramId {
-    fn fmt(&self, f: &mut fmt::Formatter) -> fmt::Result {
-        let p = cmp::min(self.0.len(), f.precision().unwrap_or(self.0.len()));
-        if let Ok(hex) = crate::util::encode_hex(&self.0[..p]) {
-            write!(f, "{}", hex)
-        } else {
-            Err(fmt::Error)
-        }
-    }
-}
-
-impl fmt::Debug for ProgramId {
-    fn fmt(&self, f: &mut fmt::Formatter) -> fmt::Result {
-        fmt::Display::fmt(self, f)
-    }
-}
-
-impl From<u64> for ProgramId {
-    fn from(v: u64) -> Self {
-        let mut id = ProgramId([0u8; 32]);
-        id.0[0..8].copy_from_slice(&v.to_le_bytes()[..]);
-        id
-    }
-}
-
-impl From<&[u8]> for ProgramId {
-    fn from(s: &[u8]) -> Self {
-        Self::from_slice(s)
-    }
-}
-
-impl ProgramId {
-    /// Generates a new program id from code hash and salt
-    ///
-    /// Uses blake2b hash function to generate unique program id.
-    pub fn generate(code_hash: CodeHash, salt: &[u8]) -> Self {
-        let id_hash = {
-            let mut data = Vec::with_capacity(code_hash.inner().len() + salt.len());
-            code_hash.encode_to(&mut data);
-            salt.encode_to(&mut data);
-            blake2_rfc::blake2b::blake2b(32, &[], &data)
-        };
-        ProgramId::from_slice(id_hash.as_bytes())
-    }
-
-    /// Create new program id from bytes.
-    ///
-    /// Will panic if slice is not 32 bytes length.
-    pub fn from_slice(s: &[u8]) -> Self {
-        if s.len() != 32 {
-            panic!("Slice is not 32 bytes length")
-        };
-        let mut id = ProgramId([0u8; 32]);
-        id.0[..].copy_from_slice(s);
-        id
-    }
-
-    /// Return reference to raw bytes of this program id.
-    pub fn as_slice(&self) -> &[u8] {
-        &self.0[..]
-    }
-
-    /// Return mutable reference to raw bytes of this program id.
-    pub fn as_mut_slice(&mut self) -> &mut [u8] {
-        &mut self.0[..]
-    }
-
-    /// System origin
-    pub fn system() -> Self {
-        Self([0u8; 32])
-    }
-}
->>>>>>> efe8db92
 
 /// Program.
 #[derive(Clone, Debug, Decode, Encode)]
@@ -153,13 +53,7 @@
     /// New program from stored data
     pub fn from_parts(
         id: ProgramId,
-<<<<<<< HEAD
-        code: Vec<u8>,
-        static_pages: u32,
-=======
         code: CheckedCode,
-        message_nonce: u64,
->>>>>>> efe8db92
         persistent_pages_numbers: BTreeSet<u32>,
         is_initialized: bool,
     ) -> Self {
@@ -270,43 +164,15 @@
     pub fn clear_memory(&mut self) {
         self.persistent_pages.clear();
     }
-
-<<<<<<< HEAD
-    /// Reset the program.
-    pub fn reset(&mut self, code: Vec<u8>) -> Result<()> {
-        self.set_code(code)?;
-        self.clear_memory();
-
-        Ok(())
-=======
-    /// Message nonce.
-    pub fn message_nonce(&self) -> u64 {
-        self.message_nonce
-    }
-
-    /// Set message nonce.
-    pub fn set_message_nonce(&mut self, val: u64) {
-        self.message_nonce = val;
-    }
-
-    /// Fetch and increment message nonce
-    pub fn fetch_inc_message_nonce(&mut self) -> u64 {
-        let nonce = self.message_nonce;
-        self.message_nonce += 1;
-        nonce
->>>>>>> efe8db92
-    }
 }
 
 #[cfg(test)]
 /// This module contains tests of `fn encode_hex(bytes: &[u8]) -> String`
 /// and ProgramId's `fn from_slice(s: &[u8]) -> Self` constructor
 mod tests {
-    use super::{Program, ProgramId};
-<<<<<<< HEAD
-=======
-    use crate::{checked_code::CheckedCode, util::encode_hex};
->>>>>>> efe8db92
+    use super::Program;
+    use crate::code::CheckedCode;
+    use crate::identifiers::ProgramId;
     use alloc::{vec, vec::Vec};
 
     fn parse_wat(source: &str) -> Vec<u8> {
