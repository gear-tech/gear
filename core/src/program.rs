--- conflicted
+++ resolved
@@ -19,13 +19,7 @@
 //! Module for programs.
 
 use crate::{
-<<<<<<< HEAD
-    message::DispatchKind,
-    pages::WasmPagesAmount,
     primitives::{ActorId, MessageId},
-=======
-    ids::{ActorId, MessageId},
->>>>>>> 50d91f95
     reservation::GasReservationMap,
 };
 use gprimitives::CodeId;
