--- conflicted
+++ resolved
@@ -76,15 +76,14 @@
         self.0.as_ref()
     }
 
-<<<<<<< HEAD
     /// Convert to bytes.
     pub fn into_bytes(self) -> Vec<u8> {
         self.0.as_bytes().to_vec()
-=======
+    }
+    
     /// Return inner value.
     pub fn into_inner(self) -> Cow<'a, str> {
         self.0
->>>>>>> bb78154c
     }
 }
 
