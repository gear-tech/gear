--- conflicted
+++ resolved
@@ -44,13 +44,9 @@
     /// Exports of the wasm module.
     exports: BTreeSet<DispatchKind>,
     /// Static pages count from memory import.
-<<<<<<< HEAD
     static_pages: WasmPagesAmount,
-=======
-    static_pages: WasmPage,
     /// Stack end page.
     stack_end: Option<WasmPage>,
->>>>>>> 6061bdf1
     /// Instruction weights version.
     instruction_weights_version: u32,
 }
