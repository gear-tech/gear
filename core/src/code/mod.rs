--- conflicted
+++ resolved
@@ -20,13 +20,7 @@
 
 use crate::{
     gas_metering::{CustomConstantCostRules, Rules},
-<<<<<<< HEAD
-    message::DispatchKind,
-    pages::{WasmPage, WasmPagesAmount},
     primitives::CodeId,
-=======
-    ids::{prelude::*, CodeId},
->>>>>>> 50d91f95
 };
 use alloc::vec::Vec;
 use gear_wasm_instrument::{InstrumentationBuilder, Module, GEAR_SUPPORTED_FEATURES};
