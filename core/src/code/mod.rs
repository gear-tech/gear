--- conflicted
+++ resolved
@@ -378,15 +378,9 @@
 
 #[cfg(test)]
 mod tests {
-<<<<<<< HEAD
     use crate::code::{Code, CodeError, DataSectionError, ExportError, StackEndError};
     use alloc::{format, vec::Vec};
-    use gear_wasm_instrument::{rules::CustomConstantCostRules, STACK_END_EXPORT_NAME};
-=======
-    use crate::code::{Code, CodeError, DataSectionError, ExportError};
-    use alloc::vec::Vec;
-    use gear_wasm_instrument::gas_metering::CustomConstantCostRules;
->>>>>>> 6316fc9f
+    use gear_wasm_instrument::{gas_metering::CustomConstantCostRules, STACK_END_EXPORT_NAME};
 
     fn wat2wasm(s: &str) -> Vec<u8> {
         wabt::Wat2Wasm::new()
