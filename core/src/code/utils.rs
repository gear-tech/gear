// This file is part of Gear.

// Copyright (C) 2024 Gear Technologies Inc.
// SPDX-License-Identifier: GPL-3.0-or-later WITH Classpath-exception-2.0

// This program is free software: you can redistribute it and/or modify
// it under the terms of the GNU General Public License as published by
// the Free Software Foundation, either version 3 of the License, or
// (at your option) any later version.

// This program is distributed in the hope that it will be useful,
// but WITHOUT ANY WARRANTY; without even the implied warranty of
// MERCHANTABILITY or FITNESS FOR A PARTICULAR PURPOSE. See the
// GNU General Public License for more details.

// You should have received a copy of the GNU General Public License
// along with this program. If not, see <https://www.gnu.org/licenses/>.

//! Module that contains functions to check code.

use crate::{
    code::errors::*,
    message::{DispatchKind, WasmEntryPoint},
    pages::{WasmPage, WasmPagesAmount},
};
use alloc::collections::BTreeSet;
use gear_wasm_instrument::{
    parity_wasm::elements::{
        ExportEntry, External, GlobalEntry, ImportCountType, InitExpr, Instruction, Internal,
        Module, Type, ValueType,
    },
    SyscallName, STACK_END_EXPORT_NAME,
};

/// Defines maximal permitted count of memory pages.
<<<<<<< HEAD
pub const MAX_WASM_PAGES_AMOUNT: WasmPagesAmount = WasmPagesAmount::from_u16(512);
=======
pub const MAX_WASM_PAGES_AMOUNT: u16 = 512;
>>>>>>> dfe0cbed

/// Name of exports allowed on chain.
pub const ALLOWED_EXPORTS: [&str; 6] = [
    "init",
    "handle",
    "handle_reply",
    "handle_signal",
    "state",
    "metahash",
];

/// Name of exports required on chain (only 1 of these is required).
pub const REQUIRED_EXPORTS: [&str; 2] = ["init", "handle"];

pub fn get_static_pages(module: &Module) -> Result<WasmPagesAmount, CodeError> {
    // get initial memory size from memory import
    let static_pages = module
        .import_section()
        .ok_or(SectionError::NotFound(SectionName::Import))?
        .entries()
        .iter()
        .find_map(|entry| match entry.external() {
            External::Memory(mem_ty) => Some(mem_ty.limits().initial()),
            _ => None,
        })
        .map(WasmPagesAmount::try_from)
        .ok_or(MemoryError::EntryNotFound)?
        .map_err(|_| MemoryError::InvalidStaticPageCount)?;

<<<<<<< HEAD
    if static_pages > MAX_WASM_PAGES_AMOUNT {
=======
    if static_pages > WasmPagesAmount::from(MAX_WASM_PAGES_AMOUNT) {
>>>>>>> dfe0cbed
        Err(MemoryError::InvalidStaticPageCount)?;
    }

    Ok(static_pages)
}

pub fn get_exports(module: &Module) -> BTreeSet<DispatchKind> {
    let mut entries = BTreeSet::new();

    for entry in module
        .export_section()
        .expect("Exports section has been checked for already")
        .entries()
        .iter()
    {
        if let Internal::Function(_) = entry.internal() {
            if let Some(entry) = DispatchKind::try_from_entry(entry.field()) {
                entries.insert(entry);
            }
        }
    }

    entries
}

pub fn check_exports(module: &Module) -> Result<(), CodeError> {
    let types = module
        .type_section()
        .ok_or(SectionError::NotFound(SectionName::Type))?
        .types();

    let funcs = module
        .function_section()
        .ok_or(SectionError::NotFound(SectionName::Function))?
        .entries();

    let import_count = module.import_count(ImportCountType::Function) as u32;

    let exports = module
        .export_section()
        .ok_or(SectionError::NotFound(SectionName::Export))?
        .entries();

    let mut entry_point_found = false;
    for (export_index, export) in exports.iter().enumerate() {
        let &Internal::Function(func_index) = export.internal() else {
            continue;
        };

        let index = func_index.checked_sub(import_count).ok_or(
            ExportError::ExportReferencesToImportFunction(export_index as u32, func_index),
        )?;

        // Panic is impossible, unless the Module structure is invalid.
        let type_id = funcs
            .get(index as usize)
            .unwrap_or_else(|| unreachable!("Module structure is invalid"))
            .type_ref() as usize;

        // Panic is impossible, unless the Module structure is invalid.
        let Type::Function(func_type) = types
            .get(type_id)
            .unwrap_or_else(|| unreachable!("Module structure is invalid"));

        if !ALLOWED_EXPORTS.contains(&export.field()) {
            Err(ExportError::ExcessExport(export_index as u32))?;
        }

        if !(func_type.params().is_empty() && func_type.results().is_empty()) {
            Err(ExportError::InvalidExportFnSignature(export_index as u32))?;
        }

        if REQUIRED_EXPORTS.contains(&export.field()) {
            entry_point_found = true;
        }
    }

    entry_point_found
        .then_some(())
        .ok_or(ExportError::RequiredExportNotFound)
        .map_err(CodeError::Export)
}

pub fn check_imports(module: &Module) -> Result<(), CodeError> {
    let types = module
        .type_section()
        .ok_or(SectionError::NotFound(SectionName::Type))?
        .types();

    let imports = module
        .import_section()
        .ok_or(SectionError::NotFound(SectionName::Import))?
        .entries();

    let syscalls = SyscallName::instrumentable_map();

    let mut visited_imports = BTreeSet::new();
    for (import_index, import) in imports.iter().enumerate() {
        let External::Function(i) = import.external() else {
            continue;
        };

        // Panic is impossible, unless the Module structure is invalid.
        let Type::Function(func_type) = &types
            .get(*i as usize)
            .unwrap_or_else(|| unreachable!("Module structure is invalid"));

        let syscall = syscalls
            .get(import.field())
            .ok_or(ImportError::UnknownImport(import_index as u32))?;

        if !visited_imports.insert(*syscall) {
            Err(ImportError::DuplicateImport(import_index as u32))?;
        }

        let signature = syscall.signature();

        let params = signature
            .params()
            .iter()
            .copied()
            .map(Into::<ValueType>::into);
        let results = signature.results().unwrap_or(&[]);

        if !(params.eq(func_type.params().iter().copied()) && results == func_type.results()) {
            Err(ImportError::InvalidImportFnSignature(import_index as u32))?;
        }
    }

    Ok(())
}

fn get_export_entry_with_index<'a>(
    module: &'a Module,
    name: &str,
) -> Option<(u32, &'a ExportEntry)> {
    module
        .export_section()?
        .entries()
        .iter()
        .enumerate()
        .find_map(|(export_index, export)| {
            (export.field() == name).then_some((export_index as u32, export))
        })
}

fn get_export_global_with_index(module: &Module, name: &str) -> Option<(u32, u32)> {
    let (export_index, export) = get_export_entry_with_index(module, name)?;
    match export.internal() {
        Internal::Global(index) => Some((export_index, *index)),
        _ => None,
    }
}

fn get_init_expr_const_i32(init_expr: &InitExpr) -> Option<i32> {
    match init_expr.code() {
        [Instruction::I32Const(const_i32), Instruction::End] => Some(*const_i32),
        _ => None,
    }
}

fn get_export_global_entry(
    module: &Module,
    export_index: u32,
    global_index: u32,
) -> Result<&GlobalEntry, CodeError> {
    let index = (global_index as usize)
        .checked_sub(module.import_count(ImportCountType::Global))
        .ok_or(ExportError::ExportReferencesToImportGlobal(
            export_index,
            global_index,
        ))?;

    module
        .global_section()
        .and_then(|s| s.entries().get(index))
        .ok_or(ExportError::IncorrectGlobalIndex(global_index, export_index).into())
}

/// Check that data segments are not overlapping with stack and are inside static pages.
pub fn check_data_section(
    module: &Module,
    static_pages: WasmPagesAmount,
    stack_end: Option<WasmPage>,
) -> Result<(), CodeError> {
    let Some(data_section) = module.data_section() else {
        // No data section - nothing to check.
        return Ok(());
    };

    for data_segment in data_section.entries() {
        let data_segment_offset = data_segment
            .offset()
            .as_ref()
            .and_then(get_init_expr_const_i32)
            .ok_or(DataSectionError::Initialization)? as u32;

        if let Some(stack_end_offset) = stack_end.map(|p| p.offset()) {
            // Checks, that each data segment does not overlap the user stack.
            (data_segment_offset >= stack_end_offset)
                .then_some(())
                .ok_or(DataSectionError::GearStackOverlaps(
                    data_segment_offset,
                    stack_end_offset,
                ))?;
        }

        let Some(size) = u32::try_from(data_segment.value().len())
            .map_err(|_| DataSectionError::EndAddressOverflow(data_segment_offset))?
            .checked_sub(1)
        else {
            // Zero size data segment - strange, but allowed.
            continue;
        };

        let data_segment_last_byte_offset = data_segment_offset
            .checked_add(size)
            .ok_or(DataSectionError::EndAddressOverflow(data_segment_offset))?;

<<<<<<< HEAD
        (WasmPage::from_offset(data_segment_last_byte_offset) < static_pages)
=======
        ((data_segment_last_byte_offset as u64) < static_pages.offset())
>>>>>>> dfe0cbed
            .then_some(())
            .ok_or(DataSectionError::EndAddressOutOfStaticMemory(
                data_segment_offset,
                data_segment_last_byte_offset,
                static_pages.offset(),
            ))?;
    }

    Ok(())
}

fn get_stack_end_offset(module: &Module) -> Result<Option<u32>, CodeError> {
    let Some((export_index, global_index)) =
        get_export_global_with_index(module, STACK_END_EXPORT_NAME)
    else {
        return Ok(None);
    };

    Ok(Some(
        get_init_expr_const_i32(
            get_export_global_entry(module, export_index, global_index)?.init_expr(),
        )
        .ok_or(StackEndError::Initialization)? as u32,
    ))
}

pub fn check_and_canonize_gear_stack_end(
    module: &mut Module,
    static_pages: WasmPagesAmount,
) -> Result<Option<WasmPage>, CodeError> {
    let Some(stack_end_offset) = get_stack_end_offset(module)? else {
        return Ok(None);
    };

    // Remove stack end export from module.
    // Panic below is impossible, because we have checked above, that export section exists.
    module
        .export_section_mut()
        .unwrap_or_else(|| unreachable!("Cannot find export section"))
        .entries_mut()
        .retain(|export| export.field() != STACK_END_EXPORT_NAME);

    if stack_end_offset % WasmPage::SIZE != 0 {
        return Err(StackEndError::NotAligned(stack_end_offset).into());
    }

    let stack_end = WasmPage::from_offset(stack_end_offset);
    if stack_end > static_pages {
        return Err(StackEndError::OutOfStatic(stack_end_offset, static_pages.offset()).into());
    }

    Ok(Some(stack_end))
}

/// Checks that module:
/// 1) Does not have exports to mutable globals.
/// 2) Does not have exports to imported globals.
/// 3) Does not have exports with incorrect global index.
pub fn check_mut_global_exports(module: &Module) -> Result<(), CodeError> {
    let Some(export_section) = module.export_section() else {
        return Ok(());
    };

    export_section
        .entries()
        .iter()
        .enumerate()
        .filter_map(|(export_index, export)| match export.internal() {
            Internal::Global(index) => Some((export_index as u32, *index)),
            _ => None,
        })
        .try_for_each(|(export_index, global_index)| {
            let entry = get_export_global_entry(module, export_index, global_index)?;
            if entry.global_type().is_mutable() {
                Err(ExportError::MutableGlobalExport(global_index, export_index).into())
            } else {
                Ok(())
            }
        })
}

pub fn check_start_section(module: &Module) -> Result<(), CodeError> {
    if module.start_section().is_some() {
        log::debug!("Found start section in program code, which is not allowed");
        Err(SectionError::NotSupported(SectionName::Start))?
    } else {
        Ok(())
    }
}<|MERGE_RESOLUTION|>--- conflicted
+++ resolved
@@ -33,11 +33,7 @@
 };
 
 /// Defines maximal permitted count of memory pages.
-<<<<<<< HEAD
-pub const MAX_WASM_PAGES_AMOUNT: WasmPagesAmount = WasmPagesAmount::from_u16(512);
-=======
 pub const MAX_WASM_PAGES_AMOUNT: u16 = 512;
->>>>>>> dfe0cbed
 
 /// Name of exports allowed on chain.
 pub const ALLOWED_EXPORTS: [&str; 6] = [
@@ -67,11 +63,7 @@
         .ok_or(MemoryError::EntryNotFound)?
         .map_err(|_| MemoryError::InvalidStaticPageCount)?;
 
-<<<<<<< HEAD
-    if static_pages > MAX_WASM_PAGES_AMOUNT {
-=======
     if static_pages > WasmPagesAmount::from(MAX_WASM_PAGES_AMOUNT) {
->>>>>>> dfe0cbed
         Err(MemoryError::InvalidStaticPageCount)?;
     }
 
@@ -291,11 +283,7 @@
             .checked_add(size)
             .ok_or(DataSectionError::EndAddressOverflow(data_segment_offset))?;
 
-<<<<<<< HEAD
-        (WasmPage::from_offset(data_segment_last_byte_offset) < static_pages)
-=======
         ((data_segment_last_byte_offset as u64) < static_pages.offset())
->>>>>>> dfe0cbed
             .then_some(())
             .ok_or(DataSectionError::EndAddressOutOfStaticMemory(
                 data_segment_offset,
