// This file is part of Gear.

// Copyright (C) 2024-2025 Gear Technologies Inc.
// SPDX-License-Identifier: GPL-3.0-or-later WITH Classpath-exception-2.0

// This program is free software: you can redistribute it and/or modify
// it under the terms of the GNU General Public License as published by
// the Free Software Foundation, either version 3 of the License, or
// (at your option) any later version.

// This program is distributed in the hope that it will be useful,
// but WITHOUT ANY WARRANTY; without even the implied warranty of
// MERCHANTABILITY or FITNESS FOR A PARTICULAR PURPOSE. See the
// GNU General Public License for more details.

// You should have received a copy of the GNU General Public License
// along with this program. If not, see <https://www.gnu.org/licenses/>.

//! Module for instrumented code.

<<<<<<< HEAD
use crate::{
    code::{Code, CodeAndId},
    message::DispatchKind,
    pages::{WasmPage, WasmPagesAmount},
    primitives::CodeId,
};
use alloc::{collections::BTreeSet, vec::Vec};
=======
use crate::code::Code;
use alloc::vec::Vec;
>>>>>>> 50d91f95
use scale_info::{
    scale::{Decode, Encode},
    TypeInfo,
};

/// Instantiated section sizes for charging during module instantiation.
/// By "instantiated sections sizes" we mean the size of the section representation in the executor
/// during module instantiation.
#[derive(Clone, Debug, PartialEq, Eq, Decode, Encode, TypeInfo)]
pub struct InstantiatedSectionSizes {
    /// Code section size in bytes.
    code_section: u32,
    /// Data section size in bytes based on the number of heuristic memory pages
    /// used during data section instantiation (see `GENERIC_OS_PAGE_SIZE`).
    data_section: u32,
    /// Global section size in bytes.
    global_section: u32,
    /// Table section size in bytes.
    table_section: u32,
    /// Element section size in bytes.
    element_section: u32,
    /// Type section size in bytes.
    type_section: u32,
}

impl InstantiatedSectionSizes {
    /// Creates a new instance of the section sizes.
    pub fn new(
        code_section: u32,
        data_section: u32,
        global_section: u32,
        table_section: u32,
        element_section: u32,
        type_section: u32,
    ) -> Self {
        Self {
            code_section,
            data_section,
            global_section,
            table_section,
            element_section,
            type_section,
        }
    }

    /// Returns the code section size in bytes.
    pub fn code_section(&self) -> u32 {
        self.code_section
    }

    /// Returns the data section size in bytes.
    pub fn data_section(&self) -> u32 {
        self.data_section
    }

    /// Returns the global section size in bytes.
    pub fn global_section(&self) -> u32 {
        self.global_section
    }

    /// Returns the table section size in bytes.
    pub fn table_section(&self) -> u32 {
        self.table_section
    }

    /// Returns the element section size in bytes.
    pub fn element_section(&self) -> u32 {
        self.element_section
    }

    /// Returns the type section size in bytes.
    pub fn type_section(&self) -> u32 {
        self.type_section
    }
}

/// The newtype contains the instrumented code and the corresponding id (hash).
#[derive(Clone, Debug, Decode, Encode, TypeInfo, PartialEq, Eq)]
pub struct InstrumentedCode {
    /// Code instrumented with the latest schedule.
    bytes: Vec<u8>,
    /// Instantiated section sizes used for charging during module instantiation.
    instantiated_section_sizes: InstantiatedSectionSizes,
}

impl InstrumentedCode {
    /// Creates a new instance of the instrumented code.
    pub fn new(bytes: Vec<u8>, instantiated_section_sizes: InstantiatedSectionSizes) -> Self {
        Self {
            bytes,
            instantiated_section_sizes,
        }
    }

    /// Returns reference to the instrumented binary code.
    pub fn bytes(&self) -> &[u8] {
        &self.bytes
    }

    /// Returns instantiated section sizes used for charging during module instantiation.
    pub fn instantiated_section_sizes(&self) -> &InstantiatedSectionSizes {
        &self.instantiated_section_sizes
    }

    /// Consumes the instance and returns the instrumented code.
    pub fn into_bytes(self) -> Vec<u8> {
        self.bytes
    }
}

impl From<Code> for InstrumentedCode {
    fn from(code: Code) -> Self {
        code.into_parts().1
    }
}<|MERGE_RESOLUTION|>--- conflicted
+++ resolved
@@ -18,18 +18,8 @@
 
 //! Module for instrumented code.
 
-<<<<<<< HEAD
-use crate::{
-    code::{Code, CodeAndId},
-    message::DispatchKind,
-    pages::{WasmPage, WasmPagesAmount},
-    primitives::CodeId,
-};
-use alloc::{collections::BTreeSet, vec::Vec};
-=======
 use crate::code::Code;
 use alloc::vec::Vec;
->>>>>>> 50d91f95
 use scale_info::{
     scale::{Decode, Encode},
     TypeInfo,
