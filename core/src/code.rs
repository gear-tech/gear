--- conflicted
+++ resolved
@@ -20,13 +20,8 @@
 
 use crate::{
     ids::CodeId,
-<<<<<<< HEAD
-    message::{DispatchKind, WasmEntry},
+    message::{DispatchKind, WasmEntryPoint},
     pages::{PageU32Size, WasmPage},
-=======
-    memory::{PageU32Size, WasmPage},
-    message::{DispatchKind, WasmEntryPoint},
->>>>>>> ba15f037
 };
 use alloc::{collections::BTreeSet, vec, vec::Vec};
 use gear_wasm_instrument::{
