--- conflicted
+++ resolved
@@ -48,11 +48,8 @@
                 exports.insert(DispatchKind::Handle);
             } else if entry.field() == DispatchKind::Reply.into_entry() {
                 exports.insert(DispatchKind::Reply);
-<<<<<<< HEAD
-=======
             } else if entry.field() == DispatchKind::Signal.into_entry() {
                 exports.insert(DispatchKind::Signal);
->>>>>>> 06271b3d
             } else if reject_unnecessary {
                 return Err(CodeError::NonGearExportFnFound);
             }
