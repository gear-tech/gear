// This file is part of Gear.

// Copyright (C) 2021-2022 Gear Technologies Inc.
// SPDX-License-Identifier: GPL-3.0-or-later WITH Classpath-exception-2.0

// This program is free software: you can redistribute it and/or modify
// it under the terms of the GNU General Public License as published by
// the Free Software Foundation, either version 3 of the License, or
// (at your option) any later version.

// This program is distributed in the hope that it will be useful,
// but WITHOUT ANY WARRANTY; without even the implied warranty of
// MERCHANTABILITY or FITNESS FOR A PARTICULAR PURPOSE. See the
// GNU General Public License for more details.

// You should have received a copy of the GNU General Public License
// along with this program. If not, see <https://www.gnu.org/licenses/>.

//! Module for checked code.

use crate::{ids::CodeId, memory::WasmPageNumber, message::DispatchKind};
use alloc::{collections::BTreeSet, vec::Vec};
use codec::{Decode, Encode};
use gear_wasm_instrument::{
    parity_wasm::{
        self,
        elements::{Internal, Module},
    },
    wasm_instrument::{
        self,
        gas_metering::{ConstantCostRules, Rules},
    },
};
use scale_info::TypeInfo;

/// Defines maximal permitted count of memory pages.
pub const MAX_WASM_PAGE_COUNT: u32 = 512;

/// Parse function exports from wasm module into [`DispatchKind`].
fn get_exports(
    module: &Module,
    reject_unnecessary: bool,
) -> Result<BTreeSet<DispatchKind>, CodeError> {
    let mut exports = BTreeSet::<DispatchKind>::new();

    for entry in module
        .export_section()
        .ok_or(CodeError::ExportSectionNotFound)?
        .entries()
        .iter()
    {
        if let Internal::Function(_) = entry.internal() {
            if entry.field() == DispatchKind::Init.into_entry() {
                exports.insert(DispatchKind::Init);
            } else if entry.field() == DispatchKind::Handle.into_entry() {
                exports.insert(DispatchKind::Handle);
            } else if entry.field() == DispatchKind::Reply.into_entry() {
                exports.insert(DispatchKind::Reply);
            } else if entry.field() == DispatchKind::Signal.into_entry() {
                exports.insert(DispatchKind::Signal);
            } else if reject_unnecessary {
                return Err(CodeError::NonGearExportFnFound);
            }
        }
    }
    Ok(exports)
}

/// Instrumentation error.
#[derive(Debug)]
pub enum CodeError {
    /// The provided code doesn't contain required import section.
    ImportSectionNotFound,
    /// The provided code doesn't contain memory entry section.
    MemoryEntryNotFound,
    /// The provided code doesn't contain export section.
    ExportSectionNotFound,
    /// The provided code doesn't contain the required `init` or `handle` export function.
    RequiredExportFnNotFound,
    /// The provided code contains unnecessary function exports.
    NonGearExportFnFound,
    /// Error occurred during decoding original program code.
    ///
    /// The provided code was a malformed Wasm bytecode or contained unsupported features
    /// (atomics, simd instructions, etc.).
    Decode,
    /// Error occurred during injecting gas metering instructions.
    ///
    /// This might be due to program contained unsupported/non-deterministic instructions
    /// (floats, manual memory grow, etc.).
    GasInjection,
    /// Error occurred during stack height instrumentation.
    StackLimitInjection,
    /// Error occurred during encoding instrumented program.
    ///
    /// The only possible reason for that might be OOM.
    Encode,
    /// We restrict start sections in smart contracts.
    StartSectionExists,
    /// The provided code has invalid count of static pages.
    InvalidStaticPageCount,
}

/// Contains instrumented binary code of a program and initial memory size from memory import.
#[derive(Clone, Debug, Decode, Encode, PartialEq, Eq, TypeInfo)]
pub struct Code {
    /// Code instrumented with the latest schedule.
    code: Vec<u8>,
    /// The uninstrumented, original version of the code.
    raw_code: Vec<u8>,
    /// Exports of the wasm module.
    exports: BTreeSet<DispatchKind>,
    static_pages: WasmPageNumber,
    #[codec(compact)]
    instruction_weights_version: u32,
}

impl Code {
    /// Create the code by checking and instrumenting `original_code`.
    pub fn try_new<R, GetRulesFn>(
        raw_code: Vec<u8>,
        version: u32,
        mut get_gas_rules: GetRulesFn,
        stack_height: Option<u32>,
    ) -> Result<Self, CodeError>
    where
        R: Rules,
        GetRulesFn: FnMut(&Module) -> R,
    {
<<<<<<< HEAD
        let module: Module =
            parity_wasm::deserialize_buffer(&raw_code).map_err(|_| CodeError::Decode)?;
=======
        wasmparser::validate(&raw_code).map_err(|_| CodeError::Decode)?;

        let module: Module = wasm_instrument::parity_wasm::deserialize_buffer(&raw_code)
            .map_err(|_| CodeError::Decode)?;
>>>>>>> 641274f7

        if module.start_section().is_some() {
            log::debug!("Found start section in contract code, which is not allowed");
            return Err(CodeError::StartSectionExists);
        }

        // get initial memory size from memory import.
        let static_pages = WasmPageNumber(
            module
                .import_section()
                .ok_or(CodeError::ImportSectionNotFound)?
                .entries()
                .iter()
                .find_map(|entry| match entry.external() {
                    parity_wasm::elements::External::Memory(mem_ty) => {
                        Some(mem_ty.limits().initial())
                    }
                    _ => None,
                })
                .ok_or(CodeError::MemoryEntryNotFound)?,
        );

        if static_pages > MAX_WASM_PAGE_COUNT.into() {
            return Err(CodeError::InvalidStaticPageCount);
        }

        let exports = get_exports(&module, true)?;

        if exports.contains(&DispatchKind::Init) || exports.contains(&DispatchKind::Handle) {
            let gas_rules = get_gas_rules(&module);
            let instrumented_module =
                wasm_instrument::gas_metering::inject(module, &gas_rules, "env")
                    .map_err(|_| CodeError::GasInjection)?;

            let instrumented = if let Some(limit) = stack_height {
                let instrumented_module =
                    wasm_instrument::inject_stack_limiter(instrumented_module, limit)
                        .map_err(|_| CodeError::StackLimitInjection)?;
                parity_wasm::elements::serialize(instrumented_module)
                    .map_err(|_| CodeError::Encode)?
            } else {
                parity_wasm::elements::serialize(instrumented_module)
                    .map_err(|_| CodeError::Encode)?
            };

            Ok(Self {
                code: instrumented,
                raw_code,
                exports,
                static_pages,
                instruction_weights_version: version,
            })
        } else {
            Err(CodeError::RequiredExportFnNotFound)
        }
    }

    /// Create the code without instrumentation or instrumented
    /// with `ConstantCostRules`. There is also no check for static memory pages.
    pub fn new_raw(
        original_code: Vec<u8>,
        version: u32,
        module: Option<Module>,
        instrument_with_const_rules: bool,
    ) -> Result<Self, CodeError> {
        wasmparser::validate(&original_code).map_err(|_| CodeError::Decode)?;

        let module = module.unwrap_or(
            parity_wasm::deserialize_buffer(&original_code).map_err(|_| CodeError::Decode)?,
        );

        // get initial memory size from memory import.
        let static_pages = WasmPageNumber(
            module
                .import_section()
                .ok_or(CodeError::ImportSectionNotFound)?
                .entries()
                .iter()
                .find_map(|entry| match entry.external() {
                    parity_wasm::elements::External::Memory(mem_ty) => {
                        Some(mem_ty.limits().initial())
                    }
                    _ => None,
                })
                .ok_or(CodeError::MemoryEntryNotFound)?,
        );

        let exports = get_exports(&module, false)?;

        if exports.contains(&DispatchKind::Init) || exports.contains(&DispatchKind::Handle) {
            if instrument_with_const_rules {
                let instrumented_module = wasm_instrument::gas_metering::inject(
                    module,
                    &ConstantCostRules::default(),
                    "env",
                )
                .map_err(|_| CodeError::GasInjection)?;

                let instrumented = parity_wasm::elements::serialize(instrumented_module)
                    .map_err(|_| CodeError::Encode)?;

                Ok(Self {
                    raw_code: original_code,
                    code: instrumented,
                    exports,
                    static_pages,
                    instruction_weights_version: version,
                })
            } else {
                Ok(Self {
                    raw_code: original_code.clone(),
                    code: original_code,
                    exports,
                    static_pages,
                    instruction_weights_version: version,
                })
            }
        } else {
            Err(CodeError::RequiredExportFnNotFound)
        }
    }

    /// Returns the original code.
    pub fn raw_code(&self) -> &[u8] {
        &self.raw_code
    }

    /// Returns reference to the instrumented binary code.
    pub fn code(&self) -> &[u8] {
        &self.code
    }

    /// Returns wasm module exports.
    pub fn exports(&self) -> &BTreeSet<DispatchKind> {
        &self.exports
    }

    /// Returns instruction weights version.
    pub fn instruction_weights_version(&self) -> u32 {
        self.instruction_weights_version
    }

    /// Returns initial memory size from memory import.
    pub fn static_pages(&self) -> WasmPageNumber {
        self.static_pages
    }

    /// Consumes this instance and returns the instrumented and raw binary codes.
    pub fn into_parts(self) -> (InstrumentedCode, Vec<u8>) {
        (
            InstrumentedCode {
                code: self.code,
                exports: self.exports,
                static_pages: self.static_pages,
                version: self.instruction_weights_version,
            },
            self.raw_code,
        )
    }
}

/// The newtype contains the Code instance and the corresponding id (hash).
#[derive(Clone, Debug)]
pub struct CodeAndId {
    code: Code,
    code_id: CodeId,
}

impl CodeAndId {
    /// Calculates the id (hash) of the raw binary code and creates new instance.
    pub fn new(code: Code) -> Self {
        let code_id = CodeId::generate(code.raw_code());
        Self { code, code_id }
    }

    /// Creates the instance from the precalculated hash without checks.
    pub fn from_parts_unchecked(code: Code, code_id: CodeId) -> Self {
        debug_assert_eq!(code_id, CodeId::generate(code.raw_code()));
        Self { code, code_id }
    }

    /// Returns corresponding id (hash) for the code.
    pub fn code_id(&self) -> CodeId {
        self.code_id
    }

    /// Returns reference to Code.
    pub fn code(&self) -> &Code {
        &self.code
    }

    /// Decomposes this instance.
    pub fn into_parts(self) -> (Code, CodeId) {
        (self.code, self.code_id)
    }
}

/// The newtype contains the instrumented code and the corresponding id (hash).
#[derive(Clone, Debug, Decode, Encode, TypeInfo)]
pub struct InstrumentedCode {
    code: Vec<u8>,
    exports: BTreeSet<DispatchKind>,
    static_pages: WasmPageNumber,
    version: u32,
}

impl InstrumentedCode {
    /// Returns reference to the instrumented binary code.
    pub fn code(&self) -> &[u8] {
        &self.code
    }

    /// Returns instruction weights version.
    pub fn instruction_weights_version(&self) -> u32 {
        self.version
    }

    /// Returns wasm module exports.
    pub fn exports(&self) -> &BTreeSet<DispatchKind> {
        &self.exports
    }

    /// Returns initial memory size from memory import.
    pub fn static_pages(&self) -> WasmPageNumber {
        self.static_pages
    }

    /// Consumes the instance and returns the instrumented code.
    pub fn into_code(self) -> Vec<u8> {
        self.code
    }
}

/// The newtype contains the instrumented code and the corresponding id (hash).
#[derive(Clone, Debug, Decode, Encode)]
pub struct InstrumentedCodeAndId {
    code: InstrumentedCode,
    code_id: CodeId,
}

impl InstrumentedCodeAndId {
    /// Returns reference to the instrumented code.
    pub fn code(&self) -> &InstrumentedCode {
        &self.code
    }

    /// Returns corresponding id (hash) for the code.
    pub fn code_id(&self) -> CodeId {
        self.code_id
    }

    /// Consumes the instance and returns the instrumented code.
    pub fn into_parts(self) -> (InstrumentedCode, CodeId) {
        (self.code, self.code_id)
    }
}

impl From<CodeAndId> for InstrumentedCodeAndId {
    fn from(code_and_id: CodeAndId) -> Self {
        let (code, code_id) = code_and_id.into_parts();
        let (code, _) = code.into_parts();
        Self { code, code_id }
    }
}<|MERGE_RESOLUTION|>--- conflicted
+++ resolved
@@ -127,15 +127,10 @@
         R: Rules,
         GetRulesFn: FnMut(&Module) -> R,
     {
-<<<<<<< HEAD
+        wasmparser::validate(&raw_code).map_err(|_| CodeError::Decode)?;
+
         let module: Module =
             parity_wasm::deserialize_buffer(&raw_code).map_err(|_| CodeError::Decode)?;
-=======
-        wasmparser::validate(&raw_code).map_err(|_| CodeError::Decode)?;
-
-        let module: Module = wasm_instrument::parity_wasm::deserialize_buffer(&raw_code)
-            .map_err(|_| CodeError::Decode)?;
->>>>>>> 641274f7
 
         if module.start_section().is_some() {
             log::debug!("Found start section in contract code, which is not allowed");
