--- conflicted
+++ resolved
@@ -27,14 +27,10 @@
 use gear_wasm_instrument::{
     parity_wasm::{
         self,
-<<<<<<< HEAD
         builder::ModuleBuilder,
         elements::{
             ExportEntry, GlobalEntry, GlobalType, InitExpr, Instruction, Internal, Module, Type,
         },
-=======
-        elements::{ExportEntry, GlobalEntry, GlobalType, InitExpr, Instruction, Internal, Module},
->>>>>>> af1b94c9
     },
     wasm_instrument::gas_metering::{ConstantCostRules, Rules},
     InstrumentationBuilder, STACK_END_EXPORT_NAME,
