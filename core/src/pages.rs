// This file is part of Gear.

// Copyright (C) 2023-2024 Gear Technologies Inc.
// SPDX-License-Identifier: GPL-3.0-or-later WITH Classpath-exception-2.0

// This program is free software: you can redistribute it and/or modify
// it under the terms of the GNU General Public License as published by
// the Free Software Foundation, either version 3 of the License, or
// (at your option) any later version.

// This program is distributed in the hope that it will be useful,
// but WITHOUT ANY WARRANTY; without even the implied warranty of
// MERCHANTABILITY or FITNESS FOR A PARTICULAR PURPOSE. See the
// GNU General Public License for more details.

// You should have received a copy of the GNU General Public License
// along with this program. If not, see <https://www.gnu.org/licenses/>.

//! Module for memory pages.

use core::cmp::Ordering;
pub use numerated::{
    num_traits::bounds::{LowerBounded, UpperBounded},
    Bound, Interval, IntervalIterator, IntervalsTree, Numerated,
};
use scale_info::{
    scale::{Decode, Encode},
    TypeInfo,
};

/// A WebAssembly page has a constant size of 64KiB.
const WASM_PAGE_SIZE: usize = 64 * 1024;

/// A size of memory pages in program data storage.
/// If program changes some memory page during execution, then page of this size will be uploaded to the storage.
/// If during execution program accesses some data in memory, then data of this size will be downloaded from the storage.
/// Currently equal to 16KiB to be bigger than most common host page sizes.
const GEAR_PAGE_SIZE: usize = 16 * 1024;

const _: () = assert!(WASM_PAGE_SIZE < u32::MAX as usize);
const _: () = assert!(WASM_PAGE_SIZE % GEAR_PAGE_SIZE == 0);

/// Struct represents memory pages amount with some constant size `SIZE` in bytes.
/// - `SIZE` type is u32, so page size < 4GiB (wasm32 memory size limit).
/// - `SIZE` must be power of two and must not be equal to one or zero bytes.
#[derive(
    Clone,
    Copy,
    Debug,
    Decode,
    Encode,
    PartialEq,
    Eq,
    PartialOrd,
    Ord,
    TypeInfo,
    Default,
    derive_more::Into,
)]
pub struct PagesAmount<const SIZE: u32>(u32);

<<<<<<< HEAD
impl<const SIZE: u32> PagesAmount<SIZE> {
    /// Page size. May be any number power of two in interval [2, u32::MAX].
    ///
    /// NOTE: In case SIZE == 0 or 1 or any not power of two number, then you would receive compilation error.
    pub const SIZE: u32 = SIZE;

    /// Number of max pages amount. Equal to max page number + 1.
    ///
    /// NOTE: const computation contains checking in order to prevent incorrect SIZE.
    pub const UPPER: Self = Self(u32::MAX / SIZE + 1 / if SIZE.is_power_of_two() { 1 } else { 0 });
=======
impl From<u16> for GearPage {
    fn from(value: u16) -> Self {
        // u16::MAX * GearPage::size() - 1 <= u32::MAX
        const _: () = assert!(GEAR_PAGE_SIZE <= 0x10000);
        GearPage(value as u32)
    }
}
>>>>>>> 1128b5cc

    /// Pages amount addition. Returns None if overflow.
    #[cfg(test)]
    pub fn add<A: Into<Self>, B: Into<Self>>(a: A, b: B) -> Option<Self> {
        let a: Self = a.into();
        let b: Self = b.into();
        a.0.checked_add(b.0)
            .and_then(|c| (c <= Self::UPPER.0).then_some(Self(c)))
    }

<<<<<<< HEAD
    /// Get page number, which bounds this pages amount.
    /// If pages amount == 4GB size, then returns None, because such page number does not exist.
    pub fn to_page_number(&self) -> Option<Page<SIZE>> {
        self.unbound()
=======
impl PageU32Size for GearPage {
    fn size_non_zero() -> NonZeroU32 {
        const _: () = assert!(GEAR_PAGE_SIZE != 0);
        unsafe { NonZeroU32::new_unchecked(GEAR_PAGE_SIZE as u32) }
>>>>>>> 1128b5cc
    }

    /// Converts one page size to another.
    pub fn to_pages_amount<const S: u32>(&self) -> PagesAmount<S> {
        let raw = if Self::SIZE > S {
            (Self::SIZE / S) * self.0
        } else {
            self.0 / (S / Self::SIZE)
        };
        PagesAmount(raw)
    }
}

impl<const SIZE: u32> PageNumber for PagesAmount<SIZE> {
    unsafe fn from_raw(raw: u32) -> Self {
        Self(raw)
    }
}

<<<<<<< HEAD
impl<const SIZE: u32> From<Page<SIZE>> for PagesAmount<SIZE> {
    fn from(value: Page<SIZE>) -> Self {
        Self(value.0)
=======
impl PageDynSize for GearPage {
    const SIZE_NO: usize = PageSizeNo::GearSizeNo as usize;
}
/// Wasm page number.
#[derive(Clone, Copy, Debug, Decode, Encode, PartialEq, Eq, PartialOrd, Ord, TypeInfo, Default)]
pub struct WasmPage(pub(crate) u32);

impl From<u16> for WasmPage {
    fn from(value: u16) -> Self {
        // u16::MAX * WasmPage::size() - 1 == u32::MAX
        const _: () = assert!(WASM_PAGE_SIZE == 0x10000);
        WasmPage(value as u32)
>>>>>>> 1128b5cc
    }
}

impl<const SIZE: u32> From<Option<Page<SIZE>>> for PagesAmount<SIZE> {
    fn from(value: Option<Page<SIZE>>) -> Self {
        value.map(|page| page.into()).unwrap_or(Self::UPPER)
    }
}

impl<const SIZE: u32> Bound<Page<SIZE>> for PagesAmount<SIZE> {
    fn unbound(self) -> Option<Page<SIZE>> {
        match self {
            a if a > Self::UPPER => {
                // This panic is impossible because of `PagesAmount` constructors implementation.
                unreachable!("PageBound must be always less or equal than UPPER")
            }
            a if a == Self::UPPER => None,
            a => Some(Page(a.0)),
        }
    }
}

<<<<<<< HEAD
/// Try from u32 error for [PagesAmount].
#[derive(Debug, Clone, derive_more::Display)]
#[display(fmt = "Tries to make pages amount from {_0}, which must be less or equal to {_1}")]
pub struct PagesAmountError(u32, u32);

impl<const SIZE: u32> TryFrom<u32> for PagesAmount<SIZE> {
    type Error = PagesAmountError;

    fn try_from(raw: u32) -> Result<Self, Self::Error> {
        if raw > Self::UPPER.0 {
            Err(PagesAmountError(raw, Self::UPPER.0))
        } else {
            Ok(Self(raw))
        }
=======
impl PageU32Size for WasmPage {
    fn size_non_zero() -> NonZeroU32 {
        const _: () = assert!(WASM_PAGE_SIZE != 0);
        unsafe { NonZeroU32::new_unchecked(WASM_PAGE_SIZE as u32) }
>>>>>>> 1128b5cc
    }
}

impl<const SIZE: u32> PartialEq<Page<SIZE>> for PagesAmount<SIZE> {
    fn eq(&self, other: &Page<SIZE>) -> bool {
        self.0 == other.0
    }
}

impl<const SIZE: u32> PartialOrd<Page<SIZE>> for PagesAmount<SIZE> {
    fn partial_cmp(&self, other: &Page<SIZE>) -> Option<Ordering> {
        self.0.partial_cmp(&other.0)
    }
}

/// Struct represents memory page number with some constant size `SIZE` in bytes.
/// - `SIZE` type is u32, so page size < 4GiB (wasm32 memory size limit).
/// - `SIZE` must be power of two and must not be equal to zero bytes.
/// - `SIZE == 1` is possible, but then you cannot use [PagesAmount] for these pages.
#[derive(
    Clone,
    Copy,
    Debug,
    Decode,
    Encode,
    PartialEq,
    Eq,
    PartialOrd,
    Ord,
    TypeInfo,
    Default,
    derive_more::Into,
)]
pub struct Page<const SIZE: u32>(u32);

impl<const SIZE: u32> Page<SIZE> {
    /// Page size. May be any number power of two in interval [1, u32::MAX].
    pub const SIZE: u32 = SIZE;

    /// Max possible page number in 4GB memory.
    ///
    /// Note: const computation contains checking in order to prevent incorrect SIZE.
    #[allow(clippy::erasing_op)]
    pub const UPPER: Self = Self(u32::MAX / SIZE + 0 / if SIZE.is_power_of_two() { 1 } else { 0 });

    /// Increment page number. Returns `PagesAmount<SIZE>`, because this allows to avoid overflows.
    pub fn inc(&self) -> PagesAmount<SIZE> {
        PagesAmount(self.0 + 1)
    }

    /// Constructs new page from byte offset: returns page which contains this byte.
    pub fn from_offset(offset: u32) -> Self {
        // Safe, cause offset is always less or equal to u32::MAX.
        unsafe { Self::from_raw(offset / Self::SIZE) }
    }

    /// Returns page zero byte offset.
    pub fn offset(&self) -> u32 {
        self.raw() * Self::SIZE
    }

    /// Returns page last byte offset.
    pub fn end_offset(&self) -> u32 {
        self.raw() * Self::SIZE + (Self::SIZE - 1)
    }

    /// Returns new page, which contains `self` zero byte.
    pub fn to_page<const S1: u32>(self) -> Page<S1> {
        Page::from_offset(self.offset())
    }

    /// Returns an iterator that iterates over the range of pages from `self` to the end page,
    /// inclusive. Each iteration yields a page of type [`Page<S1>`].
    ///
    /// # Example
    ///
    /// ```
    /// use gear_core::pages::{GearPage, WasmPage};
    ///
    /// let x: Vec<GearPage> = WasmPage::from(5).to_iter().collect();
    /// println!("{x:?}");
    /// ```
    /// For this example must be printed: `[GearPage(20), GearPage(21), GearPage(22), GearPage(23)]`
    pub fn to_iter<const S1: u32>(self) -> IntervalIterator<Page<S1>> {
        let start = Page::<S1>::from_offset(self.offset());
        let end = Page::<S1>::from_offset(self.end_offset());
        // Safe, cause end byte offset is always greater or equal to offset, so `start <= end`.
        unsafe { Interval::new_unchecked(start, end).iter() }
    }
}

/// Try from u32 error for [Page].
#[derive(Debug, Clone, derive_more::Display)]
#[display(fmt = "Tries to make page from {_0}, which must be less or equal to {_1}")]
pub struct PageError(u32, u32);

impl<const SIZE: u32> TryFrom<u32> for Page<SIZE> {
    type Error = PageError;

    fn try_from(raw: u32) -> Result<Self, Self::Error> {
        if raw > Self::UPPER.0 {
            Err(PageError(raw, Self::UPPER.0))
        } else {
            Ok(Self(raw))
        }
    }
}

impl<const SIZE: u32> PageNumber for Page<SIZE> {
    unsafe fn from_raw(raw: u32) -> Self {
        Self(raw)
    }
}

impl<const SIZE: u32> Numerated for Page<SIZE> {
    type Distance = u32;
    type Bound = PagesAmount<SIZE>;

    fn add_if_enclosed_by(self, num: Self::Distance, other: Self) -> Option<Self> {
        self.0
            .checked_add(num)
            .and_then(|sum| sum.enclosed_by(&self.0, &other.0).then_some(Self(sum)))
    }

    fn sub_if_enclosed_by(self, num: Self::Distance, other: Self) -> Option<Self> {
        self.0
            .checked_sub(num)
            .and_then(|sub| sub.enclosed_by(&self.0, &other.0).then_some(Self(sub)))
    }

    fn distance(self, other: Self) -> Self::Distance {
        self.0.abs_diff(other.0)
    }
}

impl<const SIZE: u32> LowerBounded for Page<SIZE> {
    fn min_value() -> Self {
        Self(0)
    }
}

impl<const SIZE: u32> UpperBounded for Page<SIZE> {
    fn max_value() -> Self {
        Self::UPPER
    }
}

/// Page of wasm page size - 64 kiB.
pub type WasmPage = Page<{ WASM_PAGE_SIZE as u32 }>;
/// Page of gear page size - 16 kiB.
pub type GearPage = Page<{ GEAR_PAGE_SIZE as u32 }>;
/// Pages amount for wasm page size - 64 kiB.
pub type WasmPagesAmount = PagesAmount<{ WASM_PAGE_SIZE as u32 }>;
/// Pages amount for gear page size - 16 kiB.
pub type GearPagesAmount = PagesAmount<{ GEAR_PAGE_SIZE as u32 }>;

impl WasmPagesAmount {
    /// Make wasm pages amount constant from u16.
    pub const fn from_u16(raw: u16) -> Self {
        static_assertions::const_assert!(WASM_PAGE_SIZE <= 0x10_000);
        Self(raw as u32)
    }
}

impl From<u16> for WasmPagesAmount {
    fn from(value: u16) -> Self {
        static_assertions::const_assert!(WASM_PAGE_SIZE <= 0x10_000);
        Self(value as u32)
    }
}

impl From<u16> for WasmPage {
    fn from(value: u16) -> Self {
        static_assertions::const_assert!(WASM_PAGE_SIZE <= 0x10_000);
        Page(value as u32)
    }
}

impl From<u16> for GearPagesAmount {
    fn from(value: u16) -> Self {
        static_assertions::const_assert!(GEAR_PAGE_SIZE <= 0x10_000);
        Self(value as u32)
    }
}

impl From<u16> for GearPage {
    fn from(value: u16) -> Self {
        static_assertions::const_assert!(GEAR_PAGE_SIZE <= 0x10_000);
        Page(value as u32)
    }
}

/// Page number trait - page, which can return it number as u32.
pub trait PageNumber: Copy + Into<u32> {
    /// Creates page from raw number.
    ///
    /// # Safety
    /// This function is unsafe because it can create invalid page number.
    unsafe fn from_raw(raw: u32) -> Self;

    /// Returns raw (u32) page number.
    fn raw(&self) -> u32 {
        Into::<u32>::into(*self)
    }
}

#[cfg(test)]
mod tests {
    use super::*;
    use numerated::mock::test_numerated;
    use proptest::{proptest, strategy::Strategy, test_runner::Config as ProptestConfig};

    fn rand_gear_page() -> impl Strategy<Value = GearPage> {
        (0..=GearPage::UPPER.raw()).prop_map(Page)
    }

    fn rand_wasm_page() -> impl Strategy<Value = WasmPage> {
        (0..=WasmPage::UPPER.raw()).prop_map(Page)
    }

    proptest! {
        #![proptest_config(ProptestConfig::with_cases(1024))]

        #[test]
        fn proptest_gear_page_numerated(p1 in rand_gear_page(), p2 in rand_gear_page()) {
            test_numerated(p1, p2);
        }

        #[test]
        fn proptest_wasm_page_numerated(p1 in rand_wasm_page(), p2 in rand_wasm_page()) {
            test_numerated(p1, p2);
        }
    }
}<|MERGE_RESOLUTION|>--- conflicted
+++ resolved
@@ -59,7 +59,6 @@
 )]
 pub struct PagesAmount<const SIZE: u32>(u32);
 
-<<<<<<< HEAD
 impl<const SIZE: u32> PagesAmount<SIZE> {
     /// Page size. May be any number power of two in interval [2, u32::MAX].
     ///
@@ -70,15 +69,6 @@
     ///
     /// NOTE: const computation contains checking in order to prevent incorrect SIZE.
     pub const UPPER: Self = Self(u32::MAX / SIZE + 1 / if SIZE.is_power_of_two() { 1 } else { 0 });
-=======
-impl From<u16> for GearPage {
-    fn from(value: u16) -> Self {
-        // u16::MAX * GearPage::size() - 1 <= u32::MAX
-        const _: () = assert!(GEAR_PAGE_SIZE <= 0x10000);
-        GearPage(value as u32)
-    }
-}
->>>>>>> 1128b5cc
 
     /// Pages amount addition. Returns None if overflow.
     #[cfg(test)]
@@ -89,17 +79,10 @@
             .and_then(|c| (c <= Self::UPPER.0).then_some(Self(c)))
     }
 
-<<<<<<< HEAD
     /// Get page number, which bounds this pages amount.
     /// If pages amount == 4GB size, then returns None, because such page number does not exist.
     pub fn to_page_number(&self) -> Option<Page<SIZE>> {
         self.unbound()
-=======
-impl PageU32Size for GearPage {
-    fn size_non_zero() -> NonZeroU32 {
-        const _: () = assert!(GEAR_PAGE_SIZE != 0);
-        unsafe { NonZeroU32::new_unchecked(GEAR_PAGE_SIZE as u32) }
->>>>>>> 1128b5cc
     }
 
     /// Converts one page size to another.
@@ -119,24 +102,9 @@
     }
 }
 
-<<<<<<< HEAD
 impl<const SIZE: u32> From<Page<SIZE>> for PagesAmount<SIZE> {
     fn from(value: Page<SIZE>) -> Self {
         Self(value.0)
-=======
-impl PageDynSize for GearPage {
-    const SIZE_NO: usize = PageSizeNo::GearSizeNo as usize;
-}
-/// Wasm page number.
-#[derive(Clone, Copy, Debug, Decode, Encode, PartialEq, Eq, PartialOrd, Ord, TypeInfo, Default)]
-pub struct WasmPage(pub(crate) u32);
-
-impl From<u16> for WasmPage {
-    fn from(value: u16) -> Self {
-        // u16::MAX * WasmPage::size() - 1 == u32::MAX
-        const _: () = assert!(WASM_PAGE_SIZE == 0x10000);
-        WasmPage(value as u32)
->>>>>>> 1128b5cc
     }
 }
 
@@ -159,7 +127,6 @@
     }
 }
 
-<<<<<<< HEAD
 /// Try from u32 error for [PagesAmount].
 #[derive(Debug, Clone, derive_more::Display)]
 #[display(fmt = "Tries to make pages amount from {_0}, which must be less or equal to {_1}")]
@@ -174,12 +141,6 @@
         } else {
             Ok(Self(raw))
         }
-=======
-impl PageU32Size for WasmPage {
-    fn size_non_zero() -> NonZeroU32 {
-        const _: () = assert!(WASM_PAGE_SIZE != 0);
-        unsafe { NonZeroU32::new_unchecked(WASM_PAGE_SIZE as u32) }
->>>>>>> 1128b5cc
     }
 }
 
@@ -346,28 +307,28 @@
 
 impl From<u16> for WasmPagesAmount {
     fn from(value: u16) -> Self {
-        static_assertions::const_assert!(WASM_PAGE_SIZE <= 0x10_000);
+        const _: () = assert!(WASM_PAGE_SIZE <= 0x10_000);
         Self(value as u32)
     }
 }
 
 impl From<u16> for WasmPage {
     fn from(value: u16) -> Self {
-        static_assertions::const_assert!(WASM_PAGE_SIZE <= 0x10_000);
-        Page(value as u32)
+        const _: () = assert!(WASM_PAGE_SIZE <= 0x10_000);
+        WasmPage(value as u32)
     }
 }
 
 impl From<u16> for GearPagesAmount {
     fn from(value: u16) -> Self {
-        static_assertions::const_assert!(GEAR_PAGE_SIZE <= 0x10_000);
+        const _: () = assert!(GEAR_PAGE_SIZE <= 0x10_000);
         Self(value as u32)
     }
 }
 
 impl From<u16> for GearPage {
     fn from(value: u16) -> Self {
-        static_assertions::const_assert!(GEAR_PAGE_SIZE <= 0x10_000);
+        const _: () = assert!(GEAR_PAGE_SIZE <= 0x10_000);
         Page(value as u32)
     }
 }
