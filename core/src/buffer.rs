--- conflicted
+++ resolved
@@ -24,13 +24,8 @@
     marker::PhantomData,
 };
 
-<<<<<<< HEAD
-use crate::message::Payload;
 use alloc::{sync::Arc, vec, vec::Vec};
-=======
-use alloc::{vec, vec::Vec};
 use parity_scale_codec::{Compact, MaxEncodedLen};
->>>>>>> 09ad3f21
 use scale_info::{
     scale::{Decode, Encode},
     TypeInfo,
@@ -223,10 +218,6 @@
     }
 }
 
-/// Buffer which size cannot be bigger then max allowed allocation size in runtime.
-pub type RuntimeBuffer = LimitedVec<u8, RuntimeBufferSizeError, RUNTIME_MAX_BUFF_SIZE>;
-
-<<<<<<< HEAD
 /// Wrapper for payload slice.
 pub struct PayloadSlice {
     /// Start of the slice.
@@ -255,7 +246,12 @@
     /// Get slice of the payload.
     pub fn slice(&self) -> &[u8] {
         &self.payload.inner()[self.start..self.end]
-=======
+    }
+}
+
+/// Buffer which size cannot be bigger then max allowed allocation size in runtime.
+pub type RuntimeBuffer = LimitedVec<u8, RuntimeBufferSizeError, RUNTIME_MAX_BUFF_SIZE>;
+
 /// Max payload size which one message can have (8 MiB).
 pub const MAX_PAYLOAD_SIZE: usize = 8 * 1024 * 1024;
 
@@ -356,7 +352,6 @@
         } else {
             Debug::fmt(&self.0, f)
         }
->>>>>>> 09ad3f21
     }
 }
 
