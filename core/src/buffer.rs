--- conflicted
+++ resolved
@@ -47,7 +47,6 @@
         let mut e1 = median;
         let mut s2 = median;
 
-<<<<<<< HEAD
         if let Some(precision) = f.precision() {
             if precision < median {
                 e1 = precision;
@@ -90,16 +89,6 @@
     fn fmt<E, const N: usize>(vec: &LimitedVec<Self, E, N>, f: &mut Formatter<'_>) -> fmt::Result {
         let len = vec.0.len();
         let median = (len + 1) / 2;
-=======
-/// Formatter for [`LimitedVec`] will print to precision of 8 by default, to print the whole data, use `{:+}`.
-impl<T: Clone + Default, E: Default, const N: usize> Display for LimitedVec<T, E, N>
-where
-    [T]: AsRef<[u8]>,
-{
-    fn fmt(&self, f: &mut Formatter<'_>) -> fmt::Result {
-        let len = self.0.len();
-        let median = len.div_ceil(2);
->>>>>>> bb78154c
 
         let mut e1 = median;
         let mut s2 = median;
@@ -184,7 +173,7 @@
 impl<T: fmt::Debug, E: Default, const N: usize> fmt::Debug for LimitedVec<T, E, N> {
     fn fmt(&self, f: &mut Formatter<'_>) -> fmt::Result {
         let len = self.0.len();
-        let median = (len + 1) / 2;
+        let median = len.div_ceil(2);
 
         let mut e1 = median;
         let mut s2 = median;
@@ -222,7 +211,6 @@
     }
 }
 
-<<<<<<< HEAD
 impl<T: fmt::Display, E: Default, const N: usize> fmt::Display for LimitedVec<T, E, N> {
     fn fmt(&self, f: &mut Formatter<'_>) -> fmt::Result {
         let len = self.0.len();
@@ -271,7 +259,7 @@
 #[cfg_attr(feature = "std", derive(serde::Serialize, serde::Deserialize))]
 pub struct LimitedVec<T, E, const N: usize>(Vec<T>, PhantomData<E>);
 
-=======
+
 impl<T: Clone, E: Default, const N: usize> TryFrom<&[T]> for LimitedVec<T, E, N> {
     type Error = E;
     fn try_from(x: &[T]) -> Result<Self, Self::Error> {
@@ -279,7 +267,6 @@
         Ok(Self(Vec::from(x), PhantomData))
     }
 }
->>>>>>> bb78154c
 
 impl<T, E: Default, const N: usize> TryFrom<Vec<T>> for LimitedVec<T, E, N> {
     type Error = E;
