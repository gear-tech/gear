--- conflicted
+++ resolved
@@ -99,23 +99,6 @@
     }
 }
 
-<<<<<<< HEAD
-/// Message queue storage.
-pub trait MessageQueue: Default + Clone {
-    /// Dequeue next message.
-    fn dequeue(&mut self) -> Option<Message>;
-
-    /// Queue message.
-    fn queue(&mut self, message: Message);
-
-    /// Queue many messages.
-    fn queue_many(&mut self, messages: Vec<Message>) {
-        messages.into_iter().for_each(|m| self.queue(m));
-    }
-}
-
-=======
->>>>>>> 6d4b5010
 /// Log.
 #[derive(Default, Debug, Clone)]
 pub struct Log {
