// This file is part of Gear.

// Copyright (C) 2022-2023 Gear Technologies Inc.
// SPDX-License-Identifier: GPL-3.0-or-later WITH Classpath-exception-2.0

// This program is free software: you can redistribute it and/or modify
// it under the terms of the GNU General Public License as published by
// the Free Software Foundation, either version 3 of the License, or
// (at your option) any later version.

// This program is distributed in the hope that it will be useful,
// but WITHOUT ANY WARRANTY; without even the implied warranty of
// MERCHANTABILITY or FITNESS FOR A PARTICULAR PURPOSE. See the
// GNU General Public License for more details.

// You should have received a copy of the GNU General Public License
// along with this program. If not, see <https://www.gnu.org/licenses/>.

use super::{common::ReplyDetails, PayloadSizeError};
use crate::{
    ids::{MessageId, ProgramId},
    message::{
        Dispatch, DispatchKind, GasLimit, Message, Packet, Payload, StoredDispatch, StoredMessage,
        Value,
    },
};
<<<<<<< HEAD
use gear_core_errors::{ErrorReason, ReplyCode, SuccessReason};
=======
use gear_core_errors::{ErrorReplyReason, ReplyCode, SuccessReplyReason};
>>>>>>> 6dd7f4cb
use scale_info::{
    scale::{Decode, Encode},
    TypeInfo,
};

/// Message for Reply entry point.
/// [`ReplyMessage`] is unique because of storing [`MessageId`] from message on what it replies, and can be the only one per some message execution.
#[derive(Clone, Default, Debug, Eq, Hash, Ord, PartialEq, PartialOrd, Decode, Encode, TypeInfo)]
pub struct ReplyMessage {
    /// Message id.
    id: MessageId,
    /// Message payload.
    payload: Payload,
    /// Message optional gas limit.
    gas_limit: Option<GasLimit>,
    /// Message value.
    value: Value,
    /// Reply status code.
    code: ReplyCode,
}

impl ReplyMessage {
    /// Create ReplyMessage from ReplyPacket.
    pub fn from_packet(id: MessageId, packet: ReplyPacket) -> Self {
        Self {
            id,
            payload: packet.payload,
            gas_limit: packet.gas_limit,
            value: packet.value,
            code: packet.code,
        }
    }

    /// Create new system generated ReplyMessage.
<<<<<<< HEAD
    pub fn system(origin_msg_id: MessageId, payload: Payload, err: impl Into<ErrorReason>) -> Self {
=======
    pub fn system(
        origin_msg_id: MessageId,
        payload: Payload,
        err: impl Into<ErrorReplyReason>,
    ) -> Self {
>>>>>>> 6dd7f4cb
        let id = MessageId::generate_reply(origin_msg_id);
        let packet = ReplyPacket::system(payload, err);

        Self::from_packet(id, packet)
    }

    /// Create new auto-generated ReplyMessage.
    pub fn auto(origin_msg_id: MessageId) -> Self {
        let id = MessageId::generate_reply(origin_msg_id);
        let packet = ReplyPacket::auto();

        Self::from_packet(id, packet)
    }

    /// Convert ReplyMessage into Message.
    pub fn into_message(
        self,
        program_id: ProgramId,
        destination: ProgramId,
        origin_msg_id: MessageId,
    ) -> Message {
        Message::new(
            self.id,
            program_id,
            destination,
            self.payload,
            self.gas_limit,
            self.value,
            Some(ReplyDetails::new(origin_msg_id, self.code).into()),
        )
    }

    /// Convert ReplyMessage into StoredMessage.
    pub fn into_stored(
        self,
        program_id: ProgramId,
        destination: ProgramId,
        origin_msg_id: MessageId,
    ) -> StoredMessage {
        self.into_message(program_id, destination, origin_msg_id)
            .into()
    }

    /// Convert ReplyMessage into Dispatch.
    pub fn into_dispatch(
        self,
        source: ProgramId,
        destination: ProgramId,
        origin_msg_id: MessageId,
    ) -> Dispatch {
        Dispatch::new(
            DispatchKind::Reply,
            self.into_message(source, destination, origin_msg_id),
        )
    }

    /// Convert ReplyMessage into StoredDispatch.
    pub fn into_stored_dispatch(
        self,
        source: ProgramId,
        destination: ProgramId,
        origin_msg_id: MessageId,
    ) -> StoredDispatch {
        self.into_dispatch(source, destination, origin_msg_id)
            .into()
    }

    /// Message id.
    pub fn id(&self) -> MessageId {
        self.id
    }

    /// Message payload bytes.
    pub fn payload_bytes(&self) -> &[u8] {
        self.payload.inner()
    }

    /// Message optional gas limit.
    pub fn gas_limit(&self) -> Option<GasLimit> {
        self.gas_limit
    }

    /// Message value.
    pub fn value(&self) -> Value {
        self.value
    }

    /// Reply code of the message.
    pub fn code(&self) -> ReplyCode {
        self.code
    }
}

/// Reply message packet.
///
/// This structure is preparation for future reply message sending. Has no message id.
#[derive(Clone, Default, Debug, Eq, Hash, Ord, PartialEq, PartialOrd, Decode, Encode, TypeInfo)]
pub struct ReplyPacket {
    /// Message payload.
    payload: Payload,
    /// Message optional gas limit.
    gas_limit: Option<GasLimit>,
    /// Message value.
    value: Value,
    /// Reply status code.
    code: ReplyCode,
}

impl ReplyPacket {
    /// Create new manual ReplyPacket without gas.
    pub fn new(payload: Payload, value: Value) -> Self {
        Self {
            payload,
            gas_limit: None,
            value,
<<<<<<< HEAD
            code: ReplyCode::Success(SuccessReason::Manual),
=======
            code: ReplyCode::Success(SuccessReplyReason::Manual),
>>>>>>> 6dd7f4cb
        }
    }

    /// Create new manual ReplyPacket with gas.
    pub fn new_with_gas(payload: Payload, gas_limit: GasLimit, value: Value) -> Self {
        Self {
            payload,
            gas_limit: Some(gas_limit),
            value,
<<<<<<< HEAD
            code: ReplyCode::Success(SuccessReason::Manual),
=======
            code: ReplyCode::Success(SuccessReplyReason::Manual),
>>>>>>> 6dd7f4cb
        }
    }

    // TODO: consider using here `impl CoreError` and/or provide `AsStatusCode`
    // trait or append such functionality to `CoreError` (issue #1083).
    /// Create new system generated ReplyPacket.
<<<<<<< HEAD
    pub fn system(payload: Payload, err: impl Into<ErrorReason>) -> Self {
=======
    pub fn system(payload: Payload, err: impl Into<ErrorReplyReason>) -> Self {
>>>>>>> 6dd7f4cb
        Self {
            payload,
            code: ReplyCode::error(err),
            ..Default::default()
        }
    }

    /// Auto-generated reply after success execution.
    pub fn auto() -> Self {
        Self {
            gas_limit: Some(0),
<<<<<<< HEAD
            code: ReplyCode::Success(SuccessReason::Auto),
=======
            code: ReplyCode::Success(SuccessReplyReason::Auto),
>>>>>>> 6dd7f4cb
            ..Default::default()
        }
    }

    /// Prepend payload.
    pub(super) fn try_prepend(&mut self, data: Payload) -> Result<(), PayloadSizeError> {
        self.payload.try_prepend(data)
    }

    /// Packet status code.
    pub fn code(&self) -> ReplyCode {
        self.code
    }
}

impl Packet for ReplyPacket {
    fn payload_bytes(&self) -> &[u8] {
        self.payload.inner()
    }

    fn gas_limit(&self) -> Option<GasLimit> {
        self.gas_limit
    }

    fn value(&self) -> Value {
        self.value
    }
}<|MERGE_RESOLUTION|>--- conflicted
+++ resolved
@@ -24,11 +24,7 @@
         Value,
     },
 };
-<<<<<<< HEAD
-use gear_core_errors::{ErrorReason, ReplyCode, SuccessReason};
-=======
 use gear_core_errors::{ErrorReplyReason, ReplyCode, SuccessReplyReason};
->>>>>>> 6dd7f4cb
 use scale_info::{
     scale::{Decode, Encode},
     TypeInfo,
@@ -63,15 +59,11 @@
     }
 
     /// Create new system generated ReplyMessage.
-<<<<<<< HEAD
-    pub fn system(origin_msg_id: MessageId, payload: Payload, err: impl Into<ErrorReason>) -> Self {
-=======
     pub fn system(
         origin_msg_id: MessageId,
         payload: Payload,
         err: impl Into<ErrorReplyReason>,
     ) -> Self {
->>>>>>> 6dd7f4cb
         let id = MessageId::generate_reply(origin_msg_id);
         let packet = ReplyPacket::system(payload, err);
 
@@ -187,11 +179,7 @@
             payload,
             gas_limit: None,
             value,
-<<<<<<< HEAD
-            code: ReplyCode::Success(SuccessReason::Manual),
-=======
             code: ReplyCode::Success(SuccessReplyReason::Manual),
->>>>>>> 6dd7f4cb
         }
     }
 
@@ -201,22 +189,14 @@
             payload,
             gas_limit: Some(gas_limit),
             value,
-<<<<<<< HEAD
-            code: ReplyCode::Success(SuccessReason::Manual),
-=======
             code: ReplyCode::Success(SuccessReplyReason::Manual),
->>>>>>> 6dd7f4cb
         }
     }
 
     // TODO: consider using here `impl CoreError` and/or provide `AsStatusCode`
     // trait or append such functionality to `CoreError` (issue #1083).
     /// Create new system generated ReplyPacket.
-<<<<<<< HEAD
-    pub fn system(payload: Payload, err: impl Into<ErrorReason>) -> Self {
-=======
     pub fn system(payload: Payload, err: impl Into<ErrorReplyReason>) -> Self {
->>>>>>> 6dd7f4cb
         Self {
             payload,
             code: ReplyCode::error(err),
@@ -228,11 +208,7 @@
     pub fn auto() -> Self {
         Self {
             gas_limit: Some(0),
-<<<<<<< HEAD
-            code: ReplyCode::Success(SuccessReason::Auto),
-=======
             code: ReplyCode::Success(SuccessReplyReason::Auto),
->>>>>>> 6dd7f4cb
             ..Default::default()
         }
     }
