// This file is part of Gear.

// Copyright (C) 2022-2025 Gear Technologies Inc.
// SPDX-License-Identifier: GPL-3.0-or-later WITH Classpath-exception-2.0

// This program is free software: you can redistribute it and/or modify
// it under the terms of the GNU General Public License as published by
// the Free Software Foundation, either version 3 of the License, or
// (at your option) any later version.

// This program is distributed in the hope that it will be useful,
// but WITHOUT ANY WARRANTY; without even the implied warranty of
// MERCHANTABILITY or FITNESS FOR A PARTICULAR PURPOSE. See the
// GNU General Public License for more details.

// You should have received a copy of the GNU General Public License
// along with this program. If not, see <https://www.gnu.org/licenses/>.

use crate::{
    buffer::Payload,
    ids::{ActorId, MessageId},
    message::{
        common::MessageDetails, ContextStore, DispatchKind, GasLimit, StoredDispatch,
        StoredMessage, Value,
    },
};
use alloc::sync::Arc;
use core::ops::Deref;

/// Incoming message.
///
/// Used for program execution.
<<<<<<< HEAD
#[derive(Clone, Debug, PartialEq, Eq)]
#[cfg_attr(any(feature = "mock", test), derive(Default))]
=======
#[derive(Clone, Default, Debug, Eq, Hash, Ord, PartialEq, PartialOrd)]
>>>>>>> 1780649d
pub struct IncomingMessage {
    /// Message id.
    id: MessageId,
    /// Message source.
    source: ActorId,
    /// Message payload.
    payload: Arc<Payload>,
    /// Message gas limit. Required here.
    gas_limit: GasLimit,
    /// Message value.
    value: Value,
    /// Message details like reply message ID, status code, etc.
    details: Option<MessageDetails>,
}

impl IncomingMessage {
    /// Create new IncomingMessage.
    pub fn new(
        id: MessageId,
        source: ActorId,
        payload: Payload,
        gas_limit: GasLimit,
        value: Value,
        details: Option<MessageDetails>,
    ) -> Self {
        Self {
            id,
            source,
            gas_limit,
            value,
            details,
            payload: Arc::new(payload),
        }
    }

    /// Convert IncomingMessage into gasless StoredMessage.
    pub fn into_stored(self, destination: ActorId) -> StoredMessage {
        StoredMessage::new(
            self.id,
            self.source,
            destination,
            Arc::try_unwrap(self.payload).unwrap_or_else(|payload| {
                log::error!(
                    "IncomingMessage payload has multiple references, this is unexpected behavior"
                );
                Arc::unwrap_or_clone(payload)
            }),
            self.value,
            self.details,
        )
    }

    /// Message payload.
    pub fn payload(&self) -> Arc<Payload> {
        self.payload.clone()
    }

    /// Message id.
    pub fn id(&self) -> MessageId {
        self.id
    }

    /// Message source.
    pub fn source(&self) -> ActorId {
        self.source
    }

    /// Message gas limit.
    pub fn gas_limit(&self) -> GasLimit {
        self.gas_limit
    }

    /// Message value.
    pub fn value(&self) -> Value {
        self.value
    }

    /// Message details.
    pub fn details(&self) -> Option<MessageDetails> {
        self.details
    }

    /// Returns bool defining if message is error reply.
    pub fn is_error_reply(&self) -> bool {
        self.details.map(|d| d.is_error_reply()).unwrap_or(false)
    }

    /// Returns bool defining if message is reply.
    pub fn is_reply(&self) -> bool {
        self.details.map(|d| d.is_reply_details()).unwrap_or(false)
    }
}

/// Incoming message with entry point and previous execution context, if exists.
<<<<<<< HEAD
#[derive(Clone, Debug, PartialEq, Eq)]
#[cfg_attr(any(feature = "mock", test), derive(Default))]
=======
#[derive(Clone, Default, Debug, Eq, Hash, Ord, PartialEq, PartialOrd)]
>>>>>>> 1780649d
pub struct IncomingDispatch {
    /// Entry point.
    kind: DispatchKind,
    /// Incoming message.
    message: IncomingMessage,
    /// Previous execution context, if exists.
    context: Option<ContextStore>,
}

impl From<IncomingDispatch> for (DispatchKind, IncomingMessage, Option<ContextStore>) {
    fn from(dispatch: IncomingDispatch) -> (DispatchKind, IncomingMessage, Option<ContextStore>) {
        (dispatch.kind, dispatch.message, dispatch.context)
    }
}

impl IncomingDispatch {
    /// Create new IncomingDispatch.
    pub fn new(
        kind: DispatchKind,
        message: IncomingMessage,
        context: Option<ContextStore>,
    ) -> Self {
        Self {
            kind,
            message,
            context,
        }
    }

    /// Convert IncomingDispatch into gasless StoredDispatch with updated (or recently set) context.
    pub fn into_stored(self, destination: ActorId, context: ContextStore) -> StoredDispatch {
        StoredDispatch::new(
            self.kind,
            self.message.into_stored(destination),
            Some(context),
        )
    }

    /// Decompose IncomingDispatch for it's components: DispatchKind, IncomingMessage and `Option<ContextStore>`.
    pub fn into_parts(self) -> (DispatchKind, IncomingMessage, Option<ContextStore>) {
        self.into()
    }

    /// Entry point for the message.
    pub fn kind(&self) -> DispatchKind {
        self.kind
    }

    /// Dispatch message reference.
    pub fn message(&self) -> &IncomingMessage {
        &self.message
    }

    /// Previous execution context reference, if exists.
    pub fn context(&self) -> &Option<ContextStore> {
        &self.context
    }

    /// Previous execution context mutable reference, if exists.
    pub fn context_mut(&mut self) -> &mut Option<ContextStore> {
        &mut self.context
    }
}

impl Deref for IncomingDispatch {
    type Target = IncomingMessage;

    fn deref(&self) -> &Self::Target {
        self.message()
    }
}<|MERGE_RESOLUTION|>--- conflicted
+++ resolved
@@ -30,12 +30,8 @@
 /// Incoming message.
 ///
 /// Used for program execution.
-<<<<<<< HEAD
 #[derive(Clone, Debug, PartialEq, Eq)]
 #[cfg_attr(any(feature = "mock", test), derive(Default))]
-=======
-#[derive(Clone, Default, Debug, Eq, Hash, Ord, PartialEq, PartialOrd)]
->>>>>>> 1780649d
 pub struct IncomingMessage {
     /// Message id.
     id: MessageId,
@@ -130,12 +126,8 @@
 }
 
 /// Incoming message with entry point and previous execution context, if exists.
-<<<<<<< HEAD
 #[derive(Clone, Debug, PartialEq, Eq)]
 #[cfg_attr(any(feature = "mock", test), derive(Default))]
-=======
-#[derive(Clone, Default, Debug, Eq, Hash, Ord, PartialEq, PartialOrd)]
->>>>>>> 1780649d
 pub struct IncomingDispatch {
     /// Entry point.
     kind: DispatchKind,
