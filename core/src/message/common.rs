--- conflicted
+++ resolved
@@ -124,11 +124,7 @@
     }
 
     /// Message signal.
-<<<<<<< HEAD
-    pub fn signal(&self) -> Option<SignalDetails> {
-=======
     pub fn signal_details(&self) -> Option<SignalDetails> {
->>>>>>> 6dd7f4cb
         self.details.and_then(|d| d.to_signal_details())
     }
 
@@ -156,11 +152,7 @@
 
     /// Returns bool defining if message is reply.
     pub fn is_reply(&self) -> bool {
-<<<<<<< HEAD
-        self.reply().is_some()
-=======
         self.reply_details().is_some()
->>>>>>> 6dd7f4cb
     }
 }
 
@@ -235,53 +227,25 @@
     code: ReplyCode,
 }
 
-<<<<<<< HEAD
-impl From<ReplyDetails> for MessageId {
-    fn from(details: ReplyDetails) -> MessageId {
-        details.to
-=======
 impl ReplyDetails {
     /// Constructor for details.
     pub fn new(to: MessageId, code: ReplyCode) -> Self {
         Self { to, code }
->>>>>>> 6dd7f4cb
-    }
-}
-
-<<<<<<< HEAD
-impl From<ReplyDetails> for ReplyCode {
-    fn from(details: ReplyDetails) -> ReplyCode {
-        details.code
-=======
+    }
+
     /// Returns message id replied to.
     pub fn to_message_id(&self) -> MessageId {
         self.to
->>>>>>> 6dd7f4cb
-    }
-}
-
-<<<<<<< HEAD
-impl From<ReplyDetails> for (MessageId, ReplyCode) {
-    fn from(details: ReplyDetails) -> (MessageId, ReplyCode) {
-        (details.to, details.code)
-=======
+    }
+
     /// Returns reply code of reply details.
     pub fn to_reply_code(&self) -> ReplyCode {
         self.code
->>>>>>> 6dd7f4cb
-    }
-}
-
-<<<<<<< HEAD
-impl ReplyDetails {
-    /// Constructor for details.
-    pub fn new(to: MessageId, code: ReplyCode) -> Self {
-        Self { to, code }
-=======
+    }
+
     /// Destructs details into parts.
     pub fn into_parts(self) -> (MessageId, ReplyCode) {
         (self.to, self.code)
->>>>>>> 6dd7f4cb
     }
 }
 
@@ -296,53 +260,25 @@
     code: SignalCode,
 }
 
-<<<<<<< HEAD
-impl From<SignalDetails> for MessageId {
-    fn from(details: SignalDetails) -> MessageId {
-        details.to
-=======
 impl SignalDetails {
     /// Constructor for details.
     pub fn new(to: MessageId, code: SignalCode) -> Self {
         Self { to, code }
->>>>>>> 6dd7f4cb
-    }
-}
-
-<<<<<<< HEAD
-impl From<SignalDetails> for SignalCode {
-    fn from(details: SignalDetails) -> SignalCode {
-        details.code
-=======
+    }
+
     /// Returns message id signal sent from.
     pub fn to_message_id(&self) -> MessageId {
         self.to
->>>>>>> 6dd7f4cb
-    }
-}
-
-<<<<<<< HEAD
-impl From<SignalDetails> for (MessageId, SignalCode) {
-    fn from(details: SignalDetails) -> (MessageId, SignalCode) {
-        (details.to, details.code)
-=======
+    }
+
     /// Returns signal code of signal details.
     pub fn to_signal_code(&self) -> SignalCode {
         self.code
->>>>>>> 6dd7f4cb
-    }
-}
-
-<<<<<<< HEAD
-impl SignalDetails {
-    /// Constructor for details.
-    pub fn new(to: MessageId, code: SignalCode) -> Self {
-        Self { to, code }
-=======
+    }
+
     /// Destructs details into parts.
     pub fn into_parts(self) -> (MessageId, SignalCode) {
         (self.to, self.code)
->>>>>>> 6dd7f4cb
     }
 }
 
