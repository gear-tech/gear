--- conflicted
+++ resolved
@@ -207,11 +207,7 @@
 const _: () = assert!(size_of::<HostPointer>() >= size_of::<usize>());
 
 /// Core memory error.
-<<<<<<< HEAD
-#[derive(Default, Debug, Clone, Eq, PartialEq, derive_more::Display)]
-=======
-#[derive(Debug, Copy, Clone, Eq, PartialEq, derive_more::Display)]
->>>>>>> 00bbc140
+#[derive(Default, Debug, Copy, Clone, Eq, PartialEq, derive_more::Display)]
 pub enum MemoryError {
     /// The error occurs in attempt to access memory outside wasm program memory.
     #[display("Trying to access memory outside wasm program memory")]
