--- conflicted
+++ resolved
@@ -22,16 +22,12 @@
     buffer::LimitedVec,
     gas::ChargeError,
     pages::{
-<<<<<<< HEAD
-        GearPage, IncorrectRangeError, Interval, IntervalIterator, IntervalsTree, WasmPage,
-        WasmPagesAmount,
-=======
         numerated::{
-            interval::{Interval, NewWithLenError, TryFromRangeError},
-            Numerated,
+            interval::{IncorrectRangeError, Interval},
+            iterators::IntervalIterator,
+            tree::IntervalsTree,
         },
         GearPage, WasmPage, WasmPagesAmount,
->>>>>>> e2afb511
     },
 };
 use alloc::format;
@@ -311,24 +307,11 @@
         mem: &mut impl Memory,
         charge_gas_for_grow: impl FnOnce(WasmPagesAmount) -> Result<(), ChargeError>,
     ) -> Result<WasmPage, AllocError> {
-        // TODO: move all this checks `IncorrectAllocationData` to the `AllocationsContext::new` #3813
         let mem_size = mem.size();
 
-<<<<<<< HEAD
         if mem_size > self.max_pages || mem_size < self.static_pages {
             return Err(AllocError::IncorrectAllocationData);
         }
-=======
-        let mut start = end_static_page;
-        for &end in self.allocations.iter() {
-            match Interval::<WasmPage>::try_from(start..end) {
-                Ok(interval) if interval.len() >= pages => break,
-                Err(TryFromRangeError::IncorrectRange) => {
-                    return Err(IncorrectAllocationDataError.into())
-                }
-                Ok(_) | Err(TryFromRangeError::EmptyRange) => {}
-            };
->>>>>>> e2afb511
 
         if let (Some(start), Some(end)) = (self.allocations.start(), self.allocations.end()) {
             if end >= mem_size || start < self.static_pages {
@@ -341,10 +324,13 @@
             Err(IncorrectRangeError) => return Err(AllocError::IncorrectAllocationData),
         };
 
-        // If trying to allocate zero pages and allocation data is correct,
-        // then returns WasmPage(0) as a result always.
+        // If trying to allocate zero pages, then returns end of static memory page.
         if pages == WasmPagesAmount::from(0) {
-            return Ok(0.into());
+            // TODO: +_+_+
+            return self
+                .static_pages
+                .to_page_number()
+                .ok_or(AllocError::IncorrectAllocationData);
         }
 
         let Some(suitable_void) = self
@@ -523,72 +509,26 @@
     fn alloc_incorrect_data() {
         let _ = env_logger::try_init();
 
-<<<<<<< HEAD
-        let mut ctx = AllocationsContext::new(Default::default(), 10.into(), 13.into());
-        let mut mem = TestMemory(10.into());
-        assert_eq!(
-            ctx.alloc::<NoopGrowHandler>(2.into(), &mut mem, |_| Ok(())),
-            Ok(10.into())
-        );
-        assert_eq!(
-            ctx.alloc::<NoopGrowHandler>(1.into(), &mut mem, |_| Ok(())),
-            Ok(12.into())
-        );
-        assert_eq!(
-            ctx.alloc::<NoopGrowHandler>(1.into(), &mut mem, |_| Ok(())),
-            Err(AllocError::ProgramAllocOutOfBounds)
-        );
-        assert_eq!(
-            ctx.alloc::<NoopGrowHandler>(0.into(), &mut mem, |_| Ok(())),
-            Ok(0.into())
-        );
-
         // incorrect allocation page
         let mut ctx = AllocationsContext::new(
             [WasmPage::from(1)].into_iter().collect(),
             10.into(),
             13.into(),
         );
-        let mut mem = TestMemory(10.into());
-        assert_eq!(
-            ctx.alloc::<NoopGrowHandler>(1.into(), &mut mem, |_| Ok(())),
-            Err(AllocError::IncorrectAllocationData)
-        );
+        let mut mem = TestMemory(0.into());
+        alloc_err(&mut ctx, &mut mem, 1, AllocError::IncorrectAllocationData);
 
         // static page and mem size are out of bounds
         let mut ctx =
             AllocationsContext::new(Default::default(), WasmPagesAmount::UPPER, 13.into());
         let mut mem = TestMemory(WasmPagesAmount::UPPER);
-        assert_eq!(
-            ctx.alloc::<NoopGrowHandler>(1.into(), &mut mem, |_| Ok(())),
-            Err(AllocError::IncorrectAllocationData)
-        );
+        alloc_err(&mut ctx, &mut mem, 1, AllocError::IncorrectAllocationData);
 
         // mem size less than static pages
         let mut ctx =
             AllocationsContext::new(Default::default(), 10.into(), WasmPagesAmount::UPPER);
-        let mut mem = TestMemory(1.into());
-        assert_eq!(
-            ctx.alloc::<NoopGrowHandler>(1.into(), &mut mem, |_| Ok(())),
-            Err(AllocError::IncorrectAllocationData)
-        );
-=======
-        let allocations: BTreeSet<WasmPage> = [1.into()].into_iter().collect();
-
-        let mut ctx = AllocationsContext::new(allocations.clone(), 10.into(), 13.into());
         let mut mem = TestMemory(0.into());
-        alloc_err(&mut ctx, &mut mem, 1, IncorrectAllocationDataError.into());
-
-        let mut ctx =
-            AllocationsContext::new(allocations.clone(), WasmPagesAmount::UPPER, 13.into());
-        let mut mem = TestMemory(0.into());
-        alloc_err(&mut ctx, &mut mem, 1, IncorrectAllocationDataError.into());
-
-        let mut ctx =
-            AllocationsContext::new(allocations.clone(), 10.into(), WasmPagesAmount::UPPER);
-        let mut mem = TestMemory(0.into());
-        alloc_err(&mut ctx, &mut mem, 1, IncorrectAllocationDataError.into());
->>>>>>> e2afb511
+        alloc_err(&mut ctx, &mut mem, 1, AllocError::IncorrectAllocationData);
     }
 
     mod property_tests {
