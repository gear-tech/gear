--- conflicted
+++ resolved
@@ -253,8 +253,6 @@
     fn after_grow_action(self, _mem: &mut impl Memory) {}
 }
 
-<<<<<<< HEAD
-=======
 /// Inconsistency in memory parameters provided for wasm execution.
 #[derive(Debug, Clone, PartialEq, Eq, derive_more::Display)]
 pub enum MemorySetupError {
@@ -302,7 +300,6 @@
 #[display(fmt = "Allocated memory pages or memory size are incorrect")]
 pub struct IncorrectAllocationDataError;
 
->>>>>>> 0dbc1c2b
 /// Allocation error
 #[derive(Debug, Clone, Eq, PartialEq, derive_more::Display, derive_more::From)]
 pub enum AllocError {
@@ -332,23 +329,14 @@
     /// Provide currently running `program_id`, boxed memory abstraction
     /// and allocation manager. Also configurable `static_pages` and `max_pages`
     /// are set.
-<<<<<<< HEAD
-    pub fn new(
-        allocations: IntervalsTree<WasmPage>,
-=======
     ///
     /// Returns `MemorySetupError` on incorrect memory params.
     pub fn try_new(
         memory_size: WasmPagesAmount,
-        allocations: BTreeSet<WasmPage>,
->>>>>>> 0dbc1c2b
+        allocations: IntervalsTree<WasmPage>,
         static_pages: WasmPagesAmount,
         stack_end: Option<WasmPage>,
         max_pages: WasmPagesAmount,
-<<<<<<< HEAD
-    ) -> Self {
-        Self {
-=======
     ) -> Result<Self, MemorySetupError> {
         Self::validate_memory_params(
             memory_size,
@@ -360,7 +348,6 @@
 
         Ok(Self {
             init_allocations: allocations.clone(),
->>>>>>> 0dbc1c2b
             allocations,
             max_pages,
             static_pages,
@@ -436,35 +423,6 @@
     ) -> Result<WasmPage, AllocError> {
         let mem_size = mem.size();
 
-<<<<<<< HEAD
-        if mem_size > self.max_pages || mem_size < self.static_pages {
-            return Err(AllocError::IncorrectAllocationData);
-        }
-=======
-        let mut start = end_static_page;
-        for &end in self.allocations.iter() {
-            match Interval::<WasmPage>::try_from(start..end) {
-                Ok(interval) if interval.len() >= pages => break,
-                Err(TryFromRangeError::IncorrectRange) => {
-                    unreachable!(
-                        "Allocated memory pages or memory size are incorrect, but we checked it in validate memory param, start: {start:?}, end: {end:?}"
-                    )
-                }
-                Ok(_) | Err(TryFromRangeError::EmptyRange) => {}
-            };
->>>>>>> 0dbc1c2b
-
-        if let (Some(start), Some(end)) = (self.allocations.start(), self.allocations.end()) {
-            if end >= mem_size || start < self.static_pages {
-                return Err(AllocError::IncorrectAllocationData);
-            }
-        }
-
-        let search_interval = match IntervalIterator::try_from(self.static_pages..self.max_pages) {
-            Ok(interval) => interval,
-            Err(IncorrectRangeError) => return Err(AllocError::IncorrectAllocationData),
-        };
-
         // If trying to allocate zero pages, then returns end of static memory page.
         if pages == WasmPagesAmount::from(0) {
             // TODO: +_+_+
@@ -473,6 +431,13 @@
                 .to_page_number()
                 .ok_or(AllocError::IncorrectAllocationData);
         }
+
+        let search_interval = match IntervalIterator::try_from(self.static_pages..self.max_pages) {
+            Ok(interval) => interval,
+            Err(IncorrectRangeError) => unreachable!(
+                "self.static_pages <= self.max_pages, this is guaranteed by `validate_memory_params`"
+            )
+        };
 
         let Some(suitable_void) = self
             .allocations
@@ -663,28 +628,6 @@
     fn alloc_incorrect_data() {
         let _ = env_logger::try_init();
 
-<<<<<<< HEAD
-        // incorrect allocation page
-        let mut ctx = AllocationsContext::new(
-            [WasmPage::from(1)].into_iter().collect(),
-            10.into(),
-            13.into(),
-        );
-        let mut mem = TestMemory(0.into());
-        alloc_err(&mut ctx, &mut mem, 1, AllocError::IncorrectAllocationData);
-
-        // static page and mem size are out of bounds
-        let mut ctx =
-            AllocationsContext::new(Default::default(), WasmPagesAmount::UPPER, 13.into());
-        let mut mem = TestMemory(WasmPagesAmount::UPPER);
-        alloc_err(&mut ctx, &mut mem, 1, AllocError::IncorrectAllocationData);
-
-        // mem size less than static pages
-        let mut ctx =
-            AllocationsContext::new(Default::default(), 10.into(), WasmPagesAmount::UPPER);
-        let mut mem = TestMemory(0.into());
-        alloc_err(&mut ctx, &mut mem, 1, AllocError::IncorrectAllocationData);
-=======
         let mut ctx = AllocationsContext::try_new(
             2.into(),
             iter::once(1.into()).collect(),
@@ -825,7 +768,6 @@
                 memory_size: WasmPagesAmount::UPPER
             })
         );
->>>>>>> 0dbc1c2b
     }
 
     mod property_tests {
@@ -856,18 +798,13 @@
             proptest::collection::vec(action, 0..1024)
         }
 
-<<<<<<< HEAD
-        fn allocations() -> impl Strategy<Value = IntervalsTree<WasmPage>> {
-            proptest::collection::vec(wasm_page(), size_range(0..2048))
+        fn allocations(start: u16, end: u16) -> impl Strategy<Value = IntervalsTree<WasmPage>> {
+            proptest::collection::btree_set(wasm_page_with_range(start, end), size_range(0..1024))
                 .prop_map(|pages| pages.into_iter().collect::<IntervalsTree<WasmPage>>())
-=======
-        fn allocations(start: u16, end: u16) -> impl Strategy<Value = BTreeSet<WasmPage>> {
-            proptest::collection::btree_set(wasm_page_with_range(start, end), size_range(0..1024))
         }
 
         fn wasm_page_with_range(start: u16, end: u16) -> impl Strategy<Value = WasmPage> {
             (start..=end).prop_map(WasmPage::from)
->>>>>>> 0dbc1c2b
         }
 
         fn wasm_page() -> impl Strategy<Value = WasmPage> {
@@ -934,17 +871,6 @@
         }
 
         #[track_caller]
-<<<<<<< HEAD
-=======
-        fn assert_alloc_error(err: AllocError) {
-            match err {
-                AllocError::ProgramAllocOutOfBounds => {}
-                err => panic!("{err:?}"),
-            }
-        }
-
-        #[track_caller]
->>>>>>> 0dbc1c2b
         fn assert_free_error(err: AllocError) {
             match err {
                 AllocError::InvalidFree(_) => {}
@@ -972,12 +898,7 @@
                         Action::Alloc { pages } => {
                             match ctx.alloc::<NoopGrowHandler>(pages, &mut mem, |_| Ok(())) {
                                 Err(AllocError::IncorrectAllocationData) => {
-                                    assert!(
-                                        static_pages > mem_size
-                                        || mem_size > max_pages
-                                        || ctx.allocations.end().unwrap() >= mem.size()
-                                        || ctx.allocations.start().unwrap() < static_pages
-                                    );
+                                    assert!(static_pages.to_page_number().is_none());
                                 }
                                 Err(AllocError::ProgramAllocOutOfBounds) => {
                                     let x = mem.size().add(pages);
