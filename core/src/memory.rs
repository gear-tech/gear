--- conflicted
+++ resolved
@@ -407,39 +407,8 @@
         pages: WasmPagesAmount,
         charge_gas_for_grow: impl FnOnce(WasmPagesAmount) -> Result<(), ChargeError>,
     ) -> Result<WasmPage, AllocError> {
-<<<<<<< HEAD
         // TODO: store `heap` as field in `Self` instead of `static_pages` and `max_pages` #3932
         let heap = match Interval::try_from(self.static_pages..self.max_pages) {
-=======
-        // TODO: Temporary solution to avoid panics, should be removed in #3791.
-        // Presently, this error cannot appear because we have limit 512 wasm pages.
-        let (Some(end_mem_page), Some(end_static_page)) = (
-            mem.size(ctx).to_page_number(),
-            self.static_pages.to_page_number(),
-        ) else {
-            return Err(IncorrectAllocationDataError.into());
-        };
-
-        let mut start = end_static_page;
-        for &end in self.allocations.iter() {
-            match Interval::<WasmPage>::try_from(start..end) {
-                Ok(interval) if interval.len() >= pages => break,
-                Err(TryFromRangeError::IncorrectRange) => {
-                    unreachable!(
-                        "Allocated memory pages or memory size are incorrect, but we checked it in validate memory param, start: {start:?}, end: {end:?}"
-                    )
-                }
-                Ok(_) | Err(TryFromRangeError::EmptyRange) => {}
-            };
-
-            start = end
-                .inc()
-                .to_page_number()
-                .ok_or(AllocError::ProgramAllocOutOfBounds)?;
-        }
-
-        let interval = match Interval::with_len(start, u32::from(pages)) {
->>>>>>> 9221f1a3
             Ok(interval) => interval,
             Err(TryFromRangeError::IncorrectRange) => unreachable!(
                 "Must be self.static_pages <= self.max_pages. This is guaranteed by `Self::try_new`."
@@ -456,7 +425,6 @@
             return Ok(heap.start());
         }
 
-<<<<<<< HEAD
         let interval = self
             .allocations
             .voids(heap)
@@ -467,16 +435,10 @@
             })
             .ok_or(AllocError::ProgramAllocOutOfBounds)?;
 
-        if let Ok(grow) = Interval::<WasmPage>::try_from(mem.size()..interval.end().inc()) {
+        if let Ok(grow) = Interval::<WasmPage>::try_from(mem.size(ctx)..interval.end().inc()) {
             charge_gas_for_grow(grow.len())?;
-            let grow_handler = G::before_grow_action(mem);
-            mem.grow(grow.len())
-=======
-        if let Ok(extra_grow) = Interval::<WasmPage>::try_from(end_mem_page..=interval.end()) {
-            charge_gas_for_grow(extra_grow.len())?;
             let grow_handler = G::before_grow_action(ctx, mem);
-            mem.grow(ctx, extra_grow.len())
->>>>>>> 9221f1a3
+            mem.grow(ctx, grow.len())
                 .unwrap_or_else(|err| unreachable!("Failed to grow memory: {:?}", err));
             grow_handler.after_grow_action(ctx, mem);
         }
@@ -659,25 +621,6 @@
     }
 
     #[test]
-<<<<<<< HEAD
-=======
-    fn alloc_incorrect_data() {
-        let _ = env_logger::try_init();
-
-        let mut ctx = AllocationsContext::try_new(
-            2.into(),
-            iter::once(1.into()).collect(),
-            1.into(),
-            None,
-            2.into(),
-        )
-        .unwrap();
-        let mut mem = TestMemory::new(WasmPagesAmount::UPPER);
-        alloc_err(&mut ctx, &mut mem, 1, IncorrectAllocationDataError.into());
-    }
-
-    #[test]
->>>>>>> 9221f1a3
     fn memory_params_validation() {
         assert_eq!(
             AllocationsContext::validate_memory_params(
@@ -941,22 +884,17 @@
                 for action in actions {
                     match action {
                         Action::Alloc { pages } => {
-<<<<<<< HEAD
-                            match ctx.alloc::<NoopGrowHandler>(pages, &mut mem, |_| Ok(())) {
+                            match ctx.alloc::<_, NoopGrowHandler>(&mut (), &mut mem, pages, |_| Ok(())) {
                                 Err(AllocError::ProgramAllocOutOfBounds) => {
-                                    let x = mem.size().add(pages);
+                                    let x = mem.size(&()).add(pages);
                                     assert!(x.is_none() || x.unwrap() > max_pages);
                                 }
                                 Ok(page) => {
                                     assert!(pages == WasmPagesAmount::from(0) || (page >= static_pages && page < max_pages));
-                                    assert!(mem.size() <= max_pages);
-                                    assert!(WasmPagesAmount::from(page).add(pages).unwrap() <= mem.size());
+                                    assert!(mem.size(&()) <= max_pages);
+                                    assert!(WasmPagesAmount::from(page).add(pages).unwrap() <= mem.size(&()));
                                 }
                                 Err(err) => panic!("{err:?}"),
-=======
-                            if let Err(err) = ctx.alloc::<(), NoopGrowHandler>(&mut (), &mut mem, pages, |_| Ok(())) {
-                                assert_alloc_error(err);
->>>>>>> 9221f1a3
                             }
                         }
                         Action::Free { page } => {
