--- conflicted
+++ resolved
@@ -210,12 +210,8 @@
 #[derive(Default, Debug, Clone, Eq, PartialEq, derive_more::Display)]
 pub enum MemoryError {
     /// The error occurs in attempt to access memory outside wasm program memory.
-<<<<<<< HEAD
-    #[display(fmt = "Trying to access memory outside wasm program memory")]
+    #[display("Trying to access memory outside wasm program memory")]
     #[default]
-=======
-    #[display("Trying to access memory outside wasm program memory")]
->>>>>>> 36336403
     AccessOutOfBounds,
 }
 
