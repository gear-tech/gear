// This file is part of Gear.

// Copyright (C) 2021-2022 Gear Technologies Inc.
// SPDX-License-Identifier: GPL-3.0-or-later WITH Classpath-exception-2.0

// This program is free software: you can redistribute it and/or modify
// it under the terms of the GNU General Public License as published by
// the Free Software Foundation, either version 3 of the License, or
// (at your option) any later version.

// This program is distributed in the hope that it will be useful,
// but WITHOUT ANY WARRANTY; without even the implied warranty of
// MERCHANTABILITY or FITNESS FOR A PARTICULAR PURPOSE. See the
// GNU General Public License for more details.

// You should have received a copy of the GNU General Public License
// along with this program. If not, see <https://www.gnu.org/licenses/>.

//! Module for memory and allocations context.

use alloc::collections::BTreeSet;
use codec::{Decode, Encode};
use gear_core_errors::MemoryError;
use scale_info::TypeInfo;

/// A WebAssembly page has a constant size of 64KiB.
const WASM_PAGE_SIZE: usize = 0x10000;

/// A gear page size, currently 4KiB to fit the most common native page size.
/// This is size of memory data pages in storage.
/// So, in lazy-pages, when program tries to access some memory interval -
/// we can download just some number of gear pages instead of whole wasm page.
/// The number of small pages, which must be downloaded, is depends on host
/// native page size, so can vary.
const GEAR_PAGE_SIZE: usize = 0x1000;

/// Number of gear pages in one wasm page
const GEAR_PAGES_IN_ONE_WASM: u32 = (WASM_PAGE_SIZE / GEAR_PAGE_SIZE) as u32;

pub use gear_core_errors::MemoryError as Error;

impl Error {
    /// Converts error type to `str` message.
    pub fn as_str(&self) -> &'static str {
        match self {
            Error::OutOfMemory => "Memory is over",
            Error::AllocationsInUse => "Allocation is in use",
            Error::InvalidFree(_) => "Program cannot free the page",
            Error::MemoryAccessError => "Out of bounds memory access",
        }
    }
}

/// Page buffer.
pub type PageBuf = [u8; GEAR_PAGE_SIZE];

/// Page number.
#[derive(
    Clone,
    Copy,
    Debug,
    Decode,
    Encode,
    derive_more::From,
    PartialEq,
    Eq,
    PartialOrd,
    Ord,
    Hash,
    TypeInfo,
    Default,
)]
pub struct PageNumber(pub u32);

impl PageNumber {
    /// Return page offset.
    pub fn offset(&self) -> usize {
        (self.0 as usize) * PageNumber::size()
    }

    /// Returns wasm page number which contains this gear page.
    pub fn to_wasm_page(&self) -> WasmPageNumber {
        (self.0 / PageNumber::num_in_one_wasm_page()).into()
    }

    /// Return page size in bytes.
    pub const fn size() -> usize {
        GEAR_PAGE_SIZE
    }

    /// Number of gear pages in one wasm page
    pub const fn num_in_one_wasm_page() -> u32 {
        GEAR_PAGES_IN_ONE_WASM
    }
}

impl core::ops::Add<PageNumber> for PageNumber {
    type Output = Self;
    fn add(self, other: Self) -> Self {
        Self(self.0 + other.0)
    }
}

impl core::ops::Sub<PageNumber> for PageNumber {
    type Output = Self;
    fn sub(self, other: Self) -> Self {
        Self(self.0 - other.0)
    }
}

/// Wasm page nuber
#[derive(
    Clone,
    Copy,
    Debug,
    Decode,
    Encode,
    PartialEq,
    Eq,
    PartialOrd,
    Ord,
    derive_more::From,
    TypeInfo,
    Default,
)]
pub struct WasmPageNumber(pub u32);

impl WasmPageNumber {
    /// Amount of gear pages in current amount of wasm pages.
    /// Or the same: number of first gear page in current wasm page.
    pub fn to_gear_pages(&self) -> PageNumber {
        PageNumber::from(self.0 * PageNumber::num_in_one_wasm_page())
    }

    /// Return page size in bytes.
    pub const fn size() -> usize {
        WASM_PAGE_SIZE
    }
}

impl core::ops::Add for WasmPageNumber {
    type Output = Self;

    fn add(self, other: Self) -> Self {
        Self(self.0.saturating_add(other.0))
    }
}

impl core::ops::Sub for WasmPageNumber {
    type Output = Self;

    fn sub(self, other: Self) -> Self {
        Self(self.0.saturating_sub(other.0))
    }
}

/// Transforms pages set to wasm pages set.
/// If `pages_iter` contains all pages from any wasm page
/// then we will include this wasm page in result set.
/// If there is wasm pages, for which `pages_iter` contains not all pages,
/// then returns Err.
///
/// # Examples
///
/// We assume the one wasm page contains 16 gear pages.
///
/// ```
/// # use std::collections::BTreeSet;
/// # use gear_core::memory::{self, PageNumber, WasmPageNumber};
///
/// let gear_pages: BTreeSet<_> = vec![0..16, 48..64].into_iter().flatten().map(PageNumber).collect();
/// let wasm_pages: BTreeSet<_> = [0, 3].map(WasmPageNumber).into();
/// assert_eq!(memory::pages_to_wasm_pages_set(gear_pages.iter()), Ok(wasm_pages));
///
/// let gear_pages: BTreeSet<_> = vec![0..16, 50..66].into_iter().flatten().map(PageNumber).collect();
/// assert!(memory::pages_to_wasm_pages_set(gear_pages.iter()).is_err());
/// ```
pub fn pages_to_wasm_pages_set<'a>(
<<<<<<< HEAD
    mut pages_iter: impl Iterator<Item = &'a PageNumber>,
) -> Result<BTreeSet<WasmPageNumber>, MemoryError> {
    let mut wasm_pages = BTreeSet::<WasmPageNumber>::new();
    while let Some(page) = pages_iter.next() {
        if page.0 % PageNumber::num_in_one_wasm_page() != 0 {
            return Err(MemoryError::NotAllPagesInBegin);
        }
        let wasm_page_num = WasmPageNumber(page.0 / PageNumber::num_in_one_wasm_page());
        wasm_pages.insert(wasm_page_num);
        for _ in 0..(WasmPageNumber::size() / PageNumber::size() - 1) {
            pages_iter
                .next()
                .expect("There is wasm page, which has not all gear pages in the end");
        }
    }
=======
    pages_iter: impl Iterator<Item = &'a PageNumber>,
) -> Result<BTreeSet<WasmPageNumber>, &'static str> {
    let mut wasm_pages = BTreeSet::new();
    pages_iter
        .step_by(PageNumber::num_in_one_wasm_page() as _)
        .try_for_each(|gp| {
            if gp.0 % PageNumber::num_in_one_wasm_page() == 0 {
                wasm_pages.insert(WasmPageNumber(gp.0 / PageNumber::num_in_one_wasm_page()));
                Ok(())
            } else {
                Err("There is wasm page, which has not all gear pages in the begin")
            }
        })?;
>>>>>>> 1275a71c
    Ok(wasm_pages)
}

/// Transforms wasm pages set to corresponding gear pages set.
///
/// # Examples
///
/// We assume the one wasm page contains 16 gear pages.
///
/// ```
/// # use std::collections::BTreeSet;
/// # use gear_core::memory::{self, PageNumber, WasmPageNumber};
///
/// let wasm_pages: BTreeSet<_> = [1, 5, 8].map(WasmPageNumber).into();
/// let gear_pages: BTreeSet<_> = vec![16..32, 80..96, 128..144]
///     .into_iter().flatten().map(PageNumber).collect();
/// assert_eq!(memory::wasm_pages_to_pages_set(wasm_pages.iter()), gear_pages);
/// ```
pub fn wasm_pages_to_pages_set<'a>(
    wasm_pages_iter: impl Iterator<Item = &'a WasmPageNumber>,
) -> BTreeSet<PageNumber> {
    wasm_pages_iter
        .map(|wp| wp.to_gear_pages().0)
        .flat_map(|gp| (gp..gp.saturating_add(PageNumber::num_in_one_wasm_page())))
        .map(PageNumber)
        .collect()
}

/// Memory interface for the allocator.
pub trait Memory {
    /// Grow memory by number of pages.
    fn grow(&mut self, pages: WasmPageNumber) -> Result<PageNumber, Error>;

    /// Return current size of the memory.
    fn size(&self) -> WasmPageNumber;

    /// Set memory region at specific pointer.
    fn write(&mut self, offset: usize, buffer: &[u8]) -> Result<(), Error>;

    /// Reads memory contents at the given offset into a buffer.
    fn read(&self, offset: usize, buffer: &mut [u8]) -> Result<(), Error>;

    /// Returns the byte length of this memory.
    fn data_size(&self) -> usize;

    /// Returns native addr of wasm memory buffer in wasm executor
    fn get_wasm_memory_begin_addr(&self) -> u64;
}

/// Pages allocations context for the running program.
pub struct AllocationsContext {
    /// Pages which has been in storage before execution
    init_allocations: BTreeSet<WasmPageNumber>,
    allocations: BTreeSet<WasmPageNumber>,
    max_pages: WasmPageNumber,
    static_pages: WasmPageNumber,
}

impl Clone for AllocationsContext {
    fn clone(&self) -> Self {
        Self {
            allocations: self.allocations.clone(),
            init_allocations: self.init_allocations.clone(),
            max_pages: self.max_pages,
            static_pages: self.static_pages,
        }
    }
}

impl AllocationsContext {
    /// New allocations context.
    ///
    /// Provide currently running `program_id`, boxed memory abstraction
    /// and allocation manager. Also configurable `static_pages` and `max_pages`
    /// are set.
    pub fn new(
        allocations: BTreeSet<WasmPageNumber>,
        static_pages: WasmPageNumber,
        max_pages: WasmPageNumber,
    ) -> Self {
        Self {
            init_allocations: allocations.clone(),
            allocations,
            max_pages,
            static_pages,
        }
    }

    /// Return `true` if the page is the initial page,
    /// it means that the page was already in the storage.
    pub fn is_init_page(&self, page: WasmPageNumber) -> bool {
        self.init_allocations.contains(&page)
    }

    /// Alloc specific number of pages for the currently running program.
    pub fn alloc(
        &mut self,
        pages: WasmPageNumber,
        mem: &mut dyn Memory,
    ) -> Result<WasmPageNumber, Error> {
        // silly allocator, brute-forces first continuous sector
        let mut candidate = self.static_pages;
        let mut found = WasmPageNumber(0);

        while found < pages {
            if candidate + pages > self.max_pages {
                log::debug!(
                    "candidate: {:?}, pages: {:?}, max_pages: {:?}",
                    candidate,
                    pages,
                    self.max_pages
                );
                return Err(Error::OutOfMemory);
            }

            if self.allocations.contains(&(candidate + found)) {
                candidate = candidate + WasmPageNumber(1);
                found = WasmPageNumber(0);
                continue;
            }

            found = found + WasmPageNumber(1);
        }

        if candidate + found > mem.size() {
            let extra_grow = candidate + found - mem.size();
            mem.grow(extra_grow)?;
        }

        for page_num in candidate.0..(candidate + found).0 {
            self.allocations.insert(WasmPageNumber(page_num));
        }

        Ok(candidate)
    }

    /// Free specific page.
    ///
    /// Currently running program should own this page.
    pub fn free(&mut self, page: WasmPageNumber) -> Result<(), Error> {
        if page < self.static_pages || page > self.max_pages {
            return Err(Error::InvalidFree(page.0));
        }
        self.allocations.remove(&page);

        Ok(())
    }

    /// Return reference to the allocation manager.
    pub fn allocations(&self) -> &BTreeSet<WasmPageNumber> {
        &self.allocations
    }
}

#[cfg(test)]
/// This module contains tests of PageNumber struct
mod tests {
    use super::PageNumber;

    #[test]
    /// Test that PageNumbers add up correctly
    fn page_number_addition() {
        let sum = PageNumber(100) + PageNumber(200);

        assert_eq!(sum, PageNumber(300));

        let sum = PageNumber(200) + PageNumber(100);

        assert_eq!(sum, PageNumber(300));
    }

    #[cfg(debug_assertions)]
    #[test]
    #[should_panic(expected = "attempt to add with overflow")]
    /// Test that PageNumbers addition causes panic on overflow
    fn page_number_addition_with_overflow() {
        let _ = PageNumber(u32::MAX) + PageNumber(1);
    }

    #[test]
    /// Test that PageNumbers subtract correctly
    fn page_number_subtraction() {
        let subtraction = PageNumber(299) - PageNumber(199);

        assert_eq!(subtraction, PageNumber(100))
    }

    #[cfg(debug_assertions)]
    #[test]
    #[should_panic(expected = "attempt to subtract with overflow")]
    /// Test that PageNumbers subtraction causes panic on overflow
    fn page_number_subtraction_with_overflow() {
        let _ = PageNumber(1) - PageNumber(u32::MAX);
    }
}<|MERGE_RESOLUTION|>--- conflicted
+++ resolved
@@ -38,18 +38,6 @@
 const GEAR_PAGES_IN_ONE_WASM: u32 = (WASM_PAGE_SIZE / GEAR_PAGE_SIZE) as u32;
 
 pub use gear_core_errors::MemoryError as Error;
-
-impl Error {
-    /// Converts error type to `str` message.
-    pub fn as_str(&self) -> &'static str {
-        match self {
-            Error::OutOfMemory => "Memory is over",
-            Error::AllocationsInUse => "Allocation is in use",
-            Error::InvalidFree(_) => "Program cannot free the page",
-            Error::MemoryAccessError => "Out of bounds memory access",
-        }
-    }
-}
 
 /// Page buffer.
 pub type PageBuf = [u8; GEAR_PAGE_SIZE];
@@ -176,25 +164,8 @@
 /// assert!(memory::pages_to_wasm_pages_set(gear_pages.iter()).is_err());
 /// ```
 pub fn pages_to_wasm_pages_set<'a>(
-<<<<<<< HEAD
-    mut pages_iter: impl Iterator<Item = &'a PageNumber>,
+    pages_iter: impl Iterator<Item = &'a PageNumber>,
 ) -> Result<BTreeSet<WasmPageNumber>, MemoryError> {
-    let mut wasm_pages = BTreeSet::<WasmPageNumber>::new();
-    while let Some(page) = pages_iter.next() {
-        if page.0 % PageNumber::num_in_one_wasm_page() != 0 {
-            return Err(MemoryError::NotAllPagesInBegin);
-        }
-        let wasm_page_num = WasmPageNumber(page.0 / PageNumber::num_in_one_wasm_page());
-        wasm_pages.insert(wasm_page_num);
-        for _ in 0..(WasmPageNumber::size() / PageNumber::size() - 1) {
-            pages_iter
-                .next()
-                .expect("There is wasm page, which has not all gear pages in the end");
-        }
-    }
-=======
-    pages_iter: impl Iterator<Item = &'a PageNumber>,
-) -> Result<BTreeSet<WasmPageNumber>, &'static str> {
     let mut wasm_pages = BTreeSet::new();
     pages_iter
         .step_by(PageNumber::num_in_one_wasm_page() as _)
@@ -203,10 +174,9 @@
                 wasm_pages.insert(WasmPageNumber(gp.0 / PageNumber::num_in_one_wasm_page()));
                 Ok(())
             } else {
-                Err("There is wasm page, which has not all gear pages in the begin")
+                Err(MemoryError::NotAllPagesInEnd)
             }
         })?;
->>>>>>> 1275a71c
     Ok(wasm_pages)
 }
 
