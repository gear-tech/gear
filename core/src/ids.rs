--- conflicted
+++ resolved
@@ -218,7 +218,6 @@
     }
 }
 
-<<<<<<< HEAD
 declare_id!(ReservationId: "Reservation identifier");
 
 impl ReservationId {
@@ -233,7 +232,8 @@
     fn from(id: ReservationId) -> Self {
         Self(id.0)
     }
-=======
+}
+
 #[test]
 fn formatting_test() {
     use alloc::format;
@@ -271,5 +271,4 @@
     );
     // Alternate formatter with precision 2.
     assert_eq!(format!("{id:#.2}"), "ProgramId(0xc15d..fdef)");
->>>>>>> b6eb44b8
 }