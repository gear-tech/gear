// This file is part of Gear.

// Copyright (C) 2021-2025 Gear Technologies Inc.
// SPDX-License-Identifier: GPL-3.0-or-later WITH Classpath-exception-2.0

// This program is free software: you can redistribute it and/or modify
// it under the terms of the GNU General Public License as published by
// the Free Software Foundation, either version 3 of the License, or
// (at your option) any later version.

// This program is distributed in the hope that it will be useful,
// but WITHOUT ANY WARRANTY; without even the implied warranty of
// MERCHANTABILITY or FITNESS FOR A PARTICULAR PURPOSE. See the
// GNU General Public License for more details.

// You should have received a copy of the GNU General Public License
// along with this program. If not, see <https://www.gnu.org/licenses/>.

//! The module provides primitives for all available regular or time-dependent tasks.

use crate::ids::{ActorId, MessageId, ReservationId};
use gsys::Gas;
use parity_scale_codec::{Decode, Encode, MaxEncodedLen};
use scale_info::TypeInfo;

/// Alias for ScheduledTask used in vara-runtime, generic across AccountId used.
pub type VaraScheduledTask<AccountId> = ScheduledTask<AccountId, MessageId, bool>;

/// Scheduled task sense and required data for processing action.
///
/// CAUTION: NEVER ALLOW `ScheduledTask` BE A BIG DATA.
<<<<<<< HEAD
#[derive(Clone, Debug, Eq, PartialEq, PartialOrd, Ord, Encode, Decode, TypeInfo, MaxEncodedLen)]
=======
/// To avoid redundant migrations only append new variant(s) to the enum
/// with an explicit corresponding scale codec index.
#[derive(
    Copy,
    Clone,
    Debug,
    Eq,
    PartialEq,
    PartialOrd,
    Ord,
    Hash,
    Encode,
    Decode,
    TypeInfo,
    MaxEncodedLen,
)]
>>>>>>> 4259b0e9
pub enum ScheduledTask<RFM, SD, SUM> {
    /// Remove message from mailbox as out of rent one.
    RemoveFromMailbox(RFM, MessageId),

    /// Remove message from waitlist as out of rent one.
    RemoveFromWaitlist(ActorId, MessageId),

    // Time chained section.
    // -----
    /// Delayed wake of the message at concrete block.
    WakeMessage(ActorId, MessageId),

    /// Delayed message to program sending.
    ///
    /// The message itself stored in DispatchStash.
    SendDispatch(SD),

    /// Delayed message to user sending.
    ///
    /// The message itself stored in DispatchStash.
    SendUserMessage {
        /// What message to send.
        message_id: MessageId,
        /// Should it be inserted into users mailbox.
        to_mailbox: SUM,
    },

    /// Remove gas reservation.
    RemoveGasReservation(ActorId, ReservationId),
}

impl<RFM, SD, SUM> ScheduledTask<RFM, SD, SUM> {
    /// Processing function of current task with given handler.
    pub fn process_with(self, handler: &mut impl TaskHandler<RFM, SD, SUM>) -> Gas {
        use ScheduledTask::*;

        match self {
            RemoveFromMailbox(user_id, message_id) => {
                handler.remove_from_mailbox(user_id, message_id)
            }
            RemoveFromWaitlist(program_id, message_id) => {
                handler.remove_from_waitlist(program_id, message_id)
            }
            WakeMessage(program_id, message_id) => handler.wake_message(program_id, message_id),
            SendDispatch(message_id) => handler.send_dispatch(message_id),
            SendUserMessage {
                message_id,
                to_mailbox,
            } => handler.send_user_message(message_id, to_mailbox),
            RemoveGasReservation(program_id, reservation_id) => {
                handler.remove_gas_reservation(program_id, reservation_id)
            }
        }
    }
}

/// Task handler trait for dealing with required tasks.
pub trait TaskHandler<RFM, SD, SUM> {
    // Rent charging section.
    // -----
    /// Remove from mailbox action.
    fn remove_from_mailbox(&mut self, user_id: RFM, message_id: MessageId) -> Gas;
    /// Remove from waitlist action.
    fn remove_from_waitlist(&mut self, program_id: ActorId, message_id: MessageId) -> Gas;

    // Time chained section.
    // -----
    /// Wake message action.
    fn wake_message(&mut self, program_id: ActorId, message_id: MessageId) -> Gas;

    /// Send delayed message to program action.
    fn send_dispatch(&mut self, stashed_message_id: SD) -> Gas;

    /// Send delayed message to user action.
    fn send_user_message(&mut self, stashed_message_id: MessageId, to_mailbox: SUM) -> Gas;

    /// Remove gas reservation action.
    fn remove_gas_reservation(&mut self, program_id: ActorId, reservation_id: ReservationId)
    -> Gas;
}

#[test]
fn task_encoded_size() {
    // We will force represent task with no more then 2^8 (256) bytes.
    const MAX_SIZE: usize = 256;

    // For example we will take `AccountId` = `ActorId` from `gear_core`.
    assert!(VaraScheduledTask::<ActorId>::max_encoded_len() <= MAX_SIZE);
}<|MERGE_RESOLUTION|>--- conflicted
+++ resolved
@@ -29,9 +29,6 @@
 /// Scheduled task sense and required data for processing action.
 ///
 /// CAUTION: NEVER ALLOW `ScheduledTask` BE A BIG DATA.
-<<<<<<< HEAD
-#[derive(Clone, Debug, Eq, PartialEq, PartialOrd, Ord, Encode, Decode, TypeInfo, MaxEncodedLen)]
-=======
 /// To avoid redundant migrations only append new variant(s) to the enum
 /// with an explicit corresponding scale codec index.
 #[derive(
@@ -48,7 +45,6 @@
     TypeInfo,
     MaxEncodedLen,
 )]
->>>>>>> 4259b0e9
 pub enum ScheduledTask<RFM, SD, SUM> {
     /// Remove message from mailbox as out of rent one.
     RemoveFromMailbox(RFM, MessageId),
