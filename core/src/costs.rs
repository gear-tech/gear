--- conflicted
+++ resolved
@@ -18,32 +18,18 @@
 
 //! Costs module.
 
-<<<<<<< HEAD
-use crate::{gas::Token, pages::PageNumber};
-=======
 use crate::pages::WasmPage;
->>>>>>> 6061bdf1
 use core::{fmt::Debug, marker::PhantomData};
 use paste::paste;
 
-<<<<<<< HEAD
-/// Cost per one memory page.
-#[derive(Clone, Copy, PartialEq, Eq, Encode, Decode)]
-pub struct CostPerPage<P: PageNumber> {
-=======
 /// Gas cost per some type of action or data size.
 #[derive(Clone, Copy, PartialEq, Eq)]
 pub struct CostOf<T> {
->>>>>>> 6061bdf1
     cost: u64,
     _phantom: PhantomData<T>,
 }
 
-<<<<<<< HEAD
-impl<P: PageNumber> CostPerPage<P> {
-=======
 impl<T> CostOf<T> {
->>>>>>> 6061bdf1
     /// Const constructor
     pub const fn new(cost: u64) -> Self {
         Self {
@@ -52,31 +38,12 @@
         }
     }
 
-<<<<<<< HEAD
-    /// Calculate cost for `pages`.
-    pub fn calc(&self, pages: P) -> u64 {
-        self.cost.saturating_mul(Into::<u32>::into(pages) as u64)
-    }
-
-    /// Cost for one page.
-    pub const fn one(&self) -> u64 {
-=======
     /// Cost for one.
     pub const fn cost_for_one(&self) -> u64 {
->>>>>>> 6061bdf1
         self.cost
     }
 }
 
-<<<<<<< HEAD
-    /// Returns another [CostPerPage] with increased `cost` to `other.cost`.
-    pub const fn saturating_add(&self, other: Self) -> Self {
-        Self::new(self.cost.saturating_add(other.cost))
-    }
-}
-
-impl<P: PageNumber> Debug for CostPerPage<P> {
-=======
 impl<T: Into<u32>> CostOf<T> {
     /// Calculate (saturating mult) cost for `num` amount of `T`.
     pub fn cost_for(&self, num: T) -> u64 {
@@ -85,22 +52,11 @@
 }
 
 impl<T> Debug for CostOf<T> {
->>>>>>> 6061bdf1
     fn fmt(&self, f: &mut core::fmt::Formatter<'_>) -> core::fmt::Result {
         f.write_fmt(format_args!("{}", &self.cost))
     }
 }
 
-<<<<<<< HEAD
-impl<P: PageNumber> From<u64> for CostPerPage<P> {
-    fn from(cost: u64) -> Self {
-        CostPerPage::new(cost)
-    }
-}
-
-impl<P: PageNumber> From<CostPerPage<P>> for u64 {
-    fn from(value: CostPerPage<P>) -> Self {
-=======
 impl<T> From<u64> for CostOf<T> {
     fn from(cost: u64) -> Self {
         CostOf::new(cost)
@@ -109,49 +65,10 @@
 
 impl<T> From<CostOf<T>> for u64 {
     fn from(value: CostOf<T>) -> Self {
->>>>>>> 6061bdf1
         value.cost
     }
 }
 
-<<<<<<< HEAD
-impl<P: PageNumber> Default for CostPerPage<P> {
-    fn default() -> Self {
-        CostPerPage::new(0)
-    }
-}
-
-// TODO: rename, cause HostFn is already used as name for RuntimeInterface host calls #+_+_+
-/// Describes the weight for each imported function that a program is allowed to call.
-#[derive(Clone, Encode, Decode, PartialEq, Eq, Default)]
-pub struct HostFnWeights {
-    /// Weight of calling `alloc`.
-    pub alloc: u64,
-
-    /// Weight of calling `alloc` per page.
-    pub alloc_per_page: u64,
-
-    /// Weight of calling `alloc` per intervals amount in program allocations.
-    pub alloc_per_interval: u64,
-
-    /// Weight of calling `free`.
-    pub free: u64,
-
-    /// Weight of calling `free` per intervals amount in program allocations.
-    pub free_per_interval: u64,
-
-    /// Weight of calling `free_range`.
-    pub free_range: u64,
-
-    /// Weight of calling `free_range` per page.
-    pub free_range_per_page: u64,
-
-    /// Weight of calling `free_range` per intervals amount in program allocations.
-    pub free_range_per_interval: u64,
-
-    /// Weight of calling `gr_reserve_gas`.
-    pub gr_reserve_gas: u64,
-=======
 impl<T> Default for CostOf<T> {
     fn default() -> Self {
         CostOf::new(0)
@@ -181,7 +98,6 @@
 
     /// Cost of calling `free`.
     pub free: CostOf<CallsAmount>,
->>>>>>> 6061bdf1
 
     /// Cost of calling `free_range`
     pub free_range: CostOf<CallsAmount>,
@@ -399,11 +315,7 @@
     Free,
     /// Cost of calling `free_range`
     FreeRange,
-<<<<<<< HEAD
-    /// Weight of calling `gr_reserve_gas`.
-=======
     /// Cost of calling `gr_reserve_gas`.
->>>>>>> 6061bdf1
     ReserveGas,
     /// Cost of calling `gr_unreserve_gas`.
     UnreserveGas,
@@ -520,78 +432,6 @@
 
         match token {
             Null => 0,
-<<<<<<< HEAD
-            Alloc(pages) => cost_with_weight_per_page(s.alloc, s.alloc_per_page, pages),
-            Free => s.free,
-            FreeRange => s.free_range,
-            ReserveGas => s.gr_reserve_gas,
-            UnreserveGas => s.gr_unreserve_gas,
-            SystemReserveGas => s.gr_system_reserve_gas,
-            GasAvailable => s.gr_gas_available,
-            MsgId => s.gr_message_id,
-            ProgramId => s.gr_program_id,
-            Source => s.gr_source,
-            Value => s.gr_value,
-            ValueAvailable => s.gr_value_available,
-            Size => s.gr_size,
-            Read => s.gr_read,
-            ReadPerByte(len) => cost_per_byte(s.gr_read_per_byte, len),
-            EnvVars => s.gr_env_vars,
-            BlockHeight => s.gr_block_height,
-            BlockTimestamp => s.gr_block_timestamp,
-            Random => s.gr_random,
-            ReplyDeposit => s.gr_reply_deposit,
-            Send(len) => cost_with_weight_per_byte!(gr_send, len),
-            SendWGas(len) => cost_with_weight_per_byte!(gr_send_wgas, len),
-            SendInit => s.gr_send_init,
-            SendPush(len) => cost_with_weight_per_byte!(gr_send_push, len),
-            SendCommit => s.gr_send_commit,
-            SendCommitWGas => s.gr_send_commit_wgas,
-            ReservationSend(len) => cost_with_weight_per_byte!(gr_reservation_send, len),
-            ReservationSendCommit => s.gr_reservation_send_commit,
-            SendInput => s.gr_send_input,
-            SendInputWGas => s.gr_send_input_wgas,
-            SendPushInput => s.gr_send_push_input,
-            SendPushInputPerByte(len) => cost_per_byte(s.gr_send_push_input_per_byte, len),
-            Reply(len) => cost_with_weight_per_byte!(gr_reply, len),
-            ReplyWGas(len) => cost_with_weight_per_byte!(gr_reply_wgas, len),
-            ReplyPush(len) => cost_with_weight_per_byte!(gr_reply_push, len),
-            ReplyCommit => s.gr_reply_commit,
-            ReplyCommitWGas => s.gr_reply_commit_wgas,
-            ReservationReply(len) => cost_with_weight_per_byte!(gr_reservation_reply, len),
-            ReservationReplyCommit => s.gr_reservation_reply_commit,
-            ReplyInput => s.gr_reply_input,
-            ReplyInputWGas => s.gr_reply_input_wgas,
-            ReplyPushInput => s.gr_reply_push_input,
-            ReplyPushInputPerByte(len) => cost_per_byte(s.gr_reply_push_input_per_byte, len),
-            ReplyTo => s.gr_reply_to,
-            SignalCode => s.gr_signal_code,
-            SignalFrom => s.gr_signal_from,
-            Debug(len) => cost_with_weight_per_byte!(gr_debug, len),
-            ReplyCode => s.gr_reply_code,
-            Exit => s.gr_exit,
-            Leave => s.gr_leave,
-            Wait => s.gr_wait,
-            WaitFor => s.gr_wait_for,
-            WaitUpTo => s.gr_wait_up_to,
-            Wake => s.gr_wake,
-            CreateProgram(payload_len, salt_len) => cost_with_two_weights_per_byte(
-                s.gr_create_program,
-                s.gr_create_program_payload_per_byte,
-                s.gr_create_program_salt_per_byte,
-                payload_len,
-                salt_len,
-            ),
-            CreateProgramWGas(payload_len, salt_len) => cost_with_two_weights_per_byte(
-                s.gr_create_program_wgas,
-                s.gr_create_program_wgas_payload_per_byte,
-                s.gr_create_program_wgas_salt_per_byte,
-                payload_len,
-                salt_len,
-            ),
-        };
-        RuntimeToken { weight }
-=======
             Alloc => self.alloc.cost_for_one(),
             Free => self.free.cost_for_one(),
             FreeRange => self.free_range.cost_for_one(),
@@ -657,6 +497,5 @@
                 )
                 .saturating_add(self.gr_create_program_wgas_salt_per_byte.cost_for(salt)),
         }
->>>>>>> 6061bdf1
     }
 }