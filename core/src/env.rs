// This file is part of Gear.

// Copyright (C) 2021-2025 Gear Technologies Inc.
// SPDX-License-Identifier: GPL-3.0-or-later WITH Classpath-exception-2.0

// This program is free software: you can redistribute it and/or modify
// it under the terms of the GNU General Public License as published by
// the Free Software Foundation, either version 3 of the License, or
// (at your option) any later version.

// This program is distributed in the hope that it will be useful,
// but WITHOUT ANY WARRANTY; without even the implied warranty of
// MERCHANTABILITY or FITNESS FOR A PARTICULAR PURPOSE. See the
// GNU General Public License for more details.

// You should have received a copy of the GNU General Public License
// along with this program. If not, see <https://www.gnu.org/licenses/>.

//! Environment for running a module.

use crate::{
<<<<<<< HEAD
    buffer::PayloadSlice,
=======
    buffer::Payload,
>>>>>>> 09ad3f21
    env_vars::EnvVars,
    ids::{ActorId, MessageId, ReservationId},
    memory::Memory,
<<<<<<< HEAD
    message::{HandlePacket, InitPacket, MessageContext, ReplyPacket},
    pages::WasmPage,
};
use alloc::collections::BTreeSet;
use core::fmt::Display;
=======
    message::{DispatchKind, HandlePacket, InitPacket, MessageContext, ReplyPacket},
    pages::WasmPage,
};
use alloc::{collections::BTreeSet, string::String};
use core::{fmt::Display, mem};
>>>>>>> 09ad3f21
use gear_core_errors::{ReplyCode, SignalCode};
use gear_wasm_instrument::syscalls::SyscallName;
use parity_scale_codec::{Decode, Encode};
use scale_info::TypeInfo;

/// External api and data for managing memory and messages,
/// use by an executing program to trigger state transition
/// in runtime.
pub trait Externalities {
    /// An error issued in infallible syscall.
    type UnrecoverableError;

    /// An error issued in fallible syscall.
    type FallibleError;

    /// An error issued during allocation.
    type AllocError: Display;

    /// Allocate number of pages.
    ///
    /// The resulting page number should point to `pages` consecutive memory pages.
    fn alloc<Context>(
        &mut self,
        ctx: &mut Context,
        mem: &mut impl Memory<Context>,
        pages_num: u32,
    ) -> Result<WasmPage, Self::AllocError>;

    /// Free specific page.
    fn free(&mut self, page: WasmPage) -> Result<(), Self::AllocError>;

    /// Free specific memory range.
    fn free_range(&mut self, start: WasmPage, end: WasmPage) -> Result<(), Self::AllocError>;

    /// Get environment variables currently set in the system and in the form
    /// corresponded to the requested version.
    fn env_vars(&self, version: u32) -> Result<EnvVars, Self::UnrecoverableError>;

    /// Get the current block height.
    fn block_height(&self) -> Result<u32, Self::UnrecoverableError>;

    /// Get the current block timestamp.
    fn block_timestamp(&self) -> Result<u64, Self::UnrecoverableError>;

    /// Initialize a new incomplete message for another program and return its handle.
    fn send_init(&mut self) -> Result<u32, Self::FallibleError>;

    /// Push an extra buffer into message payload by handle.
    fn send_push(&mut self, handle: u32, buffer: &[u8]) -> Result<(), Self::FallibleError>;

    /// Complete message and send it to another program.
    fn send_commit(
        &mut self,
        handle: u32,
        msg: HandlePacket,
        delay: u32,
    ) -> Result<MessageId, Self::FallibleError>;

    /// Send message to another program.
    fn send(&mut self, msg: HandlePacket, delay: u32) -> Result<MessageId, Self::FallibleError> {
        let handle = self.send_init()?;
        self.send_commit(handle, msg, delay)
    }

    /// Push the incoming message buffer into message payload by handle.
    fn send_push_input(
        &mut self,
        handle: u32,
        offset: u32,
        len: u32,
    ) -> Result<(), Self::FallibleError>;

    /// Complete message and send it to another program using gas from reservation.
    fn reservation_send_commit(
        &mut self,
        id: ReservationId,
        handle: u32,
        msg: HandlePacket,
        delay: u32,
    ) -> Result<MessageId, Self::FallibleError>;

    /// Send message to another program using gas from reservation.
    fn reservation_send(
        &mut self,
        id: ReservationId,
        msg: HandlePacket,
        delay: u32,
    ) -> Result<MessageId, Self::FallibleError> {
        let handle = self.send_init()?;
        self.reservation_send_commit(id, handle, msg, delay)
    }

    /// Push an extra buffer into reply message.
    fn reply_push(&mut self, buffer: &[u8]) -> Result<(), Self::FallibleError>;

    /// Complete reply message and send it to source program.
    fn reply_commit(&mut self, msg: ReplyPacket) -> Result<MessageId, Self::FallibleError>;

    /// Complete reply message and send it to source program from reservation.
    fn reservation_reply_commit(
        &mut self,
        id: ReservationId,
        msg: ReplyPacket,
    ) -> Result<MessageId, Self::FallibleError>;

    /// Produce reply to the current message.
    fn reply(&mut self, msg: ReplyPacket) -> Result<MessageId, Self::FallibleError> {
        self.reply_commit(msg)
    }

    /// Produce reply to the current message from reservation.
    fn reservation_reply(
        &mut self,
        id: ReservationId,
        msg: ReplyPacket,
    ) -> Result<MessageId, Self::FallibleError> {
        self.reservation_reply_commit(id, msg)
    }

    /// Get the message id of the initial message.
    fn reply_to(&self) -> Result<MessageId, Self::FallibleError>;

    /// Get the message id which signal issues from.
    fn signal_from(&self) -> Result<MessageId, Self::FallibleError>;

    /// Push the incoming message buffer into reply message.
    fn reply_push_input(&mut self, offset: u32, len: u32) -> Result<(), Self::FallibleError>;

    /// Get the source of the message currently being handled.
    fn source(&self) -> Result<ActorId, Self::UnrecoverableError>;

    /// Get the reply code if the message being processed.
    fn reply_code(&self) -> Result<ReplyCode, Self::FallibleError>;

    /// Get the signal code if the message being processed.
    fn signal_code(&self) -> Result<SignalCode, Self::FallibleError>;

    /// Get the id of the message currently being handled.
    fn message_id(&self) -> Result<MessageId, Self::UnrecoverableError>;

    /// Get the id of program itself
    fn program_id(&self) -> Result<ActorId, Self::UnrecoverableError>;

    /// Send debug message.
    ///
    /// This should be no-op in release builds.
    fn debug(&self, data: &str) -> Result<(), Self::UnrecoverableError>;

    /// Get the currently handled message payload slice.
    fn payload_slice(&mut self, at: u32, len: u32) -> Result<PayloadSlice, Self::FallibleError>;

    /// Size of currently handled message payload.
    fn size(&self) -> Result<usize, Self::UnrecoverableError>;

    /// Returns a random seed for the current block with message id as a subject, along with the time in the past since when it was determinable by chain observers.
    fn random(&self) -> Result<(&[u8], u32), Self::UnrecoverableError>;

    /// Reserve some gas for a few blocks.
    fn reserve_gas(
        &mut self,
        amount: u64,
        duration: u32,
    ) -> Result<ReservationId, Self::FallibleError>;

    /// Unreserve gas using reservation ID.
    fn unreserve_gas(&mut self, id: ReservationId) -> Result<u64, Self::FallibleError>;

    /// Do system reservation.
    fn system_reserve_gas(&mut self, amount: u64) -> Result<(), Self::FallibleError>;

    /// Tell how much gas is left in running context.
    fn gas_available(&self) -> Result<u64, Self::UnrecoverableError>;

    /// Value associated with message.
    fn value(&self) -> Result<u128, Self::UnrecoverableError>;

    /// Tell how much value is left in running context.
    fn value_available(&self) -> Result<u128, Self::UnrecoverableError>;

    /// Interrupt the program and reschedule execution for maximum.
    fn wait(&mut self) -> Result<(), Self::UnrecoverableError>;

    /// Interrupt the program and reschedule execution in duration.
    fn wait_for(&mut self, duration: u32) -> Result<(), Self::UnrecoverableError>;

    /// Interrupt the program and reschedule execution for maximum,
    /// but not more than duration.
    fn wait_up_to(&mut self, duration: u32) -> Result<bool, Self::UnrecoverableError>;

    /// Wake the waiting message and move it to the processing queue.
    fn wake(&mut self, waker_id: MessageId, delay: u32) -> Result<(), Self::FallibleError>;

    /// Send init message to create a new program.
    fn create_program(
        &mut self,
        packet: InitPacket,
        delay: u32,
    ) -> Result<(MessageId, ActorId), Self::FallibleError>;

    /// Create deposit to handle reply on given message.
    fn reply_deposit(
        &mut self,
        message_id: MessageId,
        amount: u64,
    ) -> Result<(), Self::FallibleError>;

    /// Return the set of functions that are forbidden to be called.
    fn forbidden_funcs(&self) -> &BTreeSet<SyscallName>;

    /// Return the current message context.
    fn msg_ctx(&self) -> &MessageContext;
}

/// Composite wait type for messages waiting.
#[derive(Debug, Encode, Decode, Clone, PartialEq, Eq, PartialOrd, Ord, TypeInfo)]
pub enum MessageWaitedType {
    /// Program called `gr_wait` while executing message.
    Wait,
    /// Program called `gr_wait_for` while executing message.
    WaitFor,
    /// Program called `gr_wait_up_to` with insufficient gas for full
    /// duration while executing message.
    WaitUpTo,
    /// Program called `gr_wait_up_to` with enough gas for full duration
    /// storing while executing message.
    WaitUpToFull,
}

/// Trait defining type could be used as entry point for a wasm module.
pub trait WasmEntryPoint: Sized {
    /// Converting self into entry point name.
    fn as_entry(&self) -> &str;

    /// Converting entry point name into self object, if possible.
    fn try_from_entry(entry: &str) -> Option<Self>;

    /// Tries to convert self into `DispatchKind`.
    fn try_into_kind(&self) -> Option<DispatchKind> {
        <DispatchKind as WasmEntryPoint>::try_from_entry(self.as_entry())
    }
}

impl WasmEntryPoint for String {
    fn as_entry(&self) -> &str {
        self
    }

    fn try_from_entry(entry: &str) -> Option<Self> {
        Some(entry.into())
    }
}

impl WasmEntryPoint for DispatchKind {
    fn as_entry(&self) -> &str {
        match self {
            Self::Init => "init",
            Self::Handle => "handle",
            Self::Reply => "handle_reply",
            Self::Signal => "handle_signal",
        }
    }

    fn try_from_entry(entry: &str) -> Option<Self> {
        let kind = match entry {
            "init" => Self::Init,
            "handle" => Self::Handle,
            "handle_reply" => Self::Reply,
            "handle_signal" => Self::Signal,
            _ => return None,
        };

        Some(kind)
    }
}<|MERGE_RESOLUTION|>--- conflicted
+++ resolved
@@ -19,27 +19,15 @@
 //! Environment for running a module.
 
 use crate::{
-<<<<<<< HEAD
     buffer::PayloadSlice,
-=======
-    buffer::Payload,
->>>>>>> 09ad3f21
     env_vars::EnvVars,
     ids::{ActorId, MessageId, ReservationId},
     memory::Memory,
-<<<<<<< HEAD
-    message::{HandlePacket, InitPacket, MessageContext, ReplyPacket},
-    pages::WasmPage,
-};
-use alloc::collections::BTreeSet;
-use core::fmt::Display;
-=======
     message::{DispatchKind, HandlePacket, InitPacket, MessageContext, ReplyPacket},
     pages::WasmPage,
 };
 use alloc::{collections::BTreeSet, string::String};
-use core::{fmt::Display, mem};
->>>>>>> 09ad3f21
+use core::fmt::Display;
 use gear_core_errors::{ReplyCode, SignalCode};
 use gear_wasm_instrument::syscalls::SyscallName;
 use parity_scale_codec::{Decode, Encode};
