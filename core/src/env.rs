//! Environment for running a module.

use alloc::rc::Rc;
use core::cell::RefCell;

use codec::{Decode, Encode};

use crate::memory::PageNumber;
use crate::message::{MessageId, OutgoingPacket, ReplyPacket};
use crate::program::ProgramId;

/// Page access rights.
#[derive(Clone, Debug, Encode, Decode, PartialEq, Eq, Copy)]
pub enum PageAction {
    /// Can be read.
    Read,
    /// Can be written.
    Write,
    /// No access.
    None,
}

/// Page information.
pub type PageInfo = (PageNumber, PageAction, *const u8);

/// External api for managing memory, messages, allocations and gas-counting.
pub trait Ext {
    /// Allocate number of pages.
    ///
    /// The resulting page number should point to `pages` consecutives memory pages.
    fn alloc(&mut self, pages: PageNumber) -> Result<PageNumber, &'static str>;

    /// Send message to another program.
    fn send(&mut self, msg: OutgoingPacket) -> Result<(), &'static str>;

    /// Initialize a new incomplete message for another program and return its handle.
    fn init(&self, msg: OutgoingPacket) -> Result<usize, &'static str>;

    /// Push an extra buffer into message payload by handle.
    fn push(&self, handle: usize, buffer: &mut [u8]) -> Result<(), &'static str>;

    /// Complete message and send it to another program.
    fn commit(&self, handle: usize) -> Result<(), &'static str>;

    /// Produce reply to the current message.
    fn reply(&mut self, msg: ReplyPacket) -> Result<(), &'static str>;

<<<<<<< HEAD
    /// Push an extra buffer into reply message.
    fn push_reply(&self, buffer: &mut [u8]) -> Result<(), &'static str>;
=======
    /// Read the message id, if current message is a reply.
    fn reply_to(&self) -> Option<MessageId>;
>>>>>>> c1b1ec94

    /// Get the source of the message currently being handled.
    fn source(&mut self) -> ProgramId;

    /// Get the id of the message currently being handled.
    fn message_id(&mut self) -> MessageId;

    /// Free specific memory page.
    ///
    /// Unlike traditional allocator, if multiple pages allocated via `alloc`, all pages
    /// should be `free`-d separately.
    fn free(&mut self, ptr: PageNumber) -> Result<(), &'static str>;

    /// Send debug message.
    ///
    /// This should be no-op in release builds.
    fn debug(&mut self, data: &str) -> Result<(), &'static str>;

    /// Set memory region at specific pointer.
    fn set_mem(&mut self, ptr: usize, val: &[u8]);

    /// Reads memory contents at the given offset into a buffer.
    fn get_mem(&mut self, ptr: usize, buffer: &mut [u8]);

    /// Access currently handled message payload.
    fn msg(&mut self) -> &[u8];

    /// Query memory access rights to the specific page.
    fn memory_access(&self, page: PageNumber) -> PageAction;

    /// Lock entire memory from any access.
    fn memory_lock(&self);

    /// Unlock entire memory region for any access.
    fn memory_unlock(&self);

    /// Report that some gas has been used.
    fn gas(&mut self, amount: u32) -> Result<(), &'static str>;

    /// Transfer gas to program from the caller side.
    fn charge(&mut self, gas: u64) -> Result<(), &'static str>;

    /// Value associated with message
    fn value(&mut self) -> u128;
}

/// Struct for interacting with Ext
#[derive(Default)]
pub struct LaterExt<E: Ext> {
    inner: Rc<RefCell<Option<E>>>,
}

impl<E: Ext> Clone for LaterExt<E> {
    fn clone(&self) -> Self {
        Self {
            inner: Rc::clone(&self.inner),
        }
    }
}

impl<E: Ext> LaterExt<E> {
    /// Create empty ext
    pub fn new() -> Self {
        Self {
            inner: Rc::new(RefCell::new(None)),
        }
    }

    /// Set ext
    pub fn set(&mut self, e: E) {
        *self.inner.borrow_mut() = Some(e)
    }

    /// Call fn with inner ext
    pub fn with<R>(&self, f: impl FnOnce(&mut E) -> R) -> R {
        let mut brw = self.inner.borrow_mut();
        let mut ext = brw
            .take()
            .expect("with should be called only when inner is set");
        let res = f(&mut ext);

        *brw = Some(ext);

        res
    }

    /// Unset inner ext
    pub fn unset(&mut self) -> E {
        self.inner
            .borrow_mut()
            .take()
            .expect("Unset should be paired with set and called after")
    }
}

#[cfg(test)]
/// This module contains tests of interacting with LaterExt
mod tests {
    use super::*;

    /// Struct with internal value to interact with LaterExt
    #[derive(Debug, PartialEq)]
    struct ExtImplementedStruct(u8);

    /// Empty Ext implementation for test struct
    impl Ext for ExtImplementedStruct {
        fn alloc(&mut self, _pages: PageNumber) -> Result<PageNumber, &'static str> {
            Err("")
        }
        fn send(&mut self, _msg: OutgoingPacket) -> Result<(), &'static str> {
            Ok(())
        }
        fn init(&self, _msg: OutgoingPacket) -> Result<usize, &'static str> {
            Ok(0)
        }
        fn push(&self, _handle: usize, _buffer: &mut [u8]) -> Result<(), &'static str> {
            Ok(())
        }
        fn commit(&self, _handle: usize) -> Result<(), &'static str> {
            Ok(())
        }
        fn reply(&mut self, _msg: ReplyPacket) -> Result<(), &'static str> {
            Ok(())
        }
<<<<<<< HEAD
        fn push_reply(&self, _buffer: &mut [u8]) -> Result<(), &'static str> {
            Ok(())
=======
        fn reply_to(&self) -> Option<MessageId> {
            None
>>>>>>> c1b1ec94
        }
        fn source(&mut self) -> ProgramId {
            ProgramId::from(0)
        }
        fn message_id(&mut self) -> MessageId {
            0.into()
        }
        fn free(&mut self, _ptr: PageNumber) -> Result<(), &'static str> {
            Ok(())
        }
        fn debug(&mut self, _data: &str) -> Result<(), &'static str> {
            Ok(())
        }
        fn set_mem(&mut self, _ptr: usize, _val: &[u8]) {}
        fn get_mem(&mut self, _ptr: usize, _buffer: &mut [u8]) {}
        fn msg(&mut self) -> &[u8] {
            &[]
        }
        fn memory_access(&self, _page: PageNumber) -> PageAction {
            PageAction::None
        }
        fn memory_lock(&self) {}
        fn memory_unlock(&self) {}
        fn gas(&mut self, _amount: u32) -> Result<(), &'static str> {
            Ok(())
        }
        fn value(&mut self) -> u128 {
            0
        }
        fn charge(&mut self, _gas: u64) -> Result<(), &'static str> {
            Ok(())
        }
    }

    #[test]
    /// Test that the new LaterExt object contains reference on None value
    fn empty_ext_creation() {
        let ext = LaterExt::<ExtImplementedStruct>::new();

        assert_eq!(ext.inner, Rc::new(RefCell::new(None)));
    }

    #[test]
    /// Test that we are able to set and unset LaterExt value
    fn setting_and_unsetting_inner_ext() {
        let mut ext = LaterExt::<ExtImplementedStruct>::new();

        ext.set(ExtImplementedStruct(0));

        assert_eq!(
            ext.inner,
            Rc::new(RefCell::new(Some(ExtImplementedStruct(0))))
        );

        let inner = ext.unset();

        assert_eq!(inner, ExtImplementedStruct(0));
        assert_eq!(ext.inner, Rc::new(RefCell::new(None)));

        ext.set(ExtImplementedStruct(0));
        // When we set a new value, the previous one is reset
        ext.set(ExtImplementedStruct(1));

        let inner = ext.unset();

        assert_eq!(inner, ExtImplementedStruct(1));
        assert_eq!(ext.inner, Rc::new(RefCell::new(None)));
    }

    #[test]
    #[should_panic(expected = "Unset should be paired with set and called after")]
    /// Test that unsetting an empty value causes panic
    fn unsetting_empty_ext() {
        let mut ext = LaterExt::<ExtImplementedStruct>::new();

        let _ = ext.unset();
    }

    #[test]
    /// Test that ext's clone still refers to the same inner object as the original one
    fn ext_cloning() {
        let mut ext_source = LaterExt::<ExtImplementedStruct>::new();
        let mut ext_clone = ext_source.clone();

        // ext_clone refers the same inner as ext_source,
        // so setting on one causes setting on other
        ext_source.set(ExtImplementedStruct(0));

        let inner = ext_clone.unset();

        assert_eq!(inner, ExtImplementedStruct(0));
    }

    /// Test function of format `Fn(&mut E: Ext) -> R`
    /// to call `fn with<R>(&self, f: impl FnOnce(&mut E) -> R) -> R`.
    /// For example, returns the field of ext's inner value.
    fn converter(e: &mut ExtImplementedStruct) -> u8 {
        e.0
    }

    #[test]
    /// Test that ext's `with<R>(...)` works correct when the inner is set
    fn calling_fn_with_inner_ext() {
        let mut ext = LaterExt::<ExtImplementedStruct>::new();
        ext.set(ExtImplementedStruct(0));

        let converted_inner = ext.with(converter);

        assert_eq!(converted_inner, 0);
    }

    #[test]
    #[should_panic(expected = "with should be called only when inner is set")]
    /// Test that calling ext's `with<R>(...)` causes panic
    /// when the inner value was not set or was unsetted
    fn calling_fn_with_empty_ext() {
        let ext = LaterExt::<ExtImplementedStruct>::new();

        let _ = ext.with(converter);
    }
}<|MERGE_RESOLUTION|>--- conflicted
+++ resolved
@@ -45,13 +45,10 @@
     /// Produce reply to the current message.
     fn reply(&mut self, msg: ReplyPacket) -> Result<(), &'static str>;
 
-<<<<<<< HEAD
     /// Push an extra buffer into reply message.
     fn push_reply(&self, buffer: &mut [u8]) -> Result<(), &'static str>;
-=======
     /// Read the message id, if current message is a reply.
     fn reply_to(&self) -> Option<MessageId>;
->>>>>>> c1b1ec94
 
     /// Get the source of the message currently being handled.
     fn source(&mut self) -> ProgramId;
@@ -170,19 +167,17 @@
         fn push(&self, _handle: usize, _buffer: &mut [u8]) -> Result<(), &'static str> {
             Ok(())
         }
+        fn push_reply(&self, _buffer: &mut [u8]) -> Result<(), &'static str> {
+            Ok(())
+        }
         fn commit(&self, _handle: usize) -> Result<(), &'static str> {
             Ok(())
         }
         fn reply(&mut self, _msg: ReplyPacket) -> Result<(), &'static str> {
             Ok(())
         }
-<<<<<<< HEAD
-        fn push_reply(&self, _buffer: &mut [u8]) -> Result<(), &'static str> {
-            Ok(())
-=======
         fn reply_to(&self) -> Option<MessageId> {
             None
->>>>>>> c1b1ec94
         }
         fn source(&mut self) -> ProgramId {
             ProgramId::from(0)
