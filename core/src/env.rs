--- conflicted
+++ resolved
@@ -19,11 +19,7 @@
 //! Environment for running a module.
 
 use crate::{
-<<<<<<< HEAD
     costs::CostIdentifier,
-    gas::GasLeft,
-=======
->>>>>>> dddd79e1
     ids::{MessageId, ProgramId, ReservationId},
     memory::{Memory, WasmPage},
     message::{HandlePacket, InitPacket, MessageContext, Payload, ReplyPacket, StatusCode},
