--- conflicted
+++ resolved
@@ -20,20 +20,13 @@
 
 use crate::{
     memory::PageNumber,
-    message::{ExitCode, MessageId, OutgoingPacket, ReplyPacket},
+    message::{ExitCode, MessageId, OutgoingPacket, ProgramInitPacket, ReplyPacket},
     program::ProgramId,
 };
 use alloc::rc::Rc;
 use anyhow::Result;
 use codec::{Decode, Encode};
-<<<<<<< HEAD
 use core::cell::RefCell;
-=======
-
-use crate::memory::PageNumber;
-use crate::message::{ExitCode, MessageId, OutgoingPacket, ProgramInitPacket, ReplyPacket};
-use crate::program::ProgramId;
->>>>>>> 0005fa31
 
 /// Page access rights.
 #[derive(Clone, Debug, Encode, Decode, PartialEq, Eq, Copy)]
