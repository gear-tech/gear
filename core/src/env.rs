--- conflicted
+++ resolved
@@ -241,10 +241,7 @@
 mod tests {
     use super::*;
     use core::fmt;
-<<<<<<< HEAD
-    use gear_core_errors::{ExtError, TerminationReason};
-=======
->>>>>>> 5857745a
+    use gear_core_errors::ExtError;
 
     #[derive(Debug)]
     struct AllocError;
@@ -255,23 +252,11 @@
         }
     }
 
-<<<<<<< HEAD
     impl CoreError for AllocError {
-        fn from_termination_reason(_reason: TerminationReason) -> Self {
-            unreachable!()
-        }
-
-        fn as_termination_reason(&self) -> Option<TerminationReason> {
-            unreachable!()
-        }
-
         fn into_ext_error(self) -> Result<ExtError, Self> {
             unreachable!()
         }
     }
-=======
-    impl CoreError for AllocError {}
->>>>>>> 5857745a
 
     // Test function of format `Fn(&mut E: Ext) -> R`
     // to call `fn with<R>(&self, f: impl FnOnce(&mut E) -> R) -> R`.
