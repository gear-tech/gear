--- conflicted
+++ resolved
@@ -392,11 +392,6 @@
     /// Return the set of functions that are forbidden to be called.
     fn forbidden_funcs(&self) -> &BTreeSet<SyscallName>;
 
-<<<<<<< HEAD
-    /// Return the current dispatch kind.
-    fn endpoint_dispatch_kind(&self) -> DispatchKind;
-=======
     /// Return the current message context.
     fn msg_ctx(&self) -> &MessageContext;
->>>>>>> afc49713
 }