--- conflicted
+++ resolved
@@ -24,11 +24,10 @@
 static_assertions.workspace = true
 paste = { workspace = true }
 enum-iterator.workspace = true
-<<<<<<< HEAD
+byteorder.workspace = true
+
+# Optional dependencies
 serde = { workspace = true, features = [ "derive" ], optional = true }
-=======
-byteorder.workspace = true
->>>>>>> 5d8fb072
 
 [dev-dependencies]
 wabt.workspace = true
