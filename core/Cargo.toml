[package]
name = "gear-core"
version = "0.1.0"
authors = ["Gear Technologies"]
edition = "2018"
license = "GPL-3.0"

[dependencies]
gear-core-errors = { path = "../core-errors" }
blake2-rfc = { version = "0.2.18", default-features = false }
codec = { package = "parity-scale-codec", version = "3.1.2", features = [
    "derive",
    "max-encoded-len"
], default-features = false }
scale-info = { version = "2.1.1", default-features = false, features = ["derive"] }
derive_more = "0.99.17"
log = { version = "0.4.17", default-features = false }
<<<<<<< HEAD
gear-wasm-instrument = { path = "../utils/wasm-instrument", default-features = false }
pwasm-utils = { version = "0.19.0", default-features = false }
=======
parity-wasm = { version = "0.45.0", default-features = false }
wasm-instrument = { version = "0.2.1", git = "https://github.com/gear-tech/wasm-instrument.git", branch = "gear-stable", default-features = false }
wasmparser = { package = "wasmparser-nostd", version = "0.91.0", default-features = false }
>>>>>>> 641274f7
hex = { version = "0.4.3", default-features = false, features = ["alloc"] }
static_assertions = "1"

[dev-dependencies]
wabt = "0.10.0"
env_logger = "0.9"

[features]
strict = []<|MERGE_RESOLUTION|>--- conflicted
+++ resolved
@@ -15,14 +15,8 @@
 scale-info = { version = "2.1.1", default-features = false, features = ["derive"] }
 derive_more = "0.99.17"
 log = { version = "0.4.17", default-features = false }
-<<<<<<< HEAD
 gear-wasm-instrument = { path = "../utils/wasm-instrument", default-features = false }
-pwasm-utils = { version = "0.19.0", default-features = false }
-=======
-parity-wasm = { version = "0.45.0", default-features = false }
-wasm-instrument = { version = "0.2.1", git = "https://github.com/gear-tech/wasm-instrument.git", branch = "gear-stable", default-features = false }
 wasmparser = { package = "wasmparser-nostd", version = "0.91.0", default-features = false }
->>>>>>> 641274f7
 hex = { version = "0.4.3", default-features = false, features = ["alloc"] }
 static_assertions = "1"
 
