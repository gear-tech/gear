--- conflicted
+++ resolved
@@ -285,19 +285,7 @@
     }
 
     // TODO: Remove once parallel and "system origin" is ditched
-<<<<<<< HEAD
-    fn next_system_message_id(&mut self) -> MessageId {
-        let mut system_program = self
-            .program_storage
-            .get(ProgramId::default())
-            .unwrap_or_else(|| {
-                Program::new(ProgramId::default(), vec![], Default::default(), Some(0))
-                    .expect("Can't create program")
-            });
-
-=======
     fn next_message_id(&mut self, source: ProgramId, nonce: u64) -> MessageId {
->>>>>>> c1b1ec94
         let mut id_generator = BlakeMessageIdGenerator {
             program_id: source,
             nonce,
@@ -743,14 +731,7 @@
               )
           )"#;
 
-<<<<<<< HEAD
-        let mut runner = Runner::new(
-            &Config::default(),
-            gear_core::storage::new_in_memory(Default::default(), Default::default()),
-        );
-=======
         let mut runner = new_test_runner();
->>>>>>> c1b1ec94
 
         runner
             .init_program(
@@ -896,104 +877,6 @@
                 .map(|m| (m.payload().to_vec(), m.source(), m.dest())),
             Some((vec![256u32 as _].into(), 1.into(), 1.into()))
         );
-
-        // page is now deallocated
-<<<<<<< HEAD
-        // assert_eq!(runner.get(256.into()), None);
-=======
-        assert_eq!(runner.allocations.get(256.into()), None);
-    }
-
-    #[test]
-    // TODO: fix memory access logging for macos
-    #[cfg_attr(target_os = "macos", ignore)]
-    fn mem_rw_access() {
-        // Read in new allocatted page
-        let wat_r = r#"
-        (module
-            (import "env" "alloc"  (func $alloc (param i32) (result i32)))
-            (import "env" "memory" (memory 1))
-            (export "handle" (func $handle))
-            (export "init" (func $init))
-            (func $handle
-            )
-            (func $init
-                (local $alloc_pages i32)
-                (local $pages_offset i32)
-                (local.set $pages_offset (call $alloc (i32.const 1)))
-
-                i32.const 0
-                i32.load offset=65536
-
-                drop
-              )
-          )"#;
-
-        // Write in new allocatted page
-        let wat_w = r#"
-        (module
-            (import "env" "alloc"  (func $alloc (param i32) (result i32)))
-            (import "env" "memory" (memory 1))
-            (export "handle" (func $handle))
-            (export "init" (func $init))
-            (func $handle
-            )
-            (func $init
-                (local $alloc_pages i32)
-                (local $pages_offset i32)
-                (local.set $pages_offset (call $alloc (i32.const 1)))
-                (i32.store offset=131072
-                    (i32.const 0)
-                    (i32.const 10)
-                )
-              )
-          )"#;
-
-        let mut runner = Runner::new(
-            &Config {
-                static_pages: 1.into(),
-                max_pages: 3.into(),
-            },
-            gear_core::storage::new_in_memory(
-                Default::default(),
-                Default::default(),
-                Default::default(),
-            ),
-            &[],
-        );
-
-        let result = runner
-            .init_program(
-                1001.into(),
-                0,
-                1.into(),
-                parse_wat(wat_r),
-                "init".as_bytes().to_vec(),
-                u64::max_value(),
-                0,
-            )
-            .expect("failed to init program 1");
-
-        assert_eq!(result.touched[0], (1.into(), PageAction::Read));
-
-        let result = runner
-            .init_program(
-                1001.into(),
-                1,
-                2.into(),
-                parse_wat(wat_w),
-                "init".as_bytes().to_vec(),
-                u64::max_value(),
-                0,
-            )
-            .expect("failed to init program 2");
-
-        assert_eq!(result.touched[0], (2.into(), PageAction::Write));
-
-        let (_, persistent_memory) = runner.complete();
-
-        assert_eq!(persistent_memory[0], 0);
->>>>>>> c1b1ec94
     }
 
     #[test]
