--- conflicted
+++ resolved
@@ -673,36 +673,15 @@
         self.return_with_tracing(result)
     }
 
-<<<<<<< HEAD
     fn send_commit(
         &mut self,
         handle: usize,
         msg: OutgoingPacket,
     ) -> Result<MessageId, &'static str> {
-        if self.gas_counter.charge(msg.gas_limit()) != ChargeResult::Enough {
+        if self.gas_counter.reduce(msg.gas_limit()) != ChargeResult::Enough {
             return self
                 .return_with_tracing(Err("Gas limit exceeded while trying to send message"));
         };
-=======
-    fn send_commit(&mut self, handle: usize) -> Result<MessageId, &'static str> {
-        {
-            let gas_limit = match self
-                .messages
-                .get_gas_limit(handle)
-                .map_err(|_e| "Message commit error")
-            {
-                Ok(gas) => gas,
-                Err(_e) => {
-                    return self.return_with_tracing(Err("No message to commit"));
-                }
-            };
-
-            if self.gas_counter.reduce(gas_limit) != ChargeResult::Enough {
-                return self
-                    .return_with_tracing(Err("Gas limit exceeded while trying to send message"));
-            }
-        }
->>>>>>> a53ca9fc
 
         let result = self
             .messages
