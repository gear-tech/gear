--- conflicted
+++ resolved
@@ -602,24 +602,22 @@
     program.set_message_nonce(ext.messages.nonce());
     let (outgoing, reply) = ext.messages.drain();
 
-<<<<<<< HEAD
     for outgoing_msg in outgoing {
         messages.push(outgoing_msg.clone());
         context.push_message(outgoing_msg.into_message(program.id()));
     }
-=======
-        if let Some(reply_message) = &reply {
-            context.push_message(reply_message.clone().into_message(
-                message.id(),
-                program.id(),
-                message.source(),
-            ));
-        }
-
-        let gas_left = ext.gas_counter.left();
-        let gas_requested = ext.gas_requested;
-        let gas_spent = gas_limit - gas_left - gas_requested;
->>>>>>> 00ffde16
+
+    if let Some(reply_message) = &reply {
+        context.push_message(reply_message.clone().into_message(
+            message.id(),
+            program.id(),
+            message.source(),
+        ));
+    }
+
+    let gas_left = ext.gas_counter.left();
+    let gas_requested = ext.gas_requested;
+    let gas_spent = gas_limit - gas_left - gas_requested;
 
     let gas_left = ext.gas_counter.left();
     let gas_requested = ext.gas_requested;
@@ -702,16 +700,7 @@
 
         runner.queue_message(1001.into(), 1, 1.into(), Vec::new(), u64::max_value(), 0);
 
-<<<<<<< HEAD
         assert_eq!(runner.run_next().traps, 1);
-=======
-        match runner.run_next() {
-            Ok(_) => panic!("This should be an error that we run "),
-            Err(anyhow_err) => {
-                assert!(format!("{}", anyhow_err).contains("Not running in the reply context"));
-            }
-        };
->>>>>>> 00ffde16
 
         let msg = vec![
             1, 3, 5, 7, 9, 11, 13, 15, 17, 19, 21, 23, 25, 27, 29, 31, 2, 4, 6, 8, 10, 12, 14, 16,
