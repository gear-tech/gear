// This file is part of Gear.

// Copyright (C) 2022-2023 Gear Technologies Inc.
// SPDX-License-Identifier: GPL-3.0-or-later WITH Classpath-exception-2.0

// This program is free software: you can redistribute it and/or modify
// it under the terms of the GNU General Public License as published by
// the Free Software Foundation, either version 3 of the License, or
// (at your option) any later version.

// This program is distributed in the hope that it will be useful,
// but WITHOUT ANY WARRANTY; without even the implied warranty of
// MERCHANTABILITY or FITNESS FOR A PARTICULAR PURPOSE. See the
// GNU General Public License for more details.

// You should have received a copy of the GNU General Public License
// along with this program. If not, see <https://www.gnu.org/licenses/>.

//! Declares gear protocol syscalls for WASM.

#![no_std]

use core::mem;

/// Represents error code type.
pub type ErrorCode = u32;

/// Represents block number type.
pub type BlockNumber = u32;

/// Represents block number type.
pub type BlockTimestamp = u64;

/// Represents byte type.
pub type BufferStart = u8;

/// Represents gas type.
pub type Gas = u64;

/// Represents handle type.
pub type Handle = u32;

/// Represents hash type.
pub type Hash = [u8; 32];

/// Represents index type.
pub type Index = u32;

/// Represents length type.
pub type Length = u32;

/// Represents reply code type.
pub type ReplyCode = [u8; 4];

/// Represents signal code type.
pub type SignalCode = u32;

/// Represents value type.
pub type Value = u128;

/// Represents type defining concatenated block number with hash. 36 bytes.
#[repr(C, packed)]
#[derive(Default, Debug)]
pub struct BlockNumberWithHash {
    pub bn: BlockNumber,
    pub hash: Hash,
}

impl BlockNumberWithHash {
    pub fn as_mut_ptr(&mut self) -> *mut Self {
        self as _
    }
}

/// Represents type defining concatenated hash with value. 48 bytes.
#[repr(C, packed)]
#[derive(Default, Debug)]
pub struct HashWithValue {
    pub hash: Hash,
    pub value: Value,
}

impl HashWithValue {
    pub const fn as_ptr(&self) -> *const Self {
        self as _
    }
}

<<<<<<< HEAD
/// Represents type defining concatenated reply code with error code. 8 bytes.
#[repr(C, packed)]
#[derive(Default, Debug)]
pub struct ErrorWithReplyCode {
    pub error_code: ErrorCode,
    pub reply_code: ReplyCode,
}

impl ErrorWithReplyCode {
=======
/// Represents type defining concatenated reply code with length. 8 bytes.
#[repr(C, packed)]
#[derive(Default, Debug)]
pub struct LengthWithReplyCode {
    pub length: Length,
    pub code: ReplyCode,
}

impl LengthWithReplyCode {
>>>>>>> 6dd7f4cb
    pub fn as_mut_ptr(&mut self) -> *mut Self {
        self as _
    }
}

<<<<<<< HEAD
impl From<Result<ReplyCode, ErrorCode>> for ErrorWithReplyCode {
    fn from(result: Result<ReplyCode, ErrorCode>) -> Self {
        let mut res: Self = Default::default();

        match result {
            Ok(code) => res.reply_code = code,
            Err(length) => res.error_code = length,
=======
impl From<Result<ReplyCode, Length>> for LengthWithReplyCode {
    fn from(result: Result<ReplyCode, Length>) -> Self {
        let mut res: Self = Default::default();

        match result {
            Ok(code) => res.code = code,
            Err(length) => res.length = length,
>>>>>>> 6dd7f4cb
        }

        res
    }
}

/// Represents type defining concatenated signal code with length. 8 bytes.
#[repr(C, packed)]
#[derive(Default, Debug)]
<<<<<<< HEAD
pub struct ErrorWithSignalCode {
    pub error_code: ErrorCode,
    pub signal_code: SignalCode,
}

impl ErrorWithSignalCode {
=======
pub struct LengthWithSignalCode {
    pub length: Length,
    pub code: SignalCode,
}

impl LengthWithSignalCode {
>>>>>>> 6dd7f4cb
    pub fn as_mut_ptr(&mut self) -> *mut Self {
        self as _
    }
}

<<<<<<< HEAD
impl From<Result<SignalCode, ErrorCode>> for ErrorWithSignalCode {
    fn from(result: Result<SignalCode, ErrorCode>) -> Self {
=======
impl From<Result<SignalCode, Length>> for LengthWithSignalCode {
    fn from(result: Result<SignalCode, Length>) -> Self {
>>>>>>> 6dd7f4cb
        let mut res: Self = Default::default();

        match result {
            Ok(code) => res.signal_code = code,
            Err(code) => res.error_code = code,
        }

        res
    }
}

/// Represents type defining concatenated error code with gas. 12 bytes.
#[repr(C, packed)]
#[derive(Default, Debug)]
<<<<<<< HEAD
pub struct ErrorWithGas {
    pub error_code: ErrorCode,
=======
pub struct LengthWithGas {
    pub length: Length,
>>>>>>> 6dd7f4cb
    pub gas: Gas,
}

impl ErrorWithGas {
    pub fn as_mut_ptr(&mut self) -> *mut Self {
        self as _
    }
}

impl From<Result<Gas, ErrorCode>> for ErrorWithGas {
    fn from(result: Result<Gas, ErrorCode>) -> Self {
        let mut res: Self = Default::default();

        match result {
            Ok(gas) => res.gas = gas,
            Err(code) => res.error_code = code,
        }

        res
    }
}

/// Represents type defining concatenated length with handle. 8 bytes.
#[repr(C, packed)]
#[derive(Default, Debug)]
<<<<<<< HEAD
pub struct ErrorWithHandle {
    pub error_code: ErrorCode,
=======
pub struct LengthWithHandle {
    pub length: Length,
>>>>>>> 6dd7f4cb
    pub handle: Handle,
}

impl ErrorWithHandle {
    pub fn as_mut_ptr(&mut self) -> *mut Self {
        self as _
    }
}

impl From<Result<Handle, ErrorCode>> for ErrorWithHandle {
    fn from(result: Result<Handle, ErrorCode>) -> Self {
        let mut res: Self = Default::default();

        match result {
            Ok(handle) => res.handle = handle,
            Err(code) => res.error_code = code,
        }

        res
    }
}

#[repr(C, packed)]
#[derive(Default, Debug)]
<<<<<<< HEAD
pub struct ErrorBytes([u8; mem::size_of::<ErrorCode>()]);
=======
pub struct LengthBytes([u8; mem::size_of::<Length>()]);
>>>>>>> 6dd7f4cb

impl From<Result<(), ErrorCode>> for ErrorBytes {
    fn from(value: Result<(), ErrorCode>) -> Self {
        Self(value.err().unwrap_or_default().to_le_bytes())
    }
}

/// Represents type defining concatenated hash with error code. 36 bytes.
#[repr(C, packed)]
#[derive(Default, Debug)]
<<<<<<< HEAD
pub struct ErrorWithHash {
    pub error_code: ErrorCode,
=======
pub struct LengthWithHash {
    pub length: Length,
>>>>>>> 6dd7f4cb
    pub hash: Hash,
}

impl ErrorWithHash {
    pub fn as_mut_ptr(&mut self) -> *mut Self {
        self as _
    }
}

impl<T: Into<[u8; 32]>> From<Result<T, ErrorCode>> for ErrorWithHash {
    fn from(result: Result<T, ErrorCode>) -> Self {
        let mut res: Self = Default::default();

        match result {
            Ok(v) => res.hash = v.into(),
            Err(code) => res.error_code = code,
        }

        res
    }
}

/// Represents type defining concatenated two hashes with error code. 68 bytes.
#[repr(C, packed)]
#[derive(Default, Debug)]
<<<<<<< HEAD
pub struct ErrorWithTwoHashes {
    pub error_code: ErrorCode,
=======
pub struct LengthWithTwoHashes {
    pub length: Length,
>>>>>>> 6dd7f4cb
    pub hash1: Hash,
    pub hash2: Hash,
}

impl ErrorWithTwoHashes {
    pub fn as_mut_ptr(&mut self) -> *mut Self {
        self as _
    }
}

impl<T1, T2> From<Result<(T1, T2), ErrorCode>> for ErrorWithTwoHashes
where
    T1: Into<[u8; 32]>,
    T2: Into<[u8; 32]>,
{
    fn from(result: Result<(T1, T2), ErrorCode>) -> Self {
        let mut res: Self = Default::default();

        match result {
            Ok((v1, v2)) => {
                res.hash1 = v1.into();
                res.hash2 = v2.into();
            }
            Err(code) => res.error_code = code,
        }

        res
    }
}

/// Represents type defining concatenated block number and value with error code. 24 bytes.
#[repr(C, packed)]
#[derive(Default, Debug)]
<<<<<<< HEAD
pub struct ErrorWithBlockNumberAndValue {
    pub error_code: ErrorCode,
=======
pub struct LengthWithBlockNumberAndValue {
    pub length: Length,
>>>>>>> 6dd7f4cb
    pub bn: BlockNumber,
    pub value: Value,
}

impl ErrorWithBlockNumberAndValue {
    pub fn as_mut_ptr(&mut self) -> *mut Self {
        self as _
    }
}

impl From<Result<(Value, BlockNumber), ErrorCode>> for ErrorWithBlockNumberAndValue {
    fn from(result: Result<(Value, BlockNumber), ErrorCode>) -> Self {
        let mut res: Self = Default::default();

        match result {
            Ok((v, bn)) => {
                res.value = v;
                res.bn = bn;
            }
            Err(code) => res.error_code = code,
        }

        res
    }
}

/// Represents type defining concatenated two hashes. 64 bytes.
#[repr(C, packed)]
#[derive(Default, Debug)]
pub struct TwoHashes {
    pub hash1: Hash,
    pub hash2: Hash,
}

impl TwoHashes {
    pub const fn as_ptr(&self) -> *const Self {
        self as _
    }
}

/// Represents type defining concatenated two hashes with value. 80 bytes.
#[repr(C, packed)]
#[derive(Default, Debug)]
pub struct TwoHashesWithValue {
    pub hash1: Hash,
    pub hash2: Hash,
    pub value: Value,
}

impl TwoHashesWithValue {
    pub const fn as_ptr(&self) -> *const Self {
        self as _
    }
}

#[allow(improper_ctypes)]
extern "C" {
    /// Infallible `gr_block_height` get syscall.
    ///
    /// Arguments type:
    /// - `height`: `mut ptr` for `u32`.
    pub fn gr_block_height(height: *mut BlockNumber);

    /// Infallible `gr_block_timestamp` get syscall.
    ///
    /// Arguments type:
    /// - `timestamp`: `mut ptr` for `u64`.
    pub fn gr_block_timestamp(timestamp: *mut BlockTimestamp);

    /// Fallible `gr_create_program_wgas` send syscall.
    ///
    /// Arguments type:
    /// - `cid_value`: `const ptr` for concatenated code id and value.
    /// - `salt`: `const ptr` for the begging of the salt buffer.
    /// - `salt_len`: `u32` length of the salt buffer.
    /// - `payload`: `const ptr` for the begging of the payload buffer.
    /// - `payload_len`: `u32` length of the payload buffer.
    /// - `gas_limit`: `u64` defining gas limit for sending.
    /// - `delay`: `u32` amount of blocks to delay.
    /// - `err_mid_pid`: `mut ptr` for concatenated error code, message id
    ///   and program id.
    pub fn gr_create_program_wgas(
        cid_value: *const HashWithValue,
        salt: *const BufferStart,
        salt_len: Length,
        payload: *const BufferStart,
        payload_len: Length,
        gas_limit: Gas,
        delay: BlockNumber,
        err_mid_pid: *mut ErrorWithTwoHashes,
    );

    /// Fallible `gr_create_program` send syscall.
    ///
    /// Arguments type:
    /// - `cid_value`: `const ptr` for concatenated code id and value.
    /// - `salt`: `const ptr` for the begging of the salt buffer.
    /// - `salt_len`: `u32` length of the salt buffer.
    /// - `payload`: `const ptr` for the begging of the payload buffer.
    /// - `payload_len`: `u32` length of the payload buffer.
    /// - `gas_limit`: `u64` defining gas limit for sending.
    /// - `delay`: `u32` amount of blocks to delay.
    /// - `err_mid_pid`: `mut ptr` for concatenated error code, message id
    ///   and program id.
    pub fn gr_create_program(
        cid_value: *const HashWithValue,
        salt: *const BufferStart,
        salt_len: Length,
        payload: *const BufferStart,
        payload_len: Length,
        delay: BlockNumber,
        err_mid_pid: *mut ErrorWithTwoHashes,
    );

    /// Fallible `gr_reply_deposit` syscall.
    ///
    /// Arguments type:
    /// - `message_id`: `const ptr` for message id.
    /// - `gas`: `u64` defining gas limit to deposit.
    /// - `err`: `mut ptr` for error code.
    pub fn gr_reply_deposit(message_id: *const Hash, gas: Gas, err: *mut ErrorCode);

    /// Infallible `gr_debug` info syscall.
    ///
    /// Arguments type:
    /// - `payload`: `const ptr` for the begging of the payload buffer.
    /// - `len`: `u32` length of the payload buffer.
    pub fn gr_debug(payload: *const BufferStart, len: Length);

    /// Infallible `gr_panic` control syscall.
    ///
    /// Stops the execution.
    ///
    /// Arguments type:
    /// - `payload`: `const ptr` for the begging of the payload buffer.
    /// - `len`: `u32` length of the payload buffer.
    pub fn gr_panic(payload: *const BufferStart, len: Length) -> !;

    /// Infallible `gr_oom_panic` control syscall.
    pub fn gr_oom_panic() -> !;

    /// Fallible `gr_reply_code` get syscall.
    ///
    /// Arguments type:
    /// - `err_code`: `mut ptr` for concatenated error code and reply code.
    pub fn gr_reply_code(err_code: *mut ErrorWithReplyCode);

<<<<<<< HEAD
    /// Fallible `gr_signal_code` get syscall.
    ///
    /// Arguments type:
    /// - `err_code`: `mut ptr` for concatenated error code and signal code.
    pub fn gr_signal_code(err_code: *mut ErrorWithSignalCode);
=======
    /// Fallible `gr_reply_code` get syscall.
    ///
    /// Arguments type:
    /// - `err_code`: `mut ptr` for concatenated error length and reply code.
    pub fn gr_reply_code(err_code: *mut LengthWithReplyCode);

    /// Fallible `gr_signal_code` get syscall.
    ///
    /// Arguments type:
    /// - `err_code`: `mut ptr` for concatenated error length and signal code.
    pub fn gr_signal_code(err_code: *mut LengthWithSignalCode);
>>>>>>> 6dd7f4cb

    /// Infallible `gr_exit` control syscall.
    ///
    /// Arguments type:
    /// - `inheritor_id`: `const ptr` for program id.
    pub fn gr_exit(inheritor_id: *const Hash) -> !;

    /// Infallible `gr_gas_available` get syscall.
    ///
    /// Arguments type:
    /// - `gas`: `mut ptr` for `u64`.
    pub fn gr_gas_available(gas: *mut Gas);

    /// Infallible `gr_leave` control syscall.
    pub fn gr_leave() -> !;

    /// Infallible `gr_message_id` get syscall.
    ///
    /// Arguments type:
    /// - `message_id`: `const ptr` for message id.
    pub fn gr_message_id(message_id: *mut Hash);

    /// Fallible `gr_pay_program_rent` syscall.
    ///
    /// Arguments type:
    /// - `rent_pid`: `const ptr` for program id and rent value.
    /// - `err_bn_value`: `mut ptr` for concatenated error code, paid block count and unused rent value.
    pub fn gr_pay_program_rent(
        rent_pid: *const HashWithValue,
        err_bn_value: *mut ErrorWithBlockNumberAndValue,
    );

    /// Infallible `gr_program_id` get syscall.
    ///
    /// Arguments type:
    /// - `program_id`: `const ptr` for program id.
    pub fn gr_program_id(program_id: *mut Hash);

    /// Infallible `gr_random` calculate syscall.
    ///
    /// Arguments type:
    /// - `subject`: `const ptr` for the begging of the payload buffer.
    /// - `bn_random`: `mut ptr` for concatenated block number with hash.
    pub fn gr_random(subject: *const BufferStart, bn_random: *mut BlockNumberWithHash);

    // TODO: issue #1859
    /// Fallible `gr_read` get syscall.
    ///
    /// Arguments type:
    /// - `at`: `u32` defining offset to read from.
    /// - `len`: `u32` length of the buffer to read.
    /// - `buffer`: `mut ptr` for buffer to store requested data.
    /// - `err`: `mut ptr` for `u32` error code.
    pub fn gr_read(at: Length, len: Length, buffer: *mut BufferStart, err: *mut ErrorCode);

    /// Fallible `gr_reply_commit_wgas` send syscall.
    ///
    /// Arguments type:
    /// - `gas_limit`: `u64` defining gas limit for sending.
    /// - `value`: `const ptr` for `u128` defining amount of value to apply.
    ///   Ignored if equals u32::MAX (use this for zero value for optimization).
    /// - `err_mid`: `mut ptr` for concatenated error code and message id.
    pub fn gr_reply_commit_wgas(gas_limit: Gas, value: *const Value, err_mid: *mut ErrorWithHash);

    /// Fallible `gr_reply_commit` send syscall.
    ///
    /// Arguments type:
    /// - `value`: `const ptr` for `u128` defining amount of value to apply.
    ///   Ignored if equals u32::MAX (use this for zero value for optimization).
    /// - `err_mid`: `mut ptr` for concatenated error code and message id.
    pub fn gr_reply_commit(value: *const Value, err_mid: *mut ErrorWithHash);

    /// Fallible `gr_reply_push` send syscall.
    ///
    /// Arguments type:
    /// - `payload`: `const ptr` for the begging of the payload buffer.
    /// - `len`: `u32` length of the payload buffer.
    /// - `err`: `mut ptr` for error code.
    pub fn gr_reply_push(payload: *const BufferStart, len: Length, err: *mut ErrorCode);

    /// Fallible `gr_reply_push_input` send syscall.
    ///
    /// Arguments type:
    /// - `offset`: `u32` defining start index of the input buffer to use.
    /// - `len`: `u32` defining slice length of the input buffer to use.
    /// - `err`: `mut ptr` for error code.
    pub fn gr_reply_push_input(offset: Index, len: Length, err: *mut ErrorCode);

    /// Fallible `gr_reply_to` get syscall.
    ///
    /// Arguments type:
    /// - `err_mid`: `mut ptr` for concatenated error code and message id.
    pub fn gr_reply_to(err_mid: *mut ErrorWithHash);

    /// Fallible `gr_signal_from` get syscall.
    ///
    /// Arguments type:
    /// - `err_mid`: `mut ptr` for concatenated error code and message id.
    pub fn gr_signal_from(err_mid: *mut ErrorWithHash);

    /// Fallible `gr_reply_input_wgas` send syscall.
    ///
    /// Arguments type:
    /// - `offset`: `u32` defining start index of the input buffer to use.
    /// - `len`: `u32` defining slice length of the input buffer to use.
    /// - `gas_limit`: `u64` defining gas limit for sending.
    /// - `value`: `const ptr` for `u128` defining amount of value to apply.
    ///   Ignored if equals u32::MAX (use this for zero value for optimization).
    /// - `err_mid`: `mut ptr` for concatenated error code and message id.
    pub fn gr_reply_input_wgas(
        offset: Index,
        len: Length,
        gas_limit: Gas,
        value: *const Value,
        err_mid: *mut ErrorWithHash,
    );

    /// Fallible `gr_reply_wgas` send syscall.
    ///
    /// Arguments type:
    /// - `payload`: `const ptr` for the begging of the payload buffer.
    /// - `len`: `u32` length of the payload buffer.
    /// - `gas_limit`: `u64` defining gas limit for sending.
    /// - `value`: `const ptr` for `u128` defining amount of value to apply.
    ///   Ignored if equals u32::MAX (use this for zero value for optimization).
    /// - `err_mid`: `mut ptr` for concatenated error code and message id.
    pub fn gr_reply_wgas(
        payload: *const BufferStart,
        len: Length,
        gas_limit: Gas,
        value: *const Value,
        err_mid: *mut ErrorWithHash,
    );

    /// Fallible `gr_reply` send syscall.
    ///
    /// Arguments type:
    /// - `payload`: `const ptr` for the begging of the payload buffer.
    /// - `len`: `u32` length of the payload buffer.
    /// - `value`: `const ptr` for `u128` defining amount of value to apply.
    ///   Ignored if equals u32::MAX (use this for zero value for optimization).
    /// - `err_mid`: `mut ptr` for concatenated error code and message id.
    pub fn gr_reply(
        payload: *const BufferStart,
        len: Length,
        value: *const Value,
        err_mid: *mut ErrorWithHash,
    );

    /// Fallible `gr_reply_input` send syscall.
    ///
    /// Arguments type:
    /// - `offset`: `u32` defining start index of the input buffer to use.
    /// - `len`: `u32` defining slice length of the input buffer to use.
    /// - `value`: `const ptr` for `u128` defining amount of value to apply.
    ///   Ignored if equals u32::MAX (use this for zero value for optimization).
    /// - `err_mid`: `mut ptr` for concatenated error code and message id.
    pub fn gr_reply_input(
        offset: Index,
        len: Length,
        value: *const Value,
        err_mid: *mut ErrorWithHash,
    );

    /// Fallible `gr_reservation_reply_commit` send syscall.
    ///
    /// Arguments type:
    /// - `rid_value`: `const ptr` for concatenated reservation id and value.
    /// - `payload`: `const ptr` for the begging of the payload buffer.
    /// - `len`: `u32` length of the payload buffer.
    /// - `err_mid`: `mut ptr` for concatenated error code and message id.
    pub fn gr_reservation_reply_commit(
        rid_value: *const HashWithValue,
        err_mid: *mut ErrorWithHash,
    );

    /// Fallible `gr_reservation_reply` send syscall.
    ///
    /// Arguments type:
    /// - `rid_value`: `const ptr` for concatenated reservation id and value.
    /// - `payload`: `const ptr` for the begging of the payload buffer.
    /// - `len`: `u32` length of the payload buffer.
    /// - `err_mid`: `mut ptr` for concatenated error code and message id.
    pub fn gr_reservation_reply(
        rid_value: *const HashWithValue,
        payload: *const BufferStart,
        len: Length,
        err_mid: *mut ErrorWithHash,
    );

    /// Fallible `gr_reservation_send_commit` send syscall.
    ///
    /// Arguments type:
    /// - `handle`: `u32` defining handle of the message to commit.
    /// - `rid_pid_value`: `const ptr` for concatenated reservation id,
    ///   program id and value.
    /// - `delay`: `u32` amount of blocks to delay.
    /// - `err_mid`: `mut ptr` for concatenated error code and message id.
    pub fn gr_reservation_send_commit(
        handle: Handle,
        rid_pid_value: *const TwoHashesWithValue,
        delay: BlockNumber,
        err_mid: *mut ErrorWithHash,
    );

    /// Fallible `gr_reservation_send` send syscall.
    ///
    /// Arguments type:
    /// - `rid_pid_value`: `const ptr` for concatenated reservation id,
    ///   program id and value.
    /// - `payload`: `const ptr` for the begging of the payload buffer.
    /// - `len`: `u32` length of the payload buffer.
    /// - `delay`: `u32` amount of blocks to delay.
    /// - `err_mid`: `mut ptr` for concatenated error code and message id.
    pub fn gr_reservation_send(
        rid_pid_value: *const TwoHashesWithValue,
        payload: *const BufferStart,
        len: Length,
        delay: BlockNumber,
        err_mid: *mut ErrorWithHash,
    );

    /// Fallible `gr_reserve_gas` control syscall.
    ///
    /// Arguments type:
    /// - `gas`: `u64` defining amount of gas to reserve.
    /// - `delay`: `u32` amount of blocks to delay.
    /// - `err_rid`: `mut ptr` for concatenated error code and reservation id.
    pub fn gr_reserve_gas(gas: Gas, duration: BlockNumber, err_rid: *mut ErrorWithHash);

    /// Fallible `gr_send_commit_wgas` send syscall.
    ///
    /// Arguments type:
    /// - `handle`: `u32` defining handle of the message to commit.
    /// - `pid_value`: `const ptr` for concatenated program id and value.
    /// - `gas_limit`: `u64` defining gas limit for sending.
    /// - `delay`: `u32` amount of blocks to delay.
    /// - `err_mid`: `mut ptr` for concatenated error code and message id.
    pub fn gr_send_commit_wgas(
        handle: Handle,
        pid_value: *const HashWithValue,
        gas_limit: Gas,
        delay: BlockNumber,
        err_mid: *mut ErrorWithHash,
    );

    /// Fallible `gr_send_commit` send syscall.
    ///
    /// Arguments type:
    /// - `handle`: `u32` defining handle of the message to commit.
    /// - `pid_value`: `const ptr` for concatenated program id and value.
    /// - `delay`: `u32` amount of blocks to delay.
    /// - `err_mid`: `mut ptr` for concatenated error code and message id.
    pub fn gr_send_commit(
        handle: Handle,
        pid_value: *const HashWithValue,
        delay: BlockNumber,
        err_mid: *mut ErrorWithHash,
    );

    /// Fallible `gr_send_init` send syscall.
    ///
    /// Arguments type:
    /// - `err_handle`: `mut ptr` for concatenated error code and handle.
    pub fn gr_send_init(err_handle: *mut ErrorWithHandle);

    /// Fallible `gr_send_push` send syscall.
    ///
    /// Arguments type:
    /// - `handle`: `u32` defining handle of the message to push into.
    /// - `payload`: `const ptr` for the begging of the payload buffer.
    /// - `len`: `u32` length of the payload buffer.
    /// - `err`: `mut ptr` for error code.
    pub fn gr_send_push(
        handle: Handle,
        payload: *const BufferStart,
        len: Length,
        err: *mut ErrorCode,
    );

    /// Fallible `gr_send_push_input` send syscall.
    ///
    /// Arguments type:
    /// - `handle`: `u32` defining handle of the message to push into.
    /// - `offset`: `u32` defining start index of the input buffer to use.
    /// - `len`: `u32` defining slice length of the input buffer to use.
    /// - `err`: `mut ptr` for error code.
    pub fn gr_send_push_input(handle: Handle, offset: Index, len: Length, err: *mut ErrorCode);

    /// Fallible `gr_send_input_wgas` send syscall.
    ///
    /// Arguments type:
    /// - `pid_value`: `const ptr` for concatenated program id and value.
    /// - `offset`: `u32` defining start index of the input buffer to use.
    /// - `len`: `u32` defining slice length of the input buffer to use.
    /// - `gas_limit`: `u64` defining gas limit for sending.
    /// - `delay`: `u32` amount of blocks to delay.
    /// - `err_mid`: `mut ptr` for concatenated error code and message id.
    pub fn gr_send_input_wgas(
        pid_value: *const HashWithValue,
        offset: Index,
        len: Length,
        gas_limit: Gas,
        delay: BlockNumber,
        err_mid: *mut ErrorWithHash,
    );

    /// Fallible `gr_send_wgas` send syscall.
    ///
    /// Arguments type:
    /// - `pid_value`: `const ptr` for concatenated program id and value.
    /// - `payload`: `const ptr` for the begging of the payload buffer.
    /// - `len`: `u32` length of the payload buffer.
    /// - `gas_limit`: `u64` defining gas limit for sending.
    /// - `delay`: `u32` amount of blocks to delay.
    /// - `err_mid`: `mut ptr` for concatenated error code and message id.
    pub fn gr_send_wgas(
        pid_value: *const HashWithValue,
        payload: *const BufferStart,
        len: Length,
        gas_limit: Gas,
        delay: BlockNumber,
        err_mid: *mut ErrorWithHash,
    );

    /// Fallible `gr_send` send syscall.
    ///
    /// Arguments type:
    /// - `pid_value`: `const ptr` for concatenated program id and value.
    /// - `payload`: `const ptr` for the begging of the payload buffer.
    /// - `len`: `u32` length of the payload buffer.
    /// - `delay`: `u32` amount of blocks to delay.
    /// - `err_mid`: `mut ptr` for concatenated error code and message id.
    pub fn gr_send(
        pid_value: *const HashWithValue,
        payload: *const BufferStart,
        len: Length,
        delay: BlockNumber,
        err_mid: *mut ErrorWithHash,
    );

    /// Fallible `gr_send_input` send syscall.
    ///
    /// Arguments type:
    /// - `pid_value`: `const ptr` for concatenated program id and value.
    /// - `payload`: `const ptr` for the begging of the payload buffer.
    /// - `len`: `u32` length of the payload buffer.
    /// - `delay`: `u32` amount of blocks to delay.
    /// - `err_mid`: `mut ptr` for concatenated error code and message id.
    pub fn gr_send_input(
        pid_value: *const HashWithValue,
        offset: Index,
        len: Length,
        delay: BlockNumber,
        err_mid: *mut ErrorWithHash,
    );

    /// Infallible `gr_size` get syscall.
    ///
    /// Arguments type:
    /// - `length`: `mut ptr` for length of the incoming payload.
    pub fn gr_size(length: *mut Length);

    /// Infallible `gr_source` get syscall.
    ///
    /// Arguments type:
    /// - `program_id`: `const ptr` for program id.
    pub fn gr_source(program_id: *mut Hash);

    /// Fallible `gr_system_reserve_gas` control syscall.
    ///
    /// Arguments type:
    /// - `gas`: `u64` defining amount of gas to reserve.
    /// - `err`: `mut ptr` for error code.
    pub fn gr_system_reserve_gas(gas: Gas, err: *mut ErrorCode);

    /// Fallible `gr_unreserve_gas` control syscall.
    ///
    /// Arguments type:
    /// - `reservation_id`: `const ptr` for reservation id.
    /// - `err_unreserved`: `mut ptr` for concatenated error code and
    ///   unreserved gas amount.
    pub fn gr_unreserve_gas(reservation_id: *const Hash, err_unreserved: *mut ErrorWithGas);

    /// Infallible `gr_value_available` get syscall.
    ///
    /// Arguments type:
    /// - `value`: `mut ptr` for total value of the program.
    pub fn gr_value_available(value: *mut Value);

    /// Infallible `gr_value` get syscall.
    ///
    /// Arguments type:
    /// - `value`: `mut ptr` for incoming value of the message.
    pub fn gr_value(value: *mut Value);

    /// Infallible `gr_wait_for` control syscall.
    ///
    /// Arguments type:
    /// - `duration`: `u32` defining amount of blocks to wait.
    pub fn gr_wait_for(duration: BlockNumber) -> !;

    /// Infallible `gr_wait_up_to` control syscall.
    ///
    /// Arguments type:
    /// - `duration`: `u32` defining amount of blocks to wait.
    pub fn gr_wait_up_to(duration: BlockNumber) -> !;

    /// Infallible `gr_wait` control syscall.
    pub fn gr_wait() -> !;

    /// Fallible `gr_wake` control syscall.
    ///
    /// Arguments type:
    /// - `message_id`: `const ptr` for message id.
    /// - `delay`: `u32` amount of blocks to delay.
    /// - `err_mid`: `mut ptr` for error code.
    pub fn gr_wake(message_id: *const Hash, delay: BlockNumber, err: *mut ErrorCode);
}<|MERGE_RESOLUTION|>--- conflicted
+++ resolved
@@ -86,7 +86,6 @@
     }
 }
 
-<<<<<<< HEAD
 /// Represents type defining concatenated reply code with error code. 8 bytes.
 #[repr(C, packed)]
 #[derive(Default, Debug)]
@@ -96,23 +95,11 @@
 }
 
 impl ErrorWithReplyCode {
-=======
-/// Represents type defining concatenated reply code with length. 8 bytes.
-#[repr(C, packed)]
-#[derive(Default, Debug)]
-pub struct LengthWithReplyCode {
-    pub length: Length,
-    pub code: ReplyCode,
-}
-
-impl LengthWithReplyCode {
->>>>>>> 6dd7f4cb
     pub fn as_mut_ptr(&mut self) -> *mut Self {
         self as _
     }
 }
 
-<<<<<<< HEAD
 impl From<Result<ReplyCode, ErrorCode>> for ErrorWithReplyCode {
     fn from(result: Result<ReplyCode, ErrorCode>) -> Self {
         let mut res: Self = Default::default();
@@ -120,15 +107,6 @@
         match result {
             Ok(code) => res.reply_code = code,
             Err(length) => res.error_code = length,
-=======
-impl From<Result<ReplyCode, Length>> for LengthWithReplyCode {
-    fn from(result: Result<ReplyCode, Length>) -> Self {
-        let mut res: Self = Default::default();
-
-        match result {
-            Ok(code) => res.code = code,
-            Err(length) => res.length = length,
->>>>>>> 6dd7f4cb
         }
 
         res
@@ -138,33 +116,19 @@
 /// Represents type defining concatenated signal code with length. 8 bytes.
 #[repr(C, packed)]
 #[derive(Default, Debug)]
-<<<<<<< HEAD
 pub struct ErrorWithSignalCode {
     pub error_code: ErrorCode,
     pub signal_code: SignalCode,
 }
 
 impl ErrorWithSignalCode {
-=======
-pub struct LengthWithSignalCode {
-    pub length: Length,
-    pub code: SignalCode,
-}
-
-impl LengthWithSignalCode {
->>>>>>> 6dd7f4cb
     pub fn as_mut_ptr(&mut self) -> *mut Self {
         self as _
     }
 }
 
-<<<<<<< HEAD
 impl From<Result<SignalCode, ErrorCode>> for ErrorWithSignalCode {
     fn from(result: Result<SignalCode, ErrorCode>) -> Self {
-=======
-impl From<Result<SignalCode, Length>> for LengthWithSignalCode {
-    fn from(result: Result<SignalCode, Length>) -> Self {
->>>>>>> 6dd7f4cb
         let mut res: Self = Default::default();
 
         match result {
@@ -179,13 +143,8 @@
 /// Represents type defining concatenated error code with gas. 12 bytes.
 #[repr(C, packed)]
 #[derive(Default, Debug)]
-<<<<<<< HEAD
 pub struct ErrorWithGas {
     pub error_code: ErrorCode,
-=======
-pub struct LengthWithGas {
-    pub length: Length,
->>>>>>> 6dd7f4cb
     pub gas: Gas,
 }
 
@@ -211,13 +170,8 @@
 /// Represents type defining concatenated length with handle. 8 bytes.
 #[repr(C, packed)]
 #[derive(Default, Debug)]
-<<<<<<< HEAD
 pub struct ErrorWithHandle {
     pub error_code: ErrorCode,
-=======
-pub struct LengthWithHandle {
-    pub length: Length,
->>>>>>> 6dd7f4cb
     pub handle: Handle,
 }
 
@@ -242,11 +196,7 @@
 
 #[repr(C, packed)]
 #[derive(Default, Debug)]
-<<<<<<< HEAD
 pub struct ErrorBytes([u8; mem::size_of::<ErrorCode>()]);
-=======
-pub struct LengthBytes([u8; mem::size_of::<Length>()]);
->>>>>>> 6dd7f4cb
 
 impl From<Result<(), ErrorCode>> for ErrorBytes {
     fn from(value: Result<(), ErrorCode>) -> Self {
@@ -257,13 +207,8 @@
 /// Represents type defining concatenated hash with error code. 36 bytes.
 #[repr(C, packed)]
 #[derive(Default, Debug)]
-<<<<<<< HEAD
 pub struct ErrorWithHash {
     pub error_code: ErrorCode,
-=======
-pub struct LengthWithHash {
-    pub length: Length,
->>>>>>> 6dd7f4cb
     pub hash: Hash,
 }
 
@@ -289,13 +234,8 @@
 /// Represents type defining concatenated two hashes with error code. 68 bytes.
 #[repr(C, packed)]
 #[derive(Default, Debug)]
-<<<<<<< HEAD
 pub struct ErrorWithTwoHashes {
     pub error_code: ErrorCode,
-=======
-pub struct LengthWithTwoHashes {
-    pub length: Length,
->>>>>>> 6dd7f4cb
     pub hash1: Hash,
     pub hash2: Hash,
 }
@@ -329,13 +269,8 @@
 /// Represents type defining concatenated block number and value with error code. 24 bytes.
 #[repr(C, packed)]
 #[derive(Default, Debug)]
-<<<<<<< HEAD
 pub struct ErrorWithBlockNumberAndValue {
     pub error_code: ErrorCode,
-=======
-pub struct LengthWithBlockNumberAndValue {
-    pub length: Length,
->>>>>>> 6dd7f4cb
     pub bn: BlockNumber,
     pub value: Value,
 }
@@ -480,19 +415,6 @@
     /// Fallible `gr_reply_code` get syscall.
     ///
     /// Arguments type:
-    /// - `err_code`: `mut ptr` for concatenated error code and reply code.
-    pub fn gr_reply_code(err_code: *mut ErrorWithReplyCode);
-
-<<<<<<< HEAD
-    /// Fallible `gr_signal_code` get syscall.
-    ///
-    /// Arguments type:
-    /// - `err_code`: `mut ptr` for concatenated error code and signal code.
-    pub fn gr_signal_code(err_code: *mut ErrorWithSignalCode);
-=======
-    /// Fallible `gr_reply_code` get syscall.
-    ///
-    /// Arguments type:
     /// - `err_code`: `mut ptr` for concatenated error length and reply code.
     pub fn gr_reply_code(err_code: *mut LengthWithReplyCode);
 
@@ -501,7 +423,6 @@
     /// Arguments type:
     /// - `err_code`: `mut ptr` for concatenated error length and signal code.
     pub fn gr_signal_code(err_code: *mut LengthWithSignalCode);
->>>>>>> 6dd7f4cb
 
     /// Infallible `gr_exit` control syscall.
     ///
