// This file is part of Gear.

// Copyright (C) 2022-2023 Gear Technologies Inc.
// SPDX-License-Identifier: GPL-3.0-or-later WITH Classpath-exception-2.0

// This program is free software: you can redistribute it and/or modify
// it under the terms of the GNU General Public License as published by
// the Free Software Foundation, either version 3 of the License, or
// (at your option) any later version.

// This program is distributed in the hope that it will be useful,
// but WITHOUT ANY WARRANTY; without even the implied warranty of
// MERCHANTABILITY or FITNESS FOR A PARTICULAR PURPOSE. See the
// GNU General Public License for more details.

// You should have received a copy of the GNU General Public License
// along with this program. If not, see <https://www.gnu.org/licenses/>.

//! Declares gear protocol syscalls for WASM.

#![no_std]

use core::mem;

/// Represents error code type.
pub type ErrorCode = u32;

/// Represents block number type.
pub type BlockNumber = u32;

/// Represents block number type.
pub type BlockTimestamp = u64;

/// Represents byte type.
pub type BufferStart = u8;

/// Represents gas type.
pub type Gas = u64;

/// Represents handle type.
pub type Handle = u32;

/// Represents hash type.
pub type Hash = [u8; 32];

/// Represents index type.
pub type Index = u32;

/// Represents length type.
pub type Length = u32;

/// Represents reply code type.
pub type ReplyCode = [u8; 4];

/// Represents signal code type.
pub type SignalCode = u32;

/// Represents value type.
pub type Value = u128;

/// Represents type defining concatenated block number with hash. 36 bytes.
#[repr(C, packed)]
#[derive(Default, Debug)]
pub struct BlockNumberWithHash {
    pub bn: BlockNumber,
    pub hash: Hash,
}

impl BlockNumberWithHash {
    pub fn as_mut_ptr(&mut self) -> *mut Self {
        self as _
    }
}

/// Represents type defining concatenated hash with value. 48 bytes.
#[repr(C, packed)]
<<<<<<< HEAD
#[derive(Default, Debug, Clone, Copy)]
=======
#[derive(Default, Debug, Clone)]
>>>>>>> 00e10473
pub struct HashWithValue {
    pub hash: Hash,
    pub value: Value,
}

impl HashWithValue {
    pub const fn as_ptr(&self) -> *const Self {
        self as _
    }
}

/// Represents type defining concatenated reply code with error code. 8 bytes.
#[repr(C, packed)]
#[derive(Default, Debug)]
pub struct ErrorWithReplyCode {
    pub error_code: ErrorCode,
    pub reply_code: ReplyCode,
}

impl ErrorWithReplyCode {
    pub fn as_mut_ptr(&mut self) -> *mut Self {
        self as _
    }
}

impl From<Result<ReplyCode, ErrorCode>> for ErrorWithReplyCode {
    fn from(result: Result<ReplyCode, ErrorCode>) -> Self {
        let mut res: Self = Default::default();

        match result {
            Ok(code) => res.reply_code = code,
            Err(length) => res.error_code = length,
        }

        res
    }
}

/// Represents type defining concatenated signal code with length. 8 bytes.
#[repr(C, packed)]
#[derive(Default, Debug)]
pub struct ErrorWithSignalCode {
    pub error_code: ErrorCode,
    pub signal_code: SignalCode,
}

impl ErrorWithSignalCode {
    pub fn as_mut_ptr(&mut self) -> *mut Self {
        self as _
    }
}

impl From<Result<SignalCode, ErrorCode>> for ErrorWithSignalCode {
    fn from(result: Result<SignalCode, ErrorCode>) -> Self {
        let mut res: Self = Default::default();

        match result {
            Ok(code) => res.signal_code = code,
            Err(code) => res.error_code = code,
        }

        res
    }
}

/// Represents type defining concatenated error code with gas. 12 bytes.
#[repr(C, packed)]
#[derive(Default, Debug)]
pub struct ErrorWithGas {
    pub error_code: ErrorCode,
    pub gas: Gas,
}

impl ErrorWithGas {
    pub fn as_mut_ptr(&mut self) -> *mut Self {
        self as _
    }
}

impl From<Result<Gas, ErrorCode>> for ErrorWithGas {
    fn from(result: Result<Gas, ErrorCode>) -> Self {
        let mut res: Self = Default::default();

        match result {
            Ok(gas) => res.gas = gas,
            Err(code) => res.error_code = code,
        }

        res
    }
}

/// Represents type defining concatenated length with handle. 8 bytes.
#[repr(C, packed)]
#[derive(Default, Debug)]
pub struct ErrorWithHandle {
    pub error_code: ErrorCode,
    pub handle: Handle,
}

impl ErrorWithHandle {
    pub fn as_mut_ptr(&mut self) -> *mut Self {
        self as _
    }
}

impl From<Result<Handle, ErrorCode>> for ErrorWithHandle {
    fn from(result: Result<Handle, ErrorCode>) -> Self {
        let mut res: Self = Default::default();

        match result {
            Ok(handle) => res.handle = handle,
            Err(code) => res.error_code = code,
        }

        res
    }
}

#[repr(C, packed)]
#[derive(Default, Debug)]
pub struct ErrorBytes([u8; mem::size_of::<ErrorCode>()]);

impl From<Result<(), ErrorCode>> for ErrorBytes {
    fn from(value: Result<(), ErrorCode>) -> Self {
        Self(value.err().unwrap_or_default().to_le_bytes())
    }
}

/// Represents type defining concatenated hash with error code. 36 bytes.
#[repr(C, packed)]
#[derive(Default, Debug)]
pub struct ErrorWithHash {
    pub error_code: ErrorCode,
    pub hash: Hash,
}

impl ErrorWithHash {
    pub fn as_mut_ptr(&mut self) -> *mut Self {
        self as _
    }
}

impl<T: Into<[u8; 32]>> From<Result<T, ErrorCode>> for ErrorWithHash {
    fn from(result: Result<T, ErrorCode>) -> Self {
        let mut res: Self = Default::default();

        match result {
            Ok(v) => res.hash = v.into(),
            Err(code) => res.error_code = code,
        }

        res
    }
}

/// Represents type defining concatenated two hashes with error code. 68 bytes.
#[repr(C, packed)]
#[derive(Default, Debug)]
pub struct ErrorWithTwoHashes {
    pub error_code: ErrorCode,
    pub hash1: Hash,
    pub hash2: Hash,
}

impl ErrorWithTwoHashes {
    pub fn as_mut_ptr(&mut self) -> *mut Self {
        self as _
    }
}

impl<T1, T2> From<Result<(T1, T2), ErrorCode>> for ErrorWithTwoHashes
where
    T1: Into<[u8; 32]>,
    T2: Into<[u8; 32]>,
{
    fn from(result: Result<(T1, T2), ErrorCode>) -> Self {
        let mut res: Self = Default::default();

        match result {
            Ok((v1, v2)) => {
                res.hash1 = v1.into();
                res.hash2 = v2.into();
            }
            Err(code) => res.error_code = code,
        }

        res
    }
}

/// Represents type defining concatenated block number and value with error code. 24 bytes.
#[repr(C, packed)]
#[derive(Default, Debug)]
pub struct ErrorWithBlockNumberAndValue {
    pub error_code: ErrorCode,
    pub bn: BlockNumber,
    pub value: Value,
}

impl ErrorWithBlockNumberAndValue {
    pub fn as_mut_ptr(&mut self) -> *mut Self {
        self as _
    }
}

impl From<Result<(Value, BlockNumber), ErrorCode>> for ErrorWithBlockNumberAndValue {
    fn from(result: Result<(Value, BlockNumber), ErrorCode>) -> Self {
        let mut res: Self = Default::default();

        match result {
            Ok((v, bn)) => {
                res.value = v;
                res.bn = bn;
            }
            Err(code) => res.error_code = code,
        }

        res
    }
}

/// Represents type defining concatenated two hashes. 64 bytes.
#[repr(C, packed)]
#[derive(Default, Debug)]
pub struct TwoHashes {
    pub hash1: Hash,
    pub hash2: Hash,
}

impl TwoHashes {
    pub const fn as_ptr(&self) -> *const Self {
        self as _
    }
}

/// Represents type defining concatenated two hashes with value. 80 bytes.
#[repr(C, packed)]
#[derive(Default, Debug)]
pub struct TwoHashesWithValue {
    pub hash1: Hash,
    pub hash2: Hash,
    pub value: Value,
}

impl TwoHashesWithValue {
    pub const fn as_ptr(&self) -> *const Self {
        self as _
    }
}

#[allow(improper_ctypes)]
extern "C" {
    /// Infallible `gr_block_height` get syscall.
    ///
    /// Arguments type:
    /// - `height`: `mut ptr` for `u32`.
    pub fn gr_block_height(height: *mut BlockNumber);

    /// Infallible `gr_block_timestamp` get syscall.
    ///
    /// Arguments type:
    /// - `timestamp`: `mut ptr` for `u64`.
    pub fn gr_block_timestamp(timestamp: *mut BlockTimestamp);

    /// Fallible `gr_create_program_wgas` send syscall.
    ///
    /// Arguments type:
    /// - `cid_value`: `const ptr` for concatenated code id and value.
    /// - `salt`: `const ptr` for the begging of the salt buffer.
    /// - `salt_len`: `u32` length of the salt buffer.
    /// - `payload`: `const ptr` for the begging of the payload buffer.
    /// - `payload_len`: `u32` length of the payload buffer.
    /// - `gas_limit`: `u64` defining gas limit for sending.
    /// - `delay`: `u32` amount of blocks to delay.
    /// - `err_mid_pid`: `mut ptr` for concatenated error code, message id
    ///   and program id.
    pub fn gr_create_program_wgas(
        cid_value: *const HashWithValue,
        salt: *const BufferStart,
        salt_len: Length,
        payload: *const BufferStart,
        payload_len: Length,
        gas_limit: Gas,
        delay: BlockNumber,
        err_mid_pid: *mut ErrorWithTwoHashes,
    );

    /// Fallible `gr_create_program` send syscall.
    ///
    /// Arguments type:
    /// - `cid_value`: `const ptr` for concatenated code id and value.
    /// - `salt`: `const ptr` for the begging of the salt buffer.
    /// - `salt_len`: `u32` length of the salt buffer.
    /// - `payload`: `const ptr` for the begging of the payload buffer.
    /// - `payload_len`: `u32` length of the payload buffer.
    /// - `gas_limit`: `u64` defining gas limit for sending.
    /// - `delay`: `u32` amount of blocks to delay.
    /// - `err_mid_pid`: `mut ptr` for concatenated error code, message id
    ///   and program id.
    pub fn gr_create_program(
        cid_value: *const HashWithValue,
        salt: *const BufferStart,
        salt_len: Length,
        payload: *const BufferStart,
        payload_len: Length,
        delay: BlockNumber,
        err_mid_pid: *mut ErrorWithTwoHashes,
    );

    /// Fallible `gr_reply_deposit` syscall.
    ///
    /// Arguments type:
    /// - `message_id`: `const ptr` for message id.
    /// - `gas`: `u64` defining gas limit to deposit.
    /// - `err`: `mut ptr` for error code.
    pub fn gr_reply_deposit(message_id: *const Hash, gas: Gas, err: *mut ErrorCode);

    /// Infallible `gr_debug` info syscall.
    ///
    /// Arguments type:
    /// - `payload`: `const ptr` for the begging of the payload buffer.
    /// - `len`: `u32` length of the payload buffer.
    pub fn gr_debug(payload: *const BufferStart, len: Length);

    /// Infallible `gr_panic` control syscall.
    ///
    /// Stops the execution.
    ///
    /// Arguments type:
    /// - `payload`: `const ptr` for the begging of the payload buffer.
    /// - `len`: `u32` length of the payload buffer.
    pub fn gr_panic(payload: *const BufferStart, len: Length) -> !;

    /// Infallible `gr_oom_panic` control syscall.
    pub fn gr_oom_panic() -> !;

    /// Fallible `gr_reply_code` get syscall.
    ///
    /// Arguments type:
    /// - `err_code`: `mut ptr` for concatenated error code and reply code.
    pub fn gr_reply_code(err_code: *mut ErrorWithReplyCode);

    /// Fallible `gr_signal_code` get syscall.
    ///
    /// Arguments type:
    /// - `err_code`: `mut ptr` for concatenated error code and signal code.
    pub fn gr_signal_code(err_code: *mut ErrorWithSignalCode);

    /// Infallible `gr_exit` control syscall.
    ///
    /// Arguments type:
    /// - `inheritor_id`: `const ptr` for program id.
    pub fn gr_exit(inheritor_id: *const Hash) -> !;

    /// Infallible `gr_gas_available` get syscall.
    ///
    /// Arguments type:
    /// - `gas`: `mut ptr` for `u64`.
    pub fn gr_gas_available(gas: *mut Gas);

    /// Infallible `gr_leave` control syscall.
    pub fn gr_leave() -> !;

    /// Infallible `gr_message_id` get syscall.
    ///
    /// Arguments type:
    /// - `message_id`: `const ptr` for message id.
    pub fn gr_message_id(message_id: *mut Hash);

    /// Fallible `gr_pay_program_rent` syscall.
    ///
    /// Arguments type:
    /// - `rent_pid`: `const ptr` for program id and rent value.
    /// - `err_bn_value`: `mut ptr` for concatenated error code, paid block count and unused rent value.
    pub fn gr_pay_program_rent(
        rent_pid: *const HashWithValue,
        err_bn_value: *mut ErrorWithBlockNumberAndValue,
    );

    /// Infallible `gr_program_id` get syscall.
    ///
    /// Arguments type:
    /// - `program_id`: `const ptr` for program id.
    pub fn gr_program_id(program_id: *mut Hash);

    /// Infallible `gr_random` calculate syscall.
    ///
    /// Arguments type:
    /// - `subject`: `const ptr` for the begging of the payload buffer.
    /// - `bn_random`: `mut ptr` for concatenated block number with hash.
    pub fn gr_random(subject: *const BufferStart, bn_random: *mut BlockNumberWithHash);

    // TODO: issue #1859
    /// Fallible `gr_read` get syscall.
    ///
    /// Arguments type:
    /// - `at`: `u32` defining offset to read from.
    /// - `len`: `u32` length of the buffer to read.
    /// - `buffer`: `mut ptr` for buffer to store requested data.
    /// - `err`: `mut ptr` for `u32` error code.
    pub fn gr_read(at: Length, len: Length, buffer: *mut BufferStart, err: *mut ErrorCode);

    /// Fallible `gr_reply_commit_wgas` send syscall.
    ///
    /// Arguments type:
    /// - `gas_limit`: `u64` defining gas limit for sending.
    /// - `value`: `const ptr` for `u128` defining amount of value to apply.
    ///   Ignored if equals u32::MAX (use this for zero value for optimization).
    /// - `err_mid`: `mut ptr` for concatenated error code and message id.
    pub fn gr_reply_commit_wgas(gas_limit: Gas, value: *const Value, err_mid: *mut ErrorWithHash);

    /// Fallible `gr_reply_commit` send syscall.
    ///
    /// Arguments type:
    /// - `value`: `const ptr` for `u128` defining amount of value to apply.
    ///   Ignored if equals u32::MAX (use this for zero value for optimization).
    /// - `err_mid`: `mut ptr` for concatenated error code and message id.
    pub fn gr_reply_commit(value: *const Value, err_mid: *mut ErrorWithHash);

    /// Fallible `gr_reply_push` send syscall.
    ///
    /// Arguments type:
    /// - `payload`: `const ptr` for the begging of the payload buffer.
    /// - `len`: `u32` length of the payload buffer.
    /// - `err`: `mut ptr` for error code.
    pub fn gr_reply_push(payload: *const BufferStart, len: Length, err: *mut ErrorCode);

    /// Fallible `gr_reply_push_input` send syscall.
    ///
    /// Arguments type:
    /// - `offset`: `u32` defining start index of the input buffer to use.
    /// - `len`: `u32` defining slice length of the input buffer to use.
    /// - `err`: `mut ptr` for error code.
    pub fn gr_reply_push_input(offset: Index, len: Length, err: *mut ErrorCode);

    /// Fallible `gr_reply_to` get syscall.
    ///
    /// Arguments type:
    /// - `err_mid`: `mut ptr` for concatenated error code and message id.
    pub fn gr_reply_to(err_mid: *mut ErrorWithHash);

    /// Fallible `gr_signal_from` get syscall.
    ///
    /// Arguments type:
    /// - `err_mid`: `mut ptr` for concatenated error code and message id.
    pub fn gr_signal_from(err_mid: *mut ErrorWithHash);

    /// Fallible `gr_reply_input_wgas` send syscall.
    ///
    /// Arguments type:
    /// - `offset`: `u32` defining start index of the input buffer to use.
    /// - `len`: `u32` defining slice length of the input buffer to use.
    /// - `gas_limit`: `u64` defining gas limit for sending.
    /// - `value`: `const ptr` for `u128` defining amount of value to apply.
    ///   Ignored if equals u32::MAX (use this for zero value for optimization).
    /// - `err_mid`: `mut ptr` for concatenated error code and message id.
    pub fn gr_reply_input_wgas(
        offset: Index,
        len: Length,
        gas_limit: Gas,
        value: *const Value,
        err_mid: *mut ErrorWithHash,
    );

    /// Fallible `gr_reply_wgas` send syscall.
    ///
    /// Arguments type:
    /// - `payload`: `const ptr` for the begging of the payload buffer.
    /// - `len`: `u32` length of the payload buffer.
    /// - `gas_limit`: `u64` defining gas limit for sending.
    /// - `value`: `const ptr` for `u128` defining amount of value to apply.
    ///   Ignored if equals u32::MAX (use this for zero value for optimization).
    /// - `err_mid`: `mut ptr` for concatenated error code and message id.
    pub fn gr_reply_wgas(
        payload: *const BufferStart,
        len: Length,
        gas_limit: Gas,
        value: *const Value,
        err_mid: *mut ErrorWithHash,
    );

    /// Fallible `gr_reply` send syscall.
    ///
    /// Arguments type:
    /// - `payload`: `const ptr` for the begging of the payload buffer.
    /// - `len`: `u32` length of the payload buffer.
    /// - `value`: `const ptr` for `u128` defining amount of value to apply.
    ///   Ignored if equals u32::MAX (use this for zero value for optimization).
    /// - `err_mid`: `mut ptr` for concatenated error code and message id.
    pub fn gr_reply(
        payload: *const BufferStart,
        len: Length,
        value: *const Value,
        err_mid: *mut ErrorWithHash,
    );

    /// Fallible `gr_reply_input` send syscall.
    ///
    /// Arguments type:
    /// - `offset`: `u32` defining start index of the input buffer to use.
    /// - `len`: `u32` defining slice length of the input buffer to use.
    /// - `value`: `const ptr` for `u128` defining amount of value to apply.
    ///   Ignored if equals u32::MAX (use this for zero value for optimization).
    /// - `err_mid`: `mut ptr` for concatenated error code and message id.
    pub fn gr_reply_input(
        offset: Index,
        len: Length,
        value: *const Value,
        err_mid: *mut ErrorWithHash,
    );

    /// Fallible `gr_reservation_reply_commit` send syscall.
    ///
    /// Arguments type:
    /// - `rid_value`: `const ptr` for concatenated reservation id and value.
    /// - `payload`: `const ptr` for the begging of the payload buffer.
    /// - `len`: `u32` length of the payload buffer.
    /// - `err_mid`: `mut ptr` for concatenated error code and message id.
    pub fn gr_reservation_reply_commit(
        rid_value: *const HashWithValue,
        err_mid: *mut ErrorWithHash,
    );

    /// Fallible `gr_reservation_reply` send syscall.
    ///
    /// Arguments type:
    /// - `rid_value`: `const ptr` for concatenated reservation id and value.
    /// - `payload`: `const ptr` for the begging of the payload buffer.
    /// - `len`: `u32` length of the payload buffer.
    /// - `err_mid`: `mut ptr` for concatenated error code and message id.
    pub fn gr_reservation_reply(
        rid_value: *const HashWithValue,
        payload: *const BufferStart,
        len: Length,
        err_mid: *mut ErrorWithHash,
    );

    /// Fallible `gr_reservation_send_commit` send syscall.
    ///
    /// Arguments type:
    /// - `handle`: `u32` defining handle of the message to commit.
    /// - `rid_pid_value`: `const ptr` for concatenated reservation id,
    ///   program id and value.
    /// - `delay`: `u32` amount of blocks to delay.
    /// - `err_mid`: `mut ptr` for concatenated error code and message id.
    pub fn gr_reservation_send_commit(
        handle: Handle,
        rid_pid_value: *const TwoHashesWithValue,
        delay: BlockNumber,
        err_mid: *mut ErrorWithHash,
    );

    /// Fallible `gr_reservation_send` send syscall.
    ///
    /// Arguments type:
    /// - `rid_pid_value`: `const ptr` for concatenated reservation id,
    ///   program id and value.
    /// - `payload`: `const ptr` for the begging of the payload buffer.
    /// - `len`: `u32` length of the payload buffer.
    /// - `delay`: `u32` amount of blocks to delay.
    /// - `err_mid`: `mut ptr` for concatenated error code and message id.
    pub fn gr_reservation_send(
        rid_pid_value: *const TwoHashesWithValue,
        payload: *const BufferStart,
        len: Length,
        delay: BlockNumber,
        err_mid: *mut ErrorWithHash,
    );

    /// Fallible `gr_reserve_gas` control syscall.
    ///
    /// Arguments type:
    /// - `gas`: `u64` defining amount of gas to reserve.
    /// - `delay`: `u32` amount of blocks to delay.
    /// - `err_rid`: `mut ptr` for concatenated error code and reservation id.
    pub fn gr_reserve_gas(gas: Gas, duration: BlockNumber, err_rid: *mut ErrorWithHash);

    /// Fallible `gr_send_commit_wgas` send syscall.
    ///
    /// Arguments type:
    /// - `handle`: `u32` defining handle of the message to commit.
    /// - `pid_value`: `const ptr` for concatenated program id and value.
    /// - `gas_limit`: `u64` defining gas limit for sending.
    /// - `delay`: `u32` amount of blocks to delay.
    /// - `err_mid`: `mut ptr` for concatenated error code and message id.
    pub fn gr_send_commit_wgas(
        handle: Handle,
        pid_value: *const HashWithValue,
        gas_limit: Gas,
        delay: BlockNumber,
        err_mid: *mut ErrorWithHash,
    );

    /// Fallible `gr_send_commit` send syscall.
    ///
    /// Arguments type:
    /// - `handle`: `u32` defining handle of the message to commit.
    /// - `pid_value`: `const ptr` for concatenated program id and value.
    /// - `delay`: `u32` amount of blocks to delay.
    /// - `err_mid`: `mut ptr` for concatenated error code and message id.
    pub fn gr_send_commit(
        handle: Handle,
        pid_value: *const HashWithValue,
        delay: BlockNumber,
        err_mid: *mut ErrorWithHash,
    );

    /// Fallible `gr_send_init` send syscall.
    ///
    /// Arguments type:
    /// - `err_handle`: `mut ptr` for concatenated error code and handle.
    pub fn gr_send_init(err_handle: *mut ErrorWithHandle);

    /// Fallible `gr_send_push` send syscall.
    ///
    /// Arguments type:
    /// - `handle`: `u32` defining handle of the message to push into.
    /// - `payload`: `const ptr` for the begging of the payload buffer.
    /// - `len`: `u32` length of the payload buffer.
    /// - `err`: `mut ptr` for error code.
    pub fn gr_send_push(
        handle: Handle,
        payload: *const BufferStart,
        len: Length,
        err: *mut ErrorCode,
    );

    /// Fallible `gr_send_push_input` send syscall.
    ///
    /// Arguments type:
    /// - `handle`: `u32` defining handle of the message to push into.
    /// - `offset`: `u32` defining start index of the input buffer to use.
    /// - `len`: `u32` defining slice length of the input buffer to use.
    /// - `err`: `mut ptr` for error code.
    pub fn gr_send_push_input(handle: Handle, offset: Index, len: Length, err: *mut ErrorCode);

    /// Fallible `gr_send_input_wgas` send syscall.
    ///
    /// Arguments type:
    /// - `pid_value`: `const ptr` for concatenated program id and value.
    /// - `offset`: `u32` defining start index of the input buffer to use.
    /// - `len`: `u32` defining slice length of the input buffer to use.
    /// - `gas_limit`: `u64` defining gas limit for sending.
    /// - `delay`: `u32` amount of blocks to delay.
    /// - `err_mid`: `mut ptr` for concatenated error code and message id.
    pub fn gr_send_input_wgas(
        pid_value: *const HashWithValue,
        offset: Index,
        len: Length,
        gas_limit: Gas,
        delay: BlockNumber,
        err_mid: *mut ErrorWithHash,
    );

    /// Fallible `gr_send_wgas` send syscall.
    ///
    /// Arguments type:
    /// - `pid_value`: `const ptr` for concatenated program id and value.
    /// - `payload`: `const ptr` for the begging of the payload buffer.
    /// - `len`: `u32` length of the payload buffer.
    /// - `gas_limit`: `u64` defining gas limit for sending.
    /// - `delay`: `u32` amount of blocks to delay.
    /// - `err_mid`: `mut ptr` for concatenated error code and message id.
    pub fn gr_send_wgas(
        pid_value: *const HashWithValue,
        payload: *const BufferStart,
        len: Length,
        gas_limit: Gas,
        delay: BlockNumber,
        err_mid: *mut ErrorWithHash,
    );

    /// Fallible `gr_send` send syscall.
    ///
    /// Arguments type:
    /// - `pid_value`: `const ptr` for concatenated program id and value.
    /// - `payload`: `const ptr` for the begging of the payload buffer.
    /// - `len`: `u32` length of the payload buffer.
    /// - `delay`: `u32` amount of blocks to delay.
    /// - `err_mid`: `mut ptr` for concatenated error code and message id.
    pub fn gr_send(
        pid_value: *const HashWithValue,
        payload: *const BufferStart,
        len: Length,
        delay: BlockNumber,
        err_mid: *mut ErrorWithHash,
    );

    /// Fallible `gr_send_input` send syscall.
    ///
    /// Arguments type:
    /// - `pid_value`: `const ptr` for concatenated program id and value.
    /// - `payload`: `const ptr` for the begging of the payload buffer.
    /// - `len`: `u32` length of the payload buffer.
    /// - `delay`: `u32` amount of blocks to delay.
    /// - `err_mid`: `mut ptr` for concatenated error code and message id.
    pub fn gr_send_input(
        pid_value: *const HashWithValue,
        offset: Index,
        len: Length,
        delay: BlockNumber,
        err_mid: *mut ErrorWithHash,
    );

    /// Infallible `gr_size` get syscall.
    ///
    /// Arguments type:
    /// - `length`: `mut ptr` for length of the incoming payload.
    pub fn gr_size(length: *mut Length);

    /// Infallible `gr_source` get syscall.
    ///
    /// Arguments type:
    /// - `program_id`: `const ptr` for program id.
    pub fn gr_source(program_id: *mut Hash);

    /// Fallible `gr_system_reserve_gas` control syscall.
    ///
    /// Arguments type:
    /// - `gas`: `u64` defining amount of gas to reserve.
    /// - `err`: `mut ptr` for error code.
    pub fn gr_system_reserve_gas(gas: Gas, err: *mut ErrorCode);

    /// Fallible `gr_unreserve_gas` control syscall.
    ///
    /// Arguments type:
    /// - `reservation_id`: `const ptr` for reservation id.
    /// - `err_unreserved`: `mut ptr` for concatenated error code and
    ///   unreserved gas amount.
    pub fn gr_unreserve_gas(reservation_id: *const Hash, err_unreserved: *mut ErrorWithGas);

    /// Infallible `gr_value_available` get syscall.
    ///
    /// Arguments type:
    /// - `value`: `mut ptr` for total value of the program.
    pub fn gr_value_available(value: *mut Value);

    /// Infallible `gr_value` get syscall.
    ///
    /// Arguments type:
    /// - `value`: `mut ptr` for incoming value of the message.
    pub fn gr_value(value: *mut Value);

    /// Infallible `gr_wait_for` control syscall.
    ///
    /// Arguments type:
    /// - `duration`: `u32` defining amount of blocks to wait.
    pub fn gr_wait_for(duration: BlockNumber) -> !;

    /// Infallible `gr_wait_up_to` control syscall.
    ///
    /// Arguments type:
    /// - `duration`: `u32` defining amount of blocks to wait.
    pub fn gr_wait_up_to(duration: BlockNumber) -> !;

    /// Infallible `gr_wait` control syscall.
    pub fn gr_wait() -> !;

    /// Fallible `gr_wake` control syscall.
    ///
    /// Arguments type:
    /// - `message_id`: `const ptr` for message id.
    /// - `delay`: `u32` amount of blocks to delay.
    /// - `err_mid`: `mut ptr` for error code.
    pub fn gr_wake(message_id: *const Hash, delay: BlockNumber, err: *mut ErrorCode);
}<|MERGE_RESOLUTION|>--- conflicted
+++ resolved
@@ -74,11 +74,7 @@
 
 /// Represents type defining concatenated hash with value. 48 bytes.
 #[repr(C, packed)]
-<<<<<<< HEAD
-#[derive(Default, Debug, Clone, Copy)]
-=======
 #[derive(Default, Debug, Clone)]
->>>>>>> 00e10473
 pub struct HashWithValue {
     pub hash: Hash,
     pub value: Value,
