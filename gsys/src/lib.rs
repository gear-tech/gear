--- conflicted
+++ resolved
@@ -471,35 +471,16 @@
     /// - `gas_limit`: `u64` defining gas limit for sending.
     /// - `value`: `const ptr` for `u128` defining amount of value to apply.
     ///   Ignored if equals u32::MAX (use this for zero value for optimization).
-<<<<<<< HEAD
-    /// ### DEPRECATED: `delay` argument will be replaced with 0.
-    /// - `delay`: `u32` amount of blocks to delay.
-    /// - `err_mid`: `mut ptr` for concatenated error code and message id.
-    pub fn gr_reply_commit_wgas(
-        gas_limit: Gas,
-        value: *const Value,
-        _delay: BlockNumber,
-        err_mid: *mut ErrorWithHash,
-    );
-=======
-    /// - `err_mid`: `mut ptr` for concatenated error length and message id.
-    pub fn gr_reply_commit_wgas(gas_limit: Gas, value: *const Value, err_mid: *mut LengthWithHash);
->>>>>>> 38156341
+    /// - `err_mid`: `mut ptr` for concatenated error code and message id.
+    pub fn gr_reply_commit_wgas(gas_limit: Gas, value: *const Value, err_mid: *mut ErrorWithHash);
 
     /// Fallible `gr_reply_commit` send syscall.
     ///
     /// Arguments type:
     /// - `value`: `const ptr` for `u128` defining amount of value to apply.
     ///   Ignored if equals u32::MAX (use this for zero value for optimization).
-<<<<<<< HEAD
-    /// ### DEPRECATED: `delay` argument will be replaced with 0.
-    /// - `delay`: `u32` amount of blocks to delay.
-    /// - `err_mid`: `mut ptr` for concatenated error code and message id.
-    pub fn gr_reply_commit(value: *const Value, _delay: BlockNumber, err_mid: *mut ErrorWithHash);
-=======
-    /// - `err_mid`: `mut ptr` for concatenated error length and message id.
-    pub fn gr_reply_commit(value: *const Value, err_mid: *mut LengthWithHash);
->>>>>>> 38156341
+    /// - `err_mid`: `mut ptr` for concatenated error code and message id.
+    pub fn gr_reply_commit(value: *const Value, err_mid: *mut ErrorWithHash);
 
     /// Fallible `gr_reply_push` send syscall.
     ///
@@ -537,24 +518,13 @@
     /// - `gas_limit`: `u64` defining gas limit for sending.
     /// - `value`: `const ptr` for `u128` defining amount of value to apply.
     ///   Ignored if equals u32::MAX (use this for zero value for optimization).
-<<<<<<< HEAD
-    /// ### DEPRECATED: `delay` argument will be replaced with 0.
-    /// - `delay`: `u32` amount of blocks to delay.
-    /// - `err_mid`: `mut ptr` for concatenated error code and message id.
-=======
-    /// - `err_mid`: `mut ptr` for concatenated error length and message id.
->>>>>>> 38156341
+    /// - `err_mid`: `mut ptr` for concatenated error code and message id.
     pub fn gr_reply_input_wgas(
         offset: Index,
         len: Length,
         gas_limit: Gas,
         value: *const Value,
-<<<<<<< HEAD
-        _delay: BlockNumber,
-        err_mid: *mut ErrorWithHash,
-=======
-        err_mid: *mut LengthWithHash,
->>>>>>> 38156341
+        err_mid: *mut ErrorWithHash,
     );
 
     /// Fallible `gr_reply_wgas` send syscall.
@@ -565,24 +535,13 @@
     /// - `gas_limit`: `u64` defining gas limit for sending.
     /// - `value`: `const ptr` for `u128` defining amount of value to apply.
     ///   Ignored if equals u32::MAX (use this for zero value for optimization).
-<<<<<<< HEAD
-    /// ### DEPRECATED: `delay` argument will be replaced with 0.
-    /// - `delay`: `u32` amount of blocks to delay.
-    /// - `err_mid`: `mut ptr` for concatenated error code and message id.
-=======
-    /// - `err_mid`: `mut ptr` for concatenated error length and message id.
->>>>>>> 38156341
+    /// - `err_mid`: `mut ptr` for concatenated error code and message id.
     pub fn gr_reply_wgas(
         payload: *const BufferStart,
         len: Length,
         gas_limit: Gas,
         value: *const Value,
-<<<<<<< HEAD
-        _delay: BlockNumber,
-        err_mid: *mut ErrorWithHash,
-=======
-        err_mid: *mut LengthWithHash,
->>>>>>> 38156341
+        err_mid: *mut ErrorWithHash,
     );
 
     /// Fallible `gr_reply` send syscall.
@@ -592,23 +551,12 @@
     /// - `len`: `u32` length of the payload buffer.
     /// - `value`: `const ptr` for `u128` defining amount of value to apply.
     ///   Ignored if equals u32::MAX (use this for zero value for optimization).
-<<<<<<< HEAD
-    /// ### DEPRECATED: `delay` argument will be replaced with 0.
-    /// - `delay`: `u32` amount of blocks to delay.
-    /// - `err_mid`: `mut ptr` for concatenated error code and message id.
-=======
-    /// - `err_mid`: `mut ptr` for concatenated error length and message id.
->>>>>>> 38156341
+    /// - `err_mid`: `mut ptr` for concatenated error code and message id.
     pub fn gr_reply(
         payload: *const BufferStart,
         len: Length,
         value: *const Value,
-<<<<<<< HEAD
-        _delay: BlockNumber,
-        err_mid: *mut ErrorWithHash,
-=======
-        err_mid: *mut LengthWithHash,
->>>>>>> 38156341
+        err_mid: *mut ErrorWithHash,
     );
 
     /// Fallible `gr_reply_input` send syscall.
@@ -618,23 +566,12 @@
     /// - `len`: `u32` defining slice length of the input buffer to use.
     /// - `value`: `const ptr` for `u128` defining amount of value to apply.
     ///   Ignored if equals u32::MAX (use this for zero value for optimization).
-<<<<<<< HEAD
-    /// ### DEPRECATED: `delay` argument will be replaced with 0.
-    /// - `delay`: `u32` amount of blocks to delay.
-    /// - `err_mid`: `mut ptr` for concatenated error code and message id.
-=======
-    /// - `err_mid`: `mut ptr` for concatenated error length and message id.
->>>>>>> 38156341
+    /// - `err_mid`: `mut ptr` for concatenated error code and message id.
     pub fn gr_reply_input(
         offset: Index,
         len: Length,
         value: *const Value,
-<<<<<<< HEAD
-        _delay: BlockNumber,
-        err_mid: *mut ErrorWithHash,
-=======
-        err_mid: *mut LengthWithHash,
->>>>>>> 38156341
+        err_mid: *mut ErrorWithHash,
     );
 
     /// Fallible `gr_reservation_reply_commit` send syscall.
@@ -643,20 +580,10 @@
     /// - `rid_value`: `const ptr` for concatenated reservation id and value.
     /// - `payload`: `const ptr` for the begging of the payload buffer.
     /// - `len`: `u32` length of the payload buffer.
-<<<<<<< HEAD
-    /// ### DEPRECATED: `delay` argument will be replaced with 0.
-    /// - `delay`: `u32` amount of blocks to delay.
     /// - `err_mid`: `mut ptr` for concatenated error code and message id.
     pub fn gr_reservation_reply_commit(
         rid_value: *const HashWithValue,
-        _delay: BlockNumber,
-        err_mid: *mut ErrorWithHash,
-=======
-    /// - `err_mid`: `mut ptr` for concatenated error length and message id.
-    pub fn gr_reservation_reply_commit(
-        rid_value: *const HashWithValue,
-        err_mid: *mut LengthWithHash,
->>>>>>> 38156341
+        err_mid: *mut ErrorWithHash,
     );
 
     /// Fallible `gr_reservation_reply` send syscall.
@@ -665,23 +592,12 @@
     /// - `rid_value`: `const ptr` for concatenated reservation id and value.
     /// - `payload`: `const ptr` for the begging of the payload buffer.
     /// - `len`: `u32` length of the payload buffer.
-<<<<<<< HEAD
-    /// ### DEPRECATED: `delay` argument will be replaced with 0.
-    /// - `delay`: `u32` amount of blocks to delay.
-    /// - `err_mid`: `mut ptr` for concatenated error code and message id.
-=======
-    /// - `err_mid`: `mut ptr` for concatenated error length and message id.
->>>>>>> 38156341
+    /// - `err_mid`: `mut ptr` for concatenated error code and message id.
     pub fn gr_reservation_reply(
         rid_value: *const HashWithValue,
         payload: *const BufferStart,
         len: Length,
-<<<<<<< HEAD
-        _delay: BlockNumber,
-        err_mid: *mut ErrorWithHash,
-=======
-        err_mid: *mut LengthWithHash,
->>>>>>> 38156341
+        err_mid: *mut ErrorWithHash,
     );
 
     /// Fallible `gr_reservation_send_commit` send syscall.
