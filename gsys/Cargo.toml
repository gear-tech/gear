--- conflicted
+++ resolved
@@ -10,10 +10,7 @@
 license.workspace = true
 homepage.workspace = true
 repository.workspace = true
-<<<<<<< HEAD
+rust-version.workspace = true
 
 [features]
-ethexe = []
-=======
-rust-version.workspace = true
->>>>>>> 0a1fde4d
+ethexe = []