// This file is part of Gear.

// Copyright (C) 2022-2024 Gear Technologies Inc.
// SPDX-License-Identifier: GPL-3.0-or-later WITH Classpath-exception-2.0

// This program is free software: you can redistribute it and/or modify
// it under the terms of the GNU General Public License as published by
// the Free Software Foundation, either version 3 of the License, or
// (at your option) any later version.

// This program is distributed in the hope that it will be useful,
// but WITHOUT ANY WARRANTY; without even the implied warranty of
// MERCHANTABILITY or FITNESS FOR A PARTICULAR PURPOSE. See the
// GNU General Public License for more details.

// You should have received a copy of the GNU General Public License
// along with this program. If not, see <https://www.gnu.org/licenses/>.

use crate::Gas;
use gear_core::ids::{CodeId, MessageId, ProgramId, ReservationId};
use sp_runtime::{
    codec::{self, Decode, Encode, MaxEncodedLen},
    scale_info::{self, TypeInfo},
};

/// Scheduled task sense and required data for processing action.
///
/// CAUTION: NEVER ALLOW `ScheduledTask<AccountId>` BE A BIG DATA.
/// To avoid redundant migrations only append new variant(s) to the enum
/// with an explicit corresponding scale codec index.
#[derive(Clone, Debug, Eq, PartialEq, PartialOrd, Ord, Encode, Decode, TypeInfo, MaxEncodedLen)]
#[codec(crate = codec)]
#[scale_info(crate = scale_info)]
pub enum ScheduledTask<AccountId> {
    // Rent charging section.
    // -----
    /// Pause program as out of rent one.
    #[codec(index = 0)]
    PauseProgram(ProgramId),

    /// Remove code from code storage as out of rent one.
    #[codec(index = 1)]
    RemoveCode(CodeId),

    /// Remove message from mailbox as out of rent one.
    #[codec(index = 2)]
    RemoveFromMailbox(AccountId, MessageId),

    /// Remove message from waitlist as out of rent one.
    #[codec(index = 3)]
    RemoveFromWaitlist(ProgramId, MessageId),

    /// Remove paused program as dead one (issue #1014).
    #[codec(index = 4)]
    RemovePausedProgram(ProgramId),

    // Time chained section.
    // -----
    /// Delayed wake of the message at concrete block.
    #[codec(index = 5)]
    WakeMessage(ProgramId, MessageId),

    /// Delayed message to program sending.
    ///
    /// The message itself stored in DispatchStash.
    #[codec(index = 6)]
    SendDispatch(MessageId),

    /// Delayed message to user sending.
    ///
    /// The message itself stored in DispatchStash.
    #[codec(index = 7)]
    SendUserMessage {
        message_id: MessageId,
        to_mailbox: bool,
    },

    /// Remove gas reservation.
    #[codec(index = 8)]
    RemoveGasReservation(ProgramId, ReservationId),
<<<<<<< HEAD
=======

    /// Remove resume program session.
    #[codec(index = 9)]
    #[deprecated = "Paused program storage was removed in pallet-gear-program"]
    RemoveResumeSession(u32),
>>>>>>> a9b72c1b
}

impl<AccountId> ScheduledTask<AccountId> {
    pub fn process_with(self, handler: &mut impl TaskHandler<AccountId>) -> Gas {
        use ScheduledTask::*;

        match self {
            PauseProgram(program_id) => handler.pause_program(program_id),
            RemoveCode(code_id) => handler.remove_code(code_id),
            RemoveFromMailbox(user_id, message_id) => {
                handler.remove_from_mailbox(user_id, message_id)
            }
            RemoveFromWaitlist(program_id, message_id) => {
                handler.remove_from_waitlist(program_id, message_id)
            }
            RemovePausedProgram(program_id) => handler.remove_paused_program(program_id),
            WakeMessage(program_id, message_id) => handler.wake_message(program_id, message_id),
            SendDispatch(message_id) => handler.send_dispatch(message_id),
            SendUserMessage {
                message_id,
                to_mailbox,
            } => handler.send_user_message(message_id, to_mailbox),
            RemoveGasReservation(program_id, reservation_id) => {
                handler.remove_gas_reservation(program_id, reservation_id)
            }
<<<<<<< HEAD
=======

            #[allow(deprecated)]
            RemoveResumeSession(session_id) => handler.remove_resume_session(session_id),
>>>>>>> a9b72c1b
        }
    }
}

/// Task handler trait for dealing with required tasks.
pub trait TaskHandler<AccountId> {
    // Rent charging section.
    // -----
    /// Pause program action.
    fn pause_program(&mut self, program_id: ProgramId) -> Gas;
    /// Remove code action.
    fn remove_code(&mut self, code_id: CodeId) -> Gas;
    /// Remove from mailbox action.
    fn remove_from_mailbox(&mut self, user_id: AccountId, message_id: MessageId) -> Gas;
    /// Remove from waitlist action.
    fn remove_from_waitlist(&mut self, program_id: ProgramId, message_id: MessageId) -> Gas;
    /// Remove paused program action.
    fn remove_paused_program(&mut self, program_id: ProgramId) -> Gas;

    // Time chained section.
    // -----
    /// Wake message action.
    fn wake_message(&mut self, program_id: ProgramId, message_id: MessageId) -> Gas;

    // Send delayed message to program action.
    fn send_dispatch(&mut self, stashed_message_id: MessageId) -> Gas;

    // Send delayed message to user action.
    fn send_user_message(&mut self, stashed_message_id: MessageId, to_mailbox: bool) -> Gas;

    /// Remove gas reservation action.
    fn remove_gas_reservation(
        &mut self,
        program_id: ProgramId,
        reservation_id: ReservationId,
    ) -> Gas;
<<<<<<< HEAD
=======

    /// Remove data created by resume program session.
    fn remove_resume_session(&mut self, session_id: u32) -> Gas;
>>>>>>> a9b72c1b
}

#[test]
fn task_encoded_size() {
    // We will force represent task with no more then 2^8 (256) bytes.
    const MAX_SIZE: usize = 256;

    // For example we will take `AccountId` = `ProgramId` from `gear_core`.
    type AccountId = ProgramId;

    assert!(ScheduledTask::<AccountId>::max_encoded_len() <= MAX_SIZE);
}<|MERGE_RESOLUTION|>--- conflicted
+++ resolved
@@ -78,14 +78,11 @@
     /// Remove gas reservation.
     #[codec(index = 8)]
     RemoveGasReservation(ProgramId, ReservationId),
-<<<<<<< HEAD
-=======
 
     /// Remove resume program session.
     #[codec(index = 9)]
     #[deprecated = "Paused program storage was removed in pallet-gear-program"]
     RemoveResumeSession(u32),
->>>>>>> a9b72c1b
 }
 
 impl<AccountId> ScheduledTask<AccountId> {
@@ -111,12 +108,8 @@
             RemoveGasReservation(program_id, reservation_id) => {
                 handler.remove_gas_reservation(program_id, reservation_id)
             }
-<<<<<<< HEAD
-=======
-
             #[allow(deprecated)]
             RemoveResumeSession(session_id) => handler.remove_resume_session(session_id),
->>>>>>> a9b72c1b
         }
     }
 }
@@ -153,12 +146,9 @@
         program_id: ProgramId,
         reservation_id: ReservationId,
     ) -> Gas;
-<<<<<<< HEAD
-=======
 
     /// Remove data created by resume program session.
     fn remove_resume_session(&mut self, session_id: u32) -> Gas;
->>>>>>> a9b72c1b
 }
 
 #[test]
