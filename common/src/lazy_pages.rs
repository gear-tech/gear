// This file is part of Gear.

// Copyright (C) 2022 Gear Technologies Inc.
// SPDX-License-Identifier: GPL-3.0-or-later WITH Classpath-exception-2.0

// This program is free software: you can redistribute it and/or modify
// it under the terms of the GNU General Public License as published by
// the Free Software Foundation, either version 3 of the License, or
// (at your option) any later version.

// This program is distributed in the hope that it will be useful,
// but WITHOUT ANY WARRANTY; without even the implied warranty of
// MERCHANTABILITY or FITNESS FOR A PARTICULAR PURPOSE. See the
// GNU General Public License for more details.

// You should have received a copy of the GNU General Public License
// along with this program. If not, see <https://www.gnu.org/licenses/>.

//! Lazy pages support runtime functions

use core::convert::TryFrom;
use gear_core::identifiers::ProgramId;
use gear_core::memory::{PageBuf, PageNumber};
<<<<<<< HEAD
use gear_runtime_interface as gear_ri;
=======
use gear_core::program::ProgramId;
use gear_runtime_interface::gear_ri;
>>>>>>> efe8db92
use sp_std::{boxed::Box, collections::btree_map::BTreeMap, vec::Vec};

/// Try to enable and initialize lazy pages env
pub fn try_to_enable_lazy_pages(
    program_id: ProgramId,
    memory_pages: &mut BTreeMap<PageNumber, Option<Box<PageBuf>>>,
) -> Result<bool, &'static str> {
    // Each page, which has no data in `memory_pages` is supposed to be lazy page candidate
    if !memory_pages.iter().any(|(_, buf)| buf.is_none()) {
        log::debug!("lazy-pages: there is no pages to be lazy");
        Ok(false)
    } else if cfg!(feature = "disable_lazy_pages") || !gear_ri::init_lazy_pages() {
        // TODO: lazy-pages must be disabled in validators in relay-chain,
        // but it can be fixed in future only.

<<<<<<< HEAD
        // In case we don't enable lazy-pages, then we loads data for all pages, which has no data, now.
        memory_pages
            .iter_mut()
            .filter(|(_x, y)| y.is_none())
            .for_each(|(x, y)| {
                let data = crate::get_program_page_data(program_id, x.raw())
                    .expect("Page data must be in storage");
                y.replace(Box::from(PageBuf::try_from(data).expect(
                    "Must be able to convert vec to PageBuf, may be vec has wrong size",
                )));
            });
=======
        // In case we cannot enable lazy-pages, then we loads data for all pages, which has no data, now.
        let prog_id_hash = program_id.into_origin();
        for (page, buff) in memory_pages.iter_mut().filter(|(_x, y)| y.is_none()) {
            let data = crate::get_program_page_data(prog_id_hash, page.raw())
                .ok_or("Cannot find page data in storage")?;
            let page_data =
                PageBuf::try_from(data).map_err(|_| "Cannot convert vec to page data")?;
            buff.replace(Box::from(page_data));
        }
>>>>>>> efe8db92
        log::debug!("lazy-pages: disabled or unsupported");
        Ok(false)
    } else {
        log::debug!("lazy-pages: enabled");
        Ok(true)
    }
}

/// Protect and save storage keys for pages which has no data
pub fn protect_pages_and_init_info(
    memory_pages: &BTreeMap<PageNumber, Option<Box<PageBuf>>>,
    prog_id: ProgramId,
    wasm_mem_begin_addr: u64,
) -> Result<(), &'static str> {
    let lazy_pages = memory_pages
        .iter()
        .filter(|(_num, buf)| buf.is_none())
        .map(|(num, _buf)| num.raw())
        .collect::<Vec<u32>>();

    gear_ri::reset_lazy_pages_info();

    gear_ri::set_wasm_mem_begin_addr(wasm_mem_begin_addr);

    lazy_pages.iter().for_each(|p| {
        crate::save_page_lazy_info(prog_id, *p);
    });

    gear_ri::mprotect_wasm_pages(wasm_mem_begin_addr, &lazy_pages, false, false, false)
        .map_err(|_| "Cannot set protection for some pages")
}

/// Lazy pages contract post execution actions
pub fn post_execution_actions(
    memory_pages: &mut BTreeMap<PageNumber, Option<Box<PageBuf>>>,
    wasm_mem_begin_addr: u64,
) -> Result<(), &'static str> {
    // Loads data for released lazy pages. Data which was before execution.
    let released_pages = gear_ri::get_released_pages();
    for page in released_pages {
        let data = gear_ri::get_released_page_old_data(page)
            .map_err(|_| "Some of released pages has no data in released pages data map")?;
        let page_data =
            PageBuf::try_from(data).map_err(|_| "Cannot convert page data to page buff")?;
        memory_pages.insert(page.into(), Option::from(Box::new(page_data)));
    }

    // Removes protections from lazy pages
    let lazy_pages = gear_ri::get_wasm_lazy_pages_numbers();
    gear_ri::mprotect_wasm_pages(wasm_mem_begin_addr, &lazy_pages, true, true, false)
        .map_err(|_| "Cannot set protection for some pages")
}

/// Remove lazy-pages protection, returns wasm memory begin addr
pub fn remove_lazy_pages_prot(mem_addr: u64) -> Result<(), &'static str> {
    let lazy_pages = gear_ri::get_wasm_lazy_pages_numbers();
    gear_ri::mprotect_wasm_pages(mem_addr, &lazy_pages, true, true, false)
        .map_err(|_| "Cannot set protection for some pages")
}

/// Protect lazy-pages and set new wasm mem addr if it has been changed
pub fn protect_lazy_pages_and_update_wasm_mem_addr(
    old_mem_addr: u64,
    new_mem_addr: u64,
) -> Result<(), &'static str> {
    if new_mem_addr != old_mem_addr {
        log::debug!(
            "backend executor has changed wasm mem buff: from {:#x} to {:#x}",
            old_mem_addr,
            new_mem_addr
        );
        gear_ri::set_wasm_mem_begin_addr(new_mem_addr);
    }
    let lazy_pages = gear_ri::get_wasm_lazy_pages_numbers();
    gear_ri::mprotect_wasm_pages(new_mem_addr, &lazy_pages, false, false, false)
        .map_err(|_| "Cannot set protection for some pages")
}

/// Returns list of current lazy pages numbers
pub fn get_lazy_pages_numbers() -> Vec<u32> {
    gear_ri::get_wasm_lazy_pages_numbers()
}<|MERGE_RESOLUTION|>--- conflicted
+++ resolved
@@ -18,15 +18,11 @@
 
 //! Lazy pages support runtime functions
 
+use crate::Origin;
 use core::convert::TryFrom;
 use gear_core::identifiers::ProgramId;
 use gear_core::memory::{PageBuf, PageNumber};
-<<<<<<< HEAD
-use gear_runtime_interface as gear_ri;
-=======
-use gear_core::program::ProgramId;
 use gear_runtime_interface::gear_ri;
->>>>>>> efe8db92
 use sp_std::{boxed::Box, collections::btree_map::BTreeMap, vec::Vec};
 
 /// Try to enable and initialize lazy pages env
@@ -42,19 +38,6 @@
         // TODO: lazy-pages must be disabled in validators in relay-chain,
         // but it can be fixed in future only.
 
-<<<<<<< HEAD
-        // In case we don't enable lazy-pages, then we loads data for all pages, which has no data, now.
-        memory_pages
-            .iter_mut()
-            .filter(|(_x, y)| y.is_none())
-            .for_each(|(x, y)| {
-                let data = crate::get_program_page_data(program_id, x.raw())
-                    .expect("Page data must be in storage");
-                y.replace(Box::from(PageBuf::try_from(data).expect(
-                    "Must be able to convert vec to PageBuf, may be vec has wrong size",
-                )));
-            });
-=======
         // In case we cannot enable lazy-pages, then we loads data for all pages, which has no data, now.
         let prog_id_hash = program_id.into_origin();
         for (page, buff) in memory_pages.iter_mut().filter(|(_x, y)| y.is_none()) {
@@ -64,7 +47,6 @@
                 PageBuf::try_from(data).map_err(|_| "Cannot convert vec to page data")?;
             buff.replace(Box::from(page_data));
         }
->>>>>>> efe8db92
         log::debug!("lazy-pages: disabled or unsupported");
         Ok(false)
     } else {
@@ -88,6 +70,8 @@
     gear_ri::reset_lazy_pages_info();
 
     gear_ri::set_wasm_mem_begin_addr(wasm_mem_begin_addr);
+
+    let prog_id = prog_id.into_origin();
 
     lazy_pages.iter().for_each(|p| {
         crate::save_page_lazy_info(prog_id, *p);
