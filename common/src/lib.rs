// This file is part of Gear.

// Copyright (C) 2021-2023 Gear Technologies Inc.
// SPDX-License-Identifier: GPL-3.0-or-later WITH Classpath-exception-2.0

// This program is free software: you can redistribute it and/or modify
// it under the terms of the GNU General Public License as published by
// the Free Software Foundation, either version 3 of the License, or
// (at your option) any later version.

// This program is distributed in the hope that it will be useful,
// but WITHOUT ANY WARRANTY; without even the implied warranty of
// MERCHANTABILITY or FITNESS FOR A PARTICULAR PURPOSE. See the
// GNU General Public License for more details.

// You should have received a copy of the GNU General Public License
// along with this program. If not, see <https://www.gnu.org/licenses/>.

#![cfg_attr(not(feature = "std"), no_std)]
#![doc(html_logo_url = "https://docs.gear.rs/logo.svg")]
#![doc(html_favicon_url = "https://gear-tech.io/favicons/favicon.ico")]

#[macro_use]
extern crate gear_common_codegen;

pub mod event;
pub mod scheduler;
pub mod storage;

pub mod code_storage;
pub use code_storage::{CodeStorage, Error as CodeStorageError};

pub mod program_storage;
pub use program_storage::{Error as ProgramStorageError, ProgramStorage};

pub mod paused_program_storage;
pub use paused_program_storage::PausedProgramStorage;

pub mod gas_provider;

#[cfg(feature = "runtime-benchmarks")]
pub mod benchmarking;

#[cfg(feature = "std")]
pub mod pallet_tests;

use core::fmt;
use frame_support::{
    codec::{self, Decode, Encode},
    pallet_prelude::MaxEncodedLen,
    scale_info::{self, TypeInfo},
    sp_runtime::{
        self,
        generic::{CheckedExtrinsic, UncheckedExtrinsic},
        traits::{Dispatchable, SignedExtension},
    },
    traits::Get,
};
use gear_core::{
    ids::{CodeId, MessageId, ProgramId},
    memory::PageBuf,
    message::DispatchKind,
    pages::{GearPage, WasmPage},
    program::MemoryInfix,
    reservation::GasReservationMap,
};
use primitive_types::H256;
use sp_arithmetic::traits::{BaseArithmetic, One, Saturating, UniqueSaturatedInto, Unsigned};
use sp_std::{
    collections::{btree_map::BTreeMap, btree_set::BTreeSet},
    prelude::*,
};

use storage::ValueStorage;
extern crate alloc;

pub use gas_provider::{
    LockId, LockableTree, Provider as GasProvider, ReservableTree, Tree as GasTree,
};

/// Type alias for gas entity.
pub type Gas = u64;

pub trait Origin: Sized {
    fn into_origin(self) -> H256;
    fn from_origin(val: H256) -> Self;
    fn cast<T: Origin>(self) -> T {
        T::from_origin(self.into_origin())
    }
}

impl Origin for u64 {
    fn into_origin(self) -> H256 {
        let mut result = H256::zero();
        result[0..8].copy_from_slice(&self.to_le_bytes());
        result
    }

    fn from_origin(v: H256) -> Self {
        // h256 -> u64 should not be used anywhere other than in tests!
        let mut val = [0u8; 8];
        val.copy_from_slice(&v[0..8]);
        Self::from_le_bytes(val)
    }
}

impl Origin for sp_runtime::AccountId32 {
    fn into_origin(self) -> H256 {
        H256::from(self.as_ref())
    }

    fn from_origin(v: H256) -> Self {
        Self::new(v.0)
    }
}

impl Origin for H256 {
    fn into_origin(self) -> H256 {
        self
    }

    fn from_origin(val: H256) -> Self {
        val
    }
}

impl Origin for MessageId {
    fn into_origin(self) -> H256 {
        H256(self.into())
    }

    fn from_origin(val: H256) -> Self {
        val.to_fixed_bytes().into()
    }
}

impl Origin for ProgramId {
    fn into_origin(self) -> H256 {
        H256(self.into())
    }

    fn from_origin(val: H256) -> Self {
        val.to_fixed_bytes().into()
    }
}

impl Origin for CodeId {
    fn into_origin(self) -> H256 {
        H256(self.into())
    }

    fn from_origin(val: H256) -> Self {
        val.to_fixed_bytes().into()
    }
}

#[derive(
    Debug, Clone, Copy, PartialEq, Eq, PartialOrd, Ord, Encode, Decode, MaxEncodedLen, TypeInfo,
)]
#[codec(crate = codec)]
#[scale_info(crate = scale_info)]
/// Type representing converter between gas and value in different relations.
pub enum GasMultiplier<Balance, Gas> {
    ValuePerGas(Balance),
    GasPerValue(Gas),
}

impl<Balance: One, Gas> Default for GasMultiplier<Balance, Gas> {
    fn default() -> Self {
        Self::ValuePerGas(One::one())
    }
}

impl<Balance, Gas> GasMultiplier<Balance, Gas>
where
    Balance: BaseArithmetic + Copy + Unsigned,
    Gas: BaseArithmetic + Copy + Unsigned + UniqueSaturatedInto<Balance>,
{
    /// Converts given gas amount into its value equivalent.
    pub fn gas_to_value(&self, gas: Gas) -> Balance {
        let gas: Balance = gas.unique_saturated_into();

        match self {
            Self::ValuePerGas(multiplier) => gas.saturating_mul(*multiplier),
            Self::GasPerValue(_multiplier) => {
                // Consider option to return `(*cost*, *amount of gas to be bought*)`.
                unimplemented!("Currently unsupported that 1 Value > 1 Gas");
            }
        }
    }
}

impl<Balance, Gas> From<GasMultiplier<Balance, Gas>> for gsys::GasMultiplier
where
    Balance: Copy + UniqueSaturatedInto<gsys::Value>,
    Gas: Copy + UniqueSaturatedInto<gsys::Gas>,
{
    fn from(multiplier: GasMultiplier<Balance, Gas>) -> Self {
        match multiplier {
            GasMultiplier::ValuePerGas(multiplier) => {
                Self::from_value_per_gas((multiplier).unique_saturated_into())
            }
            GasMultiplier::GasPerValue(multiplier) => {
                Self::from_gas_per_value((multiplier).unique_saturated_into())
            }
        }
    }
}

pub trait QueueRunner {
    type Gas;

    fn run_queue(initial_gas: Self::Gas) -> Self::Gas;
}

/// Contains various limits for the block.
pub trait BlockLimiter {
    /// The maximum amount of gas that can be used within a single block.
    type BlockGasLimit: Get<Self::Balance>;

    /// Type representing a quantity of value.
    type Balance;

    /// Type manages a gas that is available at the moment of call.
    type GasAllowance: storage::Limiter<Value = Self::Balance>;
}

#[derive(Clone, Debug, Decode, Encode, PartialEq, Eq, TypeInfo)]
#[codec(crate = codec)]
#[scale_info(crate = scale_info)]
pub enum Program<BlockNumber: Copy + Saturating> {
    Active(ActiveProgram<BlockNumber>),
    Exited(ProgramId),
    Terminated(ProgramId),
}

impl<BlockNumber: Copy + Saturating> Program<BlockNumber> {
    pub fn is_active(&self) -> bool {
        matches!(self, Program::Active(_))
    }

    pub fn is_exited(&self) -> bool {
        matches!(self, Program::Exited(_))
    }

    pub fn is_terminated(&self) -> bool {
        matches!(self, Program::Terminated(_))
    }

    pub fn is_initialized(&self) -> bool {
        matches!(
            self,
            Program::Active(ActiveProgram {
                state: ProgramState::Initialized,
                ..
            })
        )
    }
}

#[derive(Clone, Debug, derive_more::Display)]
#[display(fmt = "Program is not an active one")]
pub struct InactiveProgramError;

impl<BlockNumber: Copy + Saturating> core::convert::TryFrom<Program<BlockNumber>>
    for ActiveProgram<BlockNumber>
{
    type Error = InactiveProgramError;

    fn try_from(prog_with_status: Program<BlockNumber>) -> Result<Self, Self::Error> {
        match prog_with_status {
            Program::Active(p) => Ok(p),
            _ => Err(InactiveProgramError),
        }
    }
}

#[derive(Clone, Debug, Decode, Encode, PartialEq, Eq, TypeInfo)]
#[codec(crate = codec)]
#[scale_info(crate = scale_info)]
pub struct ActiveProgram<BlockNumber: Copy + Saturating> {
    /// Set of dynamic wasm page numbers, which are allocated by the program.
    pub allocations: BTreeSet<WasmPage>,
    /// Set of gear pages numbers, which has data in storage.
    pub pages_with_data: BTreeSet<GearPage>,
    pub memory_infix: MemoryInfix,
    pub gas_reservation_map: GasReservationMap,
    pub code_hash: H256,
    pub code_exports: BTreeSet<DispatchKind>,
    pub static_pages: WasmPage,
    pub state: ProgramState,
    pub expiration_block: BlockNumber,
}

/// Enumeration contains variants for program state.
#[derive(Clone, Debug, Decode, Encode, PartialEq, Eq, TypeInfo)]
#[codec(crate = codec)]
#[scale_info(crate = scale_info)]
pub enum ProgramState {
    /// `init` method of a program has not yet finished its execution so
    /// the program is not considered as initialized. All messages to such a
    /// program go to the wait list.
    /// `message_id` contains identifier of the initialization message.
    Uninitialized { message_id: MessageId },
    /// Program has been successfully initialized and can process messages.
    Initialized,
}

#[derive(Clone, Debug, Decode, Encode, PartialEq, Eq, TypeInfo)]
#[codec(crate = codec)]
#[scale_info(crate = scale_info)]
pub struct CodeMetadata {
    pub author: H256,
    #[codec(compact)]
    pub block_number: u32,
}

impl CodeMetadata {
    pub fn new(author: H256, block_number: u32) -> Self {
        CodeMetadata {
            author,
            block_number,
        }
    }
}

/// A trait whose purpose is to extract the `Call` variant of an extrinsic
pub trait ExtractCall<Call> {
    fn extract_call(&self) -> Call;
}

/// Implementation for unchecked extrinsic.
impl<Address, Call, Signature, Extra> ExtractCall<Call>
    for UncheckedExtrinsic<Address, Call, Signature, Extra>
where
    Call: Dispatchable + Clone,
    Extra: SignedExtension,
{
    fn extract_call(&self) -> Call {
        self.function.clone()
    }
}

/// Implementation for checked extrinsic.
impl<Address, Call, Extra> ExtractCall<Call> for CheckedExtrinsic<Address, Call, Extra>
where
    Call: Dispatchable + Clone,
{
    fn extract_call(&self) -> Call {
        self.function.clone()
    }
<<<<<<< HEAD
=======
}

pub trait PaymentVoucher<AccountId, ProgramId, Balance> {
    type VoucherId;
    type Error;

    fn voucher_id(who: AccountId, program: ProgramId) -> Self::VoucherId;
}

impl<AccountId: Default, ProgramId, Balance> PaymentVoucher<AccountId, ProgramId, Balance> for () {
    type VoucherId = AccountId;
    type Error = &'static str;

    fn voucher_id(_who: AccountId, _program: ProgramId) -> Self::VoucherId {
        unimplemented!()
    }
}

/// Trait that the RuntimeApi should implement in order to allow deconstruction and reconstruction
/// to and from its components.
#[cfg(any(feature = "std", test))]
pub trait Deconstructable<C> {
    type Params: Send;

    fn into_parts(self) -> (&'static C, Self::Params);

    fn from_parts(call: &C, params: Self::Params) -> Self;
>>>>>>> d383807b
}<|MERGE_RESOLUTION|>--- conflicted
+++ resolved
@@ -349,24 +349,6 @@
     fn extract_call(&self) -> Call {
         self.function.clone()
     }
-<<<<<<< HEAD
-=======
-}
-
-pub trait PaymentVoucher<AccountId, ProgramId, Balance> {
-    type VoucherId;
-    type Error;
-
-    fn voucher_id(who: AccountId, program: ProgramId) -> Self::VoucherId;
-}
-
-impl<AccountId: Default, ProgramId, Balance> PaymentVoucher<AccountId, ProgramId, Balance> for () {
-    type VoucherId = AccountId;
-    type Error = &'static str;
-
-    fn voucher_id(_who: AccountId, _program: ProgramId) -> Self::VoucherId {
-        unimplemented!()
-    }
 }
 
 /// Trait that the RuntimeApi should implement in order to allow deconstruction and reconstruction
@@ -378,5 +360,4 @@
     fn into_parts(self) -> (&'static C, Self::Params);
 
     fn from_parts(call: &C, params: Self::Params) -> Self;
->>>>>>> d383807b
 }