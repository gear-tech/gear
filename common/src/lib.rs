// This file is part of Gear.

// Copyright (C) 2021-2024 Gear Technologies Inc.
// SPDX-License-Identifier: GPL-3.0-or-later WITH Classpath-exception-2.0

// This program is free software: you can redistribute it and/or modify
// it under the terms of the GNU General Public License as published by
// the Free Software Foundation, either version 3 of the License, or
// (at your option) any later version.

// This program is distributed in the hope that it will be useful,
// but WITHOUT ANY WARRANTY; without even the implied warranty of
// MERCHANTABILITY or FITNESS FOR A PARTICULAR PURPOSE. See the
// GNU General Public License for more details.

// You should have received a copy of the GNU General Public License
// along with this program. If not, see <https://www.gnu.org/licenses/>.

#![cfg_attr(not(feature = "std"), no_std)]
#![doc(html_logo_url = "https://docs.gear.rs/logo.svg")]
#![doc(html_favicon_url = "https://gear-tech.io/favicons/favicon.ico")]

#[macro_use]
extern crate gear_common_codegen;

#[cfg(feature = "std")]
pub mod auxiliary;
pub mod event;
pub mod scheduler;
pub mod storage;

pub mod code_storage;
pub use code_storage::{CodeStorage, Error as CodeStorageError};

pub mod program_storage;
pub use program_storage::{Error as ProgramStorageError, ProgramStorage};

<<<<<<< HEAD
//pub mod paused_program_storage;
//pub use paused_program_storage::PausedProgramStorage;

=======
>>>>>>> a9b72c1b
pub mod gas_provider;

#[cfg(feature = "runtime-benchmarks")]
pub mod benchmarking;

#[cfg(feature = "std")]
pub mod pallet_tests;

use core::fmt;
use frame_support::{
    pallet_prelude::MaxEncodedLen,
    sp_runtime::{
        self,
        generic::{CheckedExtrinsic, UncheckedExtrinsic},
        traits::{Dispatchable, SignedExtension},
    },
    traits::Get,
};
pub use gear_core::{
    ids::{CodeId, MessageId, ProgramId},
    memory::PageBuf,
    pages::GearPage,
    program::{ActiveProgram, MemoryInfix, Program},
};
use primitive_types::H256;
use sp_arithmetic::traits::{BaseArithmetic, One, Saturating, UniqueSaturatedInto, Unsigned};
use sp_runtime::{
    codec::{self, Decode, Encode},
    scale_info::{self, TypeInfo},
};
use sp_std::{collections::btree_map::BTreeMap, prelude::*};

use storage::ValueStorage;
extern crate alloc;

pub use gas_provider::{
    LockId, LockableTree, Provider as GasProvider, ReservableTree, Tree as GasTree,
};

/// Type alias for gas entity.
pub type Gas = u64;

pub trait Origin: Sized {
    fn into_origin(self) -> H256;
    fn from_origin(val: H256) -> Self;
    fn cast<T: Origin>(self) -> T {
        T::from_origin(self.into_origin())
    }
}

impl Origin for u64 {
    fn into_origin(self) -> H256 {
        let mut result = H256::zero();
        result[0..8].copy_from_slice(&self.to_le_bytes());
        result
    }

    fn from_origin(v: H256) -> Self {
        // h256 -> u64 should not be used anywhere other than in tests!
        let mut val = [0u8; 8];
        val.copy_from_slice(&v[0..8]);
        Self::from_le_bytes(val)
    }
}

impl Origin for sp_runtime::AccountId32 {
    fn into_origin(self) -> H256 {
        H256::from(self.as_ref())
    }

    fn from_origin(v: H256) -> Self {
        Self::new(v.0)
    }
}

impl Origin for H256 {
    fn into_origin(self) -> H256 {
        self
    }

    fn from_origin(val: H256) -> Self {
        val
    }
}

impl Origin for MessageId {
    fn into_origin(self) -> H256 {
        H256(self.into())
    }

    fn from_origin(val: H256) -> Self {
        val.to_fixed_bytes().into()
    }
}

impl Origin for ProgramId {
    fn into_origin(self) -> H256 {
        H256(self.into())
    }

    fn from_origin(val: H256) -> Self {
        val.to_fixed_bytes().into()
    }
}

impl Origin for CodeId {
    fn into_origin(self) -> H256 {
        H256(self.into())
    }

    fn from_origin(val: H256) -> Self {
        val.to_fixed_bytes().into()
    }
}

#[derive(
    Debug, Clone, Copy, PartialEq, Eq, PartialOrd, Ord, Encode, Decode, MaxEncodedLen, TypeInfo,
)]
#[codec(crate = codec)]
#[scale_info(crate = scale_info)]
/// Type representing converter between gas and value in different relations.
pub enum GasMultiplier<Balance, Gas> {
    ValuePerGas(Balance),
    GasPerValue(Gas),
}

impl<Balance: One, Gas> Default for GasMultiplier<Balance, Gas> {
    fn default() -> Self {
        Self::ValuePerGas(One::one())
    }
}

impl<Balance, Gas> GasMultiplier<Balance, Gas>
where
    Balance: BaseArithmetic + Copy + Unsigned,
    Gas: BaseArithmetic + Copy + Unsigned + UniqueSaturatedInto<Balance>,
{
    /// Converts given gas amount into its value equivalent.
    pub fn gas_to_value(&self, gas: Gas) -> Balance {
        let gas: Balance = gas.unique_saturated_into();

        match self {
            Self::ValuePerGas(multiplier) => gas.saturating_mul(*multiplier),
            Self::GasPerValue(_multiplier) => {
                // Consider option to return `(*cost*, *amount of gas to be bought*)`.
                unimplemented!("Currently unsupported that 1 Value > 1 Gas");
            }
        }
    }
}

impl<Balance, Gas> From<GasMultiplier<Balance, Gas>> for gsys::GasMultiplier
where
    Balance: Copy + UniqueSaturatedInto<gsys::Value>,
    Gas: Copy + UniqueSaturatedInto<gsys::Gas>,
{
    fn from(multiplier: GasMultiplier<Balance, Gas>) -> Self {
        match multiplier {
            GasMultiplier::ValuePerGas(multiplier) => {
                Self::from_value_per_gas((multiplier).unique_saturated_into())
            }
            GasMultiplier::GasPerValue(multiplier) => {
                Self::from_gas_per_value((multiplier).unique_saturated_into())
            }
        }
    }
}

pub trait QueueRunner {
    type Gas;

    fn run_queue(initial_gas: Self::Gas) -> Self::Gas;
}

/// Contains various limits for the block.
pub trait BlockLimiter {
    /// The maximum amount of gas that can be used within a single block.
    type BlockGasLimit: Get<Self::Balance>;

    /// Type representing a quantity of value.
    type Balance;

    /// Type manages a gas that is available at the moment of call.
    type GasAllowance: storage::Limiter<Value = Self::Balance>;
}

#[derive(Clone, Debug, Decode, Encode, PartialEq, Eq, TypeInfo)]
#[codec(crate = codec)]
#[scale_info(crate = scale_info)]
<<<<<<< HEAD
pub enum Program<BlockNumber: Copy + Saturating> {
    Active(ActiveProgram<BlockNumber>),
    Exited(ProgramId),
    Terminated(ProgramId),
}

impl<BlockNumber: Copy + Saturating> Program<BlockNumber> {
    pub fn is_active(&self) -> bool {
        matches!(self, Program::Active(_))
    }

    pub fn is_exited(&self) -> bool {
        matches!(self, Program::Exited(_))
    }

    pub fn is_terminated(&self) -> bool {
        matches!(self, Program::Terminated(_))
    }

    pub fn is_initialized(&self) -> bool {
        matches!(
            self,
            Program::Active(ActiveProgram {
                state: ProgramState::Initialized,
                ..
            })
        )
    }
}

#[derive(Clone, Debug, derive_more::Display)]
#[display(fmt = "Program is not an active one")]
pub struct InactiveProgramError;

impl<BlockNumber: Copy + Saturating> core::convert::TryFrom<Program<BlockNumber>>
    for ActiveProgram<BlockNumber>
{
    type Error = InactiveProgramError;

    fn try_from(prog_with_status: Program<BlockNumber>) -> Result<Self, Self::Error> {
        match prog_with_status {
            Program::Active(p) => Ok(p),
            _ => Err(InactiveProgramError),
        }
    }
}

// #[derive(Clone, Debug, Decode, Encode, PartialEq, Eq, TypeInfo)]
// #[codec(crate = codec)]
// #[scale_info(crate = scale_info)]
// pub struct ProgramAllocations(pub IntervalsTree<WasmPage>);

// #[derive(Clone, Debug, Decode, Encode, PartialEq, Eq, TypeInfo)]
// #[codec(crate = codec)]
// #[scale_info(crate = scale_info)]
// pub struct ProgramPagesWithData(pub IntervalsTree<GearPage>);

#[derive(Clone, Debug, Decode, Encode, PartialEq, Eq, TypeInfo)]
#[codec(crate = codec)]
#[scale_info(crate = scale_info)]
pub struct ActiveProgram<BlockNumber: Copy + Saturating> {
    pub allocations_tree_len: u32,
    pub memory_infix: MemoryInfix,
    // TODO: investigate whether we need to charge for gas reservation map size +_+_+
    pub gas_reservation_map: GasReservationMap,
    pub code_hash: H256,
    pub code_exports: BTreeSet<DispatchKind>,
    pub static_pages: WasmPagesAmount,
    pub state: ProgramState,
    pub expiration_block: BlockNumber,
}

/// Enumeration contains variants for program state.
#[derive(Clone, Debug, Decode, Encode, PartialEq, Eq, TypeInfo)]
#[codec(crate = codec)]
#[scale_info(crate = scale_info)]
pub enum ProgramState {
    /// `init` method of a program has not yet finished its execution so
    /// the program is not considered as initialized. All messages to such a
    /// program go to the wait list.
    /// `message_id` contains identifier of the initialization message.
    Uninitialized { message_id: MessageId },
    /// Program has been successfully initialized and can process messages.
    Initialized,
}

#[derive(Clone, Debug, Decode, Encode, PartialEq, Eq, TypeInfo)]
#[codec(crate = codec)]
#[scale_info(crate = scale_info)]
=======
>>>>>>> a9b72c1b
pub struct CodeMetadata {
    pub author: H256,
    #[codec(compact)]
    pub block_number: u32,
}

impl CodeMetadata {
    pub fn new(author: H256, block_number: u32) -> Self {
        CodeMetadata {
            author,
            block_number,
        }
    }
}

/// A trait whose purpose is to extract the `Call` variant of an extrinsic
pub trait ExtractCall<Call> {
    fn extract_call(&self) -> Call;
}

/// Implementation for unchecked extrinsic.
impl<Address, Call, Signature, Extra> ExtractCall<Call>
    for UncheckedExtrinsic<Address, Call, Signature, Extra>
where
    Call: Dispatchable + Clone,
    Extra: SignedExtension,
{
    fn extract_call(&self) -> Call {
        self.function.clone()
    }
}

/// Implementation for checked extrinsic.
impl<Address, Call, Extra> ExtractCall<Call> for CheckedExtrinsic<Address, Call, Extra>
where
    Call: Dispatchable + Clone,
{
    fn extract_call(&self) -> Call {
        self.function.clone()
    }
}

/// Trait that the RuntimeApi should implement in order to allow deconstruction and reconstruction
/// to and from its components.
#[cfg(any(feature = "std", test))]
pub trait Deconstructable<Call> {
    type Params: Send;

    fn into_parts(self) -> (&'static Call, Self::Params);

    fn from_parts(call: &Call, params: Self::Params) -> Self;
}

/// Trait that is used to "delegate fee" by optionally changing
/// the payer target (account id) for the applied call.
pub trait DelegateFee<Call, Acc> {
    fn delegate_fee(call: &Call, who: &Acc) -> Option<Acc>;
}

impl<Call, Acc> DelegateFee<Call, Acc> for () {
    fn delegate_fee(_call: &Call, _who: &Acc) -> Option<Acc> {
        None
    }
}<|MERGE_RESOLUTION|>--- conflicted
+++ resolved
@@ -35,12 +35,6 @@
 pub mod program_storage;
 pub use program_storage::{Error as ProgramStorageError, ProgramStorage};
 
-<<<<<<< HEAD
-//pub mod paused_program_storage;
-//pub use paused_program_storage::PausedProgramStorage;
-
-=======
->>>>>>> a9b72c1b
 pub mod gas_provider;
 
 #[cfg(feature = "runtime-benchmarks")]
@@ -230,98 +224,6 @@
 #[derive(Clone, Debug, Decode, Encode, PartialEq, Eq, TypeInfo)]
 #[codec(crate = codec)]
 #[scale_info(crate = scale_info)]
-<<<<<<< HEAD
-pub enum Program<BlockNumber: Copy + Saturating> {
-    Active(ActiveProgram<BlockNumber>),
-    Exited(ProgramId),
-    Terminated(ProgramId),
-}
-
-impl<BlockNumber: Copy + Saturating> Program<BlockNumber> {
-    pub fn is_active(&self) -> bool {
-        matches!(self, Program::Active(_))
-    }
-
-    pub fn is_exited(&self) -> bool {
-        matches!(self, Program::Exited(_))
-    }
-
-    pub fn is_terminated(&self) -> bool {
-        matches!(self, Program::Terminated(_))
-    }
-
-    pub fn is_initialized(&self) -> bool {
-        matches!(
-            self,
-            Program::Active(ActiveProgram {
-                state: ProgramState::Initialized,
-                ..
-            })
-        )
-    }
-}
-
-#[derive(Clone, Debug, derive_more::Display)]
-#[display(fmt = "Program is not an active one")]
-pub struct InactiveProgramError;
-
-impl<BlockNumber: Copy + Saturating> core::convert::TryFrom<Program<BlockNumber>>
-    for ActiveProgram<BlockNumber>
-{
-    type Error = InactiveProgramError;
-
-    fn try_from(prog_with_status: Program<BlockNumber>) -> Result<Self, Self::Error> {
-        match prog_with_status {
-            Program::Active(p) => Ok(p),
-            _ => Err(InactiveProgramError),
-        }
-    }
-}
-
-// #[derive(Clone, Debug, Decode, Encode, PartialEq, Eq, TypeInfo)]
-// #[codec(crate = codec)]
-// #[scale_info(crate = scale_info)]
-// pub struct ProgramAllocations(pub IntervalsTree<WasmPage>);
-
-// #[derive(Clone, Debug, Decode, Encode, PartialEq, Eq, TypeInfo)]
-// #[codec(crate = codec)]
-// #[scale_info(crate = scale_info)]
-// pub struct ProgramPagesWithData(pub IntervalsTree<GearPage>);
-
-#[derive(Clone, Debug, Decode, Encode, PartialEq, Eq, TypeInfo)]
-#[codec(crate = codec)]
-#[scale_info(crate = scale_info)]
-pub struct ActiveProgram<BlockNumber: Copy + Saturating> {
-    pub allocations_tree_len: u32,
-    pub memory_infix: MemoryInfix,
-    // TODO: investigate whether we need to charge for gas reservation map size +_+_+
-    pub gas_reservation_map: GasReservationMap,
-    pub code_hash: H256,
-    pub code_exports: BTreeSet<DispatchKind>,
-    pub static_pages: WasmPagesAmount,
-    pub state: ProgramState,
-    pub expiration_block: BlockNumber,
-}
-
-/// Enumeration contains variants for program state.
-#[derive(Clone, Debug, Decode, Encode, PartialEq, Eq, TypeInfo)]
-#[codec(crate = codec)]
-#[scale_info(crate = scale_info)]
-pub enum ProgramState {
-    /// `init` method of a program has not yet finished its execution so
-    /// the program is not considered as initialized. All messages to such a
-    /// program go to the wait list.
-    /// `message_id` contains identifier of the initialization message.
-    Uninitialized { message_id: MessageId },
-    /// Program has been successfully initialized and can process messages.
-    Initialized,
-}
-
-#[derive(Clone, Debug, Decode, Encode, PartialEq, Eq, TypeInfo)]
-#[codec(crate = codec)]
-#[scale_info(crate = scale_info)]
-=======
->>>>>>> a9b72c1b
 pub struct CodeMetadata {
     pub author: H256,
     #[codec(compact)]
