// This file is part of Gear.

// Copyright (C) 2021 Gear Technologies Inc.
// SPDX-License-Identifier: GPL-3.0-or-later WITH Classpath-exception-2.0

// This program is free software: you can redistribute it and/or modify
// it under the terms of the GNU General Public License as published by
// the Free Software Foundation, either version 3 of the License, or
// (at your option) any later version.

// This program is distributed in the hope that it will be useful,
// but WITHOUT ANY WARRANTY; without even the implied warranty of
// MERCHANTABILITY or FITNESS FOR A PARTICULAR PURPOSE. See the
// GNU General Public License for more details.

// You should have received a copy of the GNU General Public License
// along with this program. If not, see <https://www.gnu.org/licenses/>.

#![cfg_attr(not(feature = "std"), no_std)]

pub mod native;
pub mod storage_queue;
pub mod value_tree;

use codec::{Decode, Encode};
use frame_support::{
    dispatch::DispatchError,
    weights::{IdentityFee, WeightToFeePolynomial},
};
use gear_runtime_interface as gear_ri;
use primitive_types::H256;
use scale_info::TypeInfo;
use sp_arithmetic::traits::{BaseArithmetic, Unsigned};
use sp_core::crypto::UncheckedFrom;
use sp_std::collections::{btree_map::BTreeMap, btree_set::BTreeSet};
use sp_std::convert::TryFrom;
use sp_std::prelude::*;

use gear_core::{
    message::DispatchKind,
    program::{Program as NativeProgram, ProgramId},
};

pub use storage_queue::Iterator;
use storage_queue::StorageQueue;

pub const STORAGE_PROGRAM_PREFIX: &[u8] = b"g::prog::";
pub const STORAGE_PROGRAM_PAGES_PREFIX: &[u8] = b"g::pages::";
pub const STORAGE_PROGRAM_STATE_WAIT_PREFIX: &[u8] = b"g::prog_wait::";
pub const STORAGE_MESSAGE_PREFIX: &[u8] = b"g::msg::";
pub const STORAGE_MESSAGE_NONCE_KEY: &[u8] = b"g::msg::nonce";
pub const STORAGE_MESSAGE_USER_NONCE_KEY: &[u8] = b"g::msg::user_nonce";
pub const STORAGE_CODE_PREFIX: &[u8] = b"g::code::";
pub const STORAGE_CODE_METADATA_PREFIX: &[u8] = b"g::code::metadata::";
pub const STORAGE_CODE_REFS_PREFIX: &[u8] = b"g::code::refs::";
pub const STORAGE_WAITLIST_PREFIX: &[u8] = b"g::wait::";

pub const GAS_VALUE_PREFIX: &[u8] = b"g::gas_tree";

pub type ExitCode = i32;

#[derive(Clone, Debug, Decode, Encode, PartialEq, TypeInfo)]
pub struct Dispatch {
    pub kind: DispatchKind,
    pub message: Message,
}

impl Dispatch {
    pub fn new_init(message: Message) -> Self {
        let kind = DispatchKind::Init;
        Dispatch { message, kind }
    }

    pub fn new_handle(message: Message) -> Self {
        let kind = DispatchKind::Handle;
        Dispatch { message, kind }
    }

    pub fn new_reply(message: Message) -> Self {
        let kind = DispatchKind::HandleReply;
        Dispatch { message, kind }
    }
}

#[derive(Clone, Debug, Decode, Encode, PartialEq, TypeInfo)]
pub struct Message {
    pub id: H256,
    pub source: H256,
    pub dest: H256,
    pub payload: Vec<u8>,
    pub gas_limit: u64,
    pub value: u128,
    pub reply: Option<(H256, ExitCode)>,
}

#[derive(Clone, Debug, Decode, Encode, PartialEq, TypeInfo)]
pub enum Program {
    Active(ActiveProgram),
    Terminated,
}

#[derive(Clone, Copy, Debug)]
pub enum ProgramError {
    PagesNotFound,
    CodeHashNotFound,
    IsTerminated,
}

impl Program {
    pub fn try_into_native(self, id: H256) -> Result<NativeProgram, ProgramError> {
        let program: ActiveProgram = self.try_into()?;
        let persistent_pages = crate::get_program_pages(id, program.persistent_pages)
            .ok_or(ProgramError::PagesNotFound)?;
        let code = crate::get_code(program.code_hash).ok_or(ProgramError::CodeHashNotFound)?;
        let native_program = NativeProgram::from_parts(
            ProgramId::from_origin(id),
            code,
            program.static_pages,
            program.nonce,
            persistent_pages,
        );
        Ok(native_program)
    }

    pub fn is_active(&self) -> bool {
        matches!(self, Program::Active(_))
    }

    pub fn is_terminated(&self) -> bool {
        matches!(self, Program::Terminated)
    }

    pub fn is_initialized(&self) -> bool {
        matches!(
            self,
            Program::Active(ActiveProgram {
                state: ProgramState::Initialized,
                ..
            })
        )
    }

    pub fn is_uninitialized(&self) -> bool {
        matches!(
            self,
            Program::Active(ActiveProgram {
                state: ProgramState::Uninitialized { .. },
                ..
            })
        )
    }
}

impl TryFrom<Program> for ActiveProgram {
    type Error = ProgramError;

    fn try_from(prog_with_status: Program) -> Result<ActiveProgram, Self::Error> {
        match prog_with_status {
            Program::Active(p) => Ok(p),
            Program::Terminated => Err(ProgramError::IsTerminated),
        }
    }
}

#[derive(Clone, Debug, Decode, Encode, PartialEq, TypeInfo)]
pub struct ActiveProgram {
    pub static_pages: u32,
    pub persistent_pages: BTreeSet<u32>,
    pub code_hash: H256,
    pub nonce: u64,
    pub state: ProgramState,
}

/// Enumeration contains variants for program state.
#[derive(Clone, Debug, Decode, Encode, PartialEq, TypeInfo)]
pub enum ProgramState {
    /// `init` method of a program has not yet finished its execution so
    /// the program is not considered as initialized. All messages to such a
    /// program go to the wait list.
    /// `message_id` contains identifier of the initialization message.
    Uninitialized { message_id: H256 },
    /// Program has been successfully initialized and can process messages.
    Initialized,
}

#[derive(Clone, Debug, Decode, Encode, PartialEq, TypeInfo)]
pub struct CodeMetadata {
    pub author: H256,
    pub block_number: u32,
}

impl CodeMetadata {
    pub fn new(author: H256, block_number: u32) -> Self {
        CodeMetadata {
            author,
            block_number,
        }
    }
}

pub trait Origin: Sized {
    fn into_origin(self) -> H256;
    fn from_origin(val: H256) -> Self;
}

impl Origin for u64 {
    fn into_origin(self) -> H256 {
        let mut result = H256::zero();
        result[0..8].copy_from_slice(&self.to_le_bytes());
        result
    }

    fn from_origin(v: H256) -> Self {
        // h256 -> u64 should not be used anywhere other than in tests!
        let mut val = [0u8; 8];
        val.copy_from_slice(&v[0..8]);
        Self::from_le_bytes(val)
    }
}

impl Origin for sp_runtime::AccountId32 {
    fn into_origin(self) -> H256 {
        H256::from(self.as_ref())
    }

    fn from_origin(v: H256) -> Self {
        sp_runtime::AccountId32::unchecked_from(v)
    }
}

impl Origin for H256 {
    fn into_origin(self) -> H256 {
        self
    }

    fn from_origin(val: H256) -> Self {
        val
    }
}

pub trait GasToFeeConverter {
    type Balance: BaseArithmetic + From<u32> + Copy + Unsigned;

    fn gas_to_fee(gas: u64) -> Self::Balance {
        IdentityFee::<Self::Balance>::calc(&gas)
    }
}

pub trait PaymentProvider<AccountId> {
    type Balance;

    fn withhold_reserved(
        source: H256,
        dest: &AccountId,
        amount: Self::Balance,
    ) -> Result<(), DispatchError>;
}

// Inner enum used to "generalise" get/set of data under "g::code::*" prefixes
enum CodeKeyPrefixKind {
    // "g::code::"
    RawCode,
    // "g::code::refs::"
    CodeRef,
    // "g::code::metadata::"
    CodeMetadata,
}

fn program_key(id: H256) -> Vec<u8> {
    let mut key = Vec::new();
    key.extend(STORAGE_PROGRAM_PREFIX);
    id.encode_to(&mut key);
    key
}

fn code_key(code_hash: H256, kind: CodeKeyPrefixKind) -> Vec<u8> {
    let prefix = match kind {
        CodeKeyPrefixKind::RawCode => STORAGE_CODE_PREFIX,
        CodeKeyPrefixKind::CodeRef => STORAGE_CODE_REFS_PREFIX,
        CodeKeyPrefixKind::CodeMetadata => STORAGE_CODE_METADATA_PREFIX,
    };
    // key's length is N bytes of code hash + M bytes of prefix
    // currently code hash is 32 bytes
    let mut key = Vec::with_capacity(prefix.len() + code_hash.as_bytes().len());
    key.extend(prefix);
    code_hash.encode_to(&mut key);
    key
}

fn page_key(id: H256, page: u32) -> Vec<u8> {
    let mut key = Vec::new();
    key.extend(STORAGE_PROGRAM_PAGES_PREFIX);
    id.encode_to(&mut key);
    key.extend(b"::");
    page.encode_to(&mut key);
    key
}

pub fn wait_key(prog_id: H256, msg_id: H256) -> Vec<u8> {
    let mut key = Vec::new();
    key.extend(STORAGE_WAITLIST_PREFIX);
    prog_id.encode_to(&mut key);
    key.extend(b"::");
    msg_id.encode_to(&mut key);

    key
}

pub fn get_code(code_hash: H256) -> Option<Vec<u8>> {
    sp_io::storage::get(&code_key(code_hash, CodeKeyPrefixKind::RawCode))
}

pub fn set_code(code_hash: H256, code: &[u8]) {
    sp_io::storage::set(&code_key(code_hash, CodeKeyPrefixKind::RawCode), code)
}

pub fn set_code_metadata(code_hash: H256, metadata: CodeMetadata) {
    sp_io::storage::set(
        &code_key(code_hash, CodeKeyPrefixKind::CodeMetadata),
        &metadata.encode(),
    )
}

pub fn get_code_metadata(code_hash: H256) -> Option<CodeMetadata> {
    sp_io::storage::get(&code_key(code_hash, CodeKeyPrefixKind::CodeMetadata))
        .map(|data| CodeMetadata::decode(&mut &data[..]).expect("data encoded correctly"))
}

pub fn set_program_initialized(id: H256) {
    if let Some(Program::Active(mut p)) = get_program(id) {
        if !matches!(p.state, ProgramState::Initialized) {
            p.state = ProgramState::Initialized;
            sp_io::storage::set(&program_key(id), &Program::Active(p).encode());
        }
    }
}

pub fn set_program_terminated_status(id: H256) {
    if let Some(Program::Active(program)) = get_program(id) {
        release_code(program.code_hash);
        let mut pages_prefix = STORAGE_PROGRAM_PAGES_PREFIX.to_vec();
        pages_prefix.extend(&program_key(id));
        sp_io::storage::clear_prefix(&pages_prefix, None);
        sp_io::storage::set(&program_key(id), &Program::Terminated.encode());
        // messages in wait list for the program shouldn't be managed here
    }
}

fn get_code_refs(code_hash: H256) -> u32 {
    sp_io::storage::get(&code_key(code_hash, CodeKeyPrefixKind::CodeRef))
        .map(|val| {
            let mut v = [0u8; 4];
            if val.len() == 4 {
                v.copy_from_slice(&val[0..4]);
            }
            u32::from_le_bytes(v)
        })
        .unwrap_or_default()
}

fn set_code_refs(code_hash: H256, value: u32) {
    sp_io::storage::set(
        &code_key(code_hash, CodeKeyPrefixKind::CodeRef),
        &value.to_le_bytes(),
    )
}

fn add_code_ref(code_hash: H256) {
    set_code_refs(code_hash, get_code_refs(code_hash).saturating_add(1))
}

fn release_code(code_hash: H256) {
    let new_refs = get_code_refs(code_hash).saturating_sub(1);
    if new_refs == 0 {
        // Clearing storage for both code itself and its reference counter
        sp_io::storage::clear(&code_key(code_hash, CodeKeyPrefixKind::CodeRef));
        sp_io::storage::clear(&code_key(code_hash, CodeKeyPrefixKind::RawCode));
        return;
    }
    set_code_refs(code_hash, new_refs)
}

pub fn get_program(id: H256) -> Option<Program> {
    sp_io::storage::get(&program_key(id))
        .map(|val| Program::decode(&mut &val[..]).expect("values encoded correctly"))
}

<<<<<<< HEAD
pub fn get_program_pages(id: H256, pages: BTreeSet<u32>) -> Option<BTreeMap<u32, Vec<u8>>> {
=======
/// Returns mem page data from storage for program `id` and `page_idx`
pub fn get_program_page_data(id: H256, page_idx: u32) -> Option<Vec<u8>> {
    let key = page_key(id, page_idx);
    sp_io::storage::get(&key)
}

/// Save page data key in storage
pub fn save_page_lazy_info(id: H256, page_num: u32) {
    let key = page_key(id, page_num);
    gear_ri::gear_ri::save_page_lazy_info(page_num, &key);
}

pub fn get_program_pages(id: H256, pages: BTreeSet<u32>) -> BTreeMap<u32, Vec<u8>> {
>>>>>>> 3aacf4d9
    let mut persistent_pages = BTreeMap::new();
    for page_num in pages {
        let key = page_key(id, page_num);

        persistent_pages.insert(page_num, sp_io::storage::get(&key)?);
    }
    Some(persistent_pages)
}

pub fn set_program(id: H256, program: ActiveProgram, persistent_pages: BTreeMap<u32, Vec<u8>>) {
    if !program_exists(id) {
        add_code_ref(program.code_hash);
    }
    for (page_num, page_buf) in persistent_pages {
        let key = page_key(id, page_num);
        sp_io::storage::set(&key, &page_buf);
    }
    sp_io::storage::set(&program_key(id), &Program::Active(program).encode())
}

pub fn program_exists(id: H256) -> bool {
    sp_io::storage::exists(&program_key(id))
}

pub fn dequeue_dispatch() -> Option<Dispatch> {
    let mut dispatch_queue = StorageQueue::get(STORAGE_MESSAGE_PREFIX);
    dispatch_queue.dequeue()
}

pub fn queue_dispatch(dispatch: Dispatch) {
    let mut dispatch_queue = StorageQueue::get(STORAGE_MESSAGE_PREFIX);
    let id = dispatch.message.id;
    dispatch_queue.queue(dispatch, id);
}

pub fn dispatch_iter() -> Iterator<Dispatch> {
    StorageQueue::get(STORAGE_MESSAGE_PREFIX).into_iter()
}

pub fn nonce_fetch_inc() -> u128 {
    let original_nonce = sp_io::storage::get(STORAGE_MESSAGE_NONCE_KEY)
        .map(|val| u128::decode(&mut &val[..]).expect("nonce decode fail"))
        .unwrap_or(0u128);

    let new_nonce = original_nonce.wrapping_add(1);

    sp_io::storage::set(STORAGE_MESSAGE_NONCE_KEY, &new_nonce.encode());

    original_nonce
}

pub fn peek_last_message_id(payload: &[u8]) -> H256 {
    let nonce = sp_io::storage::get(STORAGE_MESSAGE_NONCE_KEY)
        .map(|val| u128::decode(&mut &val[..]).expect("nonce decode fail"))
        .unwrap_or(0u128);

    let mut data = payload.encode();
    data.extend_from_slice(&(nonce.wrapping_sub(1)).to_le_bytes());
    let message_id: H256 = sp_io::hashing::blake2_256(&data).into();
    message_id
}

// WARN: Never call that in threads
pub fn next_message_id(payload: &[u8]) -> H256 {
    let nonce = nonce_fetch_inc();
    let mut data = payload.encode();
    data.extend_from_slice(&nonce.to_le_bytes());
    let message_id: H256 = sp_io::hashing::blake2_256(&data).into();
    message_id
}

pub fn caller_nonce_fetch_inc(caller_id: H256) -> u64 {
    let mut key_id = STORAGE_MESSAGE_USER_NONCE_KEY.to_vec();
    key_id.extend(&caller_id[..]);

    let original_nonce = sp_io::storage::get(&key_id)
        .map(|val| u64::decode(&mut &val[..]).expect("nonce decode fail"))
        .unwrap_or(0);

    let new_nonce = original_nonce.wrapping_add(1);

    sp_io::storage::set(&key_id, &new_nonce.encode());

    original_nonce
}

pub fn set_program_nonce(id: H256, nonce: u64) {
    if let Some(Program::Active(mut prog)) = get_program(id) {
        prog.nonce = nonce;
        sp_io::storage::set(&program_key(id), &Program::Active(prog).encode())
    }
}

pub fn set_program_persistent_pages(id: H256, persistent_pages: BTreeSet<u32>) {
    if let Some(Program::Active(mut prog)) = get_program(id) {
        prog.persistent_pages = persistent_pages;
        sp_io::storage::set(&program_key(id), &Program::Active(prog).encode())
    }
}

pub fn set_program_page(program_id: H256, page_num: u32, page_buf: Vec<u8>) {
    let page_key = page_key(program_id, page_num);

    sp_io::storage::set(&page_key, &page_buf);
}

pub fn remove_program_page(program_id: H256, page_num: u32) {
    let page_key = page_key(program_id, page_num);

    sp_io::storage::clear(&page_key);
}

pub fn insert_waiting_message(dest_prog_id: H256, msg_id: H256, dispatch: Dispatch, bn: u32) {
    let payload = (dispatch, bn);
    sp_io::storage::set(&wait_key(dest_prog_id, msg_id), &payload.encode());
}

pub fn remove_waiting_message(dest_prog_id: H256, msg_id: H256) -> Option<(Dispatch, u32)> {
    let id = wait_key(dest_prog_id, msg_id);
    let msg =
        sp_io::storage::get(&id).and_then(|val| <(Dispatch, u32)>::decode(&mut &val[..]).ok());

    if msg.is_some() {
        sp_io::storage::clear(&id);
    }
    msg
}

fn waiting_init_prefix(prog_id: H256) -> Vec<u8> {
    let mut key = Vec::new();
    key.extend(STORAGE_PROGRAM_STATE_WAIT_PREFIX);
    prog_id.encode_to(&mut key);

    key
}

pub fn waiting_init_append_message_id(dest_prog_id: H256, message_id: H256) {
    let key = waiting_init_prefix(dest_prog_id);
    sp_io::storage::append(&key, message_id.encode());
}

pub fn waiting_init_take_messages(dest_prog_id: H256) -> Vec<H256> {
    let key = waiting_init_prefix(dest_prog_id);
    let messages = sp_io::storage::get(&key).and_then(|v| Vec::<H256>::decode(&mut &v[..]).ok());
    sp_io::storage::clear(&key);

    messages.unwrap_or_default()
}

pub fn code_exists(code_hash: H256) -> bool {
    sp_io::storage::exists(&code_key(code_hash, CodeKeyPrefixKind::RawCode))
}

pub fn reset_storage() {
    sp_io::storage::clear_prefix(STORAGE_PROGRAM_PREFIX, None);
    sp_io::storage::clear_prefix(STORAGE_PROGRAM_PAGES_PREFIX, None);
    sp_io::storage::clear_prefix(STORAGE_MESSAGE_PREFIX, None);
    sp_io::storage::clear_prefix(STORAGE_CODE_PREFIX, None);
    sp_io::storage::clear_prefix(STORAGE_WAITLIST_PREFIX, None);
    sp_io::storage::clear_prefix(GAS_VALUE_PREFIX, None);
}

#[cfg(test)]
mod tests {
    use super::*;

    #[test]
    fn nonce_incremented() {
        sp_io::TestExternalities::new_empty().execute_with(|| {
            assert_eq!(nonce_fetch_inc(), 0_u128);
            assert_eq!(nonce_fetch_inc(), 1_u128);
            assert_eq!(nonce_fetch_inc(), 2_u128);
        });
    }

    fn get_active_program(id: H256) -> Option<ActiveProgram> {
        get_program(id).and_then(|p| p.try_into().ok())
    }

    #[test]
    fn program_decoded() {
        sp_io::TestExternalities::new_empty().execute_with(|| {
            let code = b"pretended wasm code".to_vec();
            let code_hash: H256 = sp_io::hashing::blake2_256(&code[..]).into();
            let program_id = H256::from_low_u64_be(1);
            let program = ActiveProgram {
                static_pages: 256,
                persistent_pages: Default::default(),
                code_hash,
                nonce: 0,
                state: ProgramState::Initialized,
            };
            set_code(code_hash, &code);
            assert!(get_program(program_id).is_none());
            set_program(program_id, program.clone(), Default::default());
            assert_eq!(get_active_program(program_id).unwrap(), program);
            assert_eq!(get_code(program.code_hash).unwrap(), code);
        });
    }

    #[test]
    fn unused_code_removal_works() {
        sp_io::TestExternalities::new_empty().execute_with(|| {
            let code = b"pretended wasm code".to_vec();
            let code_hash: H256 = sp_io::hashing::blake2_256(&code[..]).into();
            set_code(code_hash, &code);

            // At first no program references the code
            assert_eq!(get_code_refs(code_hash), 0u32);

            set_program(
                H256::from_low_u64_be(1),
                ActiveProgram {
                    static_pages: 256,
                    persistent_pages: Default::default(),
                    code_hash,
                    nonce: 0,
                    state: ProgramState::Initialized,
                },
                Default::default(),
            );
            assert_eq!(get_code_refs(code_hash), 1u32);

            set_program(
                H256::from_low_u64_be(2),
                ActiveProgram {
                    static_pages: 128,
                    persistent_pages: Default::default(),
                    code_hash,
                    nonce: 1,
                    state: ProgramState::Initialized,
                },
                Default::default(),
            );
            assert_eq!(get_code_refs(code_hash), 2u32);

            release_code(code_hash);
            assert_eq!(get_code_refs(code_hash), 1u32);

            assert!(get_code(code_hash).is_some());

            release_code(code_hash);
            assert_eq!(get_code_refs(code_hash), 0u32);

            assert!(get_code(code_hash).is_none());
        });
    }
}<|MERGE_RESOLUTION|>--- conflicted
+++ resolved
@@ -385,9 +385,6 @@
         .map(|val| Program::decode(&mut &val[..]).expect("values encoded correctly"))
 }
 
-<<<<<<< HEAD
-pub fn get_program_pages(id: H256, pages: BTreeSet<u32>) -> Option<BTreeMap<u32, Vec<u8>>> {
-=======
 /// Returns mem page data from storage for program `id` and `page_idx`
 pub fn get_program_page_data(id: H256, page_idx: u32) -> Option<Vec<u8>> {
     let key = page_key(id, page_idx);
@@ -400,8 +397,7 @@
     gear_ri::gear_ri::save_page_lazy_info(page_num, &key);
 }
 
-pub fn get_program_pages(id: H256, pages: BTreeSet<u32>) -> BTreeMap<u32, Vec<u8>> {
->>>>>>> 3aacf4d9
+pub fn get_program_pages(id: H256, pages: BTreeSet<u32>) -> Option<BTreeMap<u32, Vec<u8>>> {
     let mut persistent_pages = BTreeMap::new();
     for page_num in pages {
         let key = page_key(id, page_num);
