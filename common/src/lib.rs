// This file is part of Gear.

// Copyright (C) 2021 Gear Technologies Inc.
// SPDX-License-Identifier: GPL-3.0-or-later WITH Classpath-exception-2.0

// This program is free software: you can redistribute it and/or modify
// it under the terms of the GNU General Public License as published by
// the Free Software Foundation, either version 3 of the License, or
// (at your option) any later version.

// This program is distributed in the hope that it will be useful,
// but WITHOUT ANY WARRANTY; without even the implied warranty of
// MERCHANTABILITY or FITNESS FOR A PARTICULAR PURPOSE. See the
// GNU General Public License for more details.

// You should have received a copy of the GNU General Public License
// along with this program. If not, see <https://www.gnu.org/licenses/>.

#![cfg_attr(not(feature = "std"), no_std)]

pub mod native;
pub mod storage_queue;
pub mod value_tree;

use codec::{Decode, Encode};
use frame_support::{
    dispatch::DispatchError,
    storage::PrefixIterator,
    weights::{IdentityFee, WeightToFeePolynomial},
};
use primitive_types::H256;
use scale_info::TypeInfo;
use sp_arithmetic::traits::{BaseArithmetic, Unsigned};
use sp_core::crypto::UncheckedFrom;
use sp_std::collections::{btree_map::BTreeMap, btree_set::BTreeSet};
use sp_std::prelude::*;

use storage_queue::StorageQueue;

pub const STORAGE_PROGRAM_PREFIX: &[u8] = b"g::prog::";
pub const STORAGE_PROGRAM_PAGES_PREFIX: &[u8] = b"g::pages::";
pub const STORAGE_PROGRAM_STATE_PREFIX: &[u8] = b"g::prog_state::";
pub const STORAGE_MESSAGE_PREFIX: &[u8] = b"g::msg::";
pub const STORAGE_MESSAGE_NONCE_KEY: &[u8] = b"g::msg::nonce";
pub const STORAGE_MESSAGE_USER_NONCE_KEY: &[u8] = b"g::msg::user_nonce";
pub const STORAGE_CODE_PREFIX: &[u8] = b"g::code::";
pub const STORAGE_CODE_METADATA_PREFIX: &[u8] = b"g::code::metadata::";
pub const STORAGE_CODE_REFS_PREFIX: &[u8] = b"g::code::refs::";
pub const STORAGE_WAITLIST_PREFIX: &[u8] = b"g::wait::";

pub const GAS_VALUE_PREFIX: &[u8] = b"g::gas_tree";

pub type ExitCode = i32;

#[derive(Clone, Debug, Decode, Encode, PartialEq, TypeInfo)]
pub struct Message {
    pub id: H256,
    pub source: H256,
    pub dest: H256,
    pub payload: Vec<u8>,
    pub gas_limit: u64,
    pub value: u128,
    pub reply: Option<(H256, ExitCode)>,
}

#[derive(Clone, Debug, Decode, Encode, PartialEq, TypeInfo)]
pub struct Program {
    pub static_pages: u32,
    pub persistent_pages: BTreeSet<u32>,
    pub code_hash: H256,
    pub nonce: u64,
}

#[derive(Clone, Debug, Decode, Encode, PartialEq, TypeInfo)]
pub struct CodeMetadata {
    pub author: H256,
    pub block_number: u32,
}

impl CodeMetadata {
    pub fn new(author: H256, block_number: u32) -> Self {
        CodeMetadata {
            author,
            block_number,
        }
    }
}

pub trait Origin: Sized {
    fn into_origin(self) -> H256;
    fn from_origin(val: H256) -> Self;
}

impl Origin for u64 {
    fn into_origin(self) -> H256 {
        let mut result = H256::zero();
        result[0..8].copy_from_slice(&self.to_le_bytes());
        result
    }

    fn from_origin(v: H256) -> Self {
        // h256 -> u64 should not be used anywhere other than in tests!
        let mut val = [0u8; 8];
        val.copy_from_slice(&v[0..8]);
        Self::from_le_bytes(val)
    }
}

impl Origin for sp_runtime::AccountId32 {
    fn into_origin(self) -> H256 {
        H256::from(self.as_ref())
    }

    fn from_origin(v: H256) -> Self {
        sp_runtime::AccountId32::unchecked_from(v)
    }
}

impl Origin for H256 {
    fn into_origin(self) -> H256 {
        self
    }

    fn from_origin(val: H256) -> Self {
        val
    }
}

pub trait GasToFeeConverter {
    type Balance: BaseArithmetic + From<u32> + Copy + Unsigned;

    fn gas_to_fee(gas: u64) -> Self::Balance {
        IdentityFee::<Self::Balance>::calc(&gas)
    }
}

pub trait PaymentProvider<AccountId> {
    type Balance;

    fn withhold_reserved(
        source: H256,
        dest: &AccountId,
        amount: Self::Balance,
    ) -> Result<(), DispatchError>;
}

#[derive(Debug, Clone, Encode, Decode, TypeInfo)]
pub enum IntermediateMessage {
    Init {
        origin: H256,
        program_id: H256,
        code: Vec<u8>,
        init_message_id: H256,
        payload: Vec<u8>,
        gas_limit: u64,
        value: u128,
    },
    Dispatch {
        id: H256,
        origin: H256,
        destination: H256,
        payload: Vec<u8>,
        gas_limit: u64,
        value: u128,
        reply: Option<H256>,
    },
    Wake {
        destination_program_id: H256,
    },
}

// Inner enum used to "generalise" get/set of data under "g::code::*" prefixes
enum CodeKeyPrefixKind {
    // "g::code::"
    RawCode,
    // "g::code::refs::"
    CodeRef,
    // "g::code::metadata::"
    CodeMetadata,
}

fn program_key(id: H256) -> Vec<u8> {
    let mut key = Vec::new();
    key.extend(STORAGE_PROGRAM_PREFIX);
    id.encode_to(&mut key);
    key
}

fn program_state_key(id: H256) -> Vec<u8> {
    let mut key = Vec::new();
    key.extend(STORAGE_PROGRAM_STATE_PREFIX);
    id.encode_to(&mut key);
    key
}

fn code_key(code_hash: H256, kind: CodeKeyPrefixKind) -> Vec<u8> {
    let prefix = match kind {
        CodeKeyPrefixKind::RawCode => STORAGE_CODE_PREFIX,
        CodeKeyPrefixKind::CodeRef => STORAGE_CODE_REFS_PREFIX,
        CodeKeyPrefixKind::CodeMetadata => STORAGE_CODE_METADATA_PREFIX,
    };
    // key's length is N bytes of code hash + M bytes of prefix
    // currently code hash is 32 bytes
    let mut key = Vec::with_capacity(prefix.len() + code_hash.as_bytes().len());
    key.extend(prefix);
    code_hash.encode_to(&mut key);
    key
}

fn page_key(id: H256, page: u32) -> Vec<u8> {
    let mut key = Vec::new();
    key.extend(STORAGE_PROGRAM_PAGES_PREFIX);
    id.encode_to(&mut key);
    key.extend(b"::");
    page.encode_to(&mut key);
    key
}

pub fn wait_prefix(prog_id: H256) -> Vec<u8> {
    let mut key = Vec::new();
    key.extend(STORAGE_WAITLIST_PREFIX);
    prog_id.encode_to(&mut key);
    key.extend(b"::");

    key
}

pub fn wait_key(prog_id: H256, msg_id: H256) -> Vec<u8> {
    let mut key = wait_prefix(prog_id);
    msg_id.encode_to(&mut key);

    key
}

pub fn get_code(code_hash: H256) -> Option<Vec<u8>> {
    sp_io::storage::get(&code_key(code_hash, CodeKeyPrefixKind::RawCode))
}

pub fn set_code(code_hash: H256, code: &[u8]) {
    sp_io::storage::set(&code_key(code_hash, CodeKeyPrefixKind::RawCode), code)
}

pub fn set_code_metadata(code_hash: H256, metadata: CodeMetadata) {
    sp_io::storage::set(
        &code_key(code_hash, CodeKeyPrefixKind::CodeMetadata),
        &metadata.encode(),
    )
}

pub fn get_code_metadata(code_hash: H256) -> Option<CodeMetadata> {
    sp_io::storage::get(&code_key(code_hash, CodeKeyPrefixKind::CodeMetadata))
        .map(|data| CodeMetadata::decode(&mut &data[..]).expect("data encoded correctly"))
}

/// Enumeration contains variants for program state.
#[derive(Decode, Encode)]
pub enum ProgramState {
    /// `init` method of a program has not yet finished its execution so
    /// the program is not considered as initialized. All messages to such a
    /// program go to the wait list.
    /// `message_id` contains identifier of the initialization message.
    Uninitialized { message_id: H256 },
    /// Program has been successfully initialized and can process messages.
    Initialized,
}

pub fn get_program_state(id: H256) -> Option<ProgramState> {
    sp_io::storage::get(&program_state_key(id))
        .map(|bytes| ProgramState::decode(&mut &bytes[..]).expect("ProgramState encoded correctly"))
}

pub fn set_program_state(id: H256, state: ProgramState) {
    sp_io::storage::set(&program_state_key(id), &state.encode())
}

fn get_code_refs(code_hash: H256) -> u32 {
    sp_io::storage::get(&code_key(code_hash, CodeKeyPrefixKind::CodeRef))
        .map(|val| {
            let mut v = [0u8; 4];
            if val.len() == 4 {
                v.copy_from_slice(&val[0..4]);
            }
            u32::from_le_bytes(v)
        })
        .unwrap_or_default()
}

fn set_code_refs(code_hash: H256, value: u32) {
    sp_io::storage::set(
        &code_key(code_hash, CodeKeyPrefixKind::CodeRef),
        &value.to_le_bytes(),
    )
}

fn add_code_ref(code_hash: H256) {
    set_code_refs(code_hash, get_code_refs(code_hash).saturating_add(1))
}

fn release_code(code_hash: H256) {
    let new_refs = get_code_refs(code_hash).saturating_sub(1);
    if new_refs == 0 {
        // Clearing storage for both code itself and its reference counter
        sp_io::storage::clear(&code_key(code_hash, CodeKeyPrefixKind::CodeRef));
        sp_io::storage::clear(&code_key(code_hash, CodeKeyPrefixKind::RawCode));
        return;
    }
    set_code_refs(code_hash, new_refs)
}

pub fn get_program(id: H256) -> Option<Program> {
    sp_io::storage::get(&program_key(id))
        .map(|val| Program::decode(&mut &val[..]).expect("values encoded correctly"))
}

pub fn get_program_pages(id: H256, pages: BTreeSet<u32>) -> BTreeMap<u32, Vec<u8>> {
    let mut persistent_pages = BTreeMap::new();
    for page_num in pages {
        let key = page_key(id, page_num);

        persistent_pages.insert(
            page_num,
            sp_io::storage::get(&key).expect("values encoded correctly"),
        );
    }
    persistent_pages
}

pub fn set_program(id: H256, program: Program, persistent_pages: BTreeMap<u32, Vec<u8>>) {
    if !program_exists(id) {
        add_code_ref(program.code_hash);
    }
    for (page_num, page_buf) in persistent_pages {
        let key = page_key(id, page_num);
        sp_io::storage::set(&key, &page_buf);
    }
    sp_io::storage::set(&program_key(id), &program.encode())
}

pub fn remove_program(id: H256) {
    if let Some(program) = get_program(id) {
        release_code(program.code_hash);
    }
    let mut pages_prefix = STORAGE_PROGRAM_PAGES_PREFIX.to_vec();
    pages_prefix.extend(&program_key(id));
    sp_io::storage::clear_prefix(&pages_prefix, None);
    sp_io::storage::clear_prefix(&program_key(id), None);
}

pub fn program_exists(id: H256) -> bool {
    sp_io::storage::exists(&program_key(id))
}

pub fn dequeue_message() -> Option<Message> {
    let mut message_queue = StorageQueue::get(STORAGE_MESSAGE_PREFIX);
    message_queue.dequeue()
}

pub fn queue_message(message: Message) {
    let mut message_queue = StorageQueue::get(STORAGE_MESSAGE_PREFIX);
    let id = message.id;
    message_queue.queue(message, id);
}

pub fn nonce_fetch_inc() -> u128 {
    let original_nonce = sp_io::storage::get(STORAGE_MESSAGE_NONCE_KEY)
        .map(|val| u128::decode(&mut &val[..]).expect("nonce decode fail"))
        .unwrap_or(0u128);

    let new_nonce = original_nonce.wrapping_add(1);

    sp_io::storage::set(STORAGE_MESSAGE_NONCE_KEY, &new_nonce.encode());

    original_nonce
}

pub fn peek_last_message_id(payload: &[u8]) -> H256 {
    let nonce = sp_io::storage::get(STORAGE_MESSAGE_NONCE_KEY)
        .map(|val| u128::decode(&mut &val[..]).expect("nonce decode fail"))
        .unwrap_or(0u128);

    let mut data = payload.encode();
    data.extend_from_slice(&(nonce.wrapping_sub(1)).to_le_bytes());
    let message_id: H256 = sp_io::hashing::blake2_256(&data).into();
    message_id
}

// WARN: Never call that in threads
pub fn next_message_id(payload: &[u8]) -> H256 {
    let nonce = nonce_fetch_inc();
    let mut data = payload.encode();
    data.extend_from_slice(&nonce.to_le_bytes());
    let message_id: H256 = sp_io::hashing::blake2_256(&data).into();
    message_id
}

pub fn caller_nonce_fetch_inc(caller_id: H256) -> u64 {
    let mut key_id = STORAGE_MESSAGE_USER_NONCE_KEY.to_vec();
    key_id.extend(&caller_id[..]);

    let original_nonce = sp_io::storage::get(&key_id)
        .map(|val| u64::decode(&mut &val[..]).expect("nonce decode fail"))
        .unwrap_or(0);

    let new_nonce = original_nonce.wrapping_add(1);

    sp_io::storage::set(&key_id, &new_nonce.encode());

    original_nonce
}

pub fn set_program_nonce(id: H256, nonce: u64) {
    if let Some(mut prog) = sp_io::storage::get(&program_key(id))
        .map(|val| Program::decode(&mut &val[..]).expect("values encoded correctly"))
    {
        prog.nonce = nonce;

        sp_io::storage::set(&program_key(id), &prog.encode())
    }
}

pub fn set_program_persistent_pages(id: H256, persistent_pages: BTreeSet<u32>) {
    if let Some(mut prog) = sp_io::storage::get(&program_key(id))
        .map(|val| Program::decode(&mut &val[..]).expect("values encoded correctly"))
    {
        prog.persistent_pages = persistent_pages;

        sp_io::storage::set(&program_key(id), &prog.encode())
    }
}

<<<<<<< HEAD
pub fn insert_waiting_message(dest_prog_id: H256, msg_id: H256, message: Message, bn: u32) {
=======
pub fn set_program_page(program_id: H256, page_num: u32, page_buf: Vec<u8>) {
    let page_key = page_key(program_id, page_num);

    sp_io::storage::set(&page_key, &page_buf);
}

pub fn remove_program_page(program_id: H256, page_num: u32) {
    let page_key = page_key(program_id, page_num);

    sp_io::storage::clear(&page_key);
}

pub fn insert_waiting_message(prog_id: H256, msg_id: H256, message: Message, bn: u32) {
>>>>>>> 1665c999
    let payload = (message, bn);
    sp_io::storage::set(&wait_key(dest_prog_id, msg_id), &payload.encode());
}

pub fn remove_waiting_message(dest_prog_id: H256, msg_id: H256) -> Option<(Message, u32)> {
    let id = wait_key(dest_prog_id, msg_id);
    let msg = sp_io::storage::get(&id).and_then(|val| <(Message, u32)>::decode(&mut &val[..]).ok());

    if msg.is_some() {
        sp_io::storage::clear(&id);
    }
    msg
}

pub struct WaitingMessageIterator(PrefixIterator<(Message, u32)>);

fn decode_message_tuple(_: &[u8], value: &[u8]) -> Result<(Message, u32), codec::Error> {
    <(Message, u32)>::decode(&mut &*value)
}

impl WaitingMessageIterator {
    pub fn new(destination_program_id: H256, previous_message_id: Option<H256>) -> Self {
        let prefix = wait_prefix(destination_program_id);
        let previous_key = previous_message_id
            .map(|id| wait_key(destination_program_id, id))
            .unwrap_or_else(|| prefix.clone());

        Self(PrefixIterator::new(
            prefix,
            previous_key,
            decode_message_tuple,
        ))
    }

    pub fn drain(destination_program_id: H256, previous_message_id: Option<H256>) -> Self {
        let Self(i) = Self::new(destination_program_id, previous_message_id);

        Self(i.drain())
    }
}

impl Iterator for WaitingMessageIterator {
    type Item = (Message, u32);

    fn next(&mut self) -> Option<Self::Item> {
        self.0.next()
    }
}

pub fn code_exists(code_hash: H256) -> bool {
    sp_io::storage::exists(&code_key(code_hash, CodeKeyPrefixKind::RawCode))
}

#[cfg(test)]
mod tests {
    use super::*;

    #[test]
    fn nonce_incremented() {
        sp_io::TestExternalities::new_empty().execute_with(|| {
            assert_eq!(nonce_fetch_inc(), 0_u128);
            assert_eq!(nonce_fetch_inc(), 1_u128);
            assert_eq!(nonce_fetch_inc(), 2_u128);
        });
    }

    #[test]
    fn program_decoded() {
        sp_io::TestExternalities::new_empty().execute_with(|| {
            let code = b"pretended wasm code".to_vec();
            let code_hash: H256 = sp_io::hashing::blake2_256(&code[..]).into();
            let program_id = H256::from_low_u64_be(1);
            let program = Program {
                static_pages: 256,
                persistent_pages: Default::default(),
                code_hash,
                nonce: 0,
            };
            set_code(code_hash, &code);
            assert!(get_program(program_id).is_none());
            set_program(program_id, program.clone(), Default::default());
            assert_eq!(get_program(program_id).unwrap(), program);
            assert_eq!(get_code(program.code_hash).unwrap(), code);
        });
    }

    #[test]
    fn unused_code_removal_works() {
        sp_io::TestExternalities::new_empty().execute_with(|| {
            let code = b"pretended wasm code".to_vec();
            let code_hash: H256 = sp_io::hashing::blake2_256(&code[..]).into();
            set_code(code_hash, &code);

            // At first no program references the code
            assert_eq!(get_code_refs(code_hash), 0u32);

            set_program(
                H256::from_low_u64_be(1),
                Program {
                    static_pages: 256,
                    persistent_pages: Default::default(),
                    code_hash,
                    nonce: 0,
                },
                Default::default(),
            );
            assert_eq!(get_code_refs(code_hash), 1u32);

            set_program(
                H256::from_low_u64_be(2),
                Program {
                    static_pages: 128,
                    persistent_pages: Default::default(),
                    code_hash,
                    nonce: 1,
                },
                Default::default(),
            );
            assert_eq!(get_code_refs(code_hash), 2u32);

            remove_program(H256::from_low_u64_be(1));
            assert_eq!(get_code_refs(code_hash), 1u32);

            assert!(get_code(code_hash).is_some());

            remove_program(H256::from_low_u64_be(2));
            assert_eq!(get_code_refs(code_hash), 0u32);

            assert!(get_code(code_hash).is_none());
        });
    }
}<|MERGE_RESOLUTION|>--- conflicted
+++ resolved
@@ -428,9 +428,6 @@
     }
 }
 
-<<<<<<< HEAD
-pub fn insert_waiting_message(dest_prog_id: H256, msg_id: H256, message: Message, bn: u32) {
-=======
 pub fn set_program_page(program_id: H256, page_num: u32, page_buf: Vec<u8>) {
     let page_key = page_key(program_id, page_num);
 
@@ -443,8 +440,7 @@
     sp_io::storage::clear(&page_key);
 }
 
-pub fn insert_waiting_message(prog_id: H256, msg_id: H256, message: Message, bn: u32) {
->>>>>>> 1665c999
+pub fn insert_waiting_message(dest_prog_id: H256, msg_id: H256, message: Message, bn: u32) {
     let payload = (message, bn);
     sp_io::storage::set(&wait_key(dest_prog_id, msg_id), &payload.encode());
 }
