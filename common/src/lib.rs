--- conflicted
+++ resolved
@@ -48,18 +48,6 @@
     prelude::*,
 };
 
-<<<<<<< HEAD
-=======
-use gear_core::{
-    ids::{CodeId, MessageId, ProgramId},
-    memory::{PageNumber, WasmPageNumber},
-    message::StoredDispatch,
-};
-
-pub use storage_queue::Iterator as QueueIter;
-pub use storage_queue::StorageQueue;
-
->>>>>>> 546f3919
 pub const STORAGE_PROGRAM_PREFIX: &[u8] = b"g::prog::";
 pub const STORAGE_PROGRAM_PAGES_PREFIX: &[u8] = b"g::pages::";
 pub const STORAGE_PROGRAM_STATE_WAIT_PREFIX: &[u8] = b"g::prog_wait::";
@@ -446,36 +434,7 @@
     sp_io::storage::exists(&program_key(id))
 }
 
-<<<<<<< HEAD
-pub fn set_program_persistent_pages(id: H256, persistent_pages: BTreeSet<PageNumber>) {
-=======
-pub fn clear_dispatch_queue() {
-    sp_io::storage::clear_prefix(STORAGE_MESSAGE_PREFIX, None);
-}
-
-pub fn dequeue_dispatch() -> Option<StoredDispatch> {
-    let mut dispatch_queue = StorageQueue::get(STORAGE_MESSAGE_PREFIX);
-    dispatch_queue.dequeue()
-}
-
-pub fn queue_dispatch(dispatch: StoredDispatch) {
-    let mut dispatch_queue = StorageQueue::get(STORAGE_MESSAGE_PREFIX);
-    let id = dispatch.id();
-    dispatch_queue.queue(dispatch, id.into_origin());
-}
-
-pub fn queue_dispatch_first(dispatch: StoredDispatch) {
-    let mut dispatch_queue = StorageQueue::get(STORAGE_MESSAGE_PREFIX);
-    let id = dispatch.id();
-    dispatch_queue.queue_first(dispatch, id.into_origin());
-}
-
-pub fn dispatch_iter() -> QueueIter<StoredDispatch> {
-    StorageQueue::get(STORAGE_MESSAGE_PREFIX).into_iter()
-}
-
 pub fn set_program_allocations(id: H256, allocations: BTreeSet<WasmPageNumber>) {
->>>>>>> 546f3919
     if let Some(Program::Active(mut prog)) = get_program(id) {
         prog.allocations = allocations;
         sp_io::storage::set(&program_key(id), &Program::Active(prog).encode())
