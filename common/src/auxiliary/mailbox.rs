// This file is part of Gear.

// Copyright (C) 2024-2025 Gear Technologies Inc.
// SPDX-License-Identifier: GPL-3.0-or-later WITH Classpath-exception-2.0

// This program is free software: you can redistribute it and/or modify
// it under the terms of the GNU General Public License as published by
// the Free Software Foundation, either version 3 of the License, or
// (at your option) any later version.

// This program is distributed in the hope that it will be useful,
// but WITHOUT ANY WARRANTY; without even the implied warranty of
// MERCHANTABILITY or FITNESS FOR A PARTICULAR PURPOSE. See the
// GNU General Public License for more details.

// You should have received a copy of the GNU General Public License
// along with this program. If not, see <https://www.gnu.org/licenses/>.

//! Auxiliary implementation of the mailbox.
use super::overlay;
use crate::{
    auxiliary::{AuxiliaryDoubleStorageWrap, BlockNumber, DoubleBTreeMap},
    storage::{Interval, MailboxError, MailboxImpl, MailboxKeyGen},
};
use core::cell::RefCell;
use gear_core::{
    ids::{ActorId, MessageId},
    message::UserStoredMessage,
};
use std::thread::LocalKey;

/// Mailbox implementation that can be used in a native, non-wasm runtimes.
pub type AuxiliaryMailbox<MailboxCallbacks> = MailboxImpl<
    MailboxStorageWrap,
    MailboxedMessage,
    BlockNumber,
    MailboxErrorImpl,
    MailboxErrorImpl,
    MailboxCallbacks,
    MailboxKeyGen<ActorId>,
>;
/// Type represents message stored in the mailbox.
pub type MailboxedMessage = UserStoredMessage;

pub(crate) type MailboxStorage =
    RefCell<DoubleBTreeMap<ProgramId, MessageId, (MailboxedMessage, Interval<BlockNumber>)>>;
std::thread_local! {
    // Definition of the mailbox (`StorageDoubleMap`) global storage, accessed by the `Mailbox` trait implementor.
<<<<<<< HEAD
    pub(crate) static MAILBOX_STORAGE: MailboxStorage = const { RefCell::new(DoubleBTreeMap::new()) };
}

fn storage() -> &'static LocalKey<MailboxStorage> {
    if overlay::overlay_enabled() {
        &overlay::MAILBOX_OVERLAY
    } else {
        &MAILBOX_STORAGE
    }
=======
    pub(crate) static MAILBOX_STORAGE: RefCell<DoubleBTreeMap<ActorId, MessageId, (MailboxedMessage, Interval<BlockNumber>)>> = const { RefCell::new(DoubleBTreeMap::new()) };
>>>>>>> 354f8833
}

/// `Mailbox` double storage map manager.
pub struct MailboxStorageWrap;

impl AuxiliaryDoubleStorageWrap for MailboxStorageWrap {
    type Key1 = ActorId;
    type Key2 = MessageId;
    type Value = (MailboxedMessage, Interval<BlockNumber>);

    fn with_storage<F, R>(f: F) -> R
    where
        F: FnOnce(&DoubleBTreeMap<Self::Key1, Self::Key2, Self::Value>) -> R,
    {
        storage().with_borrow(f)
    }

    fn with_storage_mut<F, R>(f: F) -> R
    where
        F: FnOnce(&mut DoubleBTreeMap<Self::Key1, Self::Key2, Self::Value>) -> R,
    {
        storage().with_borrow_mut(f)
    }
}

/// An implementor of the error returned from calling `Mailbox` trait functions.
#[derive(Clone, Copy, Debug, Eq, PartialEq)]
pub enum MailboxErrorImpl {
    DuplicateKey,
    ElementNotFound,
}

impl MailboxError for MailboxErrorImpl {
    fn duplicate_key() -> Self {
        Self::DuplicateKey
    }

    fn element_not_found() -> Self {
        Self::ElementNotFound
    }
}<|MERGE_RESOLUTION|>--- conflicted
+++ resolved
@@ -43,10 +43,9 @@
 pub type MailboxedMessage = UserStoredMessage;
 
 pub(crate) type MailboxStorage =
-    RefCell<DoubleBTreeMap<ProgramId, MessageId, (MailboxedMessage, Interval<BlockNumber>)>>;
+    RefCell<DoubleBTreeMap<ActorId, MessageId, (MailboxedMessage, Interval<BlockNumber>)>>;
 std::thread_local! {
     // Definition of the mailbox (`StorageDoubleMap`) global storage, accessed by the `Mailbox` trait implementor.
-<<<<<<< HEAD
     pub(crate) static MAILBOX_STORAGE: MailboxStorage = const { RefCell::new(DoubleBTreeMap::new()) };
 }
 
@@ -56,9 +55,6 @@
     } else {
         &MAILBOX_STORAGE
     }
-=======
-    pub(crate) static MAILBOX_STORAGE: RefCell<DoubleBTreeMap<ActorId, MessageId, (MailboxedMessage, Interval<BlockNumber>)>> = const { RefCell::new(DoubleBTreeMap::new()) };
->>>>>>> 354f8833
 }
 
 /// `Mailbox` double storage map manager.
