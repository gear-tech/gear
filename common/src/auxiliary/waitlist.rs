// This file is part of Gear.

// Copyright (C) 2021-2025 Gear Technologies Inc.
// SPDX-License-Identifier: GPL-3.0-or-later WITH Classpath-exception-2.0

// This program is free software: you can redistribute it and/or modify
// it under the terms of the GNU General Public License as published by
// the Free Software Foundation, either version 3 of the License, or
// (at your option) any later version.

// This program is distributed in the hope that it will be useful,
// but WITHOUT ANY WARRANTY; without even the implied warranty of
// MERCHANTABILITY or FITNESS FOR A PARTICULAR PURPOSE. See the
// GNU General Public License for more details.

// You should have received a copy of the GNU General Public License
// along with this program. If not, see <https://www.gnu.org/licenses/>.

//! Auxiliary implementation of the waitlist.

use super::{overlay, AuxiliaryDoubleStorageWrap, BlockNumber, DoubleBTreeMap};
use crate::storage::{Interval, WaitlistError, WaitlistImpl, WaitlistKeyGen};
use core::cell::RefCell;
use gear_core::{
    ids::{ActorId, MessageId},
    message::StoredDispatch,
};
use std::thread::LocalKey;

/// Waitlist implementation that can be used in a native, non-wasm runtimes.
pub type AuxiliaryWaitlist<WaitListCallbacks> = WaitlistImpl<
    WaitlistStorageWrap,
    WaitlistedMessage,
    BlockNumber,
    WaitlistErrorImpl,
    WaitlistErrorImpl,
    WaitListCallbacks,
    WaitlistKeyGen,
>;
/// Type represents message stored in the waitlist.
pub type WaitlistedMessage = StoredDispatch;

pub(crate) type WaitlistStorage =
    RefCell<DoubleBTreeMap<ProgramId, MessageId, (WaitlistedMessage, Interval<BlockNumber>)>>;
std::thread_local! {
    // Definition of the waitlist (`StorageDoubleMap`) global storage, accessed by the `Waitlist` trait implementor.
<<<<<<< HEAD
    pub(crate) static WAITLIST_STORAGE: WaitlistStorage = const { RefCell::new(DoubleBTreeMap::new()) };
}

fn storage() -> &'static LocalKey<WaitlistStorage> {
    if overlay::overlay_enabled() {
        &overlay::WAITLIST_OVERLAY
    } else {
        &WAITLIST_STORAGE
    }
=======
    pub(crate) static WAITLIST_STORAGE: RefCell<DoubleBTreeMap<ActorId, MessageId, (WaitlistedMessage, Interval<BlockNumber>)>> = const { RefCell::new(DoubleBTreeMap::new()) };
>>>>>>> 354f8833
}

/// `Waitlist` double storage map manager.
pub struct WaitlistStorageWrap;

impl AuxiliaryDoubleStorageWrap for WaitlistStorageWrap {
    type Key1 = ActorId;
    type Key2 = MessageId;
    type Value = (WaitlistedMessage, Interval<BlockNumber>);

    fn with_storage<F, R>(f: F) -> R
    where
        F: FnOnce(&DoubleBTreeMap<Self::Key1, Self::Key2, Self::Value>) -> R,
    {
        storage().with_borrow(f)
    }

    fn with_storage_mut<F, R>(f: F) -> R
    where
        F: FnOnce(&mut DoubleBTreeMap<Self::Key1, Self::Key2, Self::Value>) -> R,
    {
        storage().with_borrow_mut(f)
    }
}

/// An implementor of the error returned from calling `Waitlist` trait functions
#[derive(Debug)]
pub enum WaitlistErrorImpl {
    DuplicateKey,
    ElementNotFound,
}

impl WaitlistError for WaitlistErrorImpl {
    fn duplicate_key() -> Self {
        Self::DuplicateKey
    }

    fn element_not_found() -> Self {
        Self::ElementNotFound
    }
}<|MERGE_RESOLUTION|>--- conflicted
+++ resolved
@@ -41,10 +41,9 @@
 pub type WaitlistedMessage = StoredDispatch;
 
 pub(crate) type WaitlistStorage =
-    RefCell<DoubleBTreeMap<ProgramId, MessageId, (WaitlistedMessage, Interval<BlockNumber>)>>;
+    RefCell<DoubleBTreeMap<ActorId, MessageId, (WaitlistedMessage, Interval<BlockNumber>)>>;
 std::thread_local! {
     // Definition of the waitlist (`StorageDoubleMap`) global storage, accessed by the `Waitlist` trait implementor.
-<<<<<<< HEAD
     pub(crate) static WAITLIST_STORAGE: WaitlistStorage = const { RefCell::new(DoubleBTreeMap::new()) };
 }
 
@@ -54,9 +53,6 @@
     } else {
         &WAITLIST_STORAGE
     }
-=======
-    pub(crate) static WAITLIST_STORAGE: RefCell<DoubleBTreeMap<ActorId, MessageId, (WaitlistedMessage, Interval<BlockNumber>)>> = const { RefCell::new(DoubleBTreeMap::new()) };
->>>>>>> 354f8833
 }
 
 /// `Waitlist` double storage map manager.
