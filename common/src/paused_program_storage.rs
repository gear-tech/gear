// This file is part of Gear.

// Copyright (C) 2023 Gear Technologies Inc.
// SPDX-License-Identifier: GPL-3.0-or-later WITH Classpath-exception-2.0

// This program is free software: you can redistribute it and/or modify
// it under the terms of the GNU General Public License as published by
// the Free Software Foundation, either version 3 of the License, or
// (at your option) any later version.

// This program is distributed in the hope that it will be useful,
// but WITHOUT ANY WARRANTY; without even the implied warranty of
// MERCHANTABILITY or FITNESS FOR A PARTICULAR PURPOSE. See the
// GNU General Public License for more details.

// You should have received a copy of the GNU General Public License
// along with this program. If not, see <https://www.gnu.org/licenses/>.

use super::{program_storage::MemoryMap, *};
<<<<<<< HEAD
use crate::storage::{AppendMapStorage, MapStorage, ValueStorage};
use core::fmt::Debug;
use sp_arithmetic::traits::UniqueSaturatedInto;
use sp_io::hashing;
use sp_runtime::AccountId32;

#[derive(Clone, Debug, Encode)]
#[codec(crate = codec)]
struct Item {
    allocations: BTreeSet<WasmPage>,
    memory_pages: MemoryMap,
    code_hash: H256,
}

impl From<(BTreeSet<WasmPage>, H256, MemoryMap)> for Item {
    fn from((allocations, code_hash, memory_pages): (BTreeSet<WasmPage>, H256, MemoryMap)) -> Self {
        Self {
            allocations,
            memory_pages,
            code_hash,
=======
use crate::storage::MapStorage;
use gear_core::{
    code::MAX_WASM_PAGE_COUNT,
    memory::{GEAR_PAGE_SIZE, WASM_PAGE_SIZE},
};
use sp_core::MAX_POSSIBLE_ALLOCATION;
use sp_io::hashing;

const SPLIT_COUNT: u16 = (WASM_PAGE_SIZE / GEAR_PAGE_SIZE) as u16 * MAX_WASM_PAGE_COUNT / 2;

// The entity helps to calculate hash of program's data and memory pages.
// Its structure designed that way to avoid memory allocation of more than MAX_POSSIBLE_ALLOCATION bytes.
struct Item {
    data: (BTreeSet<WasmPage>, H256, MemoryMap),
    remaining_pages: MemoryMap,
}

impl From<(BTreeSet<WasmPage>, H256, MemoryMap)> for Item {
    fn from(
        (allocations, code_hash, mut memory_pages): (BTreeSet<WasmPage>, H256, MemoryMap),
    ) -> Self {
        let remaining_pages = memory_pages.split_off(&GearPage::from(SPLIT_COUNT));
        Self {
            data: (allocations, code_hash, memory_pages),
            remaining_pages,
>>>>>>> be26e50c
        }
    }
}

impl<BlockNumber: Copy + Saturating> From<(ActiveProgram<BlockNumber>, MemoryMap)> for Item {
    fn from((program, memory_pages): (ActiveProgram<BlockNumber>, MemoryMap)) -> Self {
        From::from((program.allocations, program.code_hash, memory_pages))
    }
}

impl Item {
    fn hash(&self) -> H256 {
<<<<<<< HEAD
        self.using_encoded(hashing::blake2_256).into()
=======
        let hash = self.data.using_encoded(hashing::blake2_256);
        if self.remaining_pages.is_empty() {
            hash.into()
        } else {
            // hash the remaining memory pages prepended with the first hash
            let mut array = Vec::with_capacity(MAX_POSSIBLE_ALLOCATION as usize);
            array.extend_from_slice(&hash);
            self.remaining_pages.encode_to(&mut array);

            hashing::blake2_256(&array).into()
        }
>>>>>>> be26e50c
    }
}

#[derive(Clone, Debug, PartialEq, Eq, Decode, Encode, TypeInfo)]
#[codec(crate = codec)]
#[scale_info(crate = scale_info)]
pub struct ResumeSession<BlockNumber> {
    page_count: u32,
    user: AccountId32,
    program_id: ProgramId,
    allocations: BTreeSet<WasmPage>,
    code_hash: H256,
    start_block: BlockNumber,
    rent_blocks: BlockNumber,
    rent_fee: u128,
}

pub struct ResumeResult<BlockNumber> {
    pub start_block: BlockNumber,
    pub rent_fee: u128,
    pub info: Option<(ProgramId, BlockNumber)>,
}

/// Trait to pause/resume programs.
pub trait PausedProgramStorage: super::ProgramStorage {
    type PausedProgramMap: MapStorage<Key = ProgramId, Value = (Self::BlockNumber, H256)>;
    type ResumePageMap: MapStorage<Key = ProgramId, Value = (Self::BlockNumber, BTreeSet<GearPage>)>;
    type CodeStorage: super::CodeStorage;
    type NonceStorage: ValueStorage<Value = u128>;
    type ResumeSessions: MapStorage<Key = u64, Value = ResumeSession<Self::BlockNumber>>;
    type SessionMemoryPages: AppendMapStorage<(GearPage, PageBuf), u64, Vec<(GearPage, PageBuf)>>;

    /// Attempt to remove all items from all the associated maps.
    fn reset() {
        Self::PausedProgramMap::clear();
    }

    /// Does the paused program (explicitly) exist in storage?
    fn paused_program_exists(program_id: &ProgramId) -> bool {
        Self::PausedProgramMap::contains_key(program_id)
    }

    /// Pause an active program with the given key `program_id`.
    ///
    /// Return corresponding map with gas reservations if the program was paused.
    fn pause_program(
        program_id: ProgramId,
        block_number: Self::BlockNumber,
    ) -> Result<GasReservationMap, Self::Error> {
        let (mut program, memory_pages) = Self::remove_active_program(program_id)?;
        let gas_reservations = core::mem::take(&mut program.gas_reservation_map);

        Self::PausedProgramMap::insert(
            program_id,
            (block_number, Item::from((program, memory_pages)).hash()),
        );

        Ok(gas_reservations)
    }

    /// Create a session for program resume. Returns the session id on success.
    fn start_program_resume(
        user: AccountId32,
        start_block: Self::BlockNumber,
        program_id: ProgramId,
        allocations: BTreeSet<WasmPage>,
        code_hash: H256,
        rent_blocks: Self::BlockNumber,
        rent_fee: u128,
    ) -> Option<u64> {
        if !Self::paused_program_exists(&program_id) {
            return None;
        }

        let nonce = Self::NonceStorage::mutate(|nonce| match nonce {
            Some(n) => {
                let result = *n;
                *n = n.wrapping_add(1);

                result
            }
            None => {
                *nonce = Some(1);

                0
            }
        });

        let session_id = {
            let start_block: u128 = start_block.unique_saturated_into();
            u64::from_le_bytes((program_id, start_block, nonce).using_encoded(hashing::twox_64))
        };
        Self::ResumeSessions::mutate(session_id, |session| {
            if session.is_some() {
                return None;
            }

            *session = Some(ResumeSession {
                page_count: 0,
                user,
                program_id,
                allocations,
                code_hash,
                start_block,
                rent_blocks,
                rent_fee,
            });

            Some(session_id)
        })
    }

    /// Get the count of uploaded memory pages of the specified session.
    fn resume_session_page_count(session_id: &u64) -> Option<u32> {
        Self::ResumeSessions::get(session_id).map(|session| session.page_count)
    }

    /// Append program memory pages to the session data.
    fn resume_session_append(
        session_id: u64,
        user: AccountId32,
        memory_pages: Vec<(GearPage, PageBuf)>,
    ) -> Result<(), Self::Error> {
        Self::ResumeSessions::mutate(session_id, |maybe_session| {
            let Some(session) = maybe_session.as_mut() else {
                return Err(Self::InternalError::resume_session_not_found().into())
            };

            if session.user != user {
                return Err(Self::InternalError::not_session_owner().into());
            }

            session.page_count += memory_pages.len() as u32;
            for page in memory_pages {
                Self::SessionMemoryPages::append(session_id, page);
            }

            Ok(())
        })
    }

    /// Finish program resume session with the given key `session_id`.
    fn resume_session_finish(
        session_id: u64,
        user: AccountId32,
        current_block: Self::BlockNumber,
    ) -> Result<ResumeResult<Self::BlockNumber>, Self::Error> {
        Self::ResumeSessions::mutate(session_id, |maybe_session| {
            let session = match maybe_session.as_mut() {
                None => return Err(Self::InternalError::resume_session_not_found().into()),
                Some(s) if s.user != user => {
                    return Err(Self::InternalError::not_session_owner().into())
                }
                Some(s) => s,
            };

            let Some((_block_number, hash)) = Self::PausedProgramMap::get(&session.program_id) else {
                let result = ResumeResult {
                    start_block: session.start_block,
                    rent_fee: session.rent_fee,
                    info: None,
                };

                // it means that the program has been already resumed within another session
                Self::SessionMemoryPages::remove(session_id);
                *maybe_session = None;

                return Ok(result)
            };

            let memory_pages: MemoryMap = Self::SessionMemoryPages::get(&session_id)
                .unwrap_or_default()
                .into_iter()
                .collect();
            let code_hash = session.code_hash;
            let item = Item::from((session.allocations.clone(), code_hash, memory_pages));
            if item.hash() != hash {
                return Err(Self::InternalError::resume_session_failed().into());
            }

            let code =
                Self::CodeStorage::get_code(CodeId::from_origin(code_hash)).ok_or_else(|| {
                    log::debug!("Failed to find the code {code_hash} to resume program");

                    Self::InternalError::program_code_not_found()
                })?;
            let program = ActiveProgram {
                allocations: item.allocations,
                pages_with_data: item.memory_pages.keys().copied().collect(),
                gas_reservation_map: Default::default(),
                code_hash,
                code_exports: code.exports().clone(),
                static_pages: code.static_pages(),
                state: ProgramState::Initialized,
                expiration_block: current_block.saturating_add(session.rent_blocks),
            };

            let program_id = session.program_id;
            let result = ResumeResult {
                start_block: session.start_block,
                rent_fee: session.rent_fee,
                info: Some((program_id, program.expiration_block)),
            };

            // wipe all uploaded data out
            *maybe_session = None;
            Self::PausedProgramMap::remove(program_id);
            Self::SessionMemoryPages::remove(session_id);

            // set program memory pages
            for (page, page_buf) in item.memory_pages {
                Self::set_program_page_data(program_id, page, page_buf);
            }
            // and finally start the program
            Self::ProgramMap::insert(program_id, Program::Active(program));

            Ok(result)
        })
    }

    /// Remove all data created by a call to `start_program_resume`.
    fn remove_resume_session(session_id: u64) -> Result<(AccountId32, u128), Self::Error> {
        Self::ResumeSessions::mutate(session_id, |maybe_session| match maybe_session.take() {
            Some(s) => {
                Self::SessionMemoryPages::remove(session_id);

                Ok((s.user, s.rent_fee))
            }
            None => Err(Self::InternalError::item_not_found().into()),
        })
    }
}<|MERGE_RESOLUTION|>--- conflicted
+++ resolved
@@ -17,35 +17,15 @@
 // along with this program. If not, see <https://www.gnu.org/licenses/>.
 
 use super::{program_storage::MemoryMap, *};
-<<<<<<< HEAD
 use crate::storage::{AppendMapStorage, MapStorage, ValueStorage};
-use core::fmt::Debug;
-use sp_arithmetic::traits::UniqueSaturatedInto;
-use sp_io::hashing;
-use sp_runtime::AccountId32;
-
-#[derive(Clone, Debug, Encode)]
-#[codec(crate = codec)]
-struct Item {
-    allocations: BTreeSet<WasmPage>,
-    memory_pages: MemoryMap,
-    code_hash: H256,
-}
-
-impl From<(BTreeSet<WasmPage>, H256, MemoryMap)> for Item {
-    fn from((allocations, code_hash, memory_pages): (BTreeSet<WasmPage>, H256, MemoryMap)) -> Self {
-        Self {
-            allocations,
-            memory_pages,
-            code_hash,
-=======
-use crate::storage::MapStorage;
 use gear_core::{
     code::MAX_WASM_PAGE_COUNT,
     memory::{GEAR_PAGE_SIZE, WASM_PAGE_SIZE},
 };
 use sp_core::MAX_POSSIBLE_ALLOCATION;
+use sp_arithmetic::traits::UniqueSaturatedInto;
 use sp_io::hashing;
+use sp_runtime::AccountId32;
 
 const SPLIT_COUNT: u16 = (WASM_PAGE_SIZE / GEAR_PAGE_SIZE) as u16 * MAX_WASM_PAGE_COUNT / 2;
 
@@ -64,7 +44,6 @@
         Self {
             data: (allocations, code_hash, memory_pages),
             remaining_pages,
->>>>>>> be26e50c
         }
     }
 }
@@ -77,9 +56,6 @@
 
 impl Item {
     fn hash(&self) -> H256 {
-<<<<<<< HEAD
-        self.using_encoded(hashing::blake2_256).into()
-=======
         let hash = self.data.using_encoded(hashing::blake2_256);
         if self.remaining_pages.is_empty() {
             hash.into()
@@ -91,7 +67,6 @@
 
             hashing::blake2_256(&array).into()
         }
->>>>>>> be26e50c
     }
 }
 
@@ -278,9 +253,10 @@
 
                     Self::InternalError::program_code_not_found()
                 })?;
+            let Item { data: (allocations, _, memory_pages), remaining_pages } = item;
             let program = ActiveProgram {
-                allocations: item.allocations,
-                pages_with_data: item.memory_pages.keys().copied().collect(),
+                allocations: allocations,
+                pages_with_data: memory_pages.keys().copied().chain(remaining_pages.keys().copied()).collect(),
                 gas_reservation_map: Default::default(),
                 code_hash,
                 code_exports: code.exports().clone(),
@@ -302,9 +278,13 @@
             Self::SessionMemoryPages::remove(session_id);
 
             // set program memory pages
-            for (page, page_buf) in item.memory_pages {
+            for (page, page_buf) in memory_pages {
                 Self::set_program_page_data(program_id, page, page_buf);
             }
+            for (page, page_buf) in remaining_pages {
+                Self::set_program_page_data(program_id, page, page_buf);
+            }
+
             // and finally start the program
             Self::ProgramMap::insert(program_id, Program::Active(program));
 
