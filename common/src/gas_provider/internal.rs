--- conflicted
+++ resolved
@@ -525,16 +525,12 @@
     /// message went to wait list, so wasn't consumed but the one generated
     /// during the execution of the original message went to message queue
     /// and was successfully executed.
-<<<<<<< HEAD
-    fn consume(key: impl Into<Self::NodeId>) -> ConsumeResultOf<Self> {
-=======
     #[cfg_attr(all(not(test), feature = "fuzz"), mutagen::mutate)]
     #[cfg_attr(
         all(not(test), feature = "fuzz"),
         allow(clippy::blocks_in_if_conditions)
     )]
-    fn consume(key: impl Into<GasNodeIdOf<Self>>) -> ConsumeResultOf<Self> {
->>>>>>> ca9827fe
+    fn consume(key: impl Into<Self::NodeId>) -> ConsumeResultOf<Self> {
         let key = key.into();
         let mut node = Self::get_node(key).ok_or_else(InternalError::node_not_found)?;
 
