--- conflicted
+++ resolved
@@ -252,34 +252,38 @@
     ///
     /// # Invariants
     /// Internal invariant of the procedure:
-<<<<<<< HEAD
     ///
     /// 1. If `catch_value` call ended up with `CatchValueOutput::Missed` in
     /// `consume`, all the calls of catch_value on ancestor nodes will be
     /// `CatchValueOutput::Missed` as well.
-    ///
-    /// 2. In that case cascade ancestors consumption will last until either
-    /// the patron node or the first ancestor with specified children found.
-    ///
-    /// 3. If `catch_value` call ended up with `CatchValueOutput::Caught(x)`
-    /// in `consume`, all the calls of `catch_value` on ancestor nodes will
-    /// be `CatchValueOutput::Caught(0)`.
-    pub(super) fn try_remove_consumed_ancestors(key: MapKey) -> ConsumeResultOf<Self> {
-=======
-    /// 1. If `catch_value` call ended up with `CatchValueOutput::Missed` in `consume`, all the calls of catch_value on ancestor nodes will be `CatchValueOutput::Missed` as well.
-    /// That's because if there is an existing ancestor patron on the path from the `key` node to the root, catching value on all the nodes before that patron on this same path
-    /// will give the same `CatchValueOutput::Missed` result (they all have same ancestor patron, which will receive their values).
-    /// 2. Also in that case cascade ancestors consumption will last until either the patron node or the first ancestor with specified child is found.
-    /// 3. If `catch_value` call ended up with `CatchValueOutput::Caught(x)` in `consume`, all the calls of `catch_value` on ancestor nodes will be `CatchValueOutput::Caught(0)`.
-    /// That's due to the 12-th invariant stated in [`super::property_tests`] module docs. When node becomes consumed without unspec refs (i.e., stops being a patron)
-    /// `consume` procedure call on such node either moves value upstream (if there is an ancestor patron) or returns value to the origin. So any repetitive `catch_value` call on
-    /// such nodes results in `CatchValueOutput::Caught(0)` (if there is an ancestor patron). So if `consume` procedure on the node with `key` id resulted in value being caught,
-    /// it means that there are no ancestor patrons, so none of `catch_value` calls on the node's ancestors will return `CatchValueOutput::Missed`, but will return `CatchValueOutput::Caught(0)`.
+    /// That's because if there is an existing ancestor patron on the path from
+    /// the `key` node to the root, catching value on all the nodes before that
+    /// patron on this same path will give the same `CatchValueOutput::Missed`
+    /// result due to the fact that they all have same ancestor patron, which
+    /// will receive their values.
+    ///
+    /// 2. Also in that case cascade ancestors consumption will last until
+    /// either the patron node or the first ancestor with specified child found.
+    ///
+    /// 3. If `catch_value` call ended up with `CatchValueOutput::Caught(x)` in
+    /// `consume`, all the calls of `catch_value` on ancestor nodes will be
+    /// `CatchValueOutput::Caught(0)`.
+    /// That's due to the 12-th invariant stated in [`super::property_tests`]
+    /// module docs. When node becomes consumed without unspec refs (i.e.,
+    /// stops being a patron) `consume` procedure call on such node either
+    /// moves value upstream (if there is an ancestor patron) or returns
+    /// value to the origin. So any repetitive `catch_value` call on such
+    /// nodes results in `CatchValueOutput::Caught(0)` (if there is an
+    /// ancestor patron).
+    /// So if `consume` procedure on the node with `key` id resulted in value
+    /// being caught, it means that there are no ancestor patrons, so none of
+    /// `catch_value` calls on the node's ancestors will return
+    /// `CatchValueOutput::Missed`, but will return
+    /// `CatchValueOutput::Caught(0)`.
     fn try_remove_consumed_ancestors(
         key: MapKey,
         descendant_catch_output: CatchValueOutput<Balance>,
-    ) -> Result<ConsumeOutput<NegativeImbalance<Balance, TotalValue>, ExternalId>, Error> {
->>>>>>> 733173e9
+    ) -> ConsumeResultOf<Self> {
         let mut node_id = key;
         let mut node = Self::get_node(key).ok_or_else(InternalError::node_not_found)?;
         let mut consume_output = None;
@@ -287,25 +291,23 @@
 
         // Descendant's `catch_value` output is used for the sake of optimization.
         // We could easily run `catch_value` in the below `while` loop each time
-        // we process the ancestor. But that would lead to quadratic complexity of
-        // the `consume` & `try_remove_consumed_ancestors` procedures. In order to
-        // optimize that we use internal properties of the `consume` procedure described
-        // in the function's docs. The general idea of the optimization is that in some
-        // situations there is no need in `catch_value` call, because results will be the
-        // same for all the ancestors.
+        // we process the ancestor. But that would lead to quadratic complexity
+        // of the `consume` & `try_remove_consumed_ancestors` procedures.
+        //
+        // In order to optimize that we use internal properties of the `consume`
+        // procedure described in the function's docs. The general idea of the
+        // optimization is that in some situations there is no need in
+        // `catch_value` call, because results will be the same for
+        // all the ancestors.
         let mut catch_output = if descendant_catch_output.is_caught() {
             CatchValueOutput::Caught(Zero::zero())
         } else {
             descendant_catch_output
         };
         while !node.is_patron() {
-<<<<<<< HEAD
-            let catch_output = Self::catch_value(&mut node)?;
-=======
             if catch_output.is_blocked() {
                 catch_output = Self::catch_value(&mut node)?;
             }
->>>>>>> 733173e9
 
             // The node is not a patron and can't be of unspecified type.
             if catch_output.is_blocked() {
@@ -532,14 +534,9 @@
                     if catch_output.is_blocked() {
                         return Err(InternalError::value_is_blocked().into());
                     }
-<<<<<<< HEAD
                     let consume_output = catch_output.into_consume_output(external);
-                    let consume_ancestors_output = Self::try_remove_consumed_ancestors(parent)?;
-=======
-                    let consume_output = catch_output.into_consume_output(origin);
                     let consume_ancestors_output =
                         Self::try_remove_consumed_ancestors(parent, catch_output)?;
->>>>>>> 733173e9
                     match (&consume_output, consume_ancestors_output) {
                         // value can't be caught in both procedures
                         (Some(_), Some((neg_imb, _))) if neg_imb.peek().is_zero() => consume_output,
