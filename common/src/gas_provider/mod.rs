// This file is part of Gear.

// Copyright (C) 2021-2022 Gear Technologies Inc.
// SPDX-License-Identifier: GPL-3.0-or-later WITH Classpath-exception-2.0

// This program is free software: you can redistribute it and/or modify
// it under the terms of the GNU General Public License as published by
// the Free Software Foundation, either version 3 of the License, or
// (at your option) any later version.

// This program is distributed in the hope that it will be useful,
// but WITHOUT ANY WARRANTY; without even the implied warranty of
// MERCHANTABILITY or FITNESS FOR A PARTICULAR PURPOSE. See the
// GNU General Public License for more details.

// You should have received a copy of the GNU General Public License
// along with this program. If not, see <https://www.gnu.org/licenses/>.

use super::*;
use frame_support::{
    traits::{tokens::Balance as BalanceTrait, Imbalance, SameOrOther, TryDrop},
    RuntimeDebug,
};
use sp_runtime::traits::Zero;
use sp_std::{marker::PhantomData, mem};

mod error;
mod internal;
mod negative_imbalance;
mod node;
mod positive_imbalance;

#[cfg(test)]
mod property_tests;

pub use error::Error;
pub use internal::TreeImpl;
pub use negative_imbalance::NegativeImbalance;
pub use node::{GasNode, GasNodeId};
pub use positive_imbalance::PositiveImbalance;

/// Simplified type for result of `GasTree::consume` call.
pub type ConsumeResultOf<T> = Result<
    Option<(<T as Tree>::NegativeImbalance, <T as Tree>::ExternalOrigin)>,
    <T as Tree>::Error,
>;

/// Simplified type for [`GasNodeId`] of [`Tree`].
pub type GasNodeIdOf<T> = GasNodeId<<T as Tree>::Key, <T as Tree>::ReservationKey>;

/// Abstraction for a chain of value items each piece of which has an attributed
/// owner and can be traced up to some root origin.
///
/// The definition is largely inspired by the `frame_support::traits::Currency`,
/// however, the intended use is very close to the UTxO based ledger model.
pub trait Tree {
    /// Type representing the external owner of a value (gas) item.
    type ExternalOrigin;

    /// Type that identifies a particular value item.
    type Key: Clone;

    /// Type that identifies a particular value item for gas reservation.
    type ReservationKey: Clone;

    /// Type representing a quantity of value.
    type Balance;

    /// Types to denote a result of some unbalancing operation - that is
    /// operations that create inequality between the underlying value
    /// supply and some hypothetical "collateral" asset.

    /// `PositiveImbalance` indicates that some value has been created,
    /// which will eventually lead to an increase in total supply.
    type PositiveImbalance: Imbalance<Self::Balance, Opposite = Self::NegativeImbalance>;

    /// `NegativeImbalance` indicates that some value has been removed
    /// from circulation leading to a decrease in the total supply
    /// of the underlying value.
    type NegativeImbalance: Imbalance<Self::Balance, Opposite = Self::PositiveImbalance>;

    type InternalError: Error;

    /// Error type
    type Error: From<Self::InternalError>;

    /// The total amount of value currently in circulation.
    fn total_supply() -> Self::Balance;

    /// Increase the total issuance of the underlying value by creating some
    /// `amount` of it and attributing it to the `origin`.
    ///
    /// The `key` identifies the created "bag" of value. In case the `key`
    /// already identifies some other piece of value an error is returned.
    fn create(
        origin: Self::ExternalOrigin,
        key: Self::Key,
        amount: Self::Balance,
    ) -> Result<Self::PositiveImbalance, Self::Error>;

    /// The id of node and external origin for a key.
    ///
    /// Error occurs if the tree is invalidated (has "orphan" nodes), and the
    /// node identified by the `key` belongs to a subtree originating at
    /// such "orphan" node, or in case of inexistent key.
    fn get_origin_node(
        key: impl Into<GasNodeIdOf<Self>>,
    ) -> Result<(Self::ExternalOrigin, GasNodeIdOf<Self>), Self::Error>;

    /// The external origin for a key.
    ///
    /// See [`get_origin_node`](Self::get_origin_node) for details.
    fn get_external(
        key: impl Into<GasNodeIdOf<Self>>,
    ) -> Result<Self::ExternalOrigin, Self::Error> {
        Self::get_origin_node(key).map(|(external, _key)| external)
    }

    /// The id of external node for a key.
    ///
    /// See [`get_origin_node`](Self::get_origin_node) for details.
    fn get_origin_key(key: impl Into<GasNodeIdOf<Self>>) -> Result<Self::Key, Self::Error> {
        Self::get_origin_node(key).and_then(|(_external, key)| {
            key.to_node_id()
                .ok_or_else(|| Self::InternalError::forbidden().into())
        })
    }

    /// Get value associated with given id and the key of an ancestor,
    /// that keeps this value.
    ///
    /// Error occurs if the tree is invalidated (has "orphan" nodes), and the
    /// node identified by the `key` belongs to a subtree originating at
    /// such "orphan" node, or in case of inexistent key.
    fn get_limit_node(key: Self::Key) -> Result<(Self::Balance, Self::Key), Self::Error>;

    /// Get value associated with given id.
    ///
    /// See [`get_limit_node`](Self::get_limit_node) for details.
    fn get_limit(key: Self::Key) -> Result<Self::Balance, Self::Error> {
        Self::get_limit_node(key).map(|(balance, _key)| balance)
    }

    /// Consume underlying value.
    ///
    /// If `key` does not identify any value or the value can't be fully
    /// consumed due to being a part of other value or itself having
    /// unconsumed parts, return `None`, else the corresponding
    /// piece of value is destroyed and imbalance is created.
    ///
    /// Error occurs if the tree is invalidated (has "orphan" nodes), and the
    /// node identified by the `key` belongs to a subtree originating at
    /// such "orphan" node, or in case of inexistent key.
    fn consume(key: impl Into<GasNodeIdOf<Self>>) -> ConsumeResultOf<Self>;

    /// Burn underlying value.
    ///
    /// This "spends" the specified amount of value thereby decreasing the
    /// overall supply of it. In case of a success, this indicates the
    /// entire value supply becomes over-collateralized,
    /// hence negative imbalance.
    fn spend(key: Self::Key, amount: Self::Balance)
        -> Result<Self::NegativeImbalance, Self::Error>;

    /// Split underlying value.
    ///
    /// If `key` does not identify any value or the `amount` exceeds what's
    /// locked under that key, an error is returned.
    ///
    /// This can't create imbalance as no value is burned or created.
    fn split_with_value(
        key: Self::Key,
        new_key: Self::Key,
        amount: Self::Balance,
    ) -> Result<(), Self::Error>;

    /// Split underlying value.
    ///
    /// If `key` does not identify any value an error is returned.
    ///
    /// This can't create imbalance as no value is burned or created.
    fn split(key: Self::Key, new_key: Self::Key) -> Result<(), Self::Error>;

    /// Cut underlying value to a reserved node.
    ///
    /// If `key` does not identify any value or the `amount` exceeds what's
    /// locked under that key, an error is returned.
    ///
    /// This can't create imbalance as no value is burned or created.
    fn cut(key: Self::Key, new_key: Self::Key, amount: Self::Balance) -> Result<(), Self::Error>;

    /// Locking some value from underlying balance.
    ///
    /// If `key` does not identify any value or the `amount` exceeds what's
    /// locked under that key, an error is returned.
    ///
    /// This can't create imbalance as no value is burned or created.
    fn lock(key: Self::Key, amount: Self::Balance) -> Result<(), Self::Error>;

    /// Unlocking some value from node's locked balance.
    ///
    /// If `key` does not identify any value or the `amount` exceeds what's
    /// locked under that key, an error is returned.
    ///
    /// This can't create imbalance as no value is burned or created.
    fn unlock(key: Self::Key, amount: Self::Balance) -> Result<(), Self::Error>;

    /// Unlocking all value from node's locked balance.
    ///
    /// See [`unlock`](Self::unlock) for details.
    fn unlock_all(key: Self::Key) -> Result<(), Self::Error> {
        let amount = Self::get_lock(key.clone())?;
        Self::unlock(key, amount)
    }

    /// Get locked value associated with given id.
    ///
    /// Returns errors in cases of absence associated with given key node,
    /// or if such functionality is forbidden for specific node type:
    /// for example, for `GasNode::ReservedLocal`.
    fn get_lock(key: Self::Key) -> Result<Self::Balance, Self::Error>;

    /// Reserve some value from underlying balance.
    ///
    /// Used in gas reservation feature.
    fn reserve(
        key: Self::Key,
        new_key: Self::ReservationKey,
        amount: Self::Balance,
    ) -> Result<(), Self::Error>;

<<<<<<< HEAD
=======
    /// Return bool, defining does node exist.
    fn exists(key: Self::Key) -> bool;

>>>>>>> 06271b3d
    /// Removes all values.
    fn clear();
}

/// Represents logic of centralized GasTree-algorithm.
pub trait Provider {
    /// Type representing the external owner of a value (gas) item.
    type ExternalOrigin;

    /// Type that identifies a particular value item.
    type Key;

    /// Type that identifies a particular value item for gas reservation.
    type ReservationKey;

    /// Type representing a quantity of value.
    type Balance;

    /// Types to denote a result of some unbalancing operation - that is
    /// operations that create inequality between the underlying value
    /// supply and some hypothetical "collateral" asset.

    /// `PositiveImbalance` indicates that some value has been created,
    /// which will eventually lead to an increase in total supply.
    type PositiveImbalance: Imbalance<Self::Balance, Opposite = Self::NegativeImbalance>;

    /// `NegativeImbalance` indicates that some value has been removed from
    /// circulation leading to a decrease in the total supply of the
    /// underlying value.
    type NegativeImbalance: Imbalance<Self::Balance, Opposite = Self::PositiveImbalance>;

    type InternalError: Error;

    /// Error type.
    type Error: From<Self::InternalError>;

    /// A ledger to account for gas creation and consumption.
    type GasTree: Tree<
        ExternalOrigin = Self::ExternalOrigin,
        Key = Self::Key,
        ReservationKey = Self::ReservationKey,
        Balance = Self::Balance,
        PositiveImbalance = Self::PositiveImbalance,
        NegativeImbalance = Self::NegativeImbalance,
        InternalError = Self::InternalError,
        Error = Self::Error,
    >;

    /// Resets all related to gas provider storages.
    ///
    /// It's a temporary production solution to avoid DB migrations
    /// and would be available for test purposes only in the future.
    fn reset() {
        Self::GasTree::clear();
    }
}<|MERGE_RESOLUTION|>--- conflicted
+++ resolved
@@ -229,12 +229,9 @@
         amount: Self::Balance,
     ) -> Result<(), Self::Error>;
 
-<<<<<<< HEAD
-=======
     /// Return bool, defining does node exist.
     fn exists(key: Self::Key) -> bool;
 
->>>>>>> 06271b3d
     /// Removes all values.
     fn clear();
 }
