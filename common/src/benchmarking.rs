--- conflicted
+++ resolved
@@ -18,12 +18,7 @@
 
 use super::*;
 use gear_core::{
-<<<<<<< HEAD
-    pages::{WasmPage, WasmPagesAmount},
-=======
-    ids::prelude::*,
     pages::WasmPage,
->>>>>>> 50d91f95
     program::{MemoryInfix, ProgramState},
     reservation::GasReservationMap,
 };
