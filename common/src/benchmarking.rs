// This file is part of Gear.

// Copyright (C) 2022-2024 Gear Technologies Inc.
// SPDX-License-Identifier: GPL-3.0-or-later WITH Classpath-exception-2.0

// This program is free software: you can redistribute it and/or modify
// it under the terms of the GNU General Public License as published by
// the Free Software Foundation, either version 3 of the License, or
// (at your option) any later version.

// This program is distributed in the hope that it will be useful,
// but WITHOUT ANY WARRANTY; without even the implied warranty of
// MERCHANTABILITY or FITNESS FOR A PARTICULAR PURPOSE. See the
// GNU General Public License for more details.

// You should have received a copy of the GNU General Public License
// along with this program. If not, see <https://www.gnu.org/licenses/>.

use super::*;

use gear_core::{
    pages::{PageNumber, WasmPage},
    program::MemoryInfix,
};
use gear_wasm_instrument::parity_wasm::{self, elements::*};
use sp_io::hashing::blake2_256;
use sp_runtime::traits::Zero;

pub fn account<AccountId: Origin>(name: &'static str, index: u32, seed: u32) -> AccountId {
    let entropy = (name, index, seed).using_encoded(blake2_256);
    H256::from_slice(&entropy[..]).cast()
}

// A wasm module that allocates `$num_pages` of memory in `init` function.
// In text format would look something like
// (module
//     (type (func))
//     (import "env" "memory" (memory $num_pages))
//     (func (type 0))
//     (export "init" (func 0)))
pub fn create_module(num_pages: WasmPage) -> parity_wasm::elements::Module {
    parity_wasm::elements::Module::new(vec![
        Section::Type(TypeSection::with_types(vec![Type::Function(
            FunctionType::new(vec![], vec![]),
        )])),
        Section::Import(ImportSection::with_entries(vec![ImportEntry::new(
            "env".into(),
            "memory".into(),
            External::Memory(MemoryType::new(num_pages.raw(), None)),
        )])),
        Section::Function(FunctionSection::with_entries(vec![Func::new(0)])),
        Section::Export(ExportSection::with_entries(vec![ExportEntry::new(
            "init".into(),
            Internal::Function(0),
        )])),
        Section::Code(CodeSection::with_bodies(vec![FuncBody::new(
            vec![],
            Instructions::new(vec![Instruction::End]),
        )])),
    ])
}

// A wasm module that allocates `$num_pages` in `handle` function:
// (module
//     (import "env" "memory" (memory 1))
//     (import "env" "alloc" (func $alloc (param i32) (result i32)))
//     (export "init" (func $init))
//     (export "handle" (func $handle))
//     (func $init)
//     (func $handle
//         (local $result i32)
//         (local.set $result (call $alloc (i32.const $num_pages)))
//     )
// )
pub fn generate_wasm(num_pages: WasmPage) -> Result<Vec<u8>, &'static str> {
    let module = parity_wasm::elements::Module::new(vec![
        Section::Type(TypeSection::with_types(vec![
            Type::Function(FunctionType::new(
                vec![ValueType::I32],
                vec![ValueType::I32],
            )),
            Type::Function(FunctionType::new(vec![], vec![])),
        ])),
        Section::Import(ImportSection::with_entries(vec![
            ImportEntry::new(
                "env".into(),
                "memory".into(),
                External::Memory(MemoryType::new(1_u32, None)),
            ),
            ImportEntry::new("env".into(), "alloc".into(), External::Function(0_u32)),
        ])),
        Section::Function(FunctionSection::with_entries(vec![
            Func::new(1_u32),
            Func::new(1_u32),
        ])),
        Section::Export(ExportSection::with_entries(vec![
            ExportEntry::new("init".into(), Internal::Function(1)),
            ExportEntry::new("handle".into(), Internal::Function(2)),
        ])),
        Section::Code(CodeSection::with_bodies(vec![
            FuncBody::new(vec![], Instructions::new(vec![Instruction::End])),
            FuncBody::new(
                vec![Local::new(1, ValueType::I32)],
                Instructions::new(vec![
                    Instruction::I32Const(num_pages.raw() as i32),
                    Instruction::Call(0),
                    Instruction::SetLocal(0),
                    Instruction::End,
                ]),
            ),
        ])),
    ]);
    let code = parity_wasm::serialize(module).map_err(|_| "Failed to serialize module")?;

    Ok(code)
}

pub fn set_program<ProgramStorage, BlockNumber>(
    program_id: ProgramId,
    code: Vec<u8>,
<<<<<<< HEAD
    static_pages: WasmPagesAmount,
=======
    static_pages: WasmPage,
>>>>>>> f9e03aeb
) where
    ProgramStorage: super::ProgramStorage<BlockNumber = BlockNumber>,
    BlockNumber: Zero + Copy + Saturating,
{
<<<<<<< HEAD
    let code_id = CodeId::generate(&code).into_origin();
=======
>>>>>>> f9e03aeb
    ProgramStorage::add_program(
        program_id,
        ActiveProgram {
            allocations: Default::default(),
            pages_with_data: Default::default(),
<<<<<<< HEAD
            code_hash: code_id,
=======
            code_hash: CodeId::generate(&code).into_origin(),
>>>>>>> f9e03aeb
            code_exports: Default::default(),
            static_pages,
            state: ProgramState::Initialized,
            gas_reservation_map: GasReservationMap::default(),
            expiration_block: Zero::zero(),
            memory_infix: MemoryInfix::new(1u32),
        },
    )
    .expect("benchmarking; program duplicates should not exist");
}<|MERGE_RESOLUTION|>--- conflicted
+++ resolved
@@ -118,29 +118,17 @@
 pub fn set_program<ProgramStorage, BlockNumber>(
     program_id: ProgramId,
     code: Vec<u8>,
-<<<<<<< HEAD
     static_pages: WasmPagesAmount,
-=======
-    static_pages: WasmPage,
->>>>>>> f9e03aeb
 ) where
     ProgramStorage: super::ProgramStorage<BlockNumber = BlockNumber>,
     BlockNumber: Zero + Copy + Saturating,
 {
-<<<<<<< HEAD
-    let code_id = CodeId::generate(&code).into_origin();
-=======
->>>>>>> f9e03aeb
     ProgramStorage::add_program(
         program_id,
         ActiveProgram {
             allocations: Default::default(),
             pages_with_data: Default::default(),
-<<<<<<< HEAD
-            code_hash: code_id,
-=======
             code_hash: CodeId::generate(&code).into_origin(),
->>>>>>> f9e03aeb
             code_exports: Default::default(),
             static_pages,
             state: ProgramState::Initialized,
