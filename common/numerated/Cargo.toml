[package]
name = "numerated"
description = "A library for working with intervals and sets of numerated values"
documentation = "https://docs.rs/numerated"
keywords = ["gear", "tree", "interval", "numerated", "no-std"]
categories = ["mathematics", "no-std"]
version.workspace = true
authors.workspace = true
edition.workspace = true
license.workspace = true
homepage.workspace = true
repository.workspace = true
rust-version.workspace = true

[dependencies]
num-traits.workspace = true
derive_more.workspace = true
scale-info = { workspace = true, features = ["derive"] }
<<<<<<< HEAD
parity-scale-codec = { workspace = true, features = ["derive", "max-encoded-len"] }
=======
>>>>>>> bb78154c
log = { workspace = true, optional = true }
proptest = { workspace = true, optional = true }

[dev-dependencies]
tracing-subscriber.workspace = true
proptest.workspace = true
log.workspace = true

[features]
mock = ["log", "proptest"]<|MERGE_RESOLUTION|>--- conflicted
+++ resolved
@@ -16,10 +16,7 @@
 num-traits.workspace = true
 derive_more.workspace = true
 scale-info = { workspace = true, features = ["derive"] }
-<<<<<<< HEAD
 parity-scale-codec = { workspace = true, features = ["derive", "max-encoded-len"] }
-=======
->>>>>>> bb78154c
 log = { workspace = true, optional = true }
 proptest = { workspace = true, optional = true }
 
