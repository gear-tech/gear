// This file is part of Gear.

// Copyright (C) 2023-2024 Gear Technologies Inc.
// SPDX-License-Identifier: GPL-3.0-or-later WITH Classpath-exception-2.0

// This program is free software: you can redistribute it and/or modify
// it under the terms of the GNU General Public License as published by
// the Free Software Foundation, either version 3 of the License, or
// (at your option) any later version.

// This program is distributed in the hope that it will be useful,
// but WITHOUT ANY WARRANTY; without even the implied warranty of
// MERCHANTABILITY or FITNESS FOR A PARTICULAR PURPOSE. See the
// GNU General Public License for more details.

// You should have received a copy of the GNU General Public License
// along with this program. If not, see <https://www.gnu.org/licenses/>.

//! [`IntervalsTree`] implementation.

use crate::{DifferenceIterator, Interval, IntervalIterator, Numerated, VoidsIterator};
use alloc::{collections::BTreeMap, fmt, fmt::Debug, vec::Vec};
use core::{fmt::Formatter, ops::RangeInclusive};
use num_traits::{CheckedAdd, Zero};
use scale_info::{
    scale::{Decode, Encode},
    TypeInfo,
};

/// # Non overlapping intervals tree
/// Can be considered as set of points, but with possibility to work with
/// continuous sets of this points (the same as interval) as fast as with points.
/// Insert and remove operations has complexity between `[O(log(n)), O(n)]`,
/// where `n` is amount of intervals in tree.
/// So, even if you insert for example points from [`0u64`] to [`u64::MAX`],
/// then removing all of them or any part of them is as fast as removing one point.
///
/// # Examples
/// ```
/// use numerated::{IntervalsTree, Interval};
/// use std::collections::BTreeSet;
/// use std::ops::RangeInclusive;
///
/// let mut tree = IntervalsTree::new();
/// let mut set = BTreeSet::new();
///
/// tree.insert(1i32);
/// // now `tree` contains only one interval: [1..=1]
/// set.insert(1i32);
/// // `points_iter()` - is iterator over all points in `tree`.
/// assert_eq!(set, tree.points_iter().collect());
///
/// // We can insert points from 3 to 100_000 only by one insert operation.
/// // `try` is only for range check, that it has start ≤ end.
/// // After `tree` will contain two intervals: `[1..=1]` and `[3..=100_000]`.
<<<<<<< HEAD
/// tree.try_insert(3..=100_000).unwrap();
=======
/// tree.insert(Interval::try_from(3..=100_000).unwrap());
>>>>>>> 36efa0e6
/// // For `set` insert complexity == `O(n)`, where n is amount of elements in range.
/// set.extend(3..=100_000);
/// assert_eq!(set, tree.points_iter().collect());
///
/// // We can remove points from 1 to 99_000 (not inclusive) only by one remove operation.
/// // `try` is only for range check, that it has start ≤ end.
/// // After `tree` will contain two intervals: [99_000..=100_000]
<<<<<<< HEAD
/// tree.try_remove(1..99_000).unwrap();
=======
/// tree.remove(Interval::try_from(1..99_000).unwrap());
>>>>>>> 36efa0e6
/// // For `set` insert complexity == O(n*log(m)),
/// // where `n` is amount of elements in range and `m` is len of `set`.
/// (1..99_000).for_each(|i| { set.remove(&i); });
/// assert_eq!(set, tree.points_iter().collect());
///
/// // Can insert or remove all possible points just by one operation:
/// tree.insert(..);
/// tree.remove(..);
///
/// // Iterate over voids (intervals between intervals in tree):
/// tree.insert(Interval::try_from(1..=3).unwrap());
/// tree.insert(Interval::try_from(5..=7).unwrap());
/// let voids = tree.voids(..).map(RangeInclusive::from).collect::<Vec<_>>();
/// assert_eq!(voids, vec![i32::MIN..=0, 4..=4, 8..=i32::MAX]);
///
/// // Difference iterator: iterate over intervals from `tree` which are not in `other_tree`.
/// let other_tree: IntervalsTree<i32> = [3, 4, 5, 7, 8, 9].into_iter().collect();
/// let difference: Vec<_> = tree.difference(&other_tree).map(RangeInclusive::from).collect();
/// assert_eq!(difference, vec![1..=2, 6..=6]);
/// ```
///
/// # Possible panic cases
/// Using `IntervalsTree` for type `T: Numerated` cannot cause panics,
/// if implementation [`Numerated`], [`Copy`], [`Ord`], [`Eq`] are correct for `T`.
/// In other cases `IntervalsTree` does not guarantees execution without panics.
#[derive(Clone, PartialEq, Eq, TypeInfo, Encode, Decode)]
pub struct IntervalsTree<T> {
    inner: BTreeMap<T, T>,
}

impl<T: Copy> IntervalsTree<T> {
    /// Creates new empty intervals tree.
    pub const fn new() -> Self {
        Self {
            inner: BTreeMap::new(),
        }
    }
    /// Returns amount of not empty intervals in tree.
    ///
    /// Complexity: O(1).
    pub fn intervals_amount(&self) -> usize {
        self.inner.len()
    }
}

impl<T: Copy + Ord> IntervalsTree<T> {
    /// Returns the biggest point in tree.
    pub fn end(&self) -> Option<T> {
        self.inner.last_key_value().map(|(_, &e)| e)
    }
    /// Returns the smallest point in tree.
    pub fn start(&self) -> Option<T> {
        self.inner.first_key_value().map(|(&s, _)| s)
    }
}

impl<T: Copy> Default for IntervalsTree<T> {
    fn default() -> Self {
        Self::new()
    }
}

impl<T: Debug + Numerated> Debug for IntervalsTree<T> {
    fn fmt(&self, f: &mut Formatter<'_>) -> fmt::Result {
        f.debug_list().entries(self.iter()).finish()
    }
}

impl<T: Numerated> IntervalsTree<T> {
    fn into_start_end<I: Into<IntervalIterator<T>>>(interval: I) -> Option<(T, T)> {
        Into::<IntervalIterator<T>>::into(interval)
            .inner()
            .map(|i| i.into_parts())
<<<<<<< HEAD
=======
    }

    #[track_caller]
    fn put(&mut self, start: T, end: T) {
        debug_assert!(start <= end, "Must be guarantied");
        self.inner.insert(start, end);
>>>>>>> 36efa0e6
    }

    /// Returns iterator over all intervals in tree.
    pub fn iter(&self) -> impl Iterator<Item = Interval<T>> + '_ {
        self.inner.iter().map(|(&start, &end)| unsafe {
            // Safe, because `Self` guaranties, that inner contains only `start` ≤ `end`.
            Interval::<T>::new_unchecked(start, end)
        })
    }

    /// Returns true if for each `p` ∈ `interval` ⇒ `p` ∈ `self`, otherwise returns false.
    pub fn contains<I: Into<IntervalIterator<T>>>(&self, interval: I) -> bool {
        let Some((start, end)) = Self::into_start_end(interval) else {
            // Empty interval is always contained.
            return true;
        };
<<<<<<< HEAD
        if let Some((&s, &e)) = self.inner.range(..=end).next_back() {
            if s <= start {
                return e >= end;
            }
        }
        false
    }

    /// The same as [`Self::contains`], but returns [`I::Error`] if `try_into` [IntervalIterator] fails.
    pub fn try_contains<I: TryInto<IntervalIterator<T>>>(
        &self,
        interval: I,
    ) -> Result<bool, I::Error> {
        let interval: IntervalIterator<T> = interval.try_into()?;
        Ok(self.contains(interval))
=======
        self.inner
            .range(..=end)
            .next_back()
            .map(|(&s, &e)| s <= start && end <= e)
            .unwrap_or(false)
>>>>>>> 36efa0e6
    }

    /// Insert interval into tree.
    /// - if `interval` is empty, then nothing will be inserted.
    /// - if `interval` is not empty, then after insertion: for each `p` ∈ `interval` ⇒ `p` ∈ `self`.
    ///
    /// Complexity: `O(m * log(n))`, where
    /// - `n` is amount of intervals in `self`
    /// - `m` is amount of intervals in `self` ⋂ `interval`
    pub fn insert<I: Into<IntervalIterator<T>>>(&mut self, interval: I) {
        let Some((start, end)) = Self::into_start_end(interval) else {
            // Empty interval - nothing to insert.
            return;
        };

        let Some(last) = self.end() else {
            // No other intervals, so can just insert as is.
            self.put(start, end);
            return;
        };

        // If `end` < `last`, then we must take in account next point after `end`,
        // because there can be neighbor interval which must be merged with `interval`.
        let iter_end = end.inc_if_lt(last).unwrap_or(end);
        let mut iter = self.inner.range(..=iter_end).map(|(&s, &e)| (s, e));

        // "right interval" is an interval in `self`, which has biggest start,
        // but start must lies before or strict after `interval` end point.
        let Some((right_start, right_end)) = iter.next_back() else {
            // No neighbor or intersected intervals, so can just insert as is.
            self.put(start, end);
            return;
        };

        if let Some(right_end) = right_end.inc_if_lt(start) {
            // `right_end` <= `start`, so "right interval" lies before `interval`
            if right_end == start {
<<<<<<< HEAD
                debug_assert!(right_start <= end, "Must be cause of method it was found");
                self.inner.insert(right_start, end);
=======
                // "right interval" intersects with `interval` in one point: `start`, so join intervals
                self.put(right_start, end);
>>>>>>> 36efa0e6
            } else {
                // no intersections, so insert as is
                self.put(start, end);
            }
            return;
        } else if right_start <= start {
            if right_end < end {
                // "right interval" starts outside and ends inside `inside`, so can just expand it
                self.put(right_start, end);
            } else {
                // nothing to do: our interval is completely inside "right interval".
            }
            return;
        }

        // `left_interval` is an interval in `self`, which has biggest start,
        // but start must lies before or equal to `interval` start point.
        let mut left_interval = None;
        let mut intervals_to_remove = Vec::new();
        while let Some((s, e)) = iter.next_back() {
            if s <= start {
                left_interval = Some((s, e));
                break;
            }
            intervals_to_remove.push(s);
        }

        // All intervals between `left_interval` and "right interval" will be
        // removed, because they lies completely inside `interval`.
        for start in intervals_to_remove {
            self.inner.remove(&start);
        }

        // In this point `start` < `right_start` ≤ `end`, so in any cases it will be removed.
        self.inner.remove(&right_start);

        let end = right_end.max(end);

        let Some((left_start, left_end)) = left_interval else {
<<<<<<< HEAD
            debug_assert!(start <= end, "Must be cause of method it was found");
            self.inner.insert(start, end);
=======
            // no `left_interval` => `interval` has no more intersections and can be inserted now
            self.put(start, end);
>>>>>>> 36efa0e6
            return;
        };

        debug_assert!(left_end < right_start && left_start <= start);
        let Some(left_end) = left_end.inc_if_lt(right_start) else {
<<<<<<< HEAD
=======
            // Must be `left_end` < `right_start`
>>>>>>> 36efa0e6
            debug_assert!(false, "`T: Numerated` impl error");
            return;
        };

        if left_end >= start {
            // `left_end` is inside `interval`, so expand `left_interval`
            self.put(left_start, end);
        } else {
            // `left_interval` is outside, so just insert `interval`
            self.put(start, end);
        }
    }

<<<<<<< HEAD
    /// The same as [`Self::insert`], but returns [`I::Error`] if `try_into` [IntervalIterator] fails.
    pub fn try_insert<I: TryInto<IntervalIterator<T>>>(
        &mut self,
        interval: I,
    ) -> Result<(), I::Error> {
        let interval: IntervalIterator<T> = interval.try_into()?;
        self.insert(interval);
        Ok(())
    }

=======
>>>>>>> 36efa0e6
    /// Remove `interval` from tree.
    /// - if `interval` is empty, then nothing will be removed.
    /// - if `interval` is not empty, then after removing: for each `p` ∈ `interval` ⇒ `p` ∉ `self`.
    ///
    /// Complexity: `O(m * log(n))`, where
    /// - `n` is amount of intervals in `self`
    /// - `m` is amount of intervals in `self` ⋂ `interval`
    pub fn remove<I: Into<IntervalIterator<T>>>(&mut self, interval: I) {
        let Some((start, end)) = Self::into_start_end(interval) else {
            // Empty interval - nothing to remove.
            return;
        };

        // `iter` iterates over all intervals, which starts before or inside `interval`.
        let mut iter = self.inner.range(..=end);

        // "right interval" - interval from `iter` with the biggest start.
        let Some((&right_start, &right_end)) = iter.next_back() else {
            return;
        };

        if right_end < start {
            // No intersections with `interval`.
            return;
        }

        // `left_interval` - interval from `iter` which lies before `interval`
        // and has intersection with `interval`.
        let mut left_interval = None;
        let mut intervals_to_remove = Vec::new();
        while let Some((&s, &e)) = iter.next_back() {
            if s < start {
                if e >= start {
                    left_interval = Some(s);
                }
                break;
            }

            intervals_to_remove.push(s)
        }

        // `intervals_to_remove` contains all intervals,
        // which lies completely inside `interval`, so must be removed.
        for start in intervals_to_remove {
            self.inner.remove(&start);
        }

        if let Some(start) = start.dec_if_gt(right_start) {
<<<<<<< HEAD
            debug_assert!(right_start <= start, "`T: Numerated` impl error");
            self.inner.insert(right_start, start);
        } else {
            debug_assert!(right_start <= end, "Must be cause of method it was found");
=======
            // "right interval" starts before `interval` and has intersection,
            // so "right interval" must be chopped.
            self.put(right_start, start);
        } else {
            // "right interval" is partially/completely inside `interval`,
            // so we remove it here and then put it back with new start if needed.
            debug_assert!(
                right_start <= end,
                "Must be, because of method it was found"
            );
>>>>>>> 36efa0e6
            self.inner.remove(&right_start);
        }

        if let Some(end) = end.inc_if_lt(right_end) {
<<<<<<< HEAD
            debug_assert!(end <= right_end, "`T: Numerated` impl error");
            self.inner.insert(end, right_end);
=======
            // "right interval" ends after `interval`,
            // so after chopping or removing we put the remainder here.
            self.put(end, right_end);
>>>>>>> 36efa0e6
        } else {
            debug_assert!(start <= right_end);
        }

        if let Some(left_start) = left_interval {
<<<<<<< HEAD
            debug_assert!(left_start < start, "Must be cause of method it was found");
            if let Some(start) = start.dec_if_gt(left_start) {
                debug_assert!(left_start <= start, "`T: Numerated` impl error");
                self.inner.insert(left_start, start);
=======
            // `left_interval` lies before `interval` and has intersection with `interval`,
            // so it must be chopped.
            if let Some(start) = start.dec_if_gt(left_start) {
                self.put(left_start, start);
>>>>>>> 36efa0e6
            } else {
                debug_assert!(false, "`T: Numerated` impl error");
            }
        }
    }

<<<<<<< HEAD
    /// The same as [`Self::remove`], but returns [`I::Error`] if `try_into` [IntervalIterator] fails.
    pub fn try_remove<I: TryInto<IntervalIterator<T>>>(
        &mut self,
        interval: I,
    ) -> Result<(), I::Error> {
        let interval: IntervalIterator<T> = interval.try_into()?;
        self.remove(interval);
        Ok(())
    }

=======
>>>>>>> 36efa0e6
    /// Returns iterator over non empty intervals, that consist of points `p: T`
    /// where each `p` ∉ `self` and `p` ∈ `interval`.
    /// Intervals in iterator are sorted in ascending order.
    ///
    /// Iterating complexity: `O(log(n) + m)`, where
    /// - `n` is amount of intervals in `self`
    /// - `m` is amount of intervals in `self` ⋂ `interval`
    pub fn voids<I: Into<IntervalIterator<T>>>(
        &self,
        interval: I,
    ) -> VoidsIterator<T, impl Iterator<Item = Interval<T>> + '_> {
        let Some((mut start, end)) = Self::into_start_end(interval) else {
            // Empty interval.
            return VoidsIterator { inner: None };
        };

        if let Some((_, &e)) = self.inner.range(..=start).next_back() {
            if let Some(e) = e.inc_if_lt(end) {
                if e > start {
                    start = e;
                }
            } else {
                // `interval` is inside of one of `self` interval - no voids.
                return VoidsIterator { inner: None };
            }
        }

        let iter = self.inner.range(start..=end).map(|(&start, &end)| {
            // Safe, because `Self` guaranties, that inner contains only `start` ≤ `end`.
            unsafe { Interval::new_unchecked(start, end) }
        });

        // Safe, because we have already checked, that `start` ≤ `end`.
        let interval = unsafe { Interval::new_unchecked(start, end) };

        VoidsIterator {
            inner: Some((iter, interval)),
        }
    }

<<<<<<< HEAD
    /// The same as [`Self::voids`], but returns [`I::Error`] if `try_into` [IntervalIterator] fails.
    pub fn try_voids<I: TryInto<IntervalIterator<T>>>(
        &self,
        interval: I,
    ) -> Result<VoidsIterator<T, impl Iterator<Item = Interval<T>> + '_>, I::Error> {
        let interval: IntervalIterator<T> = interval.try_into()?;
        Ok(self.voids(interval))
    }

=======
>>>>>>> 36efa0e6
    /// Returns iterator over intervals, which consist of points `p: T`,
    /// where each `p` ∈ `self` and `p` ∉ `other`.
    ///
    /// Iterating complexity: `O(n + m)`, where
    /// - `n` is amount of intervals in `self`
    /// - `m` is amount of intervals in `other`
    pub fn difference<'a>(&'a self, other: &'a Self) -> impl Iterator<Item = Interval<T>> + '_ {
        DifferenceIterator {
            iter1: self.iter(),
            iter2: other.iter(),
            interval1: None,
            interval2: None,
        }
    }

    /// Number of points in tree set.
    ///
    /// Complexity: `O(n)`, where `n` is amount of intervals in `self`.
    pub fn points_amount(&self) -> Option<T::Distance> {
        let mut res = T::Distance::zero();
        for interval in self.iter() {
            res = res.checked_add(&interval.raw_len()?)?;
        }
        Some(res)
    }

    /// Iterator over all points in tree set.
    pub fn points_iter(&self) -> impl Iterator<Item = T> + '_ {
        self.inner.iter().flat_map(|(&s, &e)| unsafe {
            // Safe, because `Self` guaranties, that it contains only `start` ≤ `end`
            Interval::new_unchecked(s, e).iter()
        })
    }

    /// Convert tree to vector of inclusive ranges.
    pub fn to_vec(&self) -> Vec<RangeInclusive<T>> {
        self.iter().map(Into::into).collect()
    }
}

impl<T: Numerated, D: Into<IntervalIterator<T>>> FromIterator<D> for IntervalsTree<T> {
    fn from_iter<I: IntoIterator<Item = D>>(iter: I) -> Self {
        let mut tree = Self::new();
        for interval in iter {
            tree.insert(interval);
        }
        tree
    }
}

#[allow(clippy::reversed_empty_ranges)]
#[cfg(test)]
mod tests {
    use super::*;
    use alloc::vec;

    #[test]
    fn insert() {
        let mut tree = IntervalsTree::new();
        tree.insert(Interval::try_from(1..=2).unwrap());
        assert_eq!(tree.to_vec(), vec![1..=2]);

        let mut tree = IntervalsTree::new();
        tree.insert(Interval::try_from(-1..=2).unwrap());
        tree.insert(Interval::try_from(4..=5).unwrap());
        assert_eq!(tree.to_vec(), vec![-1..=2, 4..=5]);

        let mut tree = IntervalsTree::new();
        tree.insert(Interval::try_from(-1..=2).unwrap());
        tree.insert(Interval::try_from(3..=4).unwrap());
        assert_eq!(tree.to_vec(), vec![-1..=4]);

        let mut tree = IntervalsTree::new();
        tree.insert(1);
        tree.insert(2);
        assert_eq!(tree.to_vec(), vec![1..=2]);

        let mut tree = IntervalsTree::new();
        tree.insert(Interval::try_from(-1..=3).unwrap());
        tree.insert(Interval::try_from(5..=7).unwrap());
        tree.insert(Interval::try_from(2..=6).unwrap());
        tree.insert(Interval::try_from(7..=7).unwrap());
        tree.insert(Interval::try_from(19..=25).unwrap());
        assert_eq!(tree.to_vec(), vec![-1..=7, 19..=25]);

        let mut tree = IntervalsTree::new();
        tree.insert(Interval::try_from(-1..=3).unwrap());
        tree.insert(Interval::try_from(10..=14).unwrap());
        tree.insert(Interval::try_from(4..=9).unwrap());
        assert_eq!(tree.to_vec(), vec![-1..=14]);

        let mut tree = IntervalsTree::new();
        tree.insert(Interval::try_from(-111..=3).unwrap());
        tree.insert(Interval::try_from(10..=14).unwrap());
        tree.insert(Interval::try_from(3..=10).unwrap());
        assert_eq!(tree.to_vec(), vec![-111..=14]);

        let mut tree = IntervalsTree::new();
        tree.insert(..=10);
        tree.insert(Interval::try_from(3..=4).unwrap());
        assert_eq!(tree.to_vec(), vec![i32::MIN..=10]);

        let mut tree = IntervalsTree::new();
        tree.insert(Interval::try_from(1..=10).unwrap());
        tree.insert(Interval::try_from(3..=4).unwrap());
        tree.insert(Interval::try_from(5..=6).unwrap());
        assert_eq!(tree.to_vec(), vec![1..=10]);

        let mut tree = IntervalsTree::new();
        tree.insert(IntervalIterator::empty());
        assert_eq!(tree.to_vec(), vec![]);
        tree.insert(0..);
        assert_eq!(tree.to_vec(), vec![0..=u32::MAX]);
    }

    #[test]
    fn remove() {
        let mut tree: IntervalsTree<i32> = [1].into_iter().collect();
        tree.remove(1);
        assert_eq!(tree.to_vec(), vec![]);

        let mut tree: IntervalsTree<i32> = [1, 2].into_iter().collect();
        tree.remove(Interval::try_from(1..=2).unwrap());
        assert_eq!(tree.to_vec(), vec![]);

        let mut tree: IntervalsTree<i32> = [-1, 0, 1, 2, 4, 5].into_iter().collect();
        tree.remove(Interval::try_from(-1..=2).unwrap());
        assert_eq!(tree.to_vec(), vec![4..=5]);

        let mut tree: IntervalsTree<i32> = [-1, 0, 1, 2, 4, 5].into_iter().collect();
        tree.remove(Interval::try_from(4..=5).unwrap());
        assert_eq!(tree.to_vec(), vec![-1..=2]);

        let mut tree: IntervalsTree<i32> = [1, 2, 4, 5].into_iter().collect();
        tree.remove(Interval::try_from(2..=4).unwrap());
        assert_eq!(tree.to_vec(), vec![1..=1, 5..=5]);

        let mut tree: IntervalsTree<i32> = [-1, 0, 1, 2, 4, 5].into_iter().collect();
        tree.remove(Interval::try_from(3..=4).unwrap());
        assert_eq!(tree.to_vec(), vec![-1..=2, 5..=5]);

        let mut tree: IntervalsTree<i32> = [-1, 0, 1, 2, 4, 5].into_iter().collect();
        tree.remove(Interval::try_from(-1..=5).unwrap());
        assert_eq!(tree.to_vec(), vec![]);

        let mut tree: IntervalsTree<i32> = [1, 2, 4, 5].into_iter().collect();
        tree.remove(Interval::try_from(2..=5).unwrap());
        assert_eq!(tree.to_vec(), vec![1..=1]);

        let mut tree: IntervalsTree<i32> = [1, 2, 4, 5].into_iter().collect();
        tree.remove(Interval::try_from(1..=4).unwrap());
        assert_eq!(tree.to_vec(), vec![5..=5]);

        let mut tree: IntervalsTree<i32> = [1, 2, 4, 5].into_iter().collect();
        tree.remove(Interval::try_from(1..=3).unwrap());
        assert_eq!(tree.to_vec(), vec![4..=5]);

        let mut tree: IntervalsTree<u32> = [1, 2, 5, 6, 7, 9, 10, 11].into_iter().collect();
        tree.remove(IntervalIterator::empty());
        assert_eq!(tree.to_vec(), vec![1..=2, 5..=7, 9..=11]);
        tree.remove(Interval::try_from(1..2).unwrap());
        assert_eq!(tree.to_vec(), vec![2..=2, 5..=7, 9..=11]);
        tree.remove(..7);
        assert_eq!(tree.to_vec(), vec![7..=7, 9..=11]);
        tree.remove(..);
        assert_eq!(tree.to_vec(), vec![]);
    }

    #[test]
    fn voids() {
        let tree: IntervalsTree<u32> = [1..=7, 19..=25]
            .into_iter()
            .map(|i| Interval::try_from(i).unwrap())
            .collect();

        assert_eq!(
            tree.voids(Interval::try_from(0..100).unwrap())
                .map(RangeInclusive::from)
                .collect::<Vec<_>>(),
            vec![0..=0, 8..=18, 26..=99],
        );
        assert_eq!(
            tree.voids(..).map(RangeInclusive::from).collect::<Vec<_>>(),
            vec![0..=0, 8..=18, 26..=u32::MAX],
        );
        assert_eq!(
            tree.voids(IntervalIterator::empty()).collect::<Vec<_>>(),
            Vec::<RangeInclusive<_>>::new()
        );
        assert_eq!(
            tree.voids(0).map(RangeInclusive::from).collect::<Vec<_>>(),
            vec![0..=0],
        );
    }

    #[test]
    fn contains() {
        let tree: IntervalsTree<u64> = [0, 100, 101, 102, 45678, 45679, 1, 2, 3]
            .into_iter()
            .collect();
        assert_eq!(tree.to_vec(), vec![0..=3, 100..=102, 45678..=45679]);
        assert!(tree.contains(0));
        assert!(!tree.contains(4));
        assert!(tree.contains(100));
        assert!(!tree.contains(103));
        assert!(tree.contains(45678));
        assert!(!tree.contains(45680));
        assert!(tree.contains(Interval::try_from(0..=3).unwrap()));
        assert!(!tree.contains(Interval::try_from(0..5).unwrap()));
        assert!(tree.contains(IntervalIterator::empty()));
        assert!(!tree.contains(..));
        assert!(tree.contains(..1));
    }

    #[test]
    fn amount() {
        let tree: IntervalsTree<i32> = [-100, -99, 100, 101, 102, 1000].into_iter().collect();
        assert_eq!(tree.intervals_amount(), 3);
        assert_eq!(tree.points_amount(), Some(6));

        let tree: IntervalsTree<i32> = [..].into_iter().collect();
        assert_eq!(tree.intervals_amount(), 1);
        assert_eq!(tree.points_amount(), None);

        let tree: IntervalsTree<i32> = Default::default();
        assert_eq!(tree.intervals_amount(), 0);
        assert_eq!(tree.points_amount(), Some(0));
    }

    #[test]
    fn start_end() {
        let tree: IntervalsTree<u64> = [0u64, 100, 101, 102, 45678, 45679, 1, 2, 3]
            .into_iter()
            .collect();
        assert_eq!(tree.to_vec(), vec![0..=3, 100..=102, 45678..=45679]);
        assert_eq!(tree.start(), Some(0));
        assert_eq!(tree.end(), Some(45679));
    }

    #[test]
    fn difference() {
        let tree: IntervalsTree<u64> = [0, 1, 2, 3, 4, 8, 9, 100, 101, 102].into_iter().collect();
        let tree1: IntervalsTree<u64> = [3, 4, 7, 8, 9, 10, 45, 46, 100, 102].into_iter().collect();
        let v: Vec<RangeInclusive<u64>> = tree.difference(&tree1).map(Into::into).collect();
        assert_eq!(v, vec![0..=2, 101..=101]);

        let tree1: IntervalsTree<u64> = [..].into_iter().collect();
        let v: Vec<RangeInclusive<u64>> = tree.difference(&tree1).map(Into::into).collect();
        assert_eq!(v, vec![]);

        let tree1: IntervalsTree<u64> = [..=100].into_iter().collect();
        let v: Vec<RangeInclusive<u64>> = tree.difference(&tree1).map(Into::into).collect();
        assert_eq!(v, vec![101..=102]);

        let tree1: IntervalsTree<u64> = [101..].into_iter().collect();
        let v: Vec<RangeInclusive<u64>> = tree.difference(&tree1).map(Into::into).collect();
        assert_eq!(v, vec![0..=4, 8..=9, 100..=100]);

        let tree1: IntervalsTree<u64> = [6, 10, 110].into_iter().collect();
        let v: Vec<RangeInclusive<u64>> = tree.difference(&tree1).map(Into::into).collect();
        assert_eq!(v, vec![0..=4, 8..=9, 100..=102]);
    }
}<|MERGE_RESOLUTION|>--- conflicted
+++ resolved
@@ -53,11 +53,7 @@
 /// // We can insert points from 3 to 100_000 only by one insert operation.
 /// // `try` is only for range check, that it has start ≤ end.
 /// // After `tree` will contain two intervals: `[1..=1]` and `[3..=100_000]`.
-<<<<<<< HEAD
-/// tree.try_insert(3..=100_000).unwrap();
-=======
 /// tree.insert(Interval::try_from(3..=100_000).unwrap());
->>>>>>> 36efa0e6
 /// // For `set` insert complexity == `O(n)`, where n is amount of elements in range.
 /// set.extend(3..=100_000);
 /// assert_eq!(set, tree.points_iter().collect());
@@ -65,11 +61,7 @@
 /// // We can remove points from 1 to 99_000 (not inclusive) only by one remove operation.
 /// // `try` is only for range check, that it has start ≤ end.
 /// // After `tree` will contain two intervals: [99_000..=100_000]
-<<<<<<< HEAD
-/// tree.try_remove(1..99_000).unwrap();
-=======
 /// tree.remove(Interval::try_from(1..99_000).unwrap());
->>>>>>> 36efa0e6
 /// // For `set` insert complexity == O(n*log(m)),
 /// // where `n` is amount of elements in range and `m` is len of `set`.
 /// (1..99_000).for_each(|i| { set.remove(&i); });
@@ -143,15 +135,12 @@
         Into::<IntervalIterator<T>>::into(interval)
             .inner()
             .map(|i| i.into_parts())
-<<<<<<< HEAD
-=======
     }
 
     #[track_caller]
     fn put(&mut self, start: T, end: T) {
         debug_assert!(start <= end, "Must be guarantied");
         self.inner.insert(start, end);
->>>>>>> 36efa0e6
     }
 
     /// Returns iterator over all intervals in tree.
@@ -168,29 +157,11 @@
             // Empty interval is always contained.
             return true;
         };
-<<<<<<< HEAD
-        if let Some((&s, &e)) = self.inner.range(..=end).next_back() {
-            if s <= start {
-                return e >= end;
-            }
-        }
-        false
-    }
-
-    /// The same as [`Self::contains`], but returns [`I::Error`] if `try_into` [IntervalIterator] fails.
-    pub fn try_contains<I: TryInto<IntervalIterator<T>>>(
-        &self,
-        interval: I,
-    ) -> Result<bool, I::Error> {
-        let interval: IntervalIterator<T> = interval.try_into()?;
-        Ok(self.contains(interval))
-=======
         self.inner
             .range(..=end)
             .next_back()
             .map(|(&s, &e)| s <= start && end <= e)
             .unwrap_or(false)
->>>>>>> 36efa0e6
     }
 
     /// Insert interval into tree.
@@ -228,13 +199,8 @@
         if let Some(right_end) = right_end.inc_if_lt(start) {
             // `right_end` <= `start`, so "right interval" lies before `interval`
             if right_end == start {
-<<<<<<< HEAD
-                debug_assert!(right_start <= end, "Must be cause of method it was found");
-                self.inner.insert(right_start, end);
-=======
                 // "right interval" intersects with `interval` in one point: `start`, so join intervals
                 self.put(right_start, end);
->>>>>>> 36efa0e6
             } else {
                 // no intersections, so insert as is
                 self.put(start, end);
@@ -274,22 +240,14 @@
         let end = right_end.max(end);
 
         let Some((left_start, left_end)) = left_interval else {
-<<<<<<< HEAD
-            debug_assert!(start <= end, "Must be cause of method it was found");
-            self.inner.insert(start, end);
-=======
             // no `left_interval` => `interval` has no more intersections and can be inserted now
             self.put(start, end);
->>>>>>> 36efa0e6
             return;
         };
 
         debug_assert!(left_end < right_start && left_start <= start);
         let Some(left_end) = left_end.inc_if_lt(right_start) else {
-<<<<<<< HEAD
-=======
             // Must be `left_end` < `right_start`
->>>>>>> 36efa0e6
             debug_assert!(false, "`T: Numerated` impl error");
             return;
         };
@@ -303,19 +261,6 @@
         }
     }
 
-<<<<<<< HEAD
-    /// The same as [`Self::insert`], but returns [`I::Error`] if `try_into` [IntervalIterator] fails.
-    pub fn try_insert<I: TryInto<IntervalIterator<T>>>(
-        &mut self,
-        interval: I,
-    ) -> Result<(), I::Error> {
-        let interval: IntervalIterator<T> = interval.try_into()?;
-        self.insert(interval);
-        Ok(())
-    }
-
-=======
->>>>>>> 36efa0e6
     /// Remove `interval` from tree.
     /// - if `interval` is empty, then nothing will be removed.
     /// - if `interval` is not empty, then after removing: for each `p` ∈ `interval` ⇒ `p` ∉ `self`.
@@ -364,12 +309,6 @@
         }
 
         if let Some(start) = start.dec_if_gt(right_start) {
-<<<<<<< HEAD
-            debug_assert!(right_start <= start, "`T: Numerated` impl error");
-            self.inner.insert(right_start, start);
-        } else {
-            debug_assert!(right_start <= end, "Must be cause of method it was found");
-=======
             // "right interval" starts before `interval` and has intersection,
             // so "right interval" must be chopped.
             self.put(right_start, start);
@@ -380,54 +319,28 @@
                 right_start <= end,
                 "Must be, because of method it was found"
             );
->>>>>>> 36efa0e6
             self.inner.remove(&right_start);
         }
 
         if let Some(end) = end.inc_if_lt(right_end) {
-<<<<<<< HEAD
-            debug_assert!(end <= right_end, "`T: Numerated` impl error");
-            self.inner.insert(end, right_end);
-=======
             // "right interval" ends after `interval`,
             // so after chopping or removing we put the remainder here.
             self.put(end, right_end);
->>>>>>> 36efa0e6
         } else {
             debug_assert!(start <= right_end);
         }
 
         if let Some(left_start) = left_interval {
-<<<<<<< HEAD
-            debug_assert!(left_start < start, "Must be cause of method it was found");
-            if let Some(start) = start.dec_if_gt(left_start) {
-                debug_assert!(left_start <= start, "`T: Numerated` impl error");
-                self.inner.insert(left_start, start);
-=======
             // `left_interval` lies before `interval` and has intersection with `interval`,
             // so it must be chopped.
             if let Some(start) = start.dec_if_gt(left_start) {
                 self.put(left_start, start);
->>>>>>> 36efa0e6
             } else {
                 debug_assert!(false, "`T: Numerated` impl error");
             }
         }
     }
 
-<<<<<<< HEAD
-    /// The same as [`Self::remove`], but returns [`I::Error`] if `try_into` [IntervalIterator] fails.
-    pub fn try_remove<I: TryInto<IntervalIterator<T>>>(
-        &mut self,
-        interval: I,
-    ) -> Result<(), I::Error> {
-        let interval: IntervalIterator<T> = interval.try_into()?;
-        self.remove(interval);
-        Ok(())
-    }
-
-=======
->>>>>>> 36efa0e6
     /// Returns iterator over non empty intervals, that consist of points `p: T`
     /// where each `p` ∉ `self` and `p` ∈ `interval`.
     /// Intervals in iterator are sorted in ascending order.
@@ -468,18 +381,6 @@
         }
     }
 
-<<<<<<< HEAD
-    /// The same as [`Self::voids`], but returns [`I::Error`] if `try_into` [IntervalIterator] fails.
-    pub fn try_voids<I: TryInto<IntervalIterator<T>>>(
-        &self,
-        interval: I,
-    ) -> Result<VoidsIterator<T, impl Iterator<Item = Interval<T>> + '_>, I::Error> {
-        let interval: IntervalIterator<T> = interval.try_into()?;
-        Ok(self.voids(interval))
-    }
-
-=======
->>>>>>> 36efa0e6
     /// Returns iterator over intervals, which consist of points `p: T`,
     /// where each `p` ∈ `self` and `p` ∉ `other`.
     ///
