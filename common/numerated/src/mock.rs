// This file is part of Gear.

// Copyright (C) 2023-2024 Gear Technologies Inc.
// SPDX-License-Identifier: GPL-3.0-or-later WITH Classpath-exception-2.0

// This program is free software: you can redistribute it and/or modify
// it under the terms of the GNU General Public License as published by
// the Free Software Foundation, either version 3 of the License, or
// (at your option) any later version.

// This program is distributed in the hope that it will be useful,
// but WITHOUT ANY WARRANTY; without even the implied warranty of
// MERCHANTABILITY or FITNESS FOR A PARTICULAR PURPOSE. See the
// GNU General Public License for more details.

// You should have received a copy of the GNU General Public License
// along with this program. If not, see <https://www.gnu.org/licenses/>.

//! Mock for crate property testing and also can be used in other crates for their numerated types impls.

use crate::{Bound, IntervalIterator, IntervalsTree, Numerated};
use alloc::{collections::BTreeSet, fmt::Debug, vec::Vec};
use num_traits::{bounds::UpperBounded, One, Zero};

/// Mock function for any [`Numerated`] implementation testing.
pub fn test_numerated<T>(x: T, y: T)
where
    T: Numerated + Debug,
    T::Distance: Debug,
{
    assert_eq!(x.add_if_enclosed_by(T::Distance::one(), y), x.inc_if_lt(y));
    assert_eq!(x.sub_if_enclosed_by(T::Distance::one(), y), x.dec_if_gt(y));
    assert_eq!(y.add_if_enclosed_by(T::Distance::one(), x), y.inc_if_lt(x));
    assert_eq!(y.sub_if_enclosed_by(T::Distance::one(), x), y.dec_if_gt(x));

    assert_eq!(x.add_if_enclosed_by(T::Distance::zero(), y), Some(x));
    assert_eq!(x.sub_if_enclosed_by(T::Distance::zero(), y), Some(x));
    assert_eq!(y.add_if_enclosed_by(T::Distance::zero(), x), Some(y));
    assert_eq!(y.sub_if_enclosed_by(T::Distance::zero(), x), Some(y));

    let (x, y) = (x.min(y), x.max(y));
    if x == y {
        assert_eq!(x.inc_if_lt(y), None);
        assert_eq!(x.dec_if_gt(y), None);
        assert_eq!(x.distance(y), T::Distance::zero());
        assert_eq!(y.distance(x), T::Distance::zero());
    } else {
        let inc_x = x.inc_if_lt(y).unwrap();
        assert!(x.distance(inc_x) == T::Distance::one());
        assert!(x.dec_if_gt(y).is_none());

        let dec_y = y.dec_if_gt(x).unwrap();
        assert!(y.distance(dec_y) == T::Distance::one());
        assert!(y.inc_if_lt(y).is_none());

        let d = y.distance(x);
        assert_eq!(d, x.distance(y));
        assert_eq!(x.add_if_enclosed_by(d, y), Some(y));
        assert_eq!(y.sub_if_enclosed_by(d, x), Some(x));
    }
}

<<<<<<< HEAD
/// [IntervalIterator] testing action.
=======
/// [`IntervalIterator`] testing action.
>>>>>>> 36efa0e6
#[derive(Debug)]
pub enum IntervalAction<T: Numerated> {
    /// Try to create interval from correct start..end.
    Correct(T::Bound, T::Bound),
    /// Try to create interval from incorrect start..end.
    Incorrect(T::Bound, T::Bound),
}

<<<<<<< HEAD
/// Mock function for [IntervalIterator] testing for any [Numerated] implementation.
=======
/// Mock function for [`IntervalIterator`] testing for any [`Numerated`] implementation.
>>>>>>> 36efa0e6
pub fn test_interval<T>(action: IntervalAction<T>)
where
    T: Numerated + UpperBounded + Debug,
    T::Bound: Debug,
{
    log::debug!("{:?}", action);
    match action {
        IntervalAction::Incorrect(start, end) => {
            assert!(IntervalIterator::<T>::try_from(start..end).is_err());
            assert!(IntervalIterator::<T>::try_from((start, end)).is_err());
        }
        IntervalAction::Correct(start, end) => {
            let i = IntervalIterator::<T>::try_from(start..end).unwrap();
            assert_eq!(i, IntervalIterator::<T>::try_from((start, end)).unwrap());
            if start.unbound() == end.unbound() {
                assert!(i.is_empty());
                assert_eq!(i.inner(), None);
            } else {
                assert!(!i.is_empty());
                let i = i.inner().unwrap();
                assert_eq!(i.start(), start.unbound().unwrap());
                match end.unbound() {
                    Some(e) => assert_eq!(i.end(), e.dec_if_gt(i.start()).unwrap()),
                    None => assert_eq!(i.end(), T::max_value()),
                }
            }
        }
    }
}

/// [`IntervalsTree`] testing action.
#[derive(Debug)]
pub enum TreeAction<T> {
    /// Inserts interval into tree action.
    Insert(IntervalIterator<T>),
    /// Removes interval from tree action.
    Remove(IntervalIterator<T>),
    /// Check voids iterator.
    Voids(IntervalIterator<T>),
    /// Check difference iterator.
    Difference(BTreeSet<T>),
}

fn btree_set_voids<T: Numerated>(set: &BTreeSet<T>, interval: IntervalIterator<T>) -> BTreeSet<T> {
    interval.filter(|p| !set.contains(p)).collect()
}

<<<<<<< HEAD
/// Mock function for [IntervalsTree] testing for any [Numerated] implementation.
=======
/// Mock function for [`IntervalsTree`] testing for any [`Numerated`] implementation.
>>>>>>> 36efa0e6
pub fn test_tree<T: Numerated + UpperBounded + Debug>(
    initial: BTreeSet<T>,
    actions: Vec<TreeAction<T>>,
) {
    let mut tree: IntervalsTree<T> = initial.iter().copied().collect();
    let mut expected: BTreeSet<T> = tree.points_iter().collect();
    assert_eq!(expected, initial);

    for action in actions {
        log::debug!("{:?}", action);
        match action {
            TreeAction::Insert(interval) => {
                tree.remove(interval);
                interval.for_each(|i| {
                    expected.remove(&i);
                });
            }
            TreeAction::Remove(interval) => {
                tree.insert(interval);
                expected.extend(interval);
            }
            TreeAction::Voids(interval) => {
                let voids: BTreeSet<T> = tree.voids(interval).flat_map(|i| i.iter()).collect();
                assert_eq!(voids, btree_set_voids(&expected, interval));
            }
            TreeAction::Difference(x) => {
                let y = x.iter().copied().collect();
                let z: BTreeSet<T> = tree.difference(&y).flat_map(|i| i.iter()).collect();
                assert_eq!(z, expected.difference(&x).copied().collect());
            }
        }
        assert_eq!(expected, tree.points_iter().collect());
    }
}<|MERGE_RESOLUTION|>--- conflicted
+++ resolved
@@ -60,11 +60,7 @@
     }
 }
 
-<<<<<<< HEAD
-/// [IntervalIterator] testing action.
-=======
 /// [`IntervalIterator`] testing action.
->>>>>>> 36efa0e6
 #[derive(Debug)]
 pub enum IntervalAction<T: Numerated> {
     /// Try to create interval from correct start..end.
@@ -73,11 +69,7 @@
     Incorrect(T::Bound, T::Bound),
 }
 
-<<<<<<< HEAD
-/// Mock function for [IntervalIterator] testing for any [Numerated] implementation.
-=======
 /// Mock function for [`IntervalIterator`] testing for any [`Numerated`] implementation.
->>>>>>> 36efa0e6
 pub fn test_interval<T>(action: IntervalAction<T>)
 where
     T: Numerated + UpperBounded + Debug,
@@ -125,11 +117,7 @@
     interval.filter(|p| !set.contains(p)).collect()
 }
 
-<<<<<<< HEAD
-/// Mock function for [IntervalsTree] testing for any [Numerated] implementation.
-=======
 /// Mock function for [`IntervalsTree`] testing for any [`Numerated`] implementation.
->>>>>>> 36efa0e6
 pub fn test_tree<T: Numerated + UpperBounded + Debug>(
     initial: BTreeSet<T>,
     actions: Vec<TreeAction<T>>,
