--- conflicted
+++ resolved
@@ -16,19 +16,11 @@
 // You should have received a copy of the GNU General Public License
 // along with this program. If not, see <https://www.gnu.org/licenses/>.
 
-<<<<<<< HEAD
-//! Crate for working with [Numerated] types and their sets: [Interval] and [IntervalsTree].
-//!
-//! ### Note
-//! In case [Numerated] is implemented incorrectly for some type `T`,
-//! then this can cause incorrect behavior of [IntervalsTree] and [Interval] for `T`.
-=======
 //! Crate for working with [`Numerated`] types and their sets: [`Interval`] and [`IntervalsTree`].
 //!
 //! ### Note
 //! In case [`Numerated`] is implemented incorrectly for some type `T`,
 //! then this can cause incorrect behavior of [`IntervalsTree`] and [`Interval`] for `T`.
->>>>>>> 36efa0e6
 
 #![no_std]
 #![deny(missing_docs)]
