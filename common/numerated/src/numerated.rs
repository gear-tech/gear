// This file is part of Gear.

// Copyright (C) 2023-2024 Gear Technologies Inc.
// SPDX-License-Identifier: GPL-3.0-or-later WITH Classpath-exception-2.0

// This program is free software: you can redistribute it and/or modify
// it under the terms of the GNU General Public License as published by
// the Free Software Foundation, either version 3 of the License, or
// (at your option) any later version.

// This program is distributed in the hope that it will be useful,
// but WITHOUT ANY WARRANTY; without even the implied warranty of
// MERCHANTABILITY or FITNESS FOR A PARTICULAR PURPOSE. See the
// GNU General Public License for more details.

// You should have received a copy of the GNU General Public License
// along with this program. If not, see <https://www.gnu.org/licenses/>.

<<<<<<< HEAD
//! [Numerated], [Bound] traits definition and implementations for integer types.
//! Also [OptionBound] type is defined, which can be used as [Bound] for any type `T: Numerated`.
=======
//! [`Numerated`], [`Bound`] traits definition and implementations for integer types.
//! Also [`OptionBound`] type is defined, which can be used as [`Bound`] for any type `T: Numerated`.
>>>>>>> 36efa0e6

use core::cmp::Ordering;
use num_traits::{One, PrimInt, Unsigned};

<<<<<<< HEAD
/// For any type `T`, `Bound<T>` is a type, which has set of values bigger than `T` by one element.
=======
/// For any type `T`, `Bound<T>` is a type, which has set of values bigger than `T` by one.
>>>>>>> 36efa0e6
/// - Each value from `T` has unambiguous mapping to `Bound<T>`.
/// - Each value from `Bound<T>`, except one called __upper__, has unambiguous mapping to `T`.
/// - __upper__ value has no mapping to `T`, but can be considered as value equal to `T::max_value + 1`.
///
/// # Examples
/// 1) For any `T`, which max value can be get by calling some static live time function,
/// `Option<T>`` can be used as `Bound<T>`. `None` is __upper__. Mapping: Some(t) -> t, t -> Some(t).
///
/// 2) When `inner` field max value is always smaller than `inner` type max value, then we can use this variant:
/// ```
/// use numerated::Bound;
///
/// /// `inner` is a value from 0 to 99.
/// struct Number { inner: u32 }
///
/// /// `inner` is a value from 0 to 100.
/// #[derive(Clone, Copy)]
/// struct BoundForNumber { inner: u32 }
///
/// impl From<Option<Number>> for BoundForNumber {
///    fn from(t: Option<Number>) -> Self {
///       Self { inner: t.map(|t| t.inner).unwrap_or(100) }
///    }
/// }
///
/// impl Bound<Number> for BoundForNumber {
///    fn unbound(self) -> Option<Number> {
///        (self.inner < 100).then_some(Number { inner: self.inner })
///    }
/// }
/// ```
pub trait Bound<T: Sized>: From<Option<T>> + Copy {
    /// Unbound means mapping bound back to value if possible.
<<<<<<< HEAD
    /// - In case bound is __upper__, then returns [None].
=======
    /// - In case bound is __upper__, then returns [`None`].
>>>>>>> 36efa0e6
    /// - Otherwise returns `Some(p)`, `p: T`.
    fn unbound(self) -> Option<T>;
}

/// Numerated type is a type, which has type for distances between any two values of `Self`,
/// and provide an interface to add/subtract distance to/from value.
///
/// Default implementation is provided for all integer types:
/// [i8] [u8] [i16] [u16] [i32] [u32] [i64] [u64] [i128] [u128] [isize] [usize].
pub trait Numerated: Copy + Sized + Ord + Eq {
    /// Numerate type: type that describes the distances between two values of `Self`.
    type Distance: PrimInt + Unsigned;
    /// Bound type: type for which any value can be mapped to `Self`,
    /// and also has __upper__ value, which is bigger than any value of `Self`.
    type Bound: Bound<Self>;
    /// Adds `num` to `self`, if `self + num` is enclosed by `self` and `other`.
    ///
    /// # Guaranties
    /// - iff `self + num` is enclosed by `self` and `other`, then returns `Some(_)`.
    /// - iff `self.add_if_enclosed_by(num, other) == Some(a)`,
    /// then `a.sub_if_enclosed_by(num, self) == Some(self)`.
    fn add_if_enclosed_by(self, num: Self::Distance, other: Self) -> Option<Self>;
    /// Subtracts `num` from `self`, if `self - num` is enclosed by `self` and `other`.
    ///
    /// # Guaranties
    /// - iff `self - num` is enclosed by `self` and `other`, then returns `Some(_)`.
    /// - iff `self.sub_if_enclosed_by(num, other) == Some(a)`,
    /// then `a.add_if_enclosed_by(num, self) == Some(self)`.
    fn sub_if_enclosed_by(self, num: Self::Distance, other: Self) -> Option<Self>;
    /// Returns a distance between `self` and `other`
    ///
    /// # Guaranties
    /// - iff `self == other`, then returns `0`.
    /// - `self.distance(other) == other.distance(self)`.
    /// - iff `self.distance(other) == a` and `self ≥ other` then
    ///   - `self.sub_if_enclosed_by(a, other) == Some(other)`
    ///   - `other.add_if_enclosed_by(a, self) == Some(self)`
    fn distance(self, other: Self) -> Self::Distance;
    /// Increments `self`, if `self < other`.
    fn inc_if_lt(self, other: Self) -> Option<Self> {
        self.add_if_enclosed_by(Self::Distance::one(), other)
    }
    /// Decrements `self`, if `self` > `other`.
    fn dec_if_gt(self, other: Self) -> Option<Self> {
        self.sub_if_enclosed_by(Self::Distance::one(), other)
    }
    /// Returns `true`, if `self` is enclosed by `a` and `b`.
    fn enclosed_by(self, a: &Self, b: &Self) -> bool {
        self <= *a.max(b) && self >= *a.min(b)
    }
}

/// Bound type for `Option<T>`.
#[derive(Clone, Copy, Debug, PartialEq, Eq, derive_more::From)]
pub struct OptionBound<T>(Option<T>);

impl<T> From<T> for OptionBound<T> {
    fn from(value: T) -> Self {
        Some(value).into()
    }
}

impl<T: Copy> Bound<T> for OptionBound<T> {
    fn unbound(self) -> Option<T> {
        self.0
<<<<<<< HEAD
    }
}

impl<T> PartialOrd for OptionBound<T>
where
    T: PartialOrd,
{
    fn partial_cmp(&self, other: &Self) -> Option<Ordering> {
        match (self.0.as_ref(), other.0.as_ref()) {
            (None, None) => Some(Ordering::Equal),
            (None, Some(_)) => Some(Ordering::Less),
            (Some(_), None) => Some(Ordering::Greater),
            (Some(a), Some(b)) => a.partial_cmp(b),
        }
    }
}

impl<T> Ord for OptionBound<T>
where
    T: Ord,
{
    fn cmp(&self, other: &Self) -> Ordering {
        match (self.0.as_ref(), other.0.as_ref()) {
            (None, None) => Ordering::Equal,
            (None, Some(_)) => Ordering::Less,
            (Some(_), None) => Ordering::Greater,
            (Some(a), Some(b)) => a.cmp(b),
        }
    }
}

=======
    }
}

impl<T> PartialOrd for OptionBound<T>
where
    T: PartialOrd,
{
    fn partial_cmp(&self, other: &Self) -> Option<Ordering> {
        match (self.0.as_ref(), other.0.as_ref()) {
            (None, None) => Some(Ordering::Equal),
            (None, Some(_)) => Some(Ordering::Greater),
            (Some(_), None) => Some(Ordering::Less),
            (Some(a), Some(b)) => a.partial_cmp(b),
        }
    }
}

impl<T> Ord for OptionBound<T>
where
    T: Ord,
{
    fn cmp(&self, other: &Self) -> Ordering {
        match (self.0.as_ref(), other.0.as_ref()) {
            (None, None) => Ordering::Equal,
            (None, Some(_)) => Ordering::Greater,
            (Some(_), None) => Ordering::Less,
            (Some(a), Some(b)) => a.cmp(b),
        }
    }
}

>>>>>>> 36efa0e6
impl<T> PartialEq<T> for OptionBound<T>
where
    T: PartialEq,
{
    fn eq(&self, other: &T) -> bool {
        self.0.as_ref().map(|a| a.eq(other)).unwrap_or(false)
    }
}

impl<T> PartialEq<Option<T>> for OptionBound<T>
where
    T: PartialEq,
{
    fn eq(&self, other: &Option<T>) -> bool {
        self.0 == *other
    }
}

impl<T> PartialOrd<T> for OptionBound<T>
where
    T: PartialOrd,
{
    fn partial_cmp(&self, other: &T) -> Option<Ordering> {
        self.0
            .as_ref()
            .map(|a| a.partial_cmp(other))
<<<<<<< HEAD
            .unwrap_or(Some(Ordering::Less))
=======
            .unwrap_or(Some(Ordering::Greater))
>>>>>>> 36efa0e6
    }
}

macro_rules! impl_for_unsigned {
    ($($t:ty)*) => ($(
        impl Numerated for $t {
            type Distance = $t;
            type Bound = OptionBound<$t>;
            fn add_if_enclosed_by(self, num: Self::Distance, other: Self) -> Option<Self> {
                self.checked_add(num).and_then(|res| res.enclosed_by(&self, &other).then_some(res))
            }
            fn sub_if_enclosed_by(self, num: Self::Distance, other: Self) -> Option<Self> {
                self.checked_sub(num).and_then(|res| res.enclosed_by(&self, &other).then_some(res))
            }
            fn distance(self, other: Self) -> $t {
                self.abs_diff(other)
            }
        }
    )*)
}

impl_for_unsigned!(u8 u16 u32 u64 u128 usize);

macro_rules! impl_for_signed {
    ($($s:ty => $u:ty),*) => {
        $(
            impl Numerated for $s {
                type Distance = $u;
                type Bound = OptionBound<$s>;
                fn add_if_enclosed_by(self, num: Self::Distance, other: Self) -> Option<Self> {
                    let res = (self as $u).wrapping_add(num) as $s;
                    res.enclosed_by(&self, &other).then_some(res)
                }
                fn sub_if_enclosed_by(self, num: Self::Distance, other: Self) -> Option<Self> {
                    let res = (self as $u).wrapping_sub(num) as $s;
                    res.enclosed_by(&self, &other).then_some(res)
                }
                fn distance(self, other: Self) -> $u {
                    self.abs_diff(other)
                }
            }
        )*
    };
}

impl_for_signed!(i8 => u8, i16 => u16, i32 => u32, i64 => u64, i128 => u128, isize => usize);

#[cfg(test)]
mod tests {
    use super::*;

    #[test]
    fn test_option_bound() {
        let a = OptionBound::from(1);
        let b = OptionBound::from(2);
        let c = OptionBound::from(None);
        assert_eq!(a.unbound(), Some(1));
        assert_eq!(b.unbound(), Some(2));
        assert_eq!(c.unbound(), None);
        assert_eq!(a.partial_cmp(&b), Some(Ordering::Less));
        assert_eq!(b.partial_cmp(&a), Some(Ordering::Greater));
        assert_eq!(a.partial_cmp(&c), Some(Ordering::Less));
        assert_eq!(c.partial_cmp(&a), Some(Ordering::Greater));
        assert_eq!(c.partial_cmp(&c), Some(Ordering::Equal));
        assert_eq!(a.partial_cmp(&2), Some(Ordering::Less));
        assert_eq!(b.partial_cmp(&2), Some(Ordering::Equal));
        assert_eq!(c.partial_cmp(&2), Some(Ordering::Greater));
        assert_eq!(a, 1);
        assert_eq!(b, 2);
        assert_eq!(c, None);
        assert_eq!(a, Some(1));
        assert_eq!(b, Some(2));
    }

    #[test]
    fn test_u8() {
        let a = 1u8;
        let b = 2u8;
        assert_eq!(a.add_if_enclosed_by(1, b), Some(2));
        assert_eq!(a.sub_if_enclosed_by(1, b), None);
        assert_eq!(a.distance(b), 1);
        assert_eq!(a.inc_if_lt(b), Some(2));
        assert_eq!(a.dec_if_gt(b), None);
    }

    #[test]
    fn test_i8() {
        let a = -1i8;
        let b = 1i8;
        assert_eq!(a.add_if_enclosed_by(2, b), Some(1));
        assert_eq!(a.sub_if_enclosed_by(1, b), None);
        assert_eq!(a.distance(b), 2);
        assert_eq!(a.inc_if_lt(b), Some(0));
        assert_eq!(a.dec_if_gt(b), None);
    }
}<|MERGE_RESOLUTION|>--- conflicted
+++ resolved
@@ -16,22 +16,13 @@
 // You should have received a copy of the GNU General Public License
 // along with this program. If not, see <https://www.gnu.org/licenses/>.
 
-<<<<<<< HEAD
-//! [Numerated], [Bound] traits definition and implementations for integer types.
-//! Also [OptionBound] type is defined, which can be used as [Bound] for any type `T: Numerated`.
-=======
 //! [`Numerated`], [`Bound`] traits definition and implementations for integer types.
 //! Also [`OptionBound`] type is defined, which can be used as [`Bound`] for any type `T: Numerated`.
->>>>>>> 36efa0e6
 
 use core::cmp::Ordering;
 use num_traits::{One, PrimInt, Unsigned};
 
-<<<<<<< HEAD
-/// For any type `T`, `Bound<T>` is a type, which has set of values bigger than `T` by one element.
-=======
 /// For any type `T`, `Bound<T>` is a type, which has set of values bigger than `T` by one.
->>>>>>> 36efa0e6
 /// - Each value from `T` has unambiguous mapping to `Bound<T>`.
 /// - Each value from `Bound<T>`, except one called __upper__, has unambiguous mapping to `T`.
 /// - __upper__ value has no mapping to `T`, but can be considered as value equal to `T::max_value + 1`.
@@ -65,11 +56,7 @@
 /// ```
 pub trait Bound<T: Sized>: From<Option<T>> + Copy {
     /// Unbound means mapping bound back to value if possible.
-<<<<<<< HEAD
-    /// - In case bound is __upper__, then returns [None].
-=======
     /// - In case bound is __upper__, then returns [`None`].
->>>>>>> 36efa0e6
     /// - Otherwise returns `Some(p)`, `p: T`.
     fn unbound(self) -> Option<T>;
 }
@@ -135,39 +122,6 @@
 impl<T: Copy> Bound<T> for OptionBound<T> {
     fn unbound(self) -> Option<T> {
         self.0
-<<<<<<< HEAD
-    }
-}
-
-impl<T> PartialOrd for OptionBound<T>
-where
-    T: PartialOrd,
-{
-    fn partial_cmp(&self, other: &Self) -> Option<Ordering> {
-        match (self.0.as_ref(), other.0.as_ref()) {
-            (None, None) => Some(Ordering::Equal),
-            (None, Some(_)) => Some(Ordering::Less),
-            (Some(_), None) => Some(Ordering::Greater),
-            (Some(a), Some(b)) => a.partial_cmp(b),
-        }
-    }
-}
-
-impl<T> Ord for OptionBound<T>
-where
-    T: Ord,
-{
-    fn cmp(&self, other: &Self) -> Ordering {
-        match (self.0.as_ref(), other.0.as_ref()) {
-            (None, None) => Ordering::Equal,
-            (None, Some(_)) => Ordering::Less,
-            (Some(_), None) => Ordering::Greater,
-            (Some(a), Some(b)) => a.cmp(b),
-        }
-    }
-}
-
-=======
     }
 }
 
@@ -199,7 +153,6 @@
     }
 }
 
->>>>>>> 36efa0e6
 impl<T> PartialEq<T> for OptionBound<T>
 where
     T: PartialEq,
@@ -226,11 +179,7 @@
         self.0
             .as_ref()
             .map(|a| a.partial_cmp(other))
-<<<<<<< HEAD
-            .unwrap_or(Some(Ordering::Less))
-=======
             .unwrap_or(Some(Ordering::Greater))
->>>>>>> 36efa0e6
     }
 }
 
