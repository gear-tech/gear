--- conflicted
+++ resolved
@@ -16,11 +16,7 @@
 // You should have received a copy of the GNU General Public License
 // along with this program. If not, see <https://www.gnu.org/licenses/>.
 
-<<<<<<< HEAD
-//! [Interval] implementations.
-=======
 //! [`Interval`] implementations.
->>>>>>> 36efa0e6
 
 use crate::{numerated::Numerated, Bound, IntervalIterator};
 use core::{
@@ -71,11 +67,7 @@
         self.end
     }
 
-<<<<<<< HEAD
-    /// Converts to [IntervalIterator].
-=======
     /// Converts to [`IntervalIterator`].
->>>>>>> 36efa0e6
     pub fn iter(&self) -> IntervalIterator<T> {
         (*self).into()
     }
@@ -85,11 +77,7 @@
         self.into()
     }
 
-<<<<<<< HEAD
-    /// Returns new [Interval] with `start` = `start` + 1, if it's possible.
-=======
     /// Returns new [`Interval`] with `start` = `start` + 1, if it's possible.
->>>>>>> 36efa0e6
     pub fn inc_start(&self) -> Option<Self> {
         let (start, end) = (self.start, self.end);
         debug_assert!(start <= end, "It's guaranteed by `Interval`");
@@ -99,17 +87,10 @@
         })
     }
 
-<<<<<<< HEAD
-    /// Trying to make [Interval] from `range`.
-    /// - If `range.start > range.end`, then returns [IncorrectRangeError].
-    /// - If `range.start == range.end`, then returns [EmptyRangeError].
-    pub fn try_from_range(range: Range<T>) -> Result<Self, IncorrectOrEmptyRangeError> {
-=======
     /// Trying to make [`Interval`] from `range`.
     /// - If `range.start > range.end`, then returns [`IncorrectRangeError`].
     /// - If `range.start == range.end`, then returns [`EmptyRangeError`].
     pub fn try_from_range(range: Range<T>) -> Result<Self, TryFromRangeError> {
->>>>>>> 36efa0e6
         let (start, end) = (range.start, range.end);
         end.dec_if_gt(start)
             .map(|end| {
@@ -117,15 +98,9 @@
                 Self { start, end }
             })
             .ok_or(if start == end {
-<<<<<<< HEAD
-                EmptyRangeError.into()
-            } else {
-                IncorrectRangeError.into()
-=======
                 TryFromRangeError::EmptyRange
             } else {
                 TryFromRangeError::IncorrectRange
->>>>>>> 36efa0e6
             })
     }
 }
@@ -182,21 +157,12 @@
 pub struct IncorrectRangeError;
 
 /// Trying to make interval from range where start > end or empty range.
-<<<<<<< HEAD
-#[derive(Debug, Clone, Copy, PartialEq, Eq, derive_more::From)]
-pub enum IncorrectOrEmptyRangeError {
-    /// Trying to make empty interval.
-    EmptyRange(EmptyRangeError),
-    /// Trying to make interval start > end.
-    IncorrectRange(IncorrectRangeError),
-=======
 #[derive(Debug, Clone, Copy, PartialEq, Eq)]
 pub enum TryFromRangeError {
     /// Trying to make empty interval.
     EmptyRange,
     /// Trying to make interval start > end.
     IncorrectRange,
->>>>>>> 36efa0e6
 }
 
 impl<T: Numerated + UpperBounded, I: Into<T::Bound>> TryFrom<RangeFrom<I>> for Interval<T> {
@@ -253,79 +219,45 @@
     S: Into<T::Bound>,
     E: Into<T::Bound>,
 {
-<<<<<<< HEAD
-    type Error = IncorrectOrEmptyRangeError;
-
-=======
     type Error = TryFromRangeError;
 
     // NOTE: trying to make upper not inclusive interval `start..=end - 1`
->>>>>>> 36efa0e6
     fn try_from((start, end): (S, E)) -> Result<Self, Self::Error> {
         let start: T::Bound = start.into();
         let end: T::Bound = end.into();
 
         match (start.unbound(), end.unbound()) {
-<<<<<<< HEAD
-            (None, None) => Err(EmptyRangeError.into()),
-            (None, Some(_)) => Err(IncorrectRangeError.into()),
-            (start, None) => Self::try_from(start..).map_err(Into::into),
-=======
             (None, None) => Err(TryFromRangeError::EmptyRange),
             (None, Some(_)) => Err(TryFromRangeError::IncorrectRange),
             (start, None) => Self::try_from(start..).map_err(|_| TryFromRangeError::EmptyRange),
->>>>>>> 36efa0e6
             (Some(start), Some(end)) => Self::try_from_range(start..end),
         }
     }
 }
 
 impl<T: Numerated + UpperBounded, I: Into<T::Bound>> TryFrom<Range<I>> for Interval<T> {
-<<<<<<< HEAD
-    type Error = IncorrectOrEmptyRangeError;
-=======
     type Error = TryFromRangeError;
->>>>>>> 36efa0e6
 
     fn try_from(range: Range<I>) -> Result<Self, Self::Error> {
         Self::try_from((range.start, range.end))
     }
 }
 
-<<<<<<< HEAD
-/// Trying to make interval with end bigger than [Numerated] type max value.
-#[derive(Debug, Clone, Copy, PartialEq, Eq)]
-pub struct OutOfBoundsError;
-
-/// Trying to make zero len or out of bounds interval.
-#[derive(Debug, Clone, Copy, PartialEq, Eq, derive_more::From)]
-=======
 /// Trying to make zero len or out of bounds interval.
 #[derive(Debug, Clone, Copy, PartialEq, Eq)]
->>>>>>> 36efa0e6
 pub enum NewWithLenError {
     /// Trying to make zero len interval.
     ZeroLen,
     /// Trying to make out of bounds interval.
-<<<<<<< HEAD
-    OutOfBounds(OutOfBoundsError),
-=======
     OutOfBounds,
->>>>>>> 36efa0e6
 }
 
 impl<T: Numerated + UpperBounded> Interval<T> {
     /// Returns interval `start..=start + len - 1` if it's possible.
     /// - if `len == None`, then it is supposed, that `len == T::Distance::max_value() + 1`.
-<<<<<<< HEAD
-    /// - if `start + len - 1` is out of `T`, then returns [NewWithLenError::OutOfBounds].
-    /// - if `len == 0`, then returns [NewWithLenError::ZeroLen].
-    pub fn new_with_len<S: Into<T::Bound>, L: Into<Option<T::Distance>>>(
-=======
     /// - if `start + len - 1` is out of `T`, then returns [`NewWithLenError::OutOfBounds`].
     /// - if `len == 0`, then returns [`NewWithLenError::ZeroLen`].
     pub fn with_len<S: Into<T::Bound>, L: Into<Option<T::Distance>>>(
->>>>>>> 36efa0e6
         start: S,
         len: L,
     ) -> Result<Interval<T>, NewWithLenError> {
@@ -333,11 +265,7 @@
         let len: Option<T::Distance> = len.into();
         match (start.unbound(), len) {
             (_, Some(len)) if len.is_zero() => Err(NewWithLenError::ZeroLen),
-<<<<<<< HEAD
-            (None, _) => Err(OutOfBoundsError.into()),
-=======
             (None, _) => Err(NewWithLenError::OutOfBounds),
->>>>>>> 36efa0e6
             (Some(start), len) => {
                 // subtraction `len - 1` is safe, because `len != 0`
                 let distance = len
@@ -349,22 +277,14 @@
                         debug_assert!(start <= end, "`T: Numerated` impl error");
                         Self { start, end }
                     })
-<<<<<<< HEAD
-                    .ok_or(OutOfBoundsError.into())
-=======
                     .ok_or(NewWithLenError::OutOfBounds)
->>>>>>> 36efa0e6
             }
         }
     }
 }
 
 impl<T: Numerated> Interval<T> {
-<<<<<<< HEAD
-    /// - If `self` contains `T::Distance::max_value() + 1` points, then returns [None].
-=======
     /// - If `self` contains `T::Distance::max_value() + 1` points, then returns [`None`].
->>>>>>> 36efa0e6
     /// - Else returns `Some(a)`, where `a` is amount of elements in `self`.
     pub fn raw_len(&self) -> Option<T::Distance> {
         let (start, end) = self.into_parts();
@@ -374,13 +294,8 @@
 
 impl<T: Numerated + LowerBounded + UpperBounded> Interval<T> {
     /// Returns `len: T::Distance` (amount of points in `self`) converting it to `T` point:
-<<<<<<< HEAD
-    /// - If `len` is bigger than `T` possible elements amount, then returns `T::Bound` __upper__ value.
-    /// - Else returns for `len` corresponding by numeration `p: T::Bound`:
-=======
     /// - If length is bigger than `T` possible elements amount, then returns `T::Bound` __upper__ value.
     /// - Else returns as length corresponding `p: T::Bound`:
->>>>>>> 36efa0e6
     /// ```text
     ///   { 1 -> T::Bound::from(T::min_value() + 1), 2 -> T::Bound::from(T::min_value() + 2), ... }
     /// ```
@@ -432,18 +347,10 @@
 
     #[test]
     fn count_from() {
-<<<<<<< HEAD
-        assert_eq!(Interval::<u8>::new_with_len(0, 100).unwrap(), 0..=99);
-        assert_eq!(Interval::<u8>::new_with_len(0, 255).unwrap(), 0..=254);
-        assert_eq!(Interval::<u8>::new_with_len(0, None).unwrap(), 0..=255);
-        assert_eq!(Interval::<u8>::new_with_len(1, 255).unwrap(), 1..=255);
-        assert_eq!(Interval::<u8>::new_with_len(0, 1).unwrap(), 0..=0);
-=======
         assert_eq!(Interval::<u8>::with_len(0, 100).unwrap(), 0..=99);
         assert_eq!(Interval::<u8>::with_len(0, 255).unwrap(), 0..=254);
         assert_eq!(Interval::<u8>::with_len(0, None).unwrap(), 0..=255);
         assert_eq!(Interval::<u8>::with_len(1, 255).unwrap(), 1..=255);
         assert_eq!(Interval::<u8>::with_len(0, 1).unwrap(), 0..=0);
->>>>>>> 36efa0e6
     }
 }