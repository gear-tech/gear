[package]
name = "gear-common-codegen"
version = "0.1.0"
authors = ["Gear Technologies"]
edition = "2021"
license = "GPL-3.0"

[lib]
proc-macro = true

[dependencies]
quote = "1.0.21"
<<<<<<< HEAD
syn = "1.0.100"
=======
syn = "1.0.102"
>>>>>>> 06271b3d
<|MERGE_RESOLUTION|>--- conflicted
+++ resolved
@@ -10,8 +10,4 @@
 
 [dependencies]
 quote = "1.0.21"
-<<<<<<< HEAD
-syn = "1.0.100"
-=======
-syn = "1.0.102"
->>>>>>> 06271b3d
+syn = "1.0.102"