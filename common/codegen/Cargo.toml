--- conflicted
+++ resolved
@@ -9,10 +9,5 @@
 proc-macro = true
 
 [dependencies]
-<<<<<<< HEAD
 quote = { workspace = true }
-syn = { workspace = true }
-=======
-quote = "1.0.23"
-syn = "2.0.8"
->>>>>>> bdf4b2b1
+syn = { workspace = true }