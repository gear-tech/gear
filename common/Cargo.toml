[package]
name = "gear-common"
version = "0.1.0"
authors = ["Gear Technologies"]
edition = "2018"
license = "GPL-3.0"

[dependencies]
<<<<<<< HEAD
codec = { package = "parity-scale-codec", version = "2", default-features = false, features = [
    "derive",
] }
scale-info = { version = "1.0", default-features = false, features = [
    "derive",
] }
=======
codec = { package = "parity-scale-codec", version = "2", default-features = false, features = ["derive"] }
scale-info = { version = "1.0.0", default-features = false, features = ["derive"] }
primitive-types = { version = "0.10.1", default-features = false, features = ["scale-info"] }
>>>>>>> c9ea7064

# Internal deps
gear-core = { path = "../core" }

# Substrate deps
<<<<<<< HEAD
sp-core = { version = "4.0.0-dev", git = "https://github.com/ukint-vs/substrate.git", default-features = false }
sp-io = { version = "4.0.0-dev", git = "https://github.com/ukint-vs/substrate.git", default-features = false }
sp-runtime = { version = "4.0.0-dev", git = "https://github.com/ukint-vs/substrate.git", default-features = false }
sp-std = { version = "4.0.0-dev", git = "https://github.com/ukint-vs/substrate.git", default-features = false }

[features]
default = ["std"]
std = ["codec/std", "sp-core/std", "sp-std/std", "sp-io/std", "sp-runtime/std"]
=======

sp-core = { version = "4.0.0-dev", git = "https://github.com/paritytech/substrate.git", default-features = false }
sp-io = { version = "4.0.0-dev", git = "https://github.com/paritytech/substrate.git", default-features = false }
sp-runtime = { version = "4.0.0-dev", git = "https://github.com/paritytech/substrate.git", default-features = false }
sp-std = { version = "4.0.0-dev", git = "https://github.com/paritytech/substrate.git", default-features = false }

[features]
default = ["std"]
std = [
    "codec/std",
    "gear-core",
    "scale-info/std",
    "sp-core/std",
    "sp-std/std",
    "sp-io/std",
    "sp-runtime/std",
    "primitive-types/std",
]
>>>>>>> c9ea7064
<|MERGE_RESOLUTION|>--- conflicted
+++ resolved
@@ -6,24 +6,14 @@
 license = "GPL-3.0"
 
 [dependencies]
-<<<<<<< HEAD
-codec = { package = "parity-scale-codec", version = "2", default-features = false, features = [
-    "derive",
-] }
-scale-info = { version = "1.0", default-features = false, features = [
-    "derive",
-] }
-=======
 codec = { package = "parity-scale-codec", version = "2", default-features = false, features = ["derive"] }
 scale-info = { version = "1.0.0", default-features = false, features = ["derive"] }
 primitive-types = { version = "0.10.1", default-features = false, features = ["scale-info"] }
->>>>>>> c9ea7064
 
 # Internal deps
 gear-core = { path = "../core" }
 
 # Substrate deps
-<<<<<<< HEAD
 sp-core = { version = "4.0.0-dev", git = "https://github.com/ukint-vs/substrate.git", default-features = false }
 sp-io = { version = "4.0.0-dev", git = "https://github.com/ukint-vs/substrate.git", default-features = false }
 sp-runtime = { version = "4.0.0-dev", git = "https://github.com/ukint-vs/substrate.git", default-features = false }
@@ -31,24 +21,12 @@
 
 [features]
 default = ["std"]
-std = ["codec/std", "sp-core/std", "sp-std/std", "sp-io/std", "sp-runtime/std"]
-=======
-
-sp-core = { version = "4.0.0-dev", git = "https://github.com/paritytech/substrate.git", default-features = false }
-sp-io = { version = "4.0.0-dev", git = "https://github.com/paritytech/substrate.git", default-features = false }
-sp-runtime = { version = "4.0.0-dev", git = "https://github.com/paritytech/substrate.git", default-features = false }
-sp-std = { version = "4.0.0-dev", git = "https://github.com/paritytech/substrate.git", default-features = false }
-
-[features]
-default = ["std"]
 std = [
     "codec/std",
-    "gear-core",
     "scale-info/std",
     "sp-core/std",
     "sp-std/std",
     "sp-io/std",
     "sp-runtime/std",
     "primitive-types/std",
-]
->>>>>>> c9ea7064
+]