[package]
name = "gear-common"
version = "0.1.0"
authors = ["Gear Technologies"]
edition = "2021"
license = "GPL-3.0"

[dependencies]
primitive-types = { workspace = true, features = ["scale-info"] }
log.workspace = true
derive_more.workspace = true
<<<<<<< HEAD
enum-iterator.workspace = true
=======
mutagen = { workspace = true, optional = true }
>>>>>>> ca9827fe

# Internal deps
gear-core.workspace = true
gear-common-codegen.workspace = true
gear-wasm-instrument = { workspace = true, optional = true }

# Substrate deps
sp-core.workspace = true
sp-io.workspace = true
sp-std.workspace = true
sp-arithmetic.workspace = true
frame-support.workspace = true
frame-system = { workspace = true, optional = true }
frame-benchmarking = { workspace = true, optional = true }

[dev-dependencies]
hex-literal.workspace = true
proptest.workspace = true
gear-utils.workspace = true

[features]
default = ["std"]
std = [
    "sp-core/std",
    "sp-std/std",
    "sp-io/std",
    "sp-arithmetic/std",
    "frame-support/std",
    "primitive-types/std",
    "gear-wasm-instrument?/std",
]
runtime-benchmarks = [
    "frame-benchmarking",
    "frame-system/runtime-benchmarks",
    "frame-support/runtime-benchmarks",
    "gear-wasm-instrument",
]
<<<<<<< HEAD
extended-lock = []
=======
fuzz = ["mutagen"]
>>>>>>> ca9827fe
<|MERGE_RESOLUTION|>--- conflicted
+++ resolved
@@ -9,11 +9,8 @@
 primitive-types = { workspace = true, features = ["scale-info"] }
 log.workspace = true
 derive_more.workspace = true
-<<<<<<< HEAD
 enum-iterator.workspace = true
-=======
 mutagen = { workspace = true, optional = true }
->>>>>>> ca9827fe
 
 # Internal deps
 gear-core.workspace = true
@@ -51,8 +48,5 @@
     "frame-support/runtime-benchmarks",
     "gear-wasm-instrument",
 ]
-<<<<<<< HEAD
-extended-lock = []
-=======
 fuzz = ["mutagen"]
->>>>>>> ca9827fe
+extended-lock = []