--- conflicted
+++ resolved
@@ -9,18 +9,11 @@
 derive_more = { workspace = true }
 log = { workspace = true }
 
-<<<<<<< HEAD
 gear-core = { workspace = true }
 gear-backend-common = { workspace = true }
 gear-common = { workspace = true }
 gear-runtime-interface = { workspace = true }
-=======
-gear-core = { path = "../../core" }
-gear-backend-common = { path = "../../core-backend/common", default-features = false }
-gear-common = { path = "..", default-features = false }
-gear-runtime-interface = { path = "../../runtime-interface", default-features = false }
-gear-wasm-instrument = { path = "../../utils/wasm-instrument", default-features = false }
->>>>>>> c8f5aeb5
+gear-wasm-instrument = { workspace = true }
 
 sp-std = { workspace = true }
 
