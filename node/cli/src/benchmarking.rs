--- conflicted
+++ resolved
@@ -72,77 +72,6 @@
 
                 $( $setup )*
 
-<<<<<<< HEAD
-                let $extra: runtime::SignedExtra = (
-                    frame_system::CheckNonZeroSender::<runtime::Runtime>::new(),
-                    frame_system::CheckSpecVersion::<runtime::Runtime>::new(),
-                    frame_system::CheckTxVersion::<runtime::Runtime>::new(),
-                    frame_system::CheckGenesis::<runtime::Runtime>::new(),
-                    frame_system::CheckMortality::<runtime::Runtime>::from(
-                        sp_runtime::generic::Era::mortal($period, $current_block),
-                    ),
-                    frame_system::CheckNonce::<runtime::Runtime>::from($nonce),
-                    frame_system::CheckWeight::<runtime::Runtime>::new(),
-                    pallet_gear_payment::CustomChargeTransactionPayment::<runtime::Runtime>::from($tip),
-                );
-
-                let $raw_payload = runtime::SignedPayload::from_raw(
-                    $call.clone(),
-                    $extra.clone(),
-                    (
-                        (),
-                        runtime::VERSION.spec_version,
-                        runtime::VERSION.transaction_version,
-                        $genesis,
-                        $best_hash,
-                        (),
-                        (),
-                        (),
-                    ),
-                );
-
-                $( $usage )*
-            },
-            #[cfg(feature = "vara-native")]
-            Client::Vara($client) => {
-                use vara_runtime as runtime;
-
-                $( $setup )*
-
-                let $extra: runtime::SignedExtra = (
-                    runtime::DisableValueTransfers,
-                    frame_system::CheckNonZeroSender::<runtime::Runtime>::new(),
-                    frame_system::CheckSpecVersion::<runtime::Runtime>::new(),
-                    frame_system::CheckTxVersion::<runtime::Runtime>::new(),
-                    frame_system::CheckGenesis::<runtime::Runtime>::new(),
-                    frame_system::CheckMortality::<runtime::Runtime>::from(
-                        sp_runtime::generic::Era::mortal($period, $current_block),
-                    ),
-                    frame_system::CheckNonce::<runtime::Runtime>::from($nonce),
-                    frame_system::CheckWeight::<runtime::Runtime>::new(),
-                    pallet_gear_payment::CustomChargeTransactionPayment::<runtime::Runtime>::from($tip),
-                );
-
-                let $raw_payload = runtime::SignedPayload::from_raw(
-                    $call.clone(),
-                    $extra.clone(),
-                    (
-                        (),
-                        (),
-                        runtime::VERSION.spec_version,
-                        runtime::VERSION.transaction_version,
-                        $genesis,
-                        $best_hash,
-                        (),
-                        (),
-                        (),
-                    ),
-                );
-
-                $( $usage )*
-            },
-        }
-=======
                 signed_payload!($extra, $raw_payload,
                     ($period, $current_block, $nonce, $call, $genesis, $best_hash, $tip));
 
@@ -206,7 +135,6 @@
                 (),
             ),
         );
->>>>>>> 06271b3d
     };
 }
 
