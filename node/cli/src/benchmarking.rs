--- conflicted
+++ resolved
@@ -60,39 +60,6 @@
             $genesis:expr,
             $best_hash:expr,
             $tip:expr
-<<<<<<< HEAD
-		),
-		{
-			$( $usage:tt )*
-		}
-	} => {
-		match $self.$client.as_ref() {
-			#[cfg(feature = "gear-native")]
-			Client::Gear($client) => {
-				use gear_runtime as runtime;
-
-				$( $setup )*
-
-				signed_payload!($extra, $raw_payload,
-					($period, $current_block, $nonce, $call, $genesis, $best_hash, $tip));
-
-				$( $usage )*
-			},
-			#[cfg(feature = "vara-native")]
-			Client::Vara($client) => {
-				use vara_runtime as runtime;
-
-				$( $setup )*
-
-				signed_payload!($extra, $raw_payload,
-					($period, $current_block, $nonce, $call, $genesis, $best_hash, $tip),
-                    _prohibit_balances_call);
-
-				$( $usage )*
-			},
-		}
-	}
-=======
         ),
         {
             $( $usage:tt )*
@@ -123,7 +90,6 @@
             },
         }
     }
->>>>>>> 2d456bdb
 }
 
 /// Generates a `SignedPayload` for the Gear and Vara runtimes.
