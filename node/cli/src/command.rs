--- conflicted
+++ resolved
@@ -139,39 +139,6 @@
         _ = std::fs::rename(old_base.path(), new_base.path());
     }
 
-<<<<<<< HEAD
-    let base = &mut cli.run.base;
-
-    // Force setting `Wasm` as default execution strategy.
-    let execution_strategy = base
-        .import_params
-        .execution_strategies
-        .execution
-        .get_or_insert(ExecutionStrategy::Wasm);
-
-    let is_dev = base.shared_params.dev;
-
-    // Checking if node supposed to be validator (explicitly or by shortcuts).
-    let is_validator = base.validator
-        || base.alice
-        || base.bob
-        || base.charlie
-        || base.dave
-        || base.eve
-        || base.ferdie
-        || base.one
-        || base.two;
-
-    // Denying ability to validate blocks with non-wasm execution.
-    if !is_dev && is_validator && *execution_strategy != ExecutionStrategy::Wasm {
-        return Err(
-            "Node can be --validator only with wasm execution strategy. To enable it run the node with `--execution wasm` or without the flag for default value."
-                .into(),
-        );
-    }
-
-=======
->>>>>>> d383807b
     match &cli.subcommand {
         Some(Subcommand::Key(cmd)) => cmd.run(&cli),
         Some(Subcommand::BuildSpec(cmd)) => {
