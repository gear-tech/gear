[package]
name = "gear-cli"
version.workspace = true
authors.workspace = true
edition.workspace = true

[package.metadata.docs.rs]
targets = ["x86_64-unknown-linux-gnu"]

[lib]
name = "gear_cli"
path = "src/lib.rs"

[[bin]]
name = "gear"
path = "src/main.rs"

[dependencies]
clap = { workspace = true, features = ["derive"] }
mimalloc = { workspace = true, default-features = false }
scale-info.workspace = true
log = { workspace = true, features = ["std"] }
futures.workspace = true

# Gear
runtime-primitives.workspace = true
<<<<<<< HEAD
gear-runtime-test-cli = { workspace = true, optional = true }
gear-runtime-interface = { workspace = true, features = ["std"] }
=======
>>>>>>> db0bf49b
service.workspace = true
pallet-gear-payment = { workspace = true, features = ["std"] }
pallet-gear-staking-rewards = { workspace = true, optional = true, features = ["std"] }

# Gear Runtimes
gear-runtime = { workspace = true, optional = true, features = ["std"] }
vara-runtime = { workspace = true, optional = true, features = ["std"] }

# Substrate client
sc-cli.workspace = true
sc-executor.workspace = true
sc-service.workspace = true
sc-client-api.workspace = true

# Substrate primitives
sp-core = { workspace = true, features = ["std"] }
sp-io = { workspace = true, features = ["std"] }
sp-inherents = { workspace = true, features = ["std"] }
sp-keyring.workspace = true
sp-runtime = { workspace = true, features = ["std"] }
sp-timestamp = { workspace = true, features = ["std"] }

# Substrate other (benchmarking etc)
frame-system = { workspace = true, features = ["std"] }
frame-benchmarking = { workspace = true, optional = true, features = ["std"] }
frame-benchmarking-cli = { workspace = true, optional = true }
try-runtime-cli = { workspace = true, optional = true }

# Program CLI
gcli = { workspace = true, optional = true }

[build-dependencies]
substrate-build-script-utils.workspace = true

[features]
default = ["gear-native", "vara-native", "lazy-pages"]
gear-native = [
	"service/gear-native",
	"gear-runtime",
]
vara-native = [
	"service/vara-native",
	"vara-runtime",
	"pallet-gear-staking-rewards",
]
lazy-pages = [
	"service/lazy-pages",
	"vara-runtime?/lazy-pages",
	"gear-runtime?/lazy-pages",
]
runtime-benchmarks = [
	"service/runtime-benchmarks",
    "frame-benchmarking",
	"frame-benchmarking-cli/runtime-benchmarks",
]
runtime-benchmarks-checkers = [
	"service/runtime-benchmarks-checkers",
]
debug-mode = [
	"service/debug-mode",
	"gear-runtime?/debug-mode",
	"vara-runtime?/debug-mode",
]
try-runtime = [
	"service/try-runtime",
	"try-runtime-cli/try-runtime",
]
cli = [ "gcli" ]<|MERGE_RESOLUTION|>--- conflicted
+++ resolved
@@ -24,11 +24,7 @@
 
 # Gear
 runtime-primitives.workspace = true
-<<<<<<< HEAD
-gear-runtime-test-cli = { workspace = true, optional = true }
 gear-runtime-interface = { workspace = true, features = ["std"] }
-=======
->>>>>>> db0bf49b
 service.workspace = true
 pallet-gear-payment = { workspace = true, features = ["std"] }
 pallet-gear-staking-rewards = { workspace = true, optional = true, features = ["std"] }
