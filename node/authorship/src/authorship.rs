--- conflicted
+++ resolved
@@ -306,12 +306,7 @@
             None,
             Box::pin(async move {
                 // leave some time for evaluation and block finalization (33%)
-<<<<<<< HEAD
-                #[allow(clippy::unchecked_duration_subtraction)]
-                let deadline = (self.now)() + max_duration - max_duration / 3;
-=======
                 let deadline = (self.now)() + (max_duration / 3) * 2;
->>>>>>> 31805e33
                 let res = self
                     .propose_with(inherent_data, inherent_digests, deadline, block_size_limit)
                     .await;
