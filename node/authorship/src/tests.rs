--- conflicted
+++ resolved
@@ -329,10 +329,6 @@
 #[test]
 fn run_all_tests() {
     init_logger();
-<<<<<<< HEAD
-    gear_runtime_interface::sandbox_init(gear_runtime_interface::SandboxBackend::Wasmer);
-=======
->>>>>>> ee0d92e4
 
     use basic_tests::*;
 
