--- conflicted
+++ resolved
@@ -46,14 +46,9 @@
 sp-timestamp = { workspace = true, features = ["std"] }
 sp-consensus-babe = { workspace = true, features = ["std"] }
 sp-state-machine = { workspace = true, features = ["std"] }
-<<<<<<< HEAD
 pallet-sudo = { workspace = true, features = ["std"] }
 pallet-balances = { workspace = true, features = ["std"] }
 pallet-gear = { workspace = true, features = ["std", "dev"] }
-=======
-pallet-sudo  = { workspace = true, features = ["std"] }
-pallet-gear = { workspace = true, features = ["std"] }
->>>>>>> 9f0f7c22
 pallet-gear-builtin = { workspace = true, features = ["std"] }
 pallet-gear-messenger = { workspace = true, features = ["std"] }
 pallet-gear-program = { workspace = true, features = ["std"] }
