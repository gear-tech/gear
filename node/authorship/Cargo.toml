[package]
name = "gear-authorship"
version = "0.1.0"
authors = ["Gear Technologies"]
description = "Gear Node"
edition = "2021"
license = "GPL-3.0"
homepage = "https://gear-tech.io"
repository = "https://github.com/gear-tech/gear"

[package.metadata.docs.rs]
targets = ["x86_64-unknown-linux-gnu"]

[dependencies]
codec = { workspace = true, features = ["derive"] }
futures.workspace = true
futures-timer.workspace = true
log.workspace = true

# Gear
runtime-primitives = { workspace = true, features = ["std"] }
common = { workspace = true, features = ["std"] }
pallet-gear-rpc-runtime-api = { workspace = true, features = ["std"] }

# Substrate Client
sc-block-builder.workspace = true
sc-telemetry.workspace = true
sc-transaction-pool.workspace = true
sc-transaction-pool-api.workspace = true
sc-client-api.workspace = true
sc-proposer-metrics.workspace = true

# Substrate Primitives
sp-core = { workspace = true, features = ["std"] }
sp-api = { workspace = true, features = ["std"] }
sp-consensus.workspace = true
sp-runtime = { workspace = true, features = ["std"] }
sp-blockchain.workspace = true
sp-inherents = { workspace = true, features = ["std"] }

# Substrate Other
frame-system = { workspace = true, features = ["std"] }
prometheus-endpoint.workspace = true

[dev-dependencies]
sc-transaction-pool.workspace = true
frame-support = { workspace = true, features = ["std"] }
sp-io = { workspace = true, features = ["std"] }
sp-std = { workspace = true, features = ["std"] }
sp-timestamp = { workspace = true, features = ["std"] }
sp-consensus-babe = { workspace = true, features = ["std"] }
sp-state-machine = { workspace = true, features = ["std"] }
pallet-sudo  = { workspace = true, features = ["std"] }
pallet-timestamp = { workspace = true, features = ["std"] }
pallet-gear = { workspace = true, features = ["std"] }
pallet-gear-messenger  = { workspace = true, features = ["std"] }
<<<<<<< HEAD
sp-state-machine = { version = "0.13.0", git = "https://github.com/gear-tech/substrate.git", branch = "gshep/polkadot-v0.9.41" }
=======
>>>>>>> d3199a4c
testing.workspace = true
vara-runtime  = { workspace = true, features = ["std"] }
demo-mul-by-const.workspace = true<|MERGE_RESOLUTION|>--- conflicted
+++ resolved
@@ -54,10 +54,6 @@
 pallet-timestamp = { workspace = true, features = ["std"] }
 pallet-gear = { workspace = true, features = ["std"] }
 pallet-gear-messenger  = { workspace = true, features = ["std"] }
-<<<<<<< HEAD
-sp-state-machine = { version = "0.13.0", git = "https://github.com/gear-tech/substrate.git", branch = "gshep/polkadot-v0.9.41" }
-=======
->>>>>>> d3199a4c
 testing.workspace = true
 vara-runtime  = { workspace = true, features = ["std"] }
 demo-mul-by-const.workspace = true