--- conflicted
+++ resolved
@@ -20,58 +20,13 @@
 structopt = "0.3.23"
 hex-literal = "0.3.3"
 
-<<<<<<< HEAD
-sc-cli = { version = "0.10.0-dev", git = "https://github.com/ukint-vs/substrate.git", features = [
-	"wasmtime",
-] }
-sp-core = { version = "4.0.0-dev", git = "https://github.com/ukint-vs/substrate.git" }
-sc-executor = { version = "0.10.0-dev", git = "https://github.com/ukint-vs/substrate.git", features = [
-=======
 sc-cli = { version = "0.10.0-dev", git = "https://github.com/gear-tech/substrate.git", features = [
 	"wasmtime",
 ] }
 sp-core = { version = "4.0.0-dev", git = "https://github.com/gear-tech/substrate.git" }
 sc-executor = { version = "0.10.0-dev", git = "https://github.com/gear-tech/substrate.git", features = [
->>>>>>> a0a2c283
-	"wasmtime",
-	# "wasmer-sandbox",
-] }
-<<<<<<< HEAD
-sc-service = { version = "0.10.0-dev", git = "https://github.com/ukint-vs/substrate.git", features = [
 	"wasmtime",
 ] }
-sc-telemetry = { version = "4.0.0-dev", git = "https://github.com/ukint-vs/substrate.git" }
-sc-keystore = { version = "4.0.0-dev", git = "https://github.com/ukint-vs/substrate.git" }
-sp-inherents = { version = "4.0.0-dev", git = "https://github.com/ukint-vs/substrate.git" }
-sc-transaction-pool = { version = "4.0.0-dev", git = "https://github.com/ukint-vs/substrate.git" }
-sc-transaction-pool-api = { version = "4.0.0-dev", git = "https://github.com/ukint-vs/substrate.git" }
-sp-transaction-pool = { version = "4.0.0-dev", git = "https://github.com/ukint-vs/substrate.git" }
-sc-consensus-aura = { version = "0.10.0-dev", git = "https://github.com/ukint-vs/substrate.git" }
-sp-consensus-aura = { version = "0.10.0-dev", git = "https://github.com/ukint-vs/substrate.git" }
-sp-consensus = { version = "0.10.0-dev", git = "https://github.com/ukint-vs/substrate.git" }
-sc-consensus = { version = "0.10.0-dev", git = "https://github.com/ukint-vs/substrate.git" }
-sc-finality-grandpa = { version = "0.10.0-dev", git = "https://github.com/ukint-vs/substrate.git" }
-sp-finality-grandpa = { version = "4.0.0-dev", git = "https://github.com/ukint-vs/substrate.git" }
-sc-client-api = { version = "4.0.0-dev", git = "https://github.com/ukint-vs/substrate.git" }
-sp-runtime = { version = "4.0.0-dev", git = "https://github.com/ukint-vs/substrate.git" }
-sp-timestamp = { version = "4.0.0-dev", git = "https://github.com/ukint-vs/substrate.git" }
-
-# These dependencies are used for the node template's RPCs
-jsonrpc-core = "18.0.0"
-sc-rpc = { version = "4.0.0-dev", git = "https://github.com/ukint-vs/substrate.git" }
-sp-api = { version = "4.0.0-dev", git = "https://github.com/ukint-vs/substrate.git" }
-sc-rpc-api = { version = "0.10.0-dev", git = "https://github.com/ukint-vs/substrate.git" }
-sp-blockchain = { version = "4.0.0-dev", git = "https://github.com/ukint-vs/substrate.git" }
-sp-block-builder = { version = "4.0.0-dev", git = "https://github.com/ukint-vs/substrate.git" }
-sc-basic-authorship = { version = "0.10.0-dev", git = "https://github.com/ukint-vs/substrate.git" }
-substrate-frame-rpc-system = { version = "4.0.0-dev", git = "https://github.com/ukint-vs/substrate.git" }
-pallet-gear-rpc = { path = "../pallets/gear/rpc" }
-pallet-transaction-payment-rpc = { version = "4.0.0-dev", git = "https://github.com/ukint-vs/substrate.git" }
-
-# These dependencies are used for runtime benchmarking
-frame-benchmarking = { version = "4.0.0-dev", git = "https://github.com/ukint-vs/substrate.git" }
-frame-benchmarking-cli = { version = "4.0.0-dev", git = "https://github.com/ukint-vs/substrate.git" }
-=======
 sc-service = { version = "0.10.0-dev", git = "https://github.com/gear-tech/substrate.git", features = [
 	"wasmtime",
 ] }
@@ -106,18 +61,13 @@
 # These dependencies are used for runtime benchmarking
 frame-benchmarking = { version = "4.0.0-dev", git = "https://github.com/gear-tech/substrate.git" }
 frame-benchmarking-cli = { version = "4.0.0-dev", git = "https://github.com/gear-tech/substrate.git" }
->>>>>>> a0a2c283
 
 # Internal
 gear-runtime = { path = "../runtime" }
 gear-test-cli = { path = "../utils/gear-test-cli" }
 
 [build-dependencies]
-<<<<<<< HEAD
-substrate-build-script-utils = { version = "3.0.0", git = "https://github.com/ukint-vs/substrate.git" }
-=======
 substrate-build-script-utils = { version = "3.0.0", git = "https://github.com/gear-tech/substrate.git" }
->>>>>>> a0a2c283
 
 [features]
 default = []
