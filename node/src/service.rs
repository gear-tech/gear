--- conflicted
+++ resolved
@@ -32,15 +32,7 @@
 pub struct ExecutorDispatch;
 
 impl sc_executor::NativeExecutionDispatch for ExecutorDispatch {
-<<<<<<< HEAD
-    // type ExtendHostFunctions = gear_node_rti::gear_executor::HostFunctions;
     type ExtendHostFunctions = frame_benchmarking::benchmarking::HostFunctions;
-=======
-    type ExtendHostFunctions = (
-        gear_node_rti::gear_executor::HostFunctions,
-        frame_benchmarking::benchmarking::HostFunctions,
-    );
->>>>>>> c9ea7064
 
     fn dispatch(method: &str, data: &[u8]) -> Option<Vec<u8>> {
         gear_runtime::api::dispatch(method, data)
