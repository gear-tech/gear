experimental = ["setup-scripts"]

[scripts.setup.replace-node-and-runtime]
command = ["bash", "-c", '''
rsync -av gear-cli-and-runtime-release/ target/release/
chmod +x target/release/gear
''']

[profile.default]
leak-timeout = { period = "5s", result = "fail" }
slow-timeout = { period = "1m", terminate-after = 5 }

[profile.default.junit]
path = "junit.xml"
store-success-output = false
store-failure-output = true

[profile.ci]
fail-fast = false
archive.include = [
  { path = "wasm32-gear", relative-to = "target", on-missing = "warn" },
]

<<<<<<< HEAD
[profile.ci.junit]
path = "junit.xml"
store-success-output = false
store-failure-output = true

=======
>>>>>>> 44dec28a
# sdk
[[profile.ci.overrides]]
filter = 'package(gsdk) or package(gcli)'
retries = 5

[[profile.ci.scripts]]
filter = 'package(gsdk) or package(gcli)'
platform = "cfg(unix)"
setup = "replace-node-and-runtime"

# sometimes fails on CI machine in debug profile
# due to an inconsistent machine load and unoptimized code
[[profile.ci.overrides]]
filter = 'package(gear-authorship)'
retries = 5
threads-required = 4

# ethexe
[[profile.ci.overrides]]
filter = 'package(ethexe-service) or package(ethexe-observer)'
retries = 5
threads-required = 4<|MERGE_RESOLUTION|>--- conflicted
+++ resolved
@@ -21,14 +21,11 @@
   { path = "wasm32-gear", relative-to = "target", on-missing = "warn" },
 ]
 
-<<<<<<< HEAD
 [profile.ci.junit]
 path = "junit.xml"
 store-success-output = false
 store-failure-output = true
 
-=======
->>>>>>> 44dec28a
 # sdk
 [[profile.ci.overrides]]
 filter = 'package(gsdk) or package(gcli)'
