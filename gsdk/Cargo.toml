--- conflicted
+++ resolved
@@ -26,13 +26,10 @@
 thiserror.workspace = true
 sp-runtime = { workspace = true, features = [ "std" ] }
 sp-core.workspace = true
-<<<<<<< HEAD
 gsdk-codegen = { path = "codegen" }
-=======
 
 # deps for features `testing`
 rand = { workspace = true, optional = true }
 
 [features]
-testing = [ "rand" ]
->>>>>>> ffd32433
+testing = [ "rand" ]