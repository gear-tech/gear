--- conflicted
+++ resolved
@@ -21,26 +21,16 @@
 gear-core = { workspace = true, features = ["std"] }
 gear-core-errors.workspace = true
 hex.workspace = true
-<<<<<<< HEAD
-indexmap.workspace = true
-jsonrpsee = { workspace = true, features = ["http-client", "ws-client"] }
-=======
 indexmap = { workspace = true, features = ["std"] }
 jsonrpsee = { workspace = true, features = [ "http-client", "ws-client" ] }
->>>>>>> 12554680
 log.workspace = true
 scale-value.workspace = true
 serde.workspace = true
 serde_json = { workspace = true, features = [ "std" ] }
 subxt.workspace = true
 thiserror.workspace = true
-<<<<<<< HEAD
-sp-runtime = { workspace = true, features = ["std"] }
-sp-core.workspace = true
-=======
 sp-runtime = { workspace = true, features = [ "std" ] }
 sp-core = { workspace = true, features = [ "std" , "full_crypto"] }
->>>>>>> 12554680
 gsdk-codegen.workspace = true
 parking_lot.workspace = true
 
