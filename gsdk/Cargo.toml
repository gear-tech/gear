[package]
name = "gsdk"
description = "Rust SDK of the Gear network"
documentation = "https://docs.rs/gsdk"
categories = ["wasm", "api-bindings"]
keywords = ["gear", "api", "sdk"]
version.workspace = true
authors.workspace = true
edition.workspace = true
license.workspace = true
homepage.workspace = true
repository.workspace = true
rust-version.workspace = true

[dependencies]
colored.workspace = true
derive_more.workspace = true
futures.workspace = true
gear-core = { workspace = true, features = ["std"] }
gear-core-errors.workspace = true
gear-utils.workspace = true
gsdk-codegen.workspace = true
hex.workspace = true
indexmap = { workspace = true, features = ["std"] }
jsonrpsee = { workspace = true, features = ["http-client", "ws-client"] }
log.workspace = true
parking_lot.workspace = true
serde = { workspace = true, features = ["derive"] }
serde_json.workspace = true
sp-core = { workspace = true, features = ["std", "full_crypto"] }
sp-runtime = { workspace = true, features = ["std"] }
sp-keyring.workspace = true
subxt.workspace = true
thiserror.workspace = true
tokio = { workspace = true, features = ["fs"] }
url.workspace = true
parity-scale-codec.workspace = true
<<<<<<< HEAD
gsigner = { workspace = true, features = ["std", "sr25519"] }
=======
gear-workspace-hack.workspace = true
>>>>>>> e447ce80

[dev-dependencies]
ark-bls12-381 = { workspace = true, features = ["curve"] }
ark-ec = { workspace = true }
ark-scale = { workspace = true, features = ["hazmat"] }
ark-serialize = { workspace = true, features = ["derive"] }
ark-std = { workspace = true }
gear-node-wrapper.workspace = true
tokio = { workspace = true, features = ["full"] }
demo-constructor = { workspace = true, features = ["std"] }
demo-custom.workspace = true
demo-bls381 = { workspace = true, features = ["std"] }
demo-ping.workspace = true
demo-messenger.workspace = true
demo-fungible-token.workspace = true
demo-mul-by-const.workspace = true
demo-vec.workspace = true
demo-reserve-gas = { workspace = true, features = ["std"] }
demo-waiter = { workspace = true, features = ["std"] }
demo-wat.workspace = true
serde_json = { workspace = true, features = [ "std" ] }
wat.workspace = true

[features]
testing = []<|MERGE_RESOLUTION|>--- conflicted
+++ resolved
@@ -35,11 +35,8 @@
 tokio = { workspace = true, features = ["fs"] }
 url.workspace = true
 parity-scale-codec.workspace = true
-<<<<<<< HEAD
 gsigner = { workspace = true, features = ["std", "sr25519"] }
-=======
 gear-workspace-hack.workspace = true
->>>>>>> e447ce80
 
 [dev-dependencies]
 ark-bls12-381 = { workspace = true, features = ["curve"] }
@@ -60,7 +57,7 @@
 demo-reserve-gas = { workspace = true, features = ["std"] }
 demo-waiter = { workspace = true, features = ["std"] }
 demo-wat.workspace = true
-serde_json = { workspace = true, features = [ "std" ] }
+serde_json = { workspace = true, features = ["std"] }
 wat.workspace = true
 
 [features]
