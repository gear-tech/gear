// This file is part of Gear.
//
// Copyright (C) 2021-2025 Gear Technologies Inc.
// SPDX-License-Identifier: GPL-3.0-or-later WITH Classpath-exception-2.0
//
// This program is free software: you can redistribute it and/or modify
// it under the terms of the GNU General Public License as published by
// the Free Software Foundation, either version 3 of the License, or
// (at your option) any later version.
//
// This program is distributed in the hope that it will be useful,
// but WITHOUT ANY WARRANTY; without even the implied warranty of
// MERCHANTABILITY or FITNESS FOR A PARTICULAR PURPOSE. See the
// GNU General Public License for more details.
//
// You should have received a copy of the GNU General Public License
// along with this program. If not, see <https://www.gnu.org/licenses/>.

use crate::{
<<<<<<< HEAD
    Blocks, Events, ProgramStateChanges, TxInBlock, UserMessageSentFilter,
    UserMessageSentSubscription, client::Rpc, config::GearConfig, metadata::Event, signer::Signer,
=======
    Blocks, Events, Result, TxInBlock, config::GearConfig, metadata::Event, signer::Signer,
>>>>>>> 6aa2e02e
};
use core::ops::{Deref, DerefMut};
<<<<<<< HEAD
use jsonrpsee::ws_client::WsClientBuilder;
use sp_core::H256;
use subxt::{OnlineClient, rpc_params};
=======
use jsonrpsee::{client_transport::ws::Url, ws_client::WsClientBuilder};
use std::{borrow::Cow, time::Duration};
use subxt::{OnlineClient, backend::rpc::RpcClient, ext::subxt_rpcs::LegacyRpcMethods};
>>>>>>> 6aa2e02e

const ONE_HUNDRED_MEGABYTES: u32 = 100 * 1024 * 1024;

/// Gear api wrapper.
#[derive(Debug, Clone)]
pub struct Api {
    rpc: RpcClient,
    legacy_methods: LegacyRpcMethods<GearConfig>,
    client: OnlineClient<GearConfig>,
}

#[derive(Debug, Clone, Default)]
pub struct ApiBuilder<'a> {
    uri: Option<Cow<'a, str>>,
    timeout: Option<Duration>,
}

impl Api {
    /// Default API endpoint.
    pub const DEFAULT_ENDPOINT: &str = "wss://rpc.vara.network:443";

    /// Default timeout duration.
    pub const DEFAULT_TIMEOUT: Duration = Duration::from_secs(60);

    /// Creates an [`Api`] builder.
    pub const fn builder<'a>() -> ApiBuilder<'a> {
        ApiBuilder {
            uri: None,
            timeout: None,
        }
    }
}

impl<'a> ApiBuilder<'a> {
    pub fn uri(mut self, uri: impl Into<Cow<'a, str>>) -> Self {
        self.uri = Some(uri.into());
        self
    }

    pub const fn timeout(mut self, timeout: Duration) -> Self {
        self.timeout = Some(timeout);
        self
    }

    pub async fn build(self) -> Result<Api> {
        Api::from_rpc_client(self.rpc_client().await?).await
    }

    async fn rpc_client(self) -> Result<RpcClient> {
        let uri = self.uri.as_ref().map_or(Api::DEFAULT_ENDPOINT, Cow::as_ref);
        let uri = Url::parse(uri)?;

        let timeout = self.timeout.unwrap_or(Api::DEFAULT_TIMEOUT);

        let client = WsClientBuilder::new()
            .max_request_size(ONE_HUNDRED_MEGABYTES)
            .connection_timeout(timeout)
            .request_timeout(timeout)
            .build(uri)
            .await?;

        Ok(RpcClient::new(client))
    }
}

impl Api {
    /// Constructs an instance of [`Self`].
    pub async fn new(uri: &str) -> Result<Self> {
        Self::builder().uri(uri).build().await
    }

    /// Construcs an instance of [`Api`] from [`RpcClient`].
    pub async fn from_rpc_client(rpc: RpcClient) -> Result<Self> {
        let legacy_methods = LegacyRpcMethods::new(rpc.clone());
        let client = OnlineClient::from_rpc_client(rpc.clone()).await?;

        Ok(Self {
            rpc,
            client,
            legacy_methods,
        })
    }

    /// Subscribe all blocks
    ///
    ///
    /// ```ignore
    /// let api = Api::new(None).await?;
    /// let blocks = api.subscribe_blocks().await?;
    ///
    /// while let Ok(block) = blocks.next().await {
    ///   // ...
    /// }
    /// ```
    pub async fn subscribe_blocks(&self) -> Result<Blocks> {
        Ok(self.blocks().subscribe_all().await?.into())
    }

    /// Subscribe finalized blocks
    ///
    /// Same as `subscribe_blocks` but only finalized blocks.
    pub async fn subscribe_finalized_blocks(&self) -> Result<Blocks> {
        Ok(self.client.blocks().subscribe_finalized().await?.into())
    }

    /// Subscribe all events.
    ///
    /// ```ignore
    /// let api = Api::new(None).await?;
    /// let events = api.events().await?;
    ///
    /// while let Ok(evs) = events.next().await {
    ///   // ...
    /// }
    /// ```
    pub async fn events(&self) -> Result<Events> {
        Ok(self.client.blocks().subscribe_all().await?.into())
    }

    /// Parse events of an extrinsic
    pub async fn events_of(&self, tx: &TxInBlock) -> Result<Vec<Event>> {
        tx.fetch_events()
            .await?
            .iter()
            .map(|e| -> Result<Event> { e?.as_root_event::<Event>().map_err(Into::into) })
            .collect::<Result<Vec<Event>>>()
    }

    /// Subscribe finalized events
    ///
    /// Same as `events` but only finalized events.
    pub async fn finalized_events(&self) -> Result<Events> {
        Ok(self.client.blocks().subscribe_finalized().await?.into())
    }

    /// Subscribe to program state changes reported.
    pub async fn subscribe_program_state_changes(
        &self,
        program_ids: Option<Vec<H256>>,
    ) -> Result<ProgramStateChanges> {
        let subscription = self
            .rpc()
            .subscribe(
                "gear_subscribeProgramStateChanges",
                rpc_params![program_ids],
                "gear_unsubscribeProgramStateChanges",
            )
            .await?;

        Ok(ProgramStateChanges::new(subscription))
    }

    /// Subscribe to user message notifications.
    pub async fn subscribe_user_message_sent(
        &self,
        filter: UserMessageSentFilter,
    ) -> Result<UserMessageSentSubscription> {
        let subscription = self
            .rpc()
            .subscribe(
                "gear_subscribeUserMessageSent",
                rpc_params![filter],
                "gear_unsubscribeUserMessageSent",
            )
            .await?;

        Ok(UserMessageSentSubscription::new(subscription))
    }

    /// New signer from api
    pub fn signer(self, suri: &str, passwd: Option<&str>) -> Result<Signer> {
        Signer::new(self, suri, passwd)
    }

    /// Get the underlying [`RpcClient`] instance.
    pub fn rpc(&self) -> &RpcClient {
        &self.rpc
    }

    /// Access legacy RPC methods.
    pub fn legacy(&self) -> &LegacyRpcMethods<GearConfig> {
        &self.legacy_methods
    }
}

impl Deref for Api {
    type Target = OnlineClient<GearConfig>;

    fn deref(&self) -> &Self::Target {
        &self.client
    }
}

impl DerefMut for Api {
    fn deref_mut(&mut self) -> &mut Self::Target {
        &mut self.client
    }
}<|MERGE_RESOLUTION|>--- conflicted
+++ resolved
@@ -17,23 +17,18 @@
 // along with this program. If not, see <https://www.gnu.org/licenses/>.
 
 use crate::{
-<<<<<<< HEAD
-    Blocks, Events, ProgramStateChanges, TxInBlock, UserMessageSentFilter,
-    UserMessageSentSubscription, client::Rpc, config::GearConfig, metadata::Event, signer::Signer,
-=======
-    Blocks, Events, Result, TxInBlock, config::GearConfig, metadata::Event, signer::Signer,
->>>>>>> 6aa2e02e
+    Blocks, Events, ProgramStateChanges, Result, TxInBlock, UserMessageSentFilter,
+    UserMessageSentSubscription, config::GearConfig, metadata::Event, signer::Signer,
 };
 use core::ops::{Deref, DerefMut};
-<<<<<<< HEAD
-use jsonrpsee::ws_client::WsClientBuilder;
+use jsonrpsee::{client_transport::ws::Url, ws_client::WsClientBuilder};
 use sp_core::H256;
-use subxt::{OnlineClient, rpc_params};
-=======
-use jsonrpsee::{client_transport::ws::Url, ws_client::WsClientBuilder};
 use std::{borrow::Cow, time::Duration};
-use subxt::{OnlineClient, backend::rpc::RpcClient, ext::subxt_rpcs::LegacyRpcMethods};
->>>>>>> 6aa2e02e
+use subxt::{
+    OnlineClient,
+    backend::rpc::RpcClient,
+    ext::subxt_rpcs::{LegacyRpcMethods, rpc_params},
+};
 
 const ONE_HUNDRED_MEGABYTES: u32 = 100 * 1024 * 1024;
 
