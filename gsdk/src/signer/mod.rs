--- conflicted
+++ resolved
@@ -22,15 +22,9 @@
     Api,
     backtrace::Backtrace,
     config::GearConfig,
-<<<<<<< HEAD
     result::{Error, Result},
 };
 use calls::SignerCalls;
-=======
-    result::Result,
-    signer::{calls::SignerCalls, storage::SignerStorage},
-};
->>>>>>> 355310ea
 use core::ops::Deref;
 use gsigner::substrate::SubstratePair;
 pub use pair_signer::PairSigner;
@@ -38,6 +32,7 @@
 use sp_core::{crypto::Ss58Codec, sr25519::Pair};
 use sp_runtime::AccountId32;
 use std::sync::Arc;
+use storage::SignerStorage;
 
 mod calls;
 mod pair_signer;
@@ -47,9 +42,9 @@
 
 /// Signer representation that provides access to gear API.
 /// Implements low-level methods such as [`run_tx`](`Inner::run_tx`)
-/// and [`force_batch`](`Signer.calls()::force_batch`).
-/// Other higher-level calls are provided by [`Inner::storage`],
-/// [`Inner::calls`], [`Inner::rpc`].
+/// and [`force_batch`](`Signer::calls().force_batch`).
+/// Other higher-level calls are provided by [`Signer::storage`],
+/// [`Signer::calls`], [`Signer::rpc`].
 #[derive(Clone)]
 pub struct Signer(Arc<Inner>);
 
@@ -73,66 +68,34 @@
     pub fn new(api: Api, suri: &str, passwd: Option<&str>) -> Result<Self> {
         Ok(Self::from((
             api,
-<<<<<<< HEAD
-            signer: PairSigner::new(load_sr25519_pair(suri, passwd)?),
-            nonce: None,
-            backtrace: Default::default(),
-        };
-
-        Ok(Self::from_inner(signer))
-    }
-
-    fn from_inner(signer: Inner) -> Self {
-        let signer = Arc::new(signer);
-
-        Self {
-            storage: SignerStorage(signer.clone()),
-            calls: SignerCalls(signer.clone()),
-            rpc: SignerRpc(signer.clone()),
-            signer,
-        }
-    }
-
-    fn replace_inner(&mut self, mut inner: Inner) {
-        let backtrace = self.backtrace();
-        inner.backtrace = backtrace;
-
-        let Signer {
-            signer,
-            storage,
-            calls,
-            rpc,
-        } = self;
-
-        *signer = Arc::new(inner);
-        *storage = SignerStorage(signer.clone());
-        *calls = SignerCalls(signer.clone());
-        *rpc = SignerRpc(signer.clone());
-=======
-            PairSigner::new(Pair::from_string(suri, passwd)?),
+            PairSigner::new(load_sr25519_pair(suri, passwd)?),
         )))
->>>>>>> 355310ea
     }
 
     /// Change inner signer.
     pub fn change(mut self, suri: &str, passwd: Option<&str>) -> Result<Self> {
-<<<<<<< HEAD
-        let signer = PairSigner::new(load_sr25519_pair(suri, passwd)?);
-
-        self.replace_inner(Inner {
-            signer,
-            ..self.signer.as_ref().clone()
-        });
-=======
-        Arc::make_mut(&mut self.0).signer = PairSigner::new(Pair::from_string(suri, passwd)?);
->>>>>>> 355310ea
-
+        Arc::make_mut(&mut self.0).signer = PairSigner::new(load_sr25519_pair(suri, passwd)?);
         Ok(self)
     }
 
-    /// Set nonce of the signer
+    /// Set nonce of the signer.
     pub fn set_nonce(&mut self, nonce: u64) {
         Arc::make_mut(&mut self.0).nonce = Some(nonce);
+    }
+
+    /// Returns signer's storage calls handle.
+    pub fn storage(&self) -> SignerStorage<'_> {
+        self.0.storage()
+    }
+
+    /// Returns signer's RPC calls handle.
+    pub fn rpc(&self) -> SignerRpc<'_> {
+        self.0.rpc()
+    }
+
+    /// Returns signer's program call helper.
+    pub fn calls(&self) -> SignerCalls<'_> {
+        self.0.calls()
     }
 }
 
@@ -147,22 +110,22 @@
         SignerRpc(self)
     }
 
-    /// Returns signer's calls handle.
+    /// Returns signer's program call helper.
     pub fn calls(&self) -> SignerCalls<'_> {
         SignerCalls(self)
     }
 
-    /// Get address of the current signer
+    /// Get address of the current signer.
     pub fn address(&self) -> String {
         self.account_id().to_ss58check()
     }
 
-    /// Get address of the current signer
+    /// Get account id of the current signer.
     pub fn account_id(&self) -> &AccountId32 {
         self.signer.account_id()
     }
 
-    /// Get reference to inner unsigned api
+    /// Get reference to inner unsigned api.
     pub fn api(&self) -> &Api {
         &self.api
     }
@@ -191,7 +154,6 @@
 fn load_sr25519_pair(suri: &str, passwd: Option<&str>) -> Result<Pair> {
     let pair =
         SubstratePair::from_suri(SIGNER_ALIAS, suri, passwd).map_err(|_| Error::InvalidSecret)?;
-
     pair.to_sp_pair().map_err(|_| Error::InvalidSecret)
 }
 
