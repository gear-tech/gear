// This file is part of Gear.
//
// Copyright (C) 2021-2023 Gear Technologies Inc.
// SPDX-License-Identifier: GPL-3.0-or-later WITH Classpath-exception-2.0
//
// This program is free software: you can redistribute it and/or modify
// it under the terms of the GNU General Public License as published by
// the Free Software Foundation, either version 3 of the License, or
// (at your option) any later version.
//
// This program is distributed in the hope that it will be useful,
// but WITHOUT ANY WARRANTY; without even the implied warranty of
// MERCHANTABILITY or FITNESS FOR A PARTICULAR PURPOSE. See the
// GNU General Public License for more details.
//
// You should have received a copy of the GNU General Public License
// along with this program. If not, see <https://www.gnu.org/licenses/>.

//! gear api calls
use super::{SignerCalls, SignerInner, SignerStorage};
use crate::{
    config::GearConfig,
    metadata::{
        calls::{BalancesCall, GearCall, SudoCall, UtilityCall},
        gear_runtime::RuntimeCall,
        runtime_types::{
            frame_system::pallet::Call,
            gear_common::{ActiveProgram, Program},
            gear_core::code::InstrumentedCode,
            sp_weights::weight_v2::Weight,
        },
        storage::{GearGasStorage, GearProgramStorage},
        sudo::Event as SudoEvent,
        Event,
    },
<<<<<<< HEAD
    signer::SignerRpc,
    types::{self, InBlock, TxStatus},
=======
    signer::Signer,
>>>>>>> 6be76fa4
    utils::storage_address_bytes,
    Api, BlockNumber, Error, GearGasNode, GearGasNodeId, GearPages, Result, TxInBlock, TxStatus,
};
use anyhow::anyhow;
use gear_core::{
    ids::*,
    memory::{PageBuf, PageBufInner},
};
use hex::ToHex;
use parity_scale_codec::Encode;
use sp_runtime::AccountId32;
use std::sync::Arc;
use subxt::{
    blocks::ExtrinsicEvents,
    dynamic::Value,
    metadata::EncodeWithMetadata,
    storage::StorageAddress,
    tx::{DynamicPayload, TxProgress},
    utils::Static,
    Error as SubxtError, OnlineClient,
};

type TxProgressT = TxProgress<GearConfig, OnlineClient<GearConfig>>;
type EventsResult = Result<ExtrinsicEvents<GearConfig>, Error>;

/// Implementation of calls to programs/other users for [`Signer`].
#[derive(Clone)]
pub struct SignerCalls(Arc<SignerInner>);

/// Implementation of storage calls for [`Signer`].
#[derive(Clone)]
pub struct SignerStorage(Arc<SignerInner>);

// pallet-balances
impl SignerCalls {
    /// `pallet_balances::transfer`
<<<<<<< HEAD
    pub async fn transfer(&self, dest: impl Into<AccountId32>, value: u128) -> InBlock {
        self.0
            .as_ref()
            .run_tx(
                BalancesCall::Transfer,
                vec![
                    Value::unnamed_variant("Id", [Value::from_bytes(dest.into())]),
                    Value::u128(value),
                ],
            )
            .await
=======
    pub async fn transfer(&self, dest: impl Into<AccountId32>, value: u128) -> Result<TxInBlock> {
        self.run_tx(
            BalancesCall::Transfer,
            vec![
                Value::unnamed_variant("Id", [Value::from_bytes(dest.into())]),
                Value::u128(value),
            ],
        )
        .await
>>>>>>> 6be76fa4
    }
}

// pallet-gear
impl SignerCalls {
    /// `pallet_gear::create_program`
    pub async fn create_program(
        &self,
        code_id: CodeId,
        salt: Vec<u8>,
        payload: Vec<u8>,
        gas_limit: u64,
        value: u128,
<<<<<<< HEAD
    ) -> InBlock {
        self.0
            .run_tx(
                GearCall::CreateProgram,
                vec![
                    Value::from_bytes(code_id),
                    Value::from_bytes(salt),
                    Value::from_bytes(payload),
                    Value::u128(gas_limit as u128),
                    Value::u128(value),
                ],
            )
            .await
    }

    /// `pallet_gear::claim_value`
    pub async fn claim_value(&self, message_id: MessageId) -> InBlock {
        self.0
            .run_tx(GearCall::ClaimValue, vec![Value::from_bytes(message_id)])
=======
    ) -> Result<TxInBlock> {
        self.run_tx(
            GearCall::CreateProgram,
            vec![
                Value::from_bytes(code_id),
                Value::from_bytes(salt),
                Value::from_bytes(payload),
                Value::u128(gas_limit as u128),
                Value::u128(value),
            ],
        )
        .await
    }

    /// `pallet_gear::claim_value`
    pub async fn claim_value(&self, message_id: MessageId) -> Result<TxInBlock> {
        self.run_tx(GearCall::ClaimValue, vec![Value::from_bytes(message_id)])
>>>>>>> 6be76fa4
            .await
    }

    /// `pallet_gear::send_message`
    pub async fn send_message(
        &self,
        destination: ProgramId,
        payload: Vec<u8>,
        gas_limit: u64,
        value: u128,
<<<<<<< HEAD
    ) -> InBlock {
        self.0
            .run_tx(
                GearCall::SendMessage,
                vec![
                    Value::from_bytes(destination),
                    Value::from_bytes(payload),
                    Value::u128(gas_limit as u128),
                    Value::u128(value),
                ],
            )
            .await
=======
    ) -> Result<TxInBlock> {
        self.run_tx(
            GearCall::SendMessage,
            vec![
                Value::from_bytes(destination),
                Value::from_bytes(payload),
                Value::u128(gas_limit as u128),
                Value::u128(value),
            ],
        )
        .await
>>>>>>> 6be76fa4
    }

    /// `pallet_gear::send_reply`
    pub async fn send_reply(
        &self,
        reply_to_id: MessageId,
        payload: Vec<u8>,
        gas_limit: u64,
        value: u128,
<<<<<<< HEAD
    ) -> InBlock {
        self.0
            .run_tx(
                GearCall::SendReply,
                vec![
                    Value::from_bytes(reply_to_id),
                    Value::from_bytes(payload),
                    Value::u128(gas_limit as u128),
                    Value::u128(value),
                ],
            )
            .await
    }

    /// `pallet_gear::upload_code`
    pub async fn upload_code(&self, code: Vec<u8>) -> InBlock {
        self.0
            .run_tx(GearCall::UploadCode, vec![Value::from_bytes(code)])
=======
    ) -> Result<TxInBlock> {
        self.run_tx(
            GearCall::SendReply,
            vec![
                Value::from_bytes(reply_to_id),
                Value::from_bytes(payload),
                Value::u128(gas_limit as u128),
                Value::u128(value),
            ],
        )
        .await
    }

    /// `pallet_gear::upload_code`
    pub async fn upload_code(&self, code: Vec<u8>) -> Result<TxInBlock> {
        self.run_tx(GearCall::UploadCode, vec![Value::from_bytes(code)])
>>>>>>> 6be76fa4
            .await
    }

    /// `pallet_gear::upload_program`
    pub async fn upload_program(
        &self,
        code: Vec<u8>,
        salt: Vec<u8>,
        payload: Vec<u8>,
        gas_limit: u64,
        value: u128,
<<<<<<< HEAD
    ) -> InBlock {
        self.0
            .run_tx(
                GearCall::UploadProgram,
                vec![
                    Value::from_bytes(code),
                    Value::from_bytes(salt),
                    Value::from_bytes(payload),
                    Value::u128(gas_limit as u128),
                    Value::u128(value),
                ],
            )
            .await
=======
    ) -> Result<TxInBlock> {
        self.run_tx(
            GearCall::UploadProgram,
            vec![
                Value::from_bytes(code),
                Value::from_bytes(salt),
                Value::from_bytes(payload),
                Value::u128(gas_limit as u128),
                Value::u128(value),
            ],
        )
        .await
>>>>>>> 6be76fa4
    }
}

// pallet-utility
impl SignerInner {
    /// `pallet_utility::force_batch`
    pub async fn force_batch(&self, calls: Vec<RuntimeCall>) -> Result<TxInBlock> {
        self.run_tx(
            UtilityCall::ForceBatch,
            vec![calls.into_iter().map(Value::from).collect::<Vec<Value>>()],
        )
        .await
    }
}

// pallet-sudo
impl SignerInner {
    pub async fn process_sudo(&self, tx: DynamicPayload) -> EventsResult {
        let tx = self.process(tx).await?;
        let events = tx.wait_for_success().await?;
        for event in events.iter() {
            let event = event?.as_root_event::<Event>()?;
            if let Event::Sudo(SudoEvent::Sudid {
                sudo_result: Err(err),
            }) = event
            {
                return Err(self.api().decode_error(err).into());
            }
        }

        Ok(events)
    }

    /// `pallet_sudo::sudo_unchecked_weight`
    pub async fn sudo_unchecked_weight(&self, call: RuntimeCall, weight: Weight) -> EventsResult {
        self.sudo_run_tx(
            SudoCall::SudoUncheckedWeight,
            // As `call` implements conversion to `Value`.
            vec![
                call.into(),
                Value::named_composite([
                    ("ref_time", Value::u128(weight.ref_time as u128)),
                    ("proof_size", Value::u128(weight.proof_size as u128)),
                ]),
            ],
        )
        .await
    }

    /// `pallet_sudo::sudo`
    pub async fn sudo(&self, call: RuntimeCall) -> EventsResult {
        self.sudo_run_tx(SudoCall::Sudo, vec![Value::from(call)])
            .await
    }
}

// pallet-system
impl SignerStorage {
    /// Sets storage values via calling sudo pallet
    pub async fn set_storage(&self, items: &[(impl StorageAddress, impl Encode)]) -> EventsResult {
        let metadata = self.0.api().metadata();
        let mut items_to_set = Vec::with_capacity(items.len());
        for item in items {
            let item_key = storage_address_bytes(&item.0, &metadata)?;
            let mut item_value_bytes = Vec::new();
            let item_value_type_id = crate::storage::storage_type_id(&metadata, &item.0)?;
            Static(&item.1).encode_with_metadata(
                item_value_type_id,
                &metadata,
                &mut item_value_bytes,
            )?;
            items_to_set.push((item_key, item_value_bytes));
        }

        self.0
            .sudo(RuntimeCall::System(Call::set_storage {
                items: items_to_set,
            }))
            .await
    }
}

// pallet-gas
impl SignerStorage {
    /// Writes gas total issuance into storage.
    pub async fn set_total_issuance(&self, value: u64) -> EventsResult {
        let addr = Api::storage_root(GearGasStorage::TotalIssuance);
        self.set_storage(&[(addr, value)]).await
    }

    /// Writes Gear gas nodes into storage at their ids.
    pub async fn set_gas_nodes(
        &self,
        gas_nodes: &impl AsRef<[(GearGasNodeId, GearGasNode)]>,
    ) -> EventsResult {
        let gas_nodes = gas_nodes.as_ref();
        let mut gas_nodes_to_set = Vec::with_capacity(gas_nodes.len());
        for gas_node in gas_nodes {
            let addr = Api::storage(GearGasStorage::GasNodes, vec![Static(gas_node.0)]);
            gas_nodes_to_set.push((addr, &gas_node.1));
        }
        self.set_storage(&gas_nodes_to_set).await
    }
}

// pallet-gear-program
impl SignerStorage {
    /// Writes `InstrumentedCode` length into storage at `CodeId`
    pub async fn set_code_len_storage(&self, code_id: CodeId, code_len: u32) -> EventsResult {
        let addr = Api::storage(
            GearProgramStorage::CodeLenStorage,
            vec![Value::from_bytes(code_id)],
        );
        self.set_storage(&[(addr, code_len)]).await
    }

    /// Writes `InstrumentedCode` into storage at `CodeId`
    pub async fn set_code_storage(&self, code_id: CodeId, code: &InstrumentedCode) -> EventsResult {
        let addr = Api::storage(
            GearProgramStorage::CodeStorage,
            vec![Value::from_bytes(code_id)],
        );
        self.set_storage(&[(addr, code)]).await
    }

    /// Writes `GearPages` into storage at `program_id`
    pub async fn set_gpages(
        &self,
        program_id: ProgramId,
        program_pages: &GearPages,
    ) -> EventsResult {
        let mut program_pages_to_set = Vec::with_capacity(program_pages.len());
        for program_page in program_pages {
            let addr = Api::storage(
                GearProgramStorage::MemoryPageStorage,
                vec![
                    subxt::dynamic::Value::from_bytes(program_id),
                    subxt::dynamic::Value::u128(*program_page.0 as u128),
                ],
            );
            let page_buf_inner = PageBufInner::try_from(program_page.1.clone())
                .map_err(|_| Error::PageInvalid(*program_page.0, program_id.encode_hex()))?;
            let value = PageBuf::from_inner(page_buf_inner);
            program_pages_to_set.push((addr, value));
        }
        self.set_storage(&program_pages_to_set).await
    }

    /// Writes `ActiveProgram` into storage at `program_id`
    pub async fn set_gprog(
        &self,
        program_id: ProgramId,
        program: ActiveProgram<BlockNumber>,
    ) -> EventsResult {
        let addr = Api::storage(
            GearProgramStorage::ProgramStorage,
            vec![Value::from_bytes(program_id)],
        );
        self.set_storage(&[(addr, &Program::Active(program))]).await
    }
}

// Singer utils
impl SignerInner {
    /// Propagates log::info for given status.
    pub(crate) fn log_status(&self, status: &TxStatus) {
        match status {
            TxStatus::Future => log::info!("	Status: Future"),
            TxStatus::Ready => log::info!("	Status: Ready"),
            TxStatus::Broadcast(v) => log::info!("	Status: Broadcast( {v:?} )"),
            TxStatus::InBlock(b) => log::info!(
                "	Status: InBlock( block hash: {}, extrinsic hash: {} )",
                b.block_hash(),
                b.extrinsic_hash()
            ),
            TxStatus::Retracted(h) => log::warn!("	Status: Retracted( {h} )"),
            TxStatus::FinalityTimeout(h) => log::error!("	Status: FinalityTimeout( {h} )"),
            TxStatus::Finalized(b) => log::info!(
                "	Status: Finalized( block hash: {}, extrinsic hash: {} )",
                b.block_hash(),
                b.extrinsic_hash()
            ),
            TxStatus::Usurped(h) => log::error!("	Status: Usurped( {h} )"),
            TxStatus::Dropped => log::error!("	Status: Dropped"),
            TxStatus::Invalid => log::error!("	Status: Invalid"),
        }
    }

    /// Wrapper for submit and watch with nonce.
    async fn sign_and_submit_then_watch<'a>(
        &self,
        tx: &DynamicPayload,
    ) -> Result<TxProgressT, SubxtError> {
        if let Some(nonce) = self.nonce {
            self.api
                .tx()
                .create_signed_with_nonce(tx, &self.signer, nonce, Default::default())?
                .submit_and_watch()
                .await
        } else {
            self.api
                .tx()
                .sign_and_submit_then_watch_default(tx, &self.signer)
                .await
        }
    }

    /// Listen transaction process and print logs.
    pub async fn process<'a>(&self, tx: DynamicPayload) -> Result<TxInBlock> {
        use subxt::tx::TxStatus::*;

        let signer_rpc = SignerRpc(Arc::new(self.clone()));
        let before = signer_rpc.get_balance().await?;

        let mut process = self.sign_and_submit_then_watch(&tx).await?;
        let (pallet, name) = (tx.pallet_name(), tx.call_name());

        log::info!("Submitted extrinsic {}::{}", pallet, name);

        while let Some(status) = process.next_item().await {
            let status = status?;
            self.log_status(&status);
            match status {
                Future | Ready | Broadcast(_) | InBlock(_) | Retracted(_) => (),
                Finalized(b) => {
                    log::info!(
                        "Successfully submitted call {}::{} {} at {}!",
                        pallet,
                        name,
                        b.extrinsic_hash(),
                        b.block_hash()
                    );
                    self.log_balance_spent(before).await?;
                    return Ok(b);
                }
                _ => {
                    self.log_balance_spent(before).await?;
                    return Err(status.into());
                }
            }
        }

        Err(anyhow!("Transaction wasn't found").into())
    }
}<|MERGE_RESOLUTION|>--- conflicted
+++ resolved
@@ -33,12 +33,7 @@
         sudo::Event as SudoEvent,
         Event,
     },
-<<<<<<< HEAD
     signer::SignerRpc,
-    types::{self, InBlock, TxStatus},
-=======
-    signer::Signer,
->>>>>>> 6be76fa4
     utils::storage_address_bytes,
     Api, BlockNumber, Error, GearGasNode, GearGasNodeId, GearPages, Result, TxInBlock, TxStatus,
 };
@@ -75,19 +70,6 @@
 // pallet-balances
 impl SignerCalls {
     /// `pallet_balances::transfer`
-<<<<<<< HEAD
-    pub async fn transfer(&self, dest: impl Into<AccountId32>, value: u128) -> InBlock {
-        self.0
-            .as_ref()
-            .run_tx(
-                BalancesCall::Transfer,
-                vec![
-                    Value::unnamed_variant("Id", [Value::from_bytes(dest.into())]),
-                    Value::u128(value),
-                ],
-            )
-            .await
-=======
     pub async fn transfer(&self, dest: impl Into<AccountId32>, value: u128) -> Result<TxInBlock> {
         self.run_tx(
             BalancesCall::Transfer,
@@ -97,7 +79,6 @@
             ],
         )
         .await
->>>>>>> 6be76fa4
     }
 }
 
@@ -111,27 +92,6 @@
         payload: Vec<u8>,
         gas_limit: u64,
         value: u128,
-<<<<<<< HEAD
-    ) -> InBlock {
-        self.0
-            .run_tx(
-                GearCall::CreateProgram,
-                vec![
-                    Value::from_bytes(code_id),
-                    Value::from_bytes(salt),
-                    Value::from_bytes(payload),
-                    Value::u128(gas_limit as u128),
-                    Value::u128(value),
-                ],
-            )
-            .await
-    }
-
-    /// `pallet_gear::claim_value`
-    pub async fn claim_value(&self, message_id: MessageId) -> InBlock {
-        self.0
-            .run_tx(GearCall::ClaimValue, vec![Value::from_bytes(message_id)])
-=======
     ) -> Result<TxInBlock> {
         self.run_tx(
             GearCall::CreateProgram,
@@ -149,7 +109,6 @@
     /// `pallet_gear::claim_value`
     pub async fn claim_value(&self, message_id: MessageId) -> Result<TxInBlock> {
         self.run_tx(GearCall::ClaimValue, vec![Value::from_bytes(message_id)])
->>>>>>> 6be76fa4
             .await
     }
 
@@ -160,20 +119,6 @@
         payload: Vec<u8>,
         gas_limit: u64,
         value: u128,
-<<<<<<< HEAD
-    ) -> InBlock {
-        self.0
-            .run_tx(
-                GearCall::SendMessage,
-                vec![
-                    Value::from_bytes(destination),
-                    Value::from_bytes(payload),
-                    Value::u128(gas_limit as u128),
-                    Value::u128(value),
-                ],
-            )
-            .await
-=======
     ) -> Result<TxInBlock> {
         self.run_tx(
             GearCall::SendMessage,
@@ -185,7 +130,6 @@
             ],
         )
         .await
->>>>>>> 6be76fa4
     }
 
     /// `pallet_gear::send_reply`
@@ -195,26 +139,6 @@
         payload: Vec<u8>,
         gas_limit: u64,
         value: u128,
-<<<<<<< HEAD
-    ) -> InBlock {
-        self.0
-            .run_tx(
-                GearCall::SendReply,
-                vec![
-                    Value::from_bytes(reply_to_id),
-                    Value::from_bytes(payload),
-                    Value::u128(gas_limit as u128),
-                    Value::u128(value),
-                ],
-            )
-            .await
-    }
-
-    /// `pallet_gear::upload_code`
-    pub async fn upload_code(&self, code: Vec<u8>) -> InBlock {
-        self.0
-            .run_tx(GearCall::UploadCode, vec![Value::from_bytes(code)])
-=======
     ) -> Result<TxInBlock> {
         self.run_tx(
             GearCall::SendReply,
@@ -231,7 +155,6 @@
     /// `pallet_gear::upload_code`
     pub async fn upload_code(&self, code: Vec<u8>) -> Result<TxInBlock> {
         self.run_tx(GearCall::UploadCode, vec![Value::from_bytes(code)])
->>>>>>> 6be76fa4
             .await
     }
 
@@ -243,21 +166,6 @@
         payload: Vec<u8>,
         gas_limit: u64,
         value: u128,
-<<<<<<< HEAD
-    ) -> InBlock {
-        self.0
-            .run_tx(
-                GearCall::UploadProgram,
-                vec![
-                    Value::from_bytes(code),
-                    Value::from_bytes(salt),
-                    Value::from_bytes(payload),
-                    Value::u128(gas_limit as u128),
-                    Value::u128(value),
-                ],
-            )
-            .await
-=======
     ) -> Result<TxInBlock> {
         self.run_tx(
             GearCall::UploadProgram,
@@ -270,7 +178,6 @@
             ],
         )
         .await
->>>>>>> 6be76fa4
     }
 }
 
