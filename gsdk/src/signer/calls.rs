// This file is part of Gear.
//
// Copyright (C) 2021-2023 Gear Technologies Inc.
// SPDX-License-Identifier: GPL-3.0-or-later WITH Classpath-exception-2.0
//
// This program is free software: you can redistribute it and/or modify
// it under the terms of the GNU General Public License as published by
// the Free Software Foundation, either version 3 of the License, or
// (at your option) any later version.
//
// This program is distributed in the hope that it will be useful,
// but WITHOUT ANY WARRANTY; without even the implied warranty of
// MERCHANTABILITY or FITNESS FOR A PARTICULAR PURPOSE. See the
// GNU General Public License for more details.
//
// You should have received a copy of the GNU General Public License
// along with this program. If not, see <https://www.gnu.org/licenses/>.

//! gear api calls
use super::SignerInner;
use crate::{
    config::GearConfig,
    metadata::{
        calls::{BalancesCall, GearCall, SudoCall, UtilityCall},
        gear_runtime::RuntimeCall,
        runtime_types::{
            frame_system::pallet::Call,
            gear_common::{ActiveProgram, Program},
            gear_core::code::InstrumentedCode,
            sp_weights::weight_v2::Weight,
        },
        storage::{GearGasStorage, GearProgramStorage},
        sudo::Event as SudoEvent,
        Event,
    },
    signer::SignerRpc,
    utils::storage_address_bytes,
    Api, BlockNumber, Error, GearGasNode, GearGasNodeId, GearPages, Result, TxInBlock, TxStatus,
};
use anyhow::anyhow;
use gear_core::{
    ids::*,
    memory::{PageBuf, PageBufInner},
};
use hex::ToHex;
use parity_scale_codec::Encode;
use sp_runtime::AccountId32;
use std::sync::Arc;
use subxt::{
    blocks::ExtrinsicEvents,
    dynamic::Value,
    metadata::EncodeWithMetadata,
    storage::StorageAddress,
    tx::{DynamicPayload, TxProgress},
    utils::Static,
    Error as SubxtError, OnlineClient,
};

type TxProgressT = TxProgress<GearConfig, OnlineClient<GearConfig>>;
type EventsResult = Result<ExtrinsicEvents<GearConfig>, Error>;

/// Implementation of calls to programs/other users for [`Signer`].
#[derive(Clone)]
pub struct SignerCalls(pub(crate) Arc<SignerInner>);

/// Implementation of storage calls for [`Signer`].
#[derive(Clone)]
pub struct SignerStorage(pub(crate) Arc<SignerInner>);

// pallet-balances
impl SignerCalls {
    /// `pallet_balances::transfer`
    pub async fn transfer(&self, dest: impl Into<AccountId32>, value: u128) -> Result<TxInBlock> {
        self.0
            .run_tx(
                BalancesCall::Transfer,
                vec![
                    Value::unnamed_variant("Id", [Value::from_bytes(dest.into())]),
                    Value::u128(value),
                ],
            )
            .await
    }
}

// pallet-gear
impl SignerCalls {
    /// `pallet_gear::create_program`
    pub async fn create_program(
        &self,
        code_id: CodeId,
        salt: Vec<u8>,
        payload: Vec<u8>,
        gas_limit: u64,
        value: u128,
    ) -> Result<TxInBlock> {
        self.0
            .run_tx(
                GearCall::CreateProgram,
                vec![
                    Value::from_bytes(code_id),
                    Value::from_bytes(salt),
                    Value::from_bytes(payload),
                    Value::u128(gas_limit as u128),
                    Value::u128(value),
                ],
            )
            .await
    }

    /// `pallet_gear::claim_value`
    pub async fn claim_value(&self, message_id: MessageId) -> Result<TxInBlock> {
        self.0
            .run_tx(GearCall::ClaimValue, vec![Value::from_bytes(message_id)])
            .await
    }

    /// `pallet_gear::send_message`
    pub async fn send_message(
        &self,
        destination: ProgramId,
        payload: Vec<u8>,
        gas_limit: u64,
        value: u128,
        prepaid: bool,
    ) -> Result<TxInBlock> {
<<<<<<< HEAD
        self.0
            .run_tx(
                GearCall::SendMessage,
                vec![
                    Value::from_bytes(destination),
                    Value::from_bytes(payload),
                    Value::u128(gas_limit as u128),
                    Value::u128(value),
                ],
            )
            .await
=======
        self.run_tx(
            GearCall::SendMessage,
            vec![
                Value::from_bytes(destination),
                Value::from_bytes(payload),
                Value::u128(gas_limit as u128),
                Value::u128(value),
                Value::bool(prepaid),
            ],
        )
        .await
>>>>>>> 07d1b79f
    }

    /// `pallet_gear::send_reply`
    pub async fn send_reply(
        &self,
        reply_to_id: MessageId,
        payload: Vec<u8>,
        gas_limit: u64,
        value: u128,
        prepaid: bool,
    ) -> Result<TxInBlock> {
<<<<<<< HEAD
        self.0
            .run_tx(
                GearCall::SendReply,
                vec![
                    Value::from_bytes(reply_to_id),
                    Value::from_bytes(payload),
                    Value::u128(gas_limit as u128),
                    Value::u128(value),
                ],
            )
            .await
=======
        self.run_tx(
            GearCall::SendReply,
            vec![
                Value::from_bytes(reply_to_id),
                Value::from_bytes(payload),
                Value::u128(gas_limit as u128),
                Value::u128(value),
                Value::bool(prepaid),
            ],
        )
        .await
>>>>>>> 07d1b79f
    }

    /// `pallet_gear::upload_code`
    pub async fn upload_code(&self, code: Vec<u8>) -> Result<TxInBlock> {
        self.0
            .run_tx(GearCall::UploadCode, vec![Value::from_bytes(code)])
            .await
    }

    /// `pallet_gear::upload_program`
    pub async fn upload_program(
        &self,
        code: Vec<u8>,
        salt: Vec<u8>,
        payload: Vec<u8>,
        gas_limit: u64,
        value: u128,
    ) -> Result<TxInBlock> {
        self.0
            .run_tx(
                GearCall::UploadProgram,
                vec![
                    Value::from_bytes(code),
                    Value::from_bytes(salt),
                    Value::from_bytes(payload),
                    Value::u128(gas_limit as u128),
                    Value::u128(value),
                ],
            )
            .await
    }
}

// pallet-utility
impl SignerInner {
    /// `pallet_utility::force_batch`
    pub async fn force_batch(&self, calls: Vec<RuntimeCall>) -> Result<TxInBlock> {
        self.run_tx(
            UtilityCall::ForceBatch,
            vec![calls.into_iter().map(Value::from).collect::<Vec<Value>>()],
        )
        .await
    }
}

// pallet-sudo
impl SignerInner {
    pub async fn process_sudo(&self, tx: DynamicPayload) -> EventsResult {
        let tx = self.process(tx).await?;
        let events = tx.wait_for_success().await?;
        for event in events.iter() {
            let event = event?.as_root_event::<Event>()?;
            if let Event::Sudo(SudoEvent::Sudid {
                sudo_result: Err(err),
            }) = event
            {
                return Err(self.api().decode_error(err).into());
            }
        }

        Ok(events)
    }

    /// `pallet_sudo::sudo_unchecked_weight`
    pub async fn sudo_unchecked_weight(&self, call: RuntimeCall, weight: Weight) -> EventsResult {
        self.sudo_run_tx(
            SudoCall::SudoUncheckedWeight,
            // As `call` implements conversion to `Value`.
            vec![
                call.into(),
                Value::named_composite([
                    ("ref_time", Value::u128(weight.ref_time as u128)),
                    ("proof_size", Value::u128(weight.proof_size as u128)),
                ]),
            ],
        )
        .await
    }

    /// `pallet_sudo::sudo`
    pub async fn sudo(&self, call: RuntimeCall) -> EventsResult {
        self.sudo_run_tx(SudoCall::Sudo, vec![Value::from(call)])
            .await
    }
}

// pallet-system
impl SignerStorage {
    /// Sets storage values via calling sudo pallet
    pub async fn set_storage(&self, items: &[(impl StorageAddress, impl Encode)]) -> EventsResult {
        let metadata = self.0.api().metadata();
        let mut items_to_set = Vec::with_capacity(items.len());
        for item in items {
            let item_key = storage_address_bytes(&item.0, &metadata)?;
            let mut item_value_bytes = Vec::new();
            let item_value_type_id = crate::storage::storage_type_id(&metadata, &item.0)?;
            Static(&item.1).encode_with_metadata(
                item_value_type_id,
                &metadata,
                &mut item_value_bytes,
            )?;
            items_to_set.push((item_key, item_value_bytes));
        }

        self.0
            .sudo(RuntimeCall::System(Call::set_storage {
                items: items_to_set,
            }))
            .await
    }
}

// pallet-gas
impl SignerStorage {
    /// Writes gas total issuance into storage.
    pub async fn set_total_issuance(&self, value: u64) -> EventsResult {
        let addr = Api::storage_root(GearGasStorage::TotalIssuance);
        self.set_storage(&[(addr, value)]).await
    }

    /// Writes Gear gas nodes into storage at their ids.
    pub async fn set_gas_nodes(
        &self,
        gas_nodes: &impl AsRef<[(GearGasNodeId, GearGasNode)]>,
    ) -> EventsResult {
        let gas_nodes = gas_nodes.as_ref();
        let mut gas_nodes_to_set = Vec::with_capacity(gas_nodes.len());
        for gas_node in gas_nodes {
            let addr = Api::storage(GearGasStorage::GasNodes, vec![Static(gas_node.0)]);
            gas_nodes_to_set.push((addr, &gas_node.1));
        }
        self.set_storage(&gas_nodes_to_set).await
    }
}

// pallet-gear-program
impl SignerStorage {
    /// Writes `InstrumentedCode` length into storage at `CodeId`
    pub async fn set_code_len_storage(&self, code_id: CodeId, code_len: u32) -> EventsResult {
        let addr = Api::storage(
            GearProgramStorage::CodeLenStorage,
            vec![Value::from_bytes(code_id)],
        );
        self.set_storage(&[(addr, code_len)]).await
    }

    /// Writes `InstrumentedCode` into storage at `CodeId`
    pub async fn set_code_storage(&self, code_id: CodeId, code: &InstrumentedCode) -> EventsResult {
        let addr = Api::storage(
            GearProgramStorage::CodeStorage,
            vec![Value::from_bytes(code_id)],
        );
        self.set_storage(&[(addr, code)]).await
    }

    /// Writes `GearPages` into storage at `program_id`
    pub async fn set_gpages(
        &self,
        program_id: ProgramId,
        program_pages: &GearPages,
    ) -> EventsResult {
        let mut program_pages_to_set = Vec::with_capacity(program_pages.len());
        for program_page in program_pages {
            let addr = Api::storage(
                GearProgramStorage::MemoryPageStorage,
                vec![
                    subxt::dynamic::Value::from_bytes(program_id),
                    subxt::dynamic::Value::u128(*program_page.0 as u128),
                ],
            );
            let page_buf_inner = PageBufInner::try_from(program_page.1.clone())
                .map_err(|_| Error::PageInvalid(*program_page.0, program_id.encode_hex()))?;
            let value = PageBuf::from_inner(page_buf_inner);
            program_pages_to_set.push((addr, value));
        }
        self.set_storage(&program_pages_to_set).await
    }

    /// Writes `ActiveProgram` into storage at `program_id`
    pub async fn set_gprog(
        &self,
        program_id: ProgramId,
        program: ActiveProgram<BlockNumber>,
    ) -> EventsResult {
        let addr = Api::storage(
            GearProgramStorage::ProgramStorage,
            vec![Value::from_bytes(program_id)],
        );
        self.set_storage(&[(addr, &Program::Active(program))]).await
    }
}

// Singer utils
impl SignerInner {
    /// Propagates log::info for given status.
    pub(crate) fn log_status(&self, status: &TxStatus) {
        match status {
            TxStatus::Future => log::info!("	Status: Future"),
            TxStatus::Ready => log::info!("	Status: Ready"),
            TxStatus::Broadcast(v) => log::info!("	Status: Broadcast( {v:?} )"),
            TxStatus::InBlock(b) => log::info!(
                "	Status: InBlock( block hash: {}, extrinsic hash: {} )",
                b.block_hash(),
                b.extrinsic_hash()
            ),
            TxStatus::Retracted(h) => log::warn!("	Status: Retracted( {h} )"),
            TxStatus::FinalityTimeout(h) => log::error!("	Status: FinalityTimeout( {h} )"),
            TxStatus::Finalized(b) => log::info!(
                "	Status: Finalized( block hash: {}, extrinsic hash: {} )",
                b.block_hash(),
                b.extrinsic_hash()
            ),
            TxStatus::Usurped(h) => log::error!("	Status: Usurped( {h} )"),
            TxStatus::Dropped => log::error!("	Status: Dropped"),
            TxStatus::Invalid => log::error!("	Status: Invalid"),
        }
    }

    /// Wrapper for submit and watch with nonce.
    async fn sign_and_submit_then_watch<'a>(
        &self,
        tx: &DynamicPayload,
    ) -> Result<TxProgressT, SubxtError> {
        if let Some(nonce) = self.nonce {
            self.api
                .tx()
                .create_signed_with_nonce(tx, &self.signer, nonce, Default::default())?
                .submit_and_watch()
                .await
        } else {
            self.api
                .tx()
                .sign_and_submit_then_watch_default(tx, &self.signer)
                .await
        }
    }

    /// Listen transaction process and print logs.
    pub async fn process<'a>(&self, tx: DynamicPayload) -> Result<TxInBlock> {
        use subxt::tx::TxStatus::*;

        let signer_rpc = SignerRpc(Arc::new(self.clone()));
        let before = signer_rpc.get_balance().await?;

        let mut process = self.sign_and_submit_then_watch(&tx).await?;
        let (pallet, name) = (tx.pallet_name(), tx.call_name());

        log::info!("Submitted extrinsic {}::{}", pallet, name);

        while let Some(status) = process.next_item().await {
            let status = status?;
            self.log_status(&status);
            match status {
                Future | Ready | Broadcast(_) | InBlock(_) | Retracted(_) => (),
                Finalized(b) => {
                    log::info!(
                        "Successfully submitted call {}::{} {} at {}!",
                        pallet,
                        name,
                        b.extrinsic_hash(),
                        b.block_hash()
                    );
                    self.log_balance_spent(before).await?;
                    return Ok(b);
                }
                _ => {
                    self.log_balance_spent(before).await?;
                    return Err(status.into());
                }
            }
        }

        Err(anyhow!("Transaction wasn't found").into())
    }
}<|MERGE_RESOLUTION|>--- conflicted
+++ resolved
@@ -124,7 +124,6 @@
         value: u128,
         prepaid: bool,
     ) -> Result<TxInBlock> {
-<<<<<<< HEAD
         self.0
             .run_tx(
                 GearCall::SendMessage,
@@ -133,22 +132,10 @@
                     Value::from_bytes(payload),
                     Value::u128(gas_limit as u128),
                     Value::u128(value),
+                    Value::bool(prepaid),
                 ],
             )
             .await
-=======
-        self.run_tx(
-            GearCall::SendMessage,
-            vec![
-                Value::from_bytes(destination),
-                Value::from_bytes(payload),
-                Value::u128(gas_limit as u128),
-                Value::u128(value),
-                Value::bool(prepaid),
-            ],
-        )
-        .await
->>>>>>> 07d1b79f
     }
 
     /// `pallet_gear::send_reply`
@@ -160,7 +147,6 @@
         value: u128,
         prepaid: bool,
     ) -> Result<TxInBlock> {
-<<<<<<< HEAD
         self.0
             .run_tx(
                 GearCall::SendReply,
@@ -169,22 +155,10 @@
                     Value::from_bytes(payload),
                     Value::u128(gas_limit as u128),
                     Value::u128(value),
+                    Value::bool(prepaid),
                 ],
             )
             .await
-=======
-        self.run_tx(
-            GearCall::SendReply,
-            vec![
-                Value::from_bytes(reply_to_id),
-                Value::from_bytes(payload),
-                Value::u128(gas_limit as u128),
-                Value::u128(value),
-                Value::bool(prepaid),
-            ],
-        )
-        .await
->>>>>>> 07d1b79f
     }
 
     /// `pallet_gear::upload_code`
