// This file is part of Gear.
//
// Copyright (C) 2021-2023 Gear Technologies Inc.
// SPDX-License-Identifier: GPL-3.0-or-later WITH Classpath-exception-2.0
//
// This program is free software: you can redistribute it and/or modify
// it under the terms of the GNU General Public License as published by
// the Free Software Foundation, either version 3 of the License, or
// (at your option) any later version.
//
// This program is distributed in the hope that it will be useful,
// but WITHOUT ANY WARRANTY; without even the implied warranty of
// MERCHANTABILITY or FITNESS FOR A PARTICULAR PURPOSE. See the
// GNU General Public License for more details.
//
// You should have received a copy of the GNU General Public License
// along with this program. If not, see <https://www.gnu.org/licenses/>.

//! gear api calls
use crate::{
    config::GearConfig,
    metadata::{
        gear_runtime::RuntimeCall,
        runtime_types::{
            frame_system::pallet::Call,
            gear_common::{ActiveProgram, Program},
            gear_core::code::InstrumentedCode,
            sp_weights::weight_v2::Weight,
        },
        sudo::Event as SudoEvent,
        Event,
    },
    signer::Signer,
    types::{self, InBlock, TxStatus},
    utils::storage_address_bytes,
    BlockNumber, Error,
};
use anyhow::anyhow;
use gear_core::{
    ids::*,
    memory::{PageBuf, PageBufInner},
};
use hex::ToHex;
use parity_scale_codec::Encode;
use sp_runtime::AccountId32;
use subxt::{
    blocks::ExtrinsicEvents,
    dynamic::Value,
    metadata::EncodeWithMetadata,
    storage::StorageAddress,
    tx::{DynamicPayload, TxPayload, TxProgress},
    utils::Static,
    Error as SubxtError, OnlineClient,
};

type TxProgressT = TxProgress<GearConfig, OnlineClient<GearConfig>>;
type EventsResult = Result<ExtrinsicEvents<GearConfig>, Error>;

// pallet-balances
impl Signer {
    /// `pallet_balances::transfer`
    pub async fn transfer(&self, dest: impl Into<AccountId32>, value: u128) -> InBlock {
        let tx = subxt::dynamic::tx(
            "Balances",
            "transfer",
            vec![
                Value::unnamed_variant("Id", [Value::from_bytes(dest.into())]),
                Value::u128(value),
            ],
        );

        self.process(tx).await
    }
}

// pallet-gear
impl Signer {
    /// `pallet_gear::create_program`
    pub async fn create_program(
        &self,
        code_id: CodeId,
        salt: Vec<u8>,
        payload: Vec<u8>,
        gas_limit: u64,
        value: u128,
    ) -> InBlock {
        let tx = subxt::dynamic::tx(
            "Gear",
            "create_program",
            vec![
                Value::from_bytes(code_id),
                Value::from_bytes(salt),
                Value::from_bytes(payload),
                Value::u128(gas_limit as u128),
                Value::u128(value),
            ],
        );

        self.process(tx).await
    }

    /// `pallet_gear::claim_value`
    pub async fn claim_value(&self, message_id: MessageId) -> InBlock {
        let tx = subxt::dynamic::tx("Gear", "claim_value", vec![Value::from_bytes(message_id)]);
        self.process(tx).await
    }

    /// `pallet_gear::send_message`
    pub async fn send_message(
        &self,
        destination: ProgramId,
        payload: Vec<u8>,
        gas_limit: u64,
        value: u128,
    ) -> InBlock {
        let tx = subxt::dynamic::tx(
            "Gear",
            "send_message",
            vec![
                Value::from_bytes(destination),
                Value::from_bytes(payload),
                Value::u128(gas_limit as u128),
                Value::u128(value),
            ],
        );

        self.process(tx).await
    }

    /// `pallet_gear::send_reply`
    pub async fn send_reply(
        &self,
        reply_to_id: MessageId,
        payload: Vec<u8>,
        gas_limit: u64,
        value: u128,
    ) -> InBlock {
        let tx = subxt::dynamic::tx(
            "Gear",
            "send_reply",
            vec![
                Value::from_bytes(reply_to_id),
                Value::from_bytes(payload),
                Value::u128(gas_limit as u128),
                Value::u128(value),
            ],
        );

        self.process(tx).await
    }

    /// `pallet_gear::upload_code`
    pub async fn upload_code(&self, code: Vec<u8>) -> InBlock {
        let tx = subxt::dynamic::tx("Gear", "upload_code", vec![Value::from_bytes(code)]);
        self.process(tx).await
    }

    /// `pallet_gear::upload_program`
    pub async fn upload_program(
        &self,
        code: Vec<u8>,
        salt: Vec<u8>,
        payload: Vec<u8>,
        gas_limit: u64,
        value: u128,
    ) -> InBlock {
        let tx = subxt::dynamic::tx(
            "Gear",
            "upload_program",
            vec![
                Value::from_bytes(code),
                Value::from_bytes(salt),
                Value::from_bytes(payload),
                Value::u128(gas_limit as u128),
                Value::u128(value),
            ],
        );

        self.process(tx).await
    }
}

// pallet-utility
impl Signer {
    /// `pallet_utility::force_batch`
    pub async fn force_batch(&self, calls: Vec<RuntimeCall>) -> InBlock {
        let tx = subxt::dynamic::tx(
            "Utility",
            "force_batch",
            vec![calls.into_iter().map(Value::from).collect::<Vec<Value>>()],
        );

        self.process(tx).await
    }
}

// pallet-sudo
impl Signer {
    async fn process_sudo(&self, tx: DynamicPayload) -> EventsResult {
        let tx = self.process(tx).await?;
        let events = tx.wait_for_success().await?;
        for event in events.iter() {
            let event = event?.as_root_event::<Event>()?;
            if let Event::Sudo(SudoEvent::Sudid {
                sudo_result: Err(err),
            }) = event
            {
                return Err(self.api().decode_error(err).into());
            }
        }

        Ok(events)
    }

    /// `pallet_sudo::sudo_unchecked_weight`
    pub async fn sudo_unchecked_weight(&self, call: RuntimeCall, weight: Weight) -> EventsResult {
        let tx = subxt::dynamic::tx(
            "Sudo",
            "sudo_unchecked_weight",
            // As `call` implements conversion to `Value`.
            vec![
                call.into(),
                Value::named_composite([
                    ("ref_time", Value::u128(weight.ref_time as u128)),
                    ("proof_size", Value::u128(weight.proof_size as u128)),
                ]),
            ],
        );
        self.process_sudo(tx).await
    }

    /// `pallet_sudo::sudo`
    pub async fn sudo(&self, call: RuntimeCall) -> EventsResult {
        let tx = subxt::dynamic::tx("Sudo", "sudo", vec![Value::from(call)]);

        self.process_sudo(tx).await
    }
}

// pallet-system
impl Signer {
    /// Sets storage values via calling sudo pallet
    pub async fn set_storage(&self, items: &[(impl StorageAddress, impl Encode)]) -> EventsResult {
        let metadata = self.api().metadata();
        let mut items_to_set = Vec::with_capacity(items.len());
        for item in items {
            let item_key = storage_address_bytes(&item.0, &metadata)?;
            let mut item_value_bytes = Vec::new();
            let item_value_type_id = crate::storage::storage_type_id(&metadata, &item.0)?;
            Static(&item.1).encode_with_metadata(
                item_value_type_id,
                &metadata,
                &mut item_value_bytes,
            )?;
            items_to_set.push((item_key, item_value_bytes));
        }

        self.sudo(RuntimeCall::System(Call::set_storage {
            items: items_to_set,
        }))
        .await
    }
}

// pallet-gas
impl Signer {
    /// Writes gas total issuance into storage.
    pub async fn set_total_issuance(&self, value: u64) -> EventsResult {
        let addr = subxt::dynamic::storage_root("GearGas", "TotalIssuance");
        self.set_storage(&[(addr, value)]).await
    }

    /// Writes Gear gas nodes into storage at their ids.
    pub async fn set_gas_nodes(
        &self,
        gas_nodes: &impl AsRef<[(types::GearGasNodeId, types::GearGasNode)]>,
    ) -> EventsResult {
        let gas_nodes = gas_nodes.as_ref();
        let mut gas_nodes_to_set = Vec::with_capacity(gas_nodes.len());
        for gas_node in gas_nodes {
            let addr = subxt::dynamic::storage("GearGas", "GasNodes", vec![Static(gas_node.0)]);
            gas_nodes_to_set.push((addr, &gas_node.1));
        }
        self.set_storage(&gas_nodes_to_set).await
    }
}

// pallet-gear-program
impl Signer {
    /// Writes `InstrumentedCode` length into storage at `CodeId`
    pub async fn set_code_len_storage(&self, code_id: CodeId, code_len: u32) -> EventsResult {
        let addr = subxt::dynamic::storage(
            "GearProgram",
            "CodeLenStorage",
            vec![Value::from_bytes(code_id)],
        );
        self.set_storage(&[(addr, code_len)]).await
    }

    /// Writes `InstrumentedCode` into storage at `CodeId`
    pub async fn set_code_storage(&self, code_id: CodeId, code: &InstrumentedCode) -> EventsResult {
        let addr = subxt::dynamic::storage(
            "GearProgram",
            "CodeStorage",
            vec![Value::from_bytes(code_id)],
        );
        self.set_storage(&[(addr, code)]).await
    }

    /// Writes `GearPages` into storage at `program_id`
    pub async fn set_gpages(
        &self,
        program_id: ProgramId,
        program_pages: &types::GearPages,
    ) -> EventsResult {
        let mut program_pages_to_set = Vec::with_capacity(program_pages.len());
        for program_page in program_pages {
            let addr = subxt::dynamic::storage(
                "GearProgram",
                "MemoryPageStorage",
                vec![
                    subxt::dynamic::Value::from_bytes(program_id),
                    subxt::dynamic::Value::u128(*program_page.0 as u128),
                ],
            );
            let page_buf_inner = PageBufInner::try_from(program_page.1.clone())
                .map_err(|_| Error::PageInvalid(*program_page.0, program_id.encode_hex()))?;
            let value = PageBuf::from_inner(page_buf_inner);
            program_pages_to_set.push((addr, value));
        }
        self.set_storage(&program_pages_to_set).await
    }

    /// Writes `ActiveProgram` into storage at `program_id`
    pub async fn set_gprog(
        &self,
        program_id: ProgramId,
        program: ActiveProgram<BlockNumber>,
    ) -> EventsResult {
        let addr = subxt::dynamic::storage(
            "GearProgram",
            "ProgramStorage",
            vec![Value::from_bytes(program_id)],
        );
        self.set_storage(&[(addr, &Program::Active(program))]).await
    }
}

// Singer utils
impl Signer {
    /// Propagates log::info for given status.
    pub(crate) fn log_status(&self, status: &TxStatus) {
        match status {
            TxStatus::Future => log::info!("	Status: Future"),
            TxStatus::Ready => log::info!("	Status: Ready"),
            TxStatus::Broadcast(v) => log::info!("	Status: Broadcast( {v:?} )"),
            TxStatus::InBlock(b) => log::info!(
                "	Status: InBlock( block hash: {}, extrinsic hash: {} )",
                b.block_hash(),
                b.extrinsic_hash()
            ),
            TxStatus::Retracted(h) => log::info!("	Status: Retracted( {h} )"),
            TxStatus::FinalityTimeout(h) => log::info!("	Status: FinalityTimeout( {h} )"),
            TxStatus::Finalized(b) => log::info!(
                "	Status: Finalized( block hash: {}, extrinsic hash: {} )",
                b.block_hash(),
                b.extrinsic_hash()
            ),
            TxStatus::Usurped(h) => log::info!("	Status: Usurped( {h} )"),
            TxStatus::Dropped => log::info!("	Status: Dropped"),
            TxStatus::Invalid => log::info!("	Status: Invalid"),
        }
    }

    /// Wrapper for submit and watch with nonce.
    async fn sign_and_submit_then_watch<'a>(
        &self,
<<<<<<< HEAD
        tx: &DynamicPayload,
        counter: u16,
=======
        tx: &DynamicTxPayload<'a>,
>>>>>>> fe4e9e7b
    ) -> Result<TxProgressT, SubxtError> {
        if let Some(nonce) = self.nonce {
            self.api
                .tx()
                .create_signed_with_nonce(tx, &self.signer, nonce, Default::default())?
                .submit_and_watch()
                .await
        } else {
            self.api
                .tx()
                .sign_and_submit_then_watch_default(tx, &self.signer)
                .await
        }
    }

    /// Listen transaction process and print logs.
    async fn process<'a>(&self, tx: DynamicPayload) -> InBlock {
        use subxt::tx::TxStatus::*;

        let before = self.balance().await?;
        let mut process = self.sign_and_submit_then_watch(&tx).await?;

        // FIXME:
        //
        // subxt 0.29.0 hides ex details again.
        //
        // Get extrinsic details.
        let (pallet, name) = tx
            .validation_details()
            .map(|d| (d.pallet_name.to_string(), d.call_name.to_string()))
            .unwrap_or_else(|| ("Unknown".to_string(), "Unknown".to_string()));

        log::info!("Submitted extrinsic {}::{}", pallet, name);

        while let Some(status) = process.next_item().await {
            let status = status?;
            self.log_status(&status);
            match status {
                Finalized(b) => {
                    log::info!(
                        "Successfully submitted call {}::{} {} at {}!",
                        pallet,
                        name,
                        b.extrinsic_hash(),
                        b.block_hash()
                    );

                    self.log_balance_spent(before).await?;
                    return Ok(b);
                }
                _ => {
                    self.log_balance_spent(before).await?;
                    return Err(status.into());
                }
            }
        }

        Err(anyhow!("Transaction wasn't found").into())
    }
}<|MERGE_RESOLUTION|>--- conflicted
+++ resolved
@@ -375,12 +375,7 @@
     /// Wrapper for submit and watch with nonce.
     async fn sign_and_submit_then_watch<'a>(
         &self,
-<<<<<<< HEAD
-        tx: &DynamicPayload,
-        counter: u16,
-=======
         tx: &DynamicTxPayload<'a>,
->>>>>>> fe4e9e7b
     ) -> Result<TxProgressT, SubxtError> {
         if let Some(nonce) = self.nonce {
             self.api
