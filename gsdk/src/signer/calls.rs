--- conflicted
+++ resolved
@@ -34,12 +34,8 @@
     },
     signer::Signer,
     types::{self, InBlock, TxStatus},
-<<<<<<< HEAD
+    utils::storage_address_bytes,
     Api, BlockNumber, Error,
-=======
-    utils::storage_address_bytes,
-    BlockNumber, Error,
->>>>>>> 72b3944a
 };
 use anyhow::anyhow;
 use gear_core::{
@@ -190,11 +186,7 @@
 
 // pallet-sudo
 impl Signer {
-<<<<<<< HEAD
-    pub(crate) async fn process_sudo(&self, tx: DynamicTxPayload<'_>) -> EventsResult {
-=======
-    async fn process_sudo(&self, tx: DynamicPayload) -> EventsResult {
->>>>>>> 72b3944a
+    pub async fn process_sudo(&self, tx: DynamicPayload) -> EventsResult {
         let tx = self.process(tx).await?;
         let events = tx.wait_for_success().await?;
         for event in events.iter() {
@@ -274,14 +266,7 @@
         let gas_nodes = gas_nodes.as_ref();
         let mut gas_nodes_to_set = Vec::with_capacity(gas_nodes.len());
         for gas_node in gas_nodes {
-<<<<<<< HEAD
-            let addr = Api::storage(
-                GearGasStorage::GasNodes,
-                vec![subxt::metadata::EncodeStaticType(gas_node.0)],
-            );
-=======
-            let addr = subxt::dynamic::storage("GearGas", "GasNodes", vec![Static(gas_node.0)]);
->>>>>>> 72b3944a
+            let addr = Api::storage(GearGasStorage::GasNodes, vec![Static(gas_node.0)]);
             gas_nodes_to_set.push((addr, &gas_node.1));
         }
         self.set_storage(&gas_nodes_to_set).await
@@ -391,11 +376,7 @@
     }
 
     /// Listen transaction process and print logs.
-<<<<<<< HEAD
-    pub(crate) async fn process<'a>(&self, tx: DynamicTxPayload<'a>) -> InBlock {
-=======
-    async fn process<'a>(&self, tx: DynamicPayload) -> InBlock {
->>>>>>> 72b3944a
+    pub async fn process<'a>(&self, tx: DynamicPayload) -> InBlock {
         use subxt::tx::TxStatus::*;
 
         let before = self.balance().await?;
