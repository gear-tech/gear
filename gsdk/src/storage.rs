--- conflicted
+++ resolved
@@ -21,20 +21,12 @@
     metadata::{
         runtime_types::{
             frame_system::{AccountInfo, EventRecord},
-<<<<<<< HEAD
-            gear_common::{storage::primitives::Interval, ActiveProgram, Program},
+            gear_common::storage::primitives::Interval, ActiveProgram, Program},
             gear_core::{
+                program::{ActiveProgram, Program},
                 code::instrumented::InstrumentedCode, message::user::UserStoredMessage, pages::Page,
             },
             numerated::tree::IntervalsTree,
-=======
-            gear_common::storage::primitives::Interval,
-            gear_core::{
-                code::instrumented::InstrumentedCode,
-                message::user::UserStoredMessage,
-                program::{ActiveProgram, Program},
-            },
->>>>>>> a9b72c1b
             pallet_balances::types::AccountData,
             pallet_gear_bank::pallet::BankAccount,
         },
