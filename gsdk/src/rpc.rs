// This file is part of Gear.
//
// Copyright (C) 2021-2024 Gear Technologies Inc.
// SPDX-License-Identifier: GPL-3.0-or-later WITH Classpath-exception-2.0
//
// This program is free software: you can redistribute it and/or modify
// it under the terms of the GNU General Public License as published by
// the Free Software Foundation, either version 3 of the License, or
// (at your option) any later version.
//
// This program is distributed in the hope that it will be useful,
// but WITHOUT ANY WARRANTY; without even the implied warranty of
// MERCHANTABILITY or FITNESS FOR A PARTICULAR PURPOSE. See the
// GNU General Public License for more details.
//
// You should have received a copy of the GNU General Public License
// along with this program. If not, see <https://www.gnu.org/licenses/>.

//! Gear API RPC methods

use crate::{result::Result, Api, GasInfo};
use gear_core::{
    ids::{CodeId, MessageId, ProgramId},
    message::ReplyInfo,
};
use sp_core::H256;
use subxt::rpc_params;

impl Api {
    /// gear_calculateInitCreateGas
    pub async fn calculate_create_gas(
        &self,
        origin: H256,
        code_id: CodeId,
        payload: Vec<u8>,
        value: u128,
        allow_other_panics: bool,
        at: Option<H256>,
    ) -> Result<GasInfo> {
        self.rpc()
            .request(
                "gear_calculateInitCreateGas",
                rpc_params![
                    origin,
                    H256(code_id.into()),
                    hex::encode(payload),
                    value,
                    allow_other_panics,
                    at
                ],
            )
            .await
    }

    /// gear_calculateInitUploadGas
    pub async fn calculate_upload_gas(
        &self,
        origin: H256,
        code: Vec<u8>,
        payload: Vec<u8>,
        value: u128,
        allow_other_panics: bool,
        at: Option<H256>,
    ) -> Result<GasInfo> {
        self.rpc()
            .request(
                "gear_calculateInitUploadGas",
                rpc_params![
                    origin,
                    hex::encode(code),
                    hex::encode(payload),
                    value,
                    allow_other_panics,
                    at
                ],
            )
            .await
    }

    /// gear_calculateHandleGas
    pub async fn calculate_handle_gas(
        &self,
        origin: H256,
        destination: ProgramId,
        payload: Vec<u8>,
        value: u128,
        allow_other_panics: bool,
        at: Option<H256>,
    ) -> Result<GasInfo> {
        self.rpc()
            .request(
                "gear_calculateHandleGas",
                rpc_params![
                    origin,
                    H256(destination.into()),
                    hex::encode(payload),
                    value,
                    allow_other_panics,
                    at
                ],
            )
            .await
    }

    /// gear_calculateReplyGas
    pub async fn calculate_reply_gas(
        &self,
        origin: H256,
        message_id: MessageId,
        payload: Vec<u8>,
        value: u128,
        allow_other_panics: bool,
        at: Option<H256>,
    ) -> Result<GasInfo> {
        self.rpc()
            .request(
                "gear_calculateReplyGas",
                rpc_params![
                    origin,
                    H256(message_id.into()),
                    hex::encode(payload),
                    value,
                    allow_other_panics,
                    at
                ],
            )
            .await
    }

    /// gear_meta_hash
    pub async fn read_meta_hash(&self, pid: H256, at: Option<H256>) -> Result<H256> {
        self.rpc()
            .request("gear_readMetahash", rpc_params![H256(pid.into()), at])
            .await
    }

    /// gear_readState
    pub async fn read_state(
        &self,
        pid: H256,
        payload: Vec<u8>,
        at: Option<H256>,
    ) -> Result<String> {
        self.rpc()
            .request(
                "gear_readState",
                rpc_params![H256(pid.into()), hex::encode(payload), at],
            )
            .await
    }

<<<<<<< HEAD
=======
    /// gear_readStateUsingWasm
    pub async fn read_state_using_wasm(
        &self,
        pid: H256,
        payload: Vec<u8>,
        method: &str,
        wasm: Vec<u8>,
        args: Option<Vec<u8>>,
        at: Option<H256>,
    ) -> Result<String> {
        self.rpc()
            .request(
                "gear_readStateUsingWasm",
                rpc_params![
                    pid,
                    hex::encode(payload),
                    hex::encode(method),
                    hex::encode(wasm),
                    args.map(hex::encode),
                    at
                ],
            )
            .await
    }

>>>>>>> b9e0deb3
    /// runtime_wasmBlobVersion
    pub async fn runtime_wasm_blob_version(&self, at: Option<H256>) -> Result<String> {
        self.rpc()
            .request("runtime_wasmBlobVersion", rpc_params![at])
            .await
    }

    /// gear_calculateReplyForHandle
    pub async fn calculate_reply_for_handle(
        &self,
        origin: H256,
        destination: ProgramId,
        payload: Vec<u8>,
        gas_limit: u64,
        value: u128,
        at: Option<H256>,
    ) -> Result<ReplyInfo> {
        self.rpc()
            .request(
                "gear_calculateReplyForHandle",
                rpc_params![
                    origin,
                    H256(destination.into()),
                    hex::encode(payload),
                    gas_limit,
                    value,
                    at
                ],
            )
            .await
    }
}<|MERGE_RESOLUTION|>--- conflicted
+++ resolved
@@ -149,34 +149,6 @@
             .await
     }
 
-<<<<<<< HEAD
-=======
-    /// gear_readStateUsingWasm
-    pub async fn read_state_using_wasm(
-        &self,
-        pid: H256,
-        payload: Vec<u8>,
-        method: &str,
-        wasm: Vec<u8>,
-        args: Option<Vec<u8>>,
-        at: Option<H256>,
-    ) -> Result<String> {
-        self.rpc()
-            .request(
-                "gear_readStateUsingWasm",
-                rpc_params![
-                    pid,
-                    hex::encode(payload),
-                    hex::encode(method),
-                    hex::encode(wasm),
-                    args.map(hex::encode),
-                    at
-                ],
-            )
-            .await
-    }
-
->>>>>>> b9e0deb3
     /// runtime_wasmBlobVersion
     pub async fn runtime_wasm_blob_version(&self, at: Option<H256>) -> Result<String> {
         self.rpc()
