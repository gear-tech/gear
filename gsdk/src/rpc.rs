--- conflicted
+++ resolved
@@ -147,10 +147,6 @@
                 rpc_params![H256(pid.into()), hex::encode(payload), at],
             )
             .await
-<<<<<<< HEAD
-            .map_err(Into::into)
-=======
->>>>>>> 12554680
     }
 
     /// runtime_wasmBlobVersion
