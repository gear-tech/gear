// This file is part of Gear.
//
// Copyright (C) 2023 Gear Technologies Inc.
// SPDX-License-Identifier: GPL-3.0-or-later WITH Classpath-exception-2.0
//
// This program is free software: you can redistribute it and/or modify
// it under the terms of the GNU General Public License as published by
// the Free Software Foundation, either version 3 of the License, or
// (at your option) any later version.
//
// This program is distributed in the hope that it will be useful,
// but WITHOUT ANY WARRANTY; without even the implied warranty of
// MERCHANTABILITY or FITNESS FOR A PARTICULAR PURPOSE. See the
// GNU General Public License for more details.
//
// You should have received a copy of the GNU General Public License
// along with this program. If not, see <https://www.gnu.org/licenses/>.
<<<<<<< HEAD

//! TODO: clean this file after #2668
=======
>>>>>>> 38156341
#![allow(dead_code, unused_imports, non_camel_case_types)]
#![allow(clippy::all)]
#![allow(unused)]

pub mod errors;
mod generated;
mod impls;

pub use self::{
    errors::ModuleError,
    generated::{
        exports::*,
        runtime_types::runtime_types::{
            self, sp_runtime::DispatchError, vara_runtime as gear_runtime,
            vara_runtime::RuntimeEvent as Event,
        },
    },
    impls::Convert,
};<|MERGE_RESOLUTION|>--- conflicted
+++ resolved
@@ -15,11 +15,6 @@
 //
 // You should have received a copy of the GNU General Public License
 // along with this program. If not, see <https://www.gnu.org/licenses/>.
-<<<<<<< HEAD
-
-//! TODO: clean this file after #2668
-=======
->>>>>>> 38156341
 #![allow(dead_code, unused_imports, non_camel_case_types)]
 #![allow(clippy::all)]
 #![allow(unused)]
