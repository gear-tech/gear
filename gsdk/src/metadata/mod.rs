--- conflicted
+++ resolved
@@ -1,10 +1,6 @@
 // This file is part of Gear.
 //
-<<<<<<< HEAD
-// Copyright (C) 2021-2022 Gear Technologies Inc.
-=======
-// Copyright (C) 2022 Gear Technologies Inc.
->>>>>>> ba16029b
+// Copyright (C) 2023 Gear Technologies Inc.
 // SPDX-License-Identifier: GPL-3.0-or-later WITH Classpath-exception-2.0
 //
 // This program is free software: you can redistribute it and/or modify
@@ -19,107 +15,17 @@
 //
 // You should have received a copy of the GNU General Public License
 // along with this program. If not, see <https://www.gnu.org/licenses/>.
-<<<<<<< HEAD
 //! TODO: clean this file after #2668
-=======
-
->>>>>>> ba16029b
 #![allow(dead_code, unused_imports, non_camel_case_types)]
 #![allow(clippy::all)]
 #![allow(unused)]
 
-<<<<<<< HEAD
 mod generated;
 mod impls;
 
 pub use generated::runtime_types::runtime_types::{
     self, vara_runtime as gear_runtime, vara_runtime::RuntimeEvent as Event,
 };
-=======
-pub mod errors;
-mod impls;
-
-pub use errors::ModuleError;
-
-pub static PALLETS: [&str; 24usize] = [
-    "System",
-    "Grandpa",
-    "Balances",
-    "Vesting",
-    "TransactionPayment",
-    "BagsList",
-    "ImOnline",
-    "Staking",
-    "Session",
-    "Treasury",
-    "ConvictionVoting",
-    "Referenda",
-    "FellowshipCollective",
-    "FellowshipReferenda",
-    "Whitelist",
-    "Sudo",
-    "Scheduler",
-    "Preimage",
-    "Identity",
-    "Utility",
-    "Gear",
-    "StakingRewards",
-    "Airdrop",
-    "GearDebug",
-];
-
-#[derive(:: subxt :: ext :: codec :: Decode, :: subxt :: ext :: codec :: Encode, Debug)]
-pub enum Event {
-    #[codec(index = 0)]
-    System(system::Event),
-    #[codec(index = 4)]
-    Grandpa(grandpa::Event),
-    #[codec(index = 5)]
-    Balances(balances::Event),
-    #[codec(index = 10)]
-    Vesting(vesting::Event),
-    #[codec(index = 6)]
-    TransactionPayment(transaction_payment::Event),
-    #[codec(index = 11)]
-    BagsList(bags_list::Event),
-    #[codec(index = 12)]
-    ImOnline(im_online::Event),
-    #[codec(index = 13)]
-    Staking(staking::Event),
-    #[codec(index = 7)]
-    Session(session::Event),
-    #[codec(index = 14)]
-    Treasury(treasury::Event),
-    #[codec(index = 16)]
-    ConvictionVoting(conviction_voting::Event),
-    #[codec(index = 17)]
-    Referenda(referenda::Event),
-    #[codec(index = 18)]
-    FellowshipCollective(fellowship_collective::Event),
-    #[codec(index = 19)]
-    FellowshipReferenda(fellowship_referenda::Event),
-    #[codec(index = 21)]
-    Whitelist(whitelist::Event),
-    #[codec(index = 99)]
-    Sudo(sudo::Event),
-    #[codec(index = 22)]
-    Scheduler(scheduler::Event),
-    #[codec(index = 23)]
-    Preimage(preimage::Event),
-    #[codec(index = 24)]
-    Identity(identity::Event),
-    #[codec(index = 8)]
-    Utility(utility::Event),
-    #[codec(index = 104)]
-    Gear(gear::Event),
-    #[codec(index = 106)]
-    StakingRewards(staking_rewards::Event),
-    #[codec(index = 198)]
-    Airdrop(airdrop::Event),
-    #[codec(index = 199)]
-    GearDebug(gear_debug::Event),
-}
->>>>>>> ba16029b
 
 pub mod system {
     pub use super::runtime_types::frame_system::pallet::Event;
@@ -216,5119 +122,4 @@
     pub use super::runtime_types::pallet_gear_debug::pallet::Event;
 }
 
-<<<<<<< HEAD
-=======
-pub mod runtime_types {
-    use super::runtime_types;
-    pub mod consensus_grandpa {
-        use super::runtime_types;
-        #[derive(:: subxt :: ext :: codec :: Decode, :: subxt :: ext :: codec :: Encode, Debug)]
-        pub struct Equivocation<_0, _1, _2> {
-            pub round_number: ::core::primitive::u64,
-            pub identity: _0,
-            pub first: (_1, _2),
-            pub second: (_1, _2),
-        }
-        #[derive(:: subxt :: ext :: codec :: Decode, :: subxt :: ext :: codec :: Encode, Debug)]
-        pub struct Precommit<_0, _1> {
-            pub target_hash: _0,
-            pub target_number: _1,
-        }
-        #[derive(:: subxt :: ext :: codec :: Decode, :: subxt :: ext :: codec :: Encode, Debug)]
-        pub struct Prevote<_0, _1> {
-            pub target_hash: _0,
-            pub target_number: _1,
-        }
-    }
-    pub mod frame_support {
-        use super::runtime_types;
-        pub mod dispatch {
-            use super::runtime_types;
-            #[derive(
-                :: subxt :: ext :: codec :: Decode, :: subxt :: ext :: codec :: Encode, Debug,
-            )]
-            pub enum DispatchClass {
-                #[codec(index = 0)]
-                Normal,
-                #[codec(index = 1)]
-                Operational,
-                #[codec(index = 2)]
-                Mandatory,
-            }
-            #[derive(
-                :: subxt :: ext :: codec :: Decode, :: subxt :: ext :: codec :: Encode, Debug,
-            )]
-            pub struct DispatchInfo {
-                pub weight: runtime_types::sp_weights::weight_v2::Weight,
-                pub class: runtime_types::frame_support::dispatch::DispatchClass,
-                pub pays_fee: runtime_types::frame_support::dispatch::Pays,
-            }
-            #[derive(
-                :: subxt :: ext :: codec :: Decode, :: subxt :: ext :: codec :: Encode, Debug,
-            )]
-            pub enum Pays {
-                #[codec(index = 0)]
-                Yes,
-                #[codec(index = 1)]
-                No,
-            }
-            #[derive(
-                :: subxt :: ext :: codec :: Decode, :: subxt :: ext :: codec :: Encode, Debug,
-            )]
-            pub struct PerDispatchClass<_0> {
-                pub normal: _0,
-                pub operational: _0,
-                pub mandatory: _0,
-            }
-            #[derive(
-                :: subxt :: ext :: codec :: Decode, :: subxt :: ext :: codec :: Encode, Debug,
-            )]
-            pub struct PostDispatchInfo {
-                pub actual_weight:
-                    ::core::option::Option<runtime_types::sp_weights::weight_v2::Weight>,
-                pub pays_fee: runtime_types::frame_support::dispatch::Pays,
-            }
-            #[derive(
-                :: subxt :: ext :: codec :: Decode, :: subxt :: ext :: codec :: Encode, Debug,
-            )]
-            pub enum RawOrigin<_0> {
-                #[codec(index = 0)]
-                Root,
-                #[codec(index = 1)]
-                Signed(_0),
-                #[codec(index = 2)]
-                None,
-            }
-        }
-        pub mod traits {
-            use super::runtime_types;
-            pub mod misc {
-                use super::runtime_types;
-                #[derive(
-                    :: subxt :: ext :: codec :: Decode, :: subxt :: ext :: codec :: Encode, Debug,
-                )]
-                pub struct WrapperOpaque<_0>(#[codec(compact)] pub ::core::primitive::u32, pub _0);
-            }
-            pub mod preimages {
-                use super::runtime_types;
-                #[derive(
-                    :: subxt :: ext :: codec :: Decode, :: subxt :: ext :: codec :: Encode, Debug,
-                )]
-                pub enum Bounded<_0> {
-                    #[codec(index = 0)]
-                    Legacy {
-                        hash: ::subxt::utils::H256,
-                    },
-                    #[codec(index = 1)]
-                    Inline(
-                        runtime_types::sp_core::bounded::bounded_vec::BoundedVec<
-                            ::core::primitive::u8,
-                        >,
-                    ),
-                    #[codec(index = 2)]
-                    Lookup {
-                        hash: ::subxt::utils::H256,
-                        len: ::core::primitive::u32,
-                    },
-                    __Ignore(::core::marker::PhantomData<_0>),
-                }
-            }
-            pub mod schedule {
-                use super::runtime_types;
-                #[derive(
-                    :: subxt :: ext :: codec :: Decode, :: subxt :: ext :: codec :: Encode, Debug,
-                )]
-                pub enum DispatchTime<_0> {
-                    #[codec(index = 0)]
-                    At(_0),
-                    #[codec(index = 1)]
-                    After(_0),
-                }
-            }
-            pub mod tokens {
-                use super::runtime_types;
-                pub mod misc {
-                    use super::runtime_types;
-                    #[derive(
-                        :: subxt :: ext :: codec :: Decode,
-                        :: subxt :: ext :: codec :: Encode,
-                        Debug,
-                    )]
-                    pub enum BalanceStatus {
-                        #[codec(index = 0)]
-                        Free,
-                        #[codec(index = 1)]
-                        Reserved,
-                    }
-                }
-            }
-        }
-        #[derive(:: subxt :: ext :: codec :: Decode, :: subxt :: ext :: codec :: Encode, Debug)]
-        pub struct PalletId(pub [::core::primitive::u8; 8usize]);
-    }
-    pub mod frame_system {
-        use super::runtime_types;
-        pub mod extensions {
-            use super::runtime_types;
-            pub mod check_genesis {
-                use super::runtime_types;
-                #[derive(
-                    :: subxt :: ext :: codec :: Decode, :: subxt :: ext :: codec :: Encode, Debug,
-                )]
-                pub struct CheckGenesis;
-            }
-            pub mod check_mortality {
-                use super::runtime_types;
-                #[derive(
-                    :: subxt :: ext :: codec :: Decode, :: subxt :: ext :: codec :: Encode, Debug,
-                )]
-                pub struct CheckMortality(pub runtime_types::sp_runtime::generic::era::Era);
-            }
-            pub mod check_non_zero_sender {
-                use super::runtime_types;
-                #[derive(
-                    :: subxt :: ext :: codec :: Decode, :: subxt :: ext :: codec :: Encode, Debug,
-                )]
-                pub struct CheckNonZeroSender;
-            }
-            pub mod check_nonce {
-                use super::runtime_types;
-                #[derive(
-                    :: subxt :: ext :: codec :: Decode, :: subxt :: ext :: codec :: Encode, Debug,
-                )]
-                pub struct CheckNonce(#[codec(compact)] pub ::core::primitive::u32);
-            }
-            pub mod check_spec_version {
-                use super::runtime_types;
-                #[derive(
-                    :: subxt :: ext :: codec :: Decode, :: subxt :: ext :: codec :: Encode, Debug,
-                )]
-                pub struct CheckSpecVersion;
-            }
-            pub mod check_tx_version {
-                use super::runtime_types;
-                #[derive(
-                    :: subxt :: ext :: codec :: Decode, :: subxt :: ext :: codec :: Encode, Debug,
-                )]
-                pub struct CheckTxVersion;
-            }
-            pub mod check_weight {
-                use super::runtime_types;
-                #[derive(
-                    :: subxt :: ext :: codec :: Decode, :: subxt :: ext :: codec :: Encode, Debug,
-                )]
-                pub struct CheckWeight;
-            }
-        }
-        pub mod limits {
-            use super::runtime_types;
-            #[derive(
-                :: subxt :: ext :: codec :: Decode, :: subxt :: ext :: codec :: Encode, Debug,
-            )]
-            pub struct BlockLength {
-                pub max: runtime_types::frame_support::dispatch::PerDispatchClass<
-                    ::core::primitive::u32,
-                >,
-            }
-            #[derive(
-                :: subxt :: ext :: codec :: Decode, :: subxt :: ext :: codec :: Encode, Debug,
-            )]
-            pub struct BlockWeights {
-                pub base_block: runtime_types::sp_weights::weight_v2::Weight,
-                pub max_block: runtime_types::sp_weights::weight_v2::Weight,
-                pub per_class: runtime_types::frame_support::dispatch::PerDispatchClass<
-                    runtime_types::frame_system::limits::WeightsPerClass,
-                >,
-            }
-            #[derive(
-                :: subxt :: ext :: codec :: Decode, :: subxt :: ext :: codec :: Encode, Debug,
-            )]
-            pub struct WeightsPerClass {
-                pub base_extrinsic: runtime_types::sp_weights::weight_v2::Weight,
-                pub max_extrinsic:
-                    ::core::option::Option<runtime_types::sp_weights::weight_v2::Weight>,
-                pub max_total: ::core::option::Option<runtime_types::sp_weights::weight_v2::Weight>,
-                pub reserved: ::core::option::Option<runtime_types::sp_weights::weight_v2::Weight>,
-            }
-        }
-        pub mod pallet {
-            use super::runtime_types;
-            #[derive(
-                :: subxt :: ext :: codec :: Decode, :: subxt :: ext :: codec :: Encode, Debug,
-            )]
-
-            pub enum Call {
-                #[codec(index = 0)]
-                remark {
-                    remark: ::std::vec::Vec<::core::primitive::u8>,
-                },
-                #[codec(index = 1)]
-                set_heap_pages { pages: ::core::primitive::u64 },
-                #[codec(index = 2)]
-                set_code {
-                    code: ::std::vec::Vec<::core::primitive::u8>,
-                },
-                #[codec(index = 3)]
-                set_code_without_checks {
-                    code: ::std::vec::Vec<::core::primitive::u8>,
-                },
-                #[codec(index = 4)]
-                set_storage {
-                    items: ::std::vec::Vec<(
-                        ::std::vec::Vec<::core::primitive::u8>,
-                        ::std::vec::Vec<::core::primitive::u8>,
-                    )>,
-                },
-                #[codec(index = 5)]
-                kill_storage {
-                    keys: ::std::vec::Vec<::std::vec::Vec<::core::primitive::u8>>,
-                },
-                #[codec(index = 6)]
-                kill_prefix {
-                    prefix: ::std::vec::Vec<::core::primitive::u8>,
-                    subkeys: ::core::primitive::u32,
-                },
-                #[codec(index = 7)]
-                remark_with_event {
-                    remark: ::std::vec::Vec<::core::primitive::u8>,
-                },
-            }
-            #[derive(
-                :: subxt :: ext :: codec :: Decode,
-                :: subxt :: ext :: codec :: Encode,
-                Debug,
-                PartialEq,
-                Eq,
-            )]
-            pub enum Error {
-                #[codec(index = 0)]
-                InvalidSpecName,
-                #[codec(index = 1)]
-                SpecVersionNeedsToIncrease,
-                #[codec(index = 2)]
-                FailedToExtractRuntimeVersion,
-                #[codec(index = 3)]
-                NonDefaultComposite,
-                #[codec(index = 4)]
-                NonZeroRefCount,
-                #[codec(index = 5)]
-                CallFiltered,
-            }
-            #[derive(
-                :: subxt :: ext :: codec :: Decode, :: subxt :: ext :: codec :: Encode, Debug,
-            )]
-
-            pub enum Event {
-                #[codec(index = 0)]
-                ExtrinsicSuccess {
-                    dispatch_info: runtime_types::frame_support::dispatch::DispatchInfo,
-                },
-                #[codec(index = 1)]
-                ExtrinsicFailed {
-                    dispatch_error: runtime_types::sp_runtime::DispatchError,
-                    dispatch_info: runtime_types::frame_support::dispatch::DispatchInfo,
-                },
-                #[codec(index = 2)]
-                CodeUpdated,
-                #[codec(index = 3)]
-                NewAccount { account: ::sp_runtime::AccountId32 },
-                #[codec(index = 4)]
-                KilledAccount { account: ::sp_runtime::AccountId32 },
-                #[codec(index = 5)]
-                Remarked {
-                    sender: ::sp_runtime::AccountId32,
-                    hash: ::subxt::utils::H256,
-                },
-            }
-        }
-        #[derive(:: subxt :: ext :: codec :: Decode, :: subxt :: ext :: codec :: Encode, Debug)]
-        pub struct AccountInfo<_0, _1> {
-            pub nonce: _0,
-            pub consumers: _0,
-            pub providers: _0,
-            pub sufficients: _0,
-            pub data: _1,
-        }
-        #[derive(:: subxt :: ext :: codec :: Decode, :: subxt :: ext :: codec :: Encode, Debug)]
-        pub struct EventRecord<_0, _1> {
-            pub phase: runtime_types::frame_system::Phase,
-            pub event: _0,
-            pub topics: ::std::vec::Vec<_1>,
-        }
-        #[derive(:: subxt :: ext :: codec :: Decode, :: subxt :: ext :: codec :: Encode, Debug)]
-        pub struct LastRuntimeUpgradeInfo {
-            #[codec(compact)]
-            pub spec_version: ::core::primitive::u32,
-            pub spec_name: ::std::string::String,
-        }
-        #[derive(:: subxt :: ext :: codec :: Decode, :: subxt :: ext :: codec :: Encode, Debug)]
-        pub enum Phase {
-            #[codec(index = 0)]
-            ApplyExtrinsic(::core::primitive::u32),
-            #[codec(index = 1)]
-            Finalization,
-            #[codec(index = 2)]
-            Initialization,
-        }
-    }
-    pub mod gear_common {
-        use super::runtime_types;
-        pub mod event {
-            use super::runtime_types;
-            #[derive(
-                :: subxt :: ext :: codec :: Decode, :: subxt :: ext :: codec :: Encode, Debug,
-            )]
-            pub enum CodeChangeKind<_0> {
-                #[codec(index = 0)]
-                Active {
-                    expiration: ::core::option::Option<_0>,
-                },
-                #[codec(index = 1)]
-                Inactive,
-                #[codec(index = 2)]
-                Reinstrumented,
-            }
-            #[derive(
-                :: subxt :: ext :: codec :: Decode, :: subxt :: ext :: codec :: Encode, Debug,
-            )]
-            pub enum DispatchStatus {
-                #[codec(index = 0)]
-                Success,
-                #[codec(index = 1)]
-                Failed,
-                #[codec(index = 2)]
-                NotExecuted,
-            }
-            #[derive(
-                :: subxt :: ext :: codec :: Decode, :: subxt :: ext :: codec :: Encode, Debug,
-            )]
-            pub enum MessageEntry {
-                #[codec(index = 0)]
-                Init,
-                #[codec(index = 1)]
-                Handle,
-                #[codec(index = 2)]
-                Reply(runtime_types::gear_core::ids::MessageId),
-                #[codec(index = 3)]
-                Signal,
-            }
-            #[derive(
-                :: subxt :: ext :: codec :: Decode, :: subxt :: ext :: codec :: Encode, Debug,
-            )]
-            pub enum MessageWaitedRuntimeReason {
-                #[codec(index = 0)]
-                WaitCalled,
-                #[codec(index = 1)]
-                WaitForCalled,
-                #[codec(index = 2)]
-                WaitUpToCalled,
-                #[codec(index = 3)]
-                WaitUpToCalledFull,
-            }
-            #[derive(
-                :: subxt :: ext :: codec :: Decode, :: subxt :: ext :: codec :: Encode, Debug,
-            )]
-            pub enum MessageWaitedSystemReason {
-                #[codec(index = 0)]
-                ProgramIsNotInitialized,
-            }
-            #[derive(
-                :: subxt :: ext :: codec :: Decode, :: subxt :: ext :: codec :: Encode, Debug,
-            )]
-            pub enum MessageWokenRuntimeReason {
-                #[codec(index = 0)]
-                WakeCalled,
-            }
-            #[derive(
-                :: subxt :: ext :: codec :: Decode, :: subxt :: ext :: codec :: Encode, Debug,
-            )]
-            pub enum MessageWokenSystemReason {
-                #[codec(index = 0)]
-                ProgramGotInitialized,
-                #[codec(index = 1)]
-                TimeoutHasCome,
-                #[codec(index = 2)]
-                OutOfRent,
-            }
-            #[derive(
-                :: subxt :: ext :: codec :: Decode, :: subxt :: ext :: codec :: Encode, Debug,
-            )]
-            pub enum ProgramChangeKind<_0> {
-                #[codec(index = 0)]
-                Active { expiration: _0 },
-                #[codec(index = 1)]
-                Inactive,
-                #[codec(index = 2)]
-                Paused,
-                #[codec(index = 3)]
-                Terminated,
-                #[codec(index = 4)]
-                ExpirationChanged { expiration: _0 },
-                #[codec(index = 5)]
-                ProgramSet { expiration: _0 },
-            }
-            #[derive(
-                :: subxt :: ext :: codec :: Decode, :: subxt :: ext :: codec :: Encode, Debug,
-            )]
-            pub enum Reason<_0, _1> {
-                #[codec(index = 0)]
-                Runtime(_0),
-                #[codec(index = 1)]
-                System(_1),
-            }
-            #[derive(
-                :: subxt :: ext :: codec :: Decode, :: subxt :: ext :: codec :: Encode, Debug,
-            )]
-            pub enum UserMessageReadRuntimeReason {
-                #[codec(index = 0)]
-                MessageReplied,
-                #[codec(index = 1)]
-                MessageClaimed,
-            }
-            #[derive(
-                :: subxt :: ext :: codec :: Decode, :: subxt :: ext :: codec :: Encode, Debug,
-            )]
-            pub enum UserMessageReadSystemReason {
-                #[codec(index = 0)]
-                OutOfRent,
-            }
-        }
-        pub mod gas_provider {
-            use super::runtime_types;
-            pub mod lockable {
-                #[derive(
-                    :: subxt :: ext :: codec :: Decode, :: subxt :: ext :: codec :: Encode, Debug,
-                )]
-                pub enum LockId {
-                    Mailbox,
-                    Waitlist,
-                    Reservation = 2,
-                    DispatchStash,
-                }
-            }
-            pub mod node {
-                use super::runtime_types;
-                #[derive(
-                    :: subxt :: ext :: codec :: Decode, :: subxt :: ext :: codec :: Encode, Debug,
-                )]
-                pub struct ChildrenRefs {
-                    pub spec_refs: ::core::primitive::u32,
-                    pub unspec_refs: ::core::primitive::u32,
-                }
-                #[derive(
-                    :: subxt :: ext :: codec :: Decode, :: subxt :: ext :: codec :: Encode, Debug,
-                )]
-                pub struct NodeLock<_0>(pub [_0; 4]);
-                #[derive(
-                    :: subxt :: ext :: codec :: Decode, :: subxt :: ext :: codec :: Encode, Debug,
-                )]
-                pub enum GasNode<_0, _1, _2> {
-                    #[codec(index = 0)]
-                    External {
-                        id: _0,
-                        value: _2,
-                        lock: runtime_types::gear_common::gas_provider::node::NodeLock<_2>,
-                        system_reserve: _2,
-                        refs: runtime_types::gear_common::gas_provider::node::ChildrenRefs,
-                        consumed: ::core::primitive::bool,
-                    },
-                    #[codec(index = 1)]
-                    Cut {
-                        id: _0,
-                        value: _2,
-                        lock: runtime_types::gear_common::gas_provider::node::NodeLock<_2>,
-                    },
-                    #[codec(index = 2)]
-                    Reserved {
-                        id: _0,
-                        value: _2,
-                        lock: runtime_types::gear_common::gas_provider::node::NodeLock<_2>,
-                        refs: runtime_types::gear_common::gas_provider::node::ChildrenRefs,
-                        consumed: ::core::primitive::bool,
-                    },
-                    #[codec(index = 3)]
-                    SpecifiedLocal {
-                        parent: _1,
-                        value: _2,
-                        lock: runtime_types::gear_common::gas_provider::node::NodeLock<_2>,
-                        system_reserve: _2,
-                        refs: runtime_types::gear_common::gas_provider::node::ChildrenRefs,
-                        consumed: ::core::primitive::bool,
-                    },
-                    #[codec(index = 4)]
-                    UnspecifiedLocal {
-                        parent: _1,
-                        lock: runtime_types::gear_common::gas_provider::node::NodeLock<_2>,
-                        system_reserve: _2,
-                    },
-                }
-                #[derive(
-                    :: subxt :: ext :: codec :: Decode, :: subxt :: ext :: codec :: Encode, Debug,
-                )]
-                pub enum GasNodeId<_0, _1> {
-                    #[codec(index = 0)]
-                    Node(_0),
-                    #[codec(index = 1)]
-                    Reservation(_1),
-                }
-            }
-        }
-        pub mod scheduler {
-            use super::runtime_types;
-            pub mod task {
-                use super::runtime_types;
-                #[derive(
-                    :: subxt :: ext :: codec :: Decode, :: subxt :: ext :: codec :: Encode, Debug,
-                )]
-                pub enum ScheduledTask<_0> {
-                    #[codec(index = 0)]
-                    PauseProgram(runtime_types::gear_core::ids::ProgramId),
-                    #[codec(index = 1)]
-                    RemoveCode(runtime_types::gear_core::ids::CodeId),
-                    #[codec(index = 2)]
-                    RemoveFromMailbox(_0, runtime_types::gear_core::ids::MessageId),
-                    #[codec(index = 3)]
-                    RemoveFromWaitlist(
-                        runtime_types::gear_core::ids::ProgramId,
-                        runtime_types::gear_core::ids::MessageId,
-                    ),
-                    #[codec(index = 4)]
-                    RemovePausedProgram(runtime_types::gear_core::ids::ProgramId),
-                    #[codec(index = 5)]
-                    WakeMessage(
-                        runtime_types::gear_core::ids::ProgramId,
-                        runtime_types::gear_core::ids::MessageId,
-                    ),
-                    #[codec(index = 6)]
-                    SendDispatch(runtime_types::gear_core::ids::MessageId),
-                    #[codec(index = 7)]
-                    SendUserMessage {
-                        message_id: runtime_types::gear_core::ids::MessageId,
-                        to_mailbox: ::core::primitive::bool,
-                    },
-                    #[codec(index = 8)]
-                    RemoveGasReservation(
-                        runtime_types::gear_core::ids::ProgramId,
-                        runtime_types::gear_core::ids::ReservationId,
-                    ),
-                }
-            }
-        }
-        pub mod storage {
-            use super::runtime_types;
-            pub mod complicated {
-                use super::runtime_types;
-                pub mod dequeue {
-                    use super::runtime_types;
-                    #[derive(
-                        :: subxt :: ext :: codec :: Decode,
-                        :: subxt :: ext :: codec :: Encode,
-                        Debug,
-                    )]
-                    pub struct LinkedNode<_0, _1> {
-                        pub next: ::core::option::Option<_0>,
-                        pub value: _1,
-                    }
-                }
-            }
-            pub mod primitives {
-                use super::runtime_types;
-                #[derive(
-                    :: subxt :: ext :: codec :: Decode, :: subxt :: ext :: codec :: Encode, Debug,
-                )]
-                pub struct Interval<_0> {
-                    pub start: _0,
-                    pub finish: _0,
-                }
-            }
-        }
-        #[derive(:: subxt :: ext :: codec :: Decode, :: subxt :: ext :: codec :: Encode, Debug)]
-        pub struct ActiveProgram<_0> {
-            pub allocations: ::std::vec::Vec<runtime_types::gear_core::memory::WasmPage>,
-            pub pages_with_data: ::std::vec::Vec<runtime_types::gear_core::memory::GearPage>,
-            pub gas_reservation_map: ::subxt::utils::KeyedVec<
-                runtime_types::gear_core::ids::ReservationId,
-                runtime_types::gear_core::reservation::GasReservationSlot,
-            >,
-            pub code_hash: ::subxt::utils::H256,
-            pub code_exports: ::std::vec::Vec<runtime_types::gear_core::message::DispatchKind>,
-            pub static_pages: runtime_types::gear_core::memory::WasmPage,
-            pub state: runtime_types::gear_common::ProgramState,
-            pub expiration_block: _0,
-        }
-        #[derive(:: subxt :: ext :: codec :: Decode, :: subxt :: ext :: codec :: Encode, Debug)]
-        pub struct CodeMetadata {
-            pub author: ::subxt::utils::H256,
-            #[codec(compact)]
-            pub block_number: ::core::primitive::u32,
-        }
-        #[derive(:: subxt :: ext :: codec :: Decode, :: subxt :: ext :: codec :: Encode, Debug)]
-        pub enum Program<_0> {
-            #[codec(index = 0)]
-            Active(runtime_types::gear_common::ActiveProgram<_0>),
-            #[codec(index = 1)]
-            Exited(runtime_types::gear_core::ids::ProgramId),
-            #[codec(index = 2)]
-            Terminated(runtime_types::gear_core::ids::ProgramId),
-        }
-        #[derive(:: subxt :: ext :: codec :: Decode, :: subxt :: ext :: codec :: Encode, Debug)]
-        pub enum ProgramState {
-            #[codec(index = 0)]
-            Uninitialized {
-                message_id: runtime_types::gear_core::ids::MessageId,
-            },
-            #[codec(index = 1)]
-            Initialized,
-        }
-    }
-    pub mod gear_core {
-        use super::runtime_types;
-        pub mod buffer {
-            use super::runtime_types;
-            #[derive(
-                :: subxt :: ext :: codec :: Decode, :: subxt :: ext :: codec :: Encode, Debug,
-            )]
-            pub struct LimitedVec<_0, _1>(
-                pub ::std::vec::Vec<_0>,
-                #[codec(skip)] pub ::core::marker::PhantomData<_1>,
-            );
-        }
-        pub mod code {
-            use super::runtime_types;
-            #[derive(
-                :: subxt :: ext :: codec :: Decode, :: subxt :: ext :: codec :: Encode, Debug,
-            )]
-            pub struct InstrumentedCode {
-                pub code: ::std::vec::Vec<::core::primitive::u8>,
-                pub original_code_len: ::core::primitive::u32,
-                pub exports: ::std::vec::Vec<runtime_types::gear_core::message::DispatchKind>,
-                pub static_pages: runtime_types::gear_core::memory::WasmPage,
-                pub version: ::core::primitive::u32,
-            }
-        }
-        pub mod ids {
-            use super::runtime_types;
-            #[derive(
-                :: subxt :: ext :: codec :: Decode, :: subxt :: ext :: codec :: Encode, Debug, Copy,
-            )]
-            pub struct CodeId(pub [::core::primitive::u8; 32usize]);
-            #[derive(
-                :: subxt :: ext :: codec :: Decode, :: subxt :: ext :: codec :: Encode, Debug, Copy,
-            )]
-            pub struct MessageId(pub [::core::primitive::u8; 32usize]);
-            #[derive(
-                :: subxt :: ext :: codec :: Decode, :: subxt :: ext :: codec :: Encode, Debug, Copy,
-            )]
-            pub struct ProgramId(pub [::core::primitive::u8; 32usize]);
-            #[derive(
-                :: subxt :: ext :: codec :: Decode, :: subxt :: ext :: codec :: Encode, Debug, Copy,
-            )]
-            pub struct ReservationId(pub [::core::primitive::u8; 32usize]);
-        }
-        pub mod memory {
-            use super::runtime_types;
-            #[derive(
-                :: subxt :: ext :: codec :: CompactAs,
-                :: subxt :: ext :: codec :: Decode,
-                :: subxt :: ext :: codec :: Encode,
-                Debug,
-            )]
-            pub struct GearPage(pub ::core::primitive::u32);
-            #[derive(
-                :: subxt :: ext :: codec :: Decode, :: subxt :: ext :: codec :: Encode, Debug,
-            )]
-            pub struct PageBuf(
-                pub runtime_types::gear_core::buffer::LimitedVec<::core::primitive::u8, ()>,
-            );
-            #[derive(
-                :: subxt :: ext :: codec :: CompactAs,
-                :: subxt :: ext :: codec :: Decode,
-                :: subxt :: ext :: codec :: Encode,
-                Debug,
-            )]
-            pub struct WasmPage(pub ::core::primitive::u32);
-        }
-        pub mod message {
-            use super::runtime_types;
-            pub mod common {
-                use super::runtime_types;
-                #[derive(
-                    :: subxt :: ext :: codec :: Decode, :: subxt :: ext :: codec :: Encode, Debug,
-                )]
-                pub enum MessageDetails {
-                    #[codec(index = 0)]
-                    Reply(runtime_types::gear_core::message::common::ReplyDetails),
-                    #[codec(index = 1)]
-                    Signal(runtime_types::gear_core::message::common::SignalDetails),
-                }
-                #[derive(
-                    :: subxt :: ext :: codec :: Decode, :: subxt :: ext :: codec :: Encode, Debug,
-                )]
-                pub struct ReplyDetails {
-                    pub reply_to: runtime_types::gear_core::ids::MessageId,
-                    pub status_code: ::core::primitive::i32,
-                }
-                #[derive(
-                    :: subxt :: ext :: codec :: Decode, :: subxt :: ext :: codec :: Encode, Debug,
-                )]
-                pub struct SignalDetails {
-                    pub from: runtime_types::gear_core::ids::MessageId,
-                    pub status_code: ::core::primitive::i32,
-                }
-            }
-            pub mod context {
-                use super::runtime_types;
-                #[derive(
-                    :: subxt :: ext :: codec :: Decode, :: subxt :: ext :: codec :: Encode, Debug,
-                )]
-                pub struct ContextStore {
-                    pub outgoing: ::subxt::utils::KeyedVec<
-                        ::core::primitive::u32,
-                        ::core::option::Option<
-                            runtime_types::gear_core::buffer::LimitedVec<
-                                ::core::primitive::u8,
-                                runtime_types::gear_core::message::PayloadSizeError,
-                            >,
-                        >,
-                    >,
-                    pub reply: ::core::option::Option<
-                        runtime_types::gear_core::buffer::LimitedVec<
-                            ::core::primitive::u8,
-                            runtime_types::gear_core::message::PayloadSizeError,
-                        >,
-                    >,
-                    pub initialized: ::std::vec::Vec<runtime_types::gear_core::ids::ProgramId>,
-                    pub awaken: ::std::vec::Vec<runtime_types::gear_core::ids::MessageId>,
-                    pub reply_sent: ::core::primitive::bool,
-                    pub reservation_nonce: ::core::primitive::u64,
-                    pub system_reservation: ::core::option::Option<::core::primitive::u64>,
-                }
-            }
-            pub mod stored {
-                use super::runtime_types;
-                #[derive(
-                    :: subxt :: ext :: codec :: Decode, :: subxt :: ext :: codec :: Encode, Debug,
-                )]
-                pub struct StoredDispatch {
-                    pub kind: runtime_types::gear_core::message::DispatchKind,
-                    pub message: runtime_types::gear_core::message::stored::StoredMessage,
-                    pub context: ::core::option::Option<
-                        runtime_types::gear_core::message::context::ContextStore,
-                    >,
-                }
-                #[derive(
-                    :: subxt :: ext :: codec :: Decode, :: subxt :: ext :: codec :: Encode, Debug,
-                )]
-                pub struct StoredMessage {
-                    pub id: runtime_types::gear_core::ids::MessageId,
-                    pub source: runtime_types::gear_core::ids::ProgramId,
-                    pub destination: runtime_types::gear_core::ids::ProgramId,
-                    pub payload: runtime_types::gear_core::buffer::LimitedVec<
-                        ::core::primitive::u8,
-                        runtime_types::gear_core::message::PayloadSizeError,
-                    >,
-                    #[codec(compact)]
-                    pub value: ::core::primitive::u128,
-                    pub details: ::core::option::Option<
-                        runtime_types::gear_core::message::common::MessageDetails,
-                    >,
-                }
-            }
-            #[derive(
-                :: subxt :: ext :: codec :: Decode, :: subxt :: ext :: codec :: Encode, Debug,
-            )]
-            pub enum DispatchKind {
-                #[codec(index = 0)]
-                Init,
-                #[codec(index = 1)]
-                Handle,
-                #[codec(index = 2)]
-                Reply,
-                #[codec(index = 3)]
-                Signal,
-            }
-            #[derive(
-                :: subxt :: ext :: codec :: Decode, :: subxt :: ext :: codec :: Encode, Debug,
-            )]
-            pub struct PayloadSizeError;
-        }
-        pub mod reservation {
-            use super::runtime_types;
-            #[derive(
-                :: subxt :: ext :: codec :: Decode, :: subxt :: ext :: codec :: Encode, Debug,
-            )]
-            pub struct GasReservationSlot {
-                pub amount: ::core::primitive::u64,
-                pub start: ::core::primitive::u32,
-                pub finish: ::core::primitive::u32,
-            }
-        }
-    }
-    pub mod pallet_airdrop {
-        use super::runtime_types;
-        pub mod pallet {
-            use super::runtime_types;
-            #[derive(
-                :: subxt :: ext :: codec :: Decode, :: subxt :: ext :: codec :: Encode, Debug,
-            )]
-
-            pub enum Call {
-                #[codec(index = 0)]
-                transfer {
-                    source: ::sp_runtime::AccountId32,
-                    dest: ::sp_runtime::AccountId32,
-                    amount: ::core::primitive::u128,
-                },
-            }
-            #[derive(
-                :: subxt :: ext :: codec :: Decode, :: subxt :: ext :: codec :: Encode, Debug,
-            )]
-
-            pub enum Event {
-                #[codec(index = 0)]
-                TokensDeposited {
-                    account: ::sp_runtime::AccountId32,
-                    amount: ::core::primitive::u128,
-                },
-            }
-        }
-    }
-    pub mod pallet_babe {
-        use super::runtime_types;
-        pub mod pallet {
-            use super::runtime_types;
-            #[derive(
-                :: subxt :: ext :: codec :: Decode, :: subxt :: ext :: codec :: Encode, Debug,
-            )]
-
-            pub enum Call {
-                #[codec(index = 0)]
-                report_equivocation {
-                    equivocation_proof: ::std::boxed::Box<
-                        runtime_types::sp_consensus_slots::EquivocationProof<
-                            runtime_types::sp_runtime::generic::header::Header<
-                                ::core::primitive::u32,
-                                runtime_types::sp_runtime::traits::BlakeTwo256,
-                            >,
-                            runtime_types::sp_consensus_babe::app::Public,
-                        >,
-                    >,
-                    key_owner_proof: runtime_types::sp_session::MembershipProof,
-                },
-                #[codec(index = 1)]
-                report_equivocation_unsigned {
-                    equivocation_proof: ::std::boxed::Box<
-                        runtime_types::sp_consensus_slots::EquivocationProof<
-                            runtime_types::sp_runtime::generic::header::Header<
-                                ::core::primitive::u32,
-                                runtime_types::sp_runtime::traits::BlakeTwo256,
-                            >,
-                            runtime_types::sp_consensus_babe::app::Public,
-                        >,
-                    >,
-                    key_owner_proof: runtime_types::sp_session::MembershipProof,
-                },
-                #[codec(index = 2)]
-                plan_config_change {
-                    config: runtime_types::sp_consensus_babe::digests::NextConfigDescriptor,
-                },
-            }
-            #[derive(
-                :: subxt :: ext :: codec :: Decode,
-                :: subxt :: ext :: codec :: Encode,
-                Debug,
-                PartialEq,
-                Eq,
-            )]
-            pub enum Error {
-                #[codec(index = 0)]
-                InvalidEquivocationProof,
-                #[codec(index = 1)]
-                InvalidKeyOwnershipProof,
-                #[codec(index = 2)]
-                DuplicateOffenceReport,
-                #[codec(index = 3)]
-                InvalidConfiguration,
-            }
-        }
-    }
-    pub mod pallet_bags_list {
-        use super::runtime_types;
-        pub mod list {
-            use super::runtime_types;
-            #[derive(
-                :: subxt :: ext :: codec :: Decode, :: subxt :: ext :: codec :: Encode, Debug,
-            )]
-            pub struct Bag {
-                pub head: ::core::option::Option<::sp_runtime::AccountId32>,
-                pub tail: ::core::option::Option<::sp_runtime::AccountId32>,
-            }
-            #[derive(
-                :: subxt :: ext :: codec :: Decode,
-                :: subxt :: ext :: codec :: Encode,
-                Debug,
-                PartialEq,
-                Eq,
-            )]
-            pub enum ListError {
-                #[codec(index = 0)]
-                Duplicate,
-                #[codec(index = 1)]
-                NotHeavier,
-                #[codec(index = 2)]
-                NotInSameBag,
-                #[codec(index = 3)]
-                NodeNotFound,
-            }
-            #[derive(
-                :: subxt :: ext :: codec :: Decode, :: subxt :: ext :: codec :: Encode, Debug,
-            )]
-            pub struct Node {
-                pub id: ::sp_runtime::AccountId32,
-                pub prev: ::core::option::Option<::sp_runtime::AccountId32>,
-                pub next: ::core::option::Option<::sp_runtime::AccountId32>,
-                pub bag_upper: ::core::primitive::u64,
-                pub score: ::core::primitive::u64,
-            }
-        }
-        pub mod pallet {
-            use super::runtime_types;
-            #[derive(
-                :: subxt :: ext :: codec :: Decode, :: subxt :: ext :: codec :: Encode, Debug,
-            )]
-
-            pub enum Call {
-                #[codec(index = 0)]
-                rebag {
-                    dislocated: ::sp_runtime::MultiAddress<::sp_runtime::AccountId32, ()>,
-                },
-                #[codec(index = 1)]
-                put_in_front_of {
-                    lighter: ::sp_runtime::MultiAddress<::sp_runtime::AccountId32, ()>,
-                },
-            }
-            #[derive(
-                :: subxt :: ext :: codec :: Decode,
-                :: subxt :: ext :: codec :: Encode,
-                Debug,
-                PartialEq,
-                Eq,
-            )]
-            pub enum Error {
-                #[codec(index = 0)]
-                List(runtime_types::pallet_bags_list::list::ListError),
-            }
-            #[derive(
-                :: subxt :: ext :: codec :: Decode, :: subxt :: ext :: codec :: Encode, Debug,
-            )]
-
-            pub enum Event {
-                #[codec(index = 0)]
-                Rebagged {
-                    who: ::sp_runtime::AccountId32,
-                    from: ::core::primitive::u64,
-                    to: ::core::primitive::u64,
-                },
-                #[codec(index = 1)]
-                ScoreUpdated {
-                    who: ::sp_runtime::AccountId32,
-                    new_score: ::core::primitive::u64,
-                },
-            }
-        }
-    }
-    pub mod pallet_balances {
-        use super::runtime_types;
-        pub mod pallet {
-            use super::runtime_types;
-            #[derive(
-                :: subxt :: ext :: codec :: Decode, :: subxt :: ext :: codec :: Encode, Debug,
-            )]
-
-            pub enum Call {
-                #[codec(index = 0)]
-                transfer {
-                    dest: ::sp_runtime::MultiAddress<::sp_runtime::AccountId32, ()>,
-                    #[codec(compact)]
-                    value: ::core::primitive::u128,
-                },
-                #[codec(index = 1)]
-                set_balance {
-                    who: ::sp_runtime::MultiAddress<::sp_runtime::AccountId32, ()>,
-                    #[codec(compact)]
-                    new_free: ::core::primitive::u128,
-                    #[codec(compact)]
-                    new_reserved: ::core::primitive::u128,
-                },
-                #[codec(index = 2)]
-                force_transfer {
-                    source: ::sp_runtime::MultiAddress<::sp_runtime::AccountId32, ()>,
-                    dest: ::sp_runtime::MultiAddress<::sp_runtime::AccountId32, ()>,
-                    #[codec(compact)]
-                    value: ::core::primitive::u128,
-                },
-                #[codec(index = 3)]
-                transfer_keep_alive {
-                    dest: ::sp_runtime::MultiAddress<::sp_runtime::AccountId32, ()>,
-                    #[codec(compact)]
-                    value: ::core::primitive::u128,
-                },
-                #[codec(index = 4)]
-                transfer_all {
-                    dest: ::sp_runtime::MultiAddress<::sp_runtime::AccountId32, ()>,
-                    keep_alive: ::core::primitive::bool,
-                },
-                #[codec(index = 5)]
-                force_unreserve {
-                    who: ::sp_runtime::MultiAddress<::sp_runtime::AccountId32, ()>,
-                    amount: ::core::primitive::u128,
-                },
-            }
-            #[derive(
-                :: subxt :: ext :: codec :: Decode,
-                :: subxt :: ext :: codec :: Encode,
-                Debug,
-                PartialEq,
-                Eq,
-            )]
-            pub enum Error {
-                #[codec(index = 0)]
-                VestingBalance,
-                #[codec(index = 1)]
-                LiquidityRestrictions,
-                #[codec(index = 2)]
-                InsufficientBalance,
-                #[codec(index = 3)]
-                ExistentialDeposit,
-                #[codec(index = 4)]
-                KeepAlive,
-                #[codec(index = 5)]
-                ExistingVestingSchedule,
-                #[codec(index = 6)]
-                DeadAccount,
-                #[codec(index = 7)]
-                TooManyReserves,
-            }
-            #[derive(
-                :: subxt :: ext :: codec :: Decode, :: subxt :: ext :: codec :: Encode, Debug,
-            )]
-
-            pub enum Event {
-                #[codec(index = 0)]
-                Endowed {
-                    account: ::sp_runtime::AccountId32,
-                    free_balance: ::core::primitive::u128,
-                },
-                #[codec(index = 1)]
-                DustLost {
-                    account: ::sp_runtime::AccountId32,
-                    amount: ::core::primitive::u128,
-                },
-                #[codec(index = 2)]
-                Transfer {
-                    from: ::sp_runtime::AccountId32,
-                    to: ::sp_runtime::AccountId32,
-                    amount: ::core::primitive::u128,
-                },
-                #[codec(index = 3)]
-                BalanceSet {
-                    who: ::sp_runtime::AccountId32,
-                    free: ::core::primitive::u128,
-                    reserved: ::core::primitive::u128,
-                },
-                #[codec(index = 4)]
-                Reserved {
-                    who: ::sp_runtime::AccountId32,
-                    amount: ::core::primitive::u128,
-                },
-                #[codec(index = 5)]
-                Unreserved {
-                    who: ::sp_runtime::AccountId32,
-                    amount: ::core::primitive::u128,
-                },
-                #[codec(index = 6)]
-                ReserveRepatriated {
-                    from: ::sp_runtime::AccountId32,
-                    to: ::sp_runtime::AccountId32,
-                    amount: ::core::primitive::u128,
-                    destination_status:
-                        runtime_types::frame_support::traits::tokens::misc::BalanceStatus,
-                },
-                #[codec(index = 7)]
-                Deposit {
-                    who: ::sp_runtime::AccountId32,
-                    amount: ::core::primitive::u128,
-                },
-                #[codec(index = 8)]
-                Withdraw {
-                    who: ::sp_runtime::AccountId32,
-                    amount: ::core::primitive::u128,
-                },
-                #[codec(index = 9)]
-                Slashed {
-                    who: ::sp_runtime::AccountId32,
-                    amount: ::core::primitive::u128,
-                },
-            }
-        }
-        #[derive(:: subxt :: ext :: codec :: Decode, :: subxt :: ext :: codec :: Encode, Debug)]
-        pub struct AccountData<_0> {
-            pub free: _0,
-            pub reserved: _0,
-            pub misc_frozen: _0,
-            pub fee_frozen: _0,
-        }
-        #[derive(:: subxt :: ext :: codec :: Decode, :: subxt :: ext :: codec :: Encode, Debug)]
-        pub struct BalanceLock<_0> {
-            pub id: [::core::primitive::u8; 8usize],
-            pub amount: _0,
-            pub reasons: runtime_types::pallet_balances::Reasons,
-        }
-        #[derive(:: subxt :: ext :: codec :: Decode, :: subxt :: ext :: codec :: Encode, Debug)]
-        pub enum Reasons {
-            #[codec(index = 0)]
-            Fee,
-            #[codec(index = 1)]
-            Misc,
-            #[codec(index = 2)]
-            All,
-        }
-        #[derive(:: subxt :: ext :: codec :: Decode, :: subxt :: ext :: codec :: Encode, Debug)]
-        pub struct ReserveData<_0, _1> {
-            pub id: _0,
-            pub amount: _1,
-        }
-    }
-    pub mod pallet_conviction_voting {
-        use super::runtime_types;
-        pub mod conviction {
-            use super::runtime_types;
-            #[derive(
-                :: subxt :: ext :: codec :: Decode, :: subxt :: ext :: codec :: Encode, Debug,
-            )]
-            pub enum Conviction {
-                #[codec(index = 0)]
-                None,
-                #[codec(index = 1)]
-                Locked1x,
-                #[codec(index = 2)]
-                Locked2x,
-                #[codec(index = 3)]
-                Locked3x,
-                #[codec(index = 4)]
-                Locked4x,
-                #[codec(index = 5)]
-                Locked5x,
-                #[codec(index = 6)]
-                Locked6x,
-            }
-        }
-        pub mod pallet {
-            use super::runtime_types;
-            #[derive(
-                :: subxt :: ext :: codec :: Decode, :: subxt :: ext :: codec :: Encode, Debug,
-            )]
-
-            pub enum Call {
-                #[codec(index = 0)]
-                vote {
-                    #[codec(compact)]
-                    poll_index: ::core::primitive::u32,
-                    vote: runtime_types::pallet_conviction_voting::vote::AccountVote<
-                        ::core::primitive::u128,
-                    >,
-                },
-                #[codec(index = 1)]
-                delegate {
-                    class: ::core::primitive::u16,
-                    to: ::sp_runtime::MultiAddress<::sp_runtime::AccountId32, ()>,
-                    conviction: runtime_types::pallet_conviction_voting::conviction::Conviction,
-                    balance: ::core::primitive::u128,
-                },
-                #[codec(index = 2)]
-                undelegate { class: ::core::primitive::u16 },
-                #[codec(index = 3)]
-                unlock {
-                    class: ::core::primitive::u16,
-                    target: ::sp_runtime::MultiAddress<::sp_runtime::AccountId32, ()>,
-                },
-                #[codec(index = 4)]
-                remove_vote {
-                    class: ::core::option::Option<::core::primitive::u16>,
-                    index: ::core::primitive::u32,
-                },
-                #[codec(index = 5)]
-                remove_other_vote {
-                    target: ::sp_runtime::MultiAddress<::sp_runtime::AccountId32, ()>,
-                    class: ::core::primitive::u16,
-                    index: ::core::primitive::u32,
-                },
-            }
-            #[derive(
-                :: subxt :: ext :: codec :: Decode,
-                :: subxt :: ext :: codec :: Encode,
-                Debug,
-                PartialEq,
-                Eq,
-            )]
-            pub enum Error {
-                #[codec(index = 0)]
-                NotOngoing,
-                #[codec(index = 1)]
-                NotVoter,
-                #[codec(index = 2)]
-                NoPermission,
-                #[codec(index = 3)]
-                NoPermissionYet,
-                #[codec(index = 4)]
-                AlreadyDelegating,
-                #[codec(index = 5)]
-                AlreadyVoting,
-                #[codec(index = 6)]
-                InsufficientFunds,
-                #[codec(index = 7)]
-                NotDelegating,
-                #[codec(index = 8)]
-                Nonsense,
-                #[codec(index = 9)]
-                MaxVotesReached,
-                #[codec(index = 10)]
-                ClassNeeded,
-                #[codec(index = 11)]
-                BadClass,
-            }
-            #[derive(
-                :: subxt :: ext :: codec :: Decode, :: subxt :: ext :: codec :: Encode, Debug,
-            )]
-
-            pub enum Event {
-                #[codec(index = 0)]
-                Delegated(::sp_runtime::AccountId32, ::sp_runtime::AccountId32),
-                #[codec(index = 1)]
-                Undelegated(::sp_runtime::AccountId32),
-            }
-        }
-        pub mod types {
-            use super::runtime_types;
-            #[derive(
-                :: subxt :: ext :: codec :: Decode, :: subxt :: ext :: codec :: Encode, Debug,
-            )]
-            pub struct Delegations<_0> {
-                pub votes: _0,
-                pub capital: _0,
-            }
-            #[derive(
-                :: subxt :: ext :: codec :: Decode, :: subxt :: ext :: codec :: Encode, Debug,
-            )]
-            pub struct Tally<_0> {
-                pub ayes: _0,
-                pub nays: _0,
-                pub support: _0,
-            }
-        }
-        pub mod vote {
-            use super::runtime_types;
-            #[derive(
-                :: subxt :: ext :: codec :: Decode, :: subxt :: ext :: codec :: Encode, Debug,
-            )]
-            pub enum AccountVote<_0> {
-                #[codec(index = 0)]
-                Standard {
-                    vote: runtime_types::pallet_conviction_voting::vote::Vote,
-                    balance: _0,
-                },
-                #[codec(index = 1)]
-                Split { aye: _0, nay: _0 },
-                #[codec(index = 2)]
-                SplitAbstain { aye: _0, nay: _0, abstain: _0 },
-            }
-            #[derive(
-                :: subxt :: ext :: codec :: Decode, :: subxt :: ext :: codec :: Encode, Debug,
-            )]
-            pub struct Casting<_0, _1, _2> {
-                pub votes: runtime_types::sp_core::bounded::bounded_vec::BoundedVec<(
-                    _1,
-                    runtime_types::pallet_conviction_voting::vote::AccountVote<_0>,
-                )>,
-                pub delegations: runtime_types::pallet_conviction_voting::types::Delegations<_0>,
-                pub prior: runtime_types::pallet_conviction_voting::vote::PriorLock<_1, _0>,
-                #[codec(skip)]
-                pub __subxt_unused_type_params: ::core::marker::PhantomData<_2>,
-            }
-            #[derive(
-                :: subxt :: ext :: codec :: Decode, :: subxt :: ext :: codec :: Encode, Debug,
-            )]
-            pub struct Delegating<_0, _1, _2> {
-                pub balance: _0,
-                pub target: _1,
-                pub conviction: runtime_types::pallet_conviction_voting::conviction::Conviction,
-                pub delegations: runtime_types::pallet_conviction_voting::types::Delegations<_0>,
-                pub prior: runtime_types::pallet_conviction_voting::vote::PriorLock<_2, _0>,
-            }
-            #[derive(
-                :: subxt :: ext :: codec :: Decode, :: subxt :: ext :: codec :: Encode, Debug,
-            )]
-            pub struct PriorLock<_0, _1>(pub _0, pub _1);
-            #[derive(
-                :: subxt :: ext :: codec :: CompactAs,
-                :: subxt :: ext :: codec :: Decode,
-                :: subxt :: ext :: codec :: Encode,
-                Debug,
-            )]
-            pub struct Vote(pub ::core::primitive::u8);
-            #[derive(
-                :: subxt :: ext :: codec :: Decode, :: subxt :: ext :: codec :: Encode, Debug,
-            )]
-            pub enum Voting<_0, _1, _2, _3> {
-                #[codec(index = 0)]
-                Casting(runtime_types::pallet_conviction_voting::vote::Casting<_0, _2, _2>),
-                #[codec(index = 1)]
-                Delegating(runtime_types::pallet_conviction_voting::vote::Delegating<_0, _1, _2>),
-                __Ignore(::core::marker::PhantomData<_3>),
-            }
-        }
-    }
-    pub mod pallet_gear {
-        use super::runtime_types;
-        pub mod pallet {
-            use super::runtime_types;
-            #[derive(
-                :: subxt :: ext :: codec :: Decode, :: subxt :: ext :: codec :: Encode, Debug,
-            )]
-
-            pub enum Call {
-                #[codec(index = 0)]
-                upload_code {
-                    code: ::std::vec::Vec<::core::primitive::u8>,
-                },
-                #[codec(index = 1)]
-                upload_program {
-                    code: ::std::vec::Vec<::core::primitive::u8>,
-                    salt: ::std::vec::Vec<::core::primitive::u8>,
-                    init_payload: ::std::vec::Vec<::core::primitive::u8>,
-                    gas_limit: ::core::primitive::u64,
-                    value: ::core::primitive::u128,
-                },
-                #[codec(index = 2)]
-                create_program {
-                    code_id: runtime_types::gear_core::ids::CodeId,
-                    salt: ::std::vec::Vec<::core::primitive::u8>,
-                    init_payload: ::std::vec::Vec<::core::primitive::u8>,
-                    gas_limit: ::core::primitive::u64,
-                    value: ::core::primitive::u128,
-                },
-                #[codec(index = 3)]
-                send_message {
-                    destination: runtime_types::gear_core::ids::ProgramId,
-                    payload: ::std::vec::Vec<::core::primitive::u8>,
-                    gas_limit: ::core::primitive::u64,
-                    value: ::core::primitive::u128,
-                },
-                #[codec(index = 4)]
-                send_reply {
-                    reply_to_id: runtime_types::gear_core::ids::MessageId,
-                    payload: ::std::vec::Vec<::core::primitive::u8>,
-                    gas_limit: ::core::primitive::u64,
-                    value: ::core::primitive::u128,
-                },
-                #[codec(index = 5)]
-                claim_value {
-                    message_id: runtime_types::gear_core::ids::MessageId,
-                },
-                #[codec(index = 6)]
-                run,
-                #[codec(index = 7)]
-                set_execute_inherent { value: ::core::primitive::bool },
-            }
-            #[derive(
-                :: subxt :: ext :: codec :: Decode,
-                :: subxt :: ext :: codec :: Encode,
-                Debug,
-                PartialEq,
-                Eq,
-            )]
-            pub enum Error {
-                #[codec(index = 0)]
-                MessageNotFound,
-                #[codec(index = 1)]
-                InsufficientBalanceForReserve,
-                #[codec(index = 2)]
-                GasLimitTooHigh,
-                #[codec(index = 3)]
-                ProgramAlreadyExists,
-                #[codec(index = 4)]
-                InactiveProgram,
-                #[codec(index = 5)]
-                NoMessageTree,
-                #[codec(index = 6)]
-                CodeAlreadyExists,
-                #[codec(index = 7)]
-                CodeDoesntExist,
-                #[codec(index = 8)]
-                CodeTooLarge,
-                #[codec(index = 9)]
-                ProgramConstructionFailed,
-                #[codec(index = 10)]
-                ValueLessThanMinimal,
-                #[codec(index = 11)]
-                MessagesStorageCorrupted,
-                #[codec(index = 12)]
-                MessageQueueProcessingDisabled,
-            }
-            #[derive(
-                :: subxt :: ext :: codec :: Decode, :: subxt :: ext :: codec :: Encode, Debug,
-            )]
-
-            pub enum Event {
-                #[codec(index = 0)]
-                MessageQueued {
-                    id: runtime_types::gear_core::ids::MessageId,
-                    source: ::sp_runtime::AccountId32,
-                    destination: runtime_types::gear_core::ids::ProgramId,
-                    entry: runtime_types::gear_common::event::MessageEntry,
-                },
-                #[codec(index = 1)]
-                UserMessageSent {
-                    message: runtime_types::gear_core::message::stored::StoredMessage,
-                    expiration: ::core::option::Option<::core::primitive::u32>,
-                },
-                #[codec(index = 2)]
-                UserMessageRead {
-                    id: runtime_types::gear_core::ids::MessageId,
-                    reason: runtime_types::gear_common::event::Reason<
-                        runtime_types::gear_common::event::UserMessageReadRuntimeReason,
-                        runtime_types::gear_common::event::UserMessageReadSystemReason,
-                    >,
-                },
-                #[codec(index = 3)]
-                MessagesDispatched {
-                    total: ::core::primitive::u32,
-                    statuses: ::subxt::utils::KeyedVec<
-                        runtime_types::gear_core::ids::MessageId,
-                        runtime_types::gear_common::event::DispatchStatus,
-                    >,
-                    state_changes: ::std::vec::Vec<runtime_types::gear_core::ids::ProgramId>,
-                },
-                #[codec(index = 4)]
-                MessageWaited {
-                    id: runtime_types::gear_core::ids::MessageId,
-                    origin: ::core::option::Option<
-                        runtime_types::gear_common::gas_provider::node::GasNodeId<
-                            runtime_types::gear_core::ids::MessageId,
-                            runtime_types::gear_core::ids::ReservationId,
-                        >,
-                    >,
-                    reason: runtime_types::gear_common::event::Reason<
-                        runtime_types::gear_common::event::MessageWaitedRuntimeReason,
-                        runtime_types::gear_common::event::MessageWaitedSystemReason,
-                    >,
-                    expiration: ::core::primitive::u32,
-                },
-                #[codec(index = 5)]
-                MessageWoken {
-                    id: runtime_types::gear_core::ids::MessageId,
-                    reason: runtime_types::gear_common::event::Reason<
-                        runtime_types::gear_common::event::MessageWokenRuntimeReason,
-                        runtime_types::gear_common::event::MessageWokenSystemReason,
-                    >,
-                },
-                #[codec(index = 6)]
-                CodeChanged {
-                    id: runtime_types::gear_core::ids::CodeId,
-                    change:
-                        runtime_types::gear_common::event::CodeChangeKind<::core::primitive::u32>,
-                },
-                #[codec(index = 7)]
-                ProgramChanged {
-                    id: runtime_types::gear_core::ids::ProgramId,
-                    change: runtime_types::gear_common::event::ProgramChangeKind<
-                        ::core::primitive::u32,
-                    >,
-                },
-                #[codec(index = 8)]
-                QueueProcessingReverted,
-            }
-        }
-        pub mod schedule {
-            use super::runtime_types;
-            #[derive(
-                :: subxt :: ext :: codec :: Decode, :: subxt :: ext :: codec :: Encode, Debug,
-            )]
-            pub struct HostFnWeights {
-                pub alloc: ::core::primitive::u64,
-                pub free: ::core::primitive::u64,
-                pub gr_reserve_gas: ::core::primitive::u64,
-                pub gr_unreserve_gas: ::core::primitive::u64,
-                pub gr_system_reserve_gas: ::core::primitive::u64,
-                pub gr_gas_available: ::core::primitive::u64,
-                pub gr_message_id: ::core::primitive::u64,
-                pub gr_origin: ::core::primitive::u64,
-                pub gr_program_id: ::core::primitive::u64,
-                pub gr_source: ::core::primitive::u64,
-                pub gr_value: ::core::primitive::u64,
-                pub gr_value_available: ::core::primitive::u64,
-                pub gr_size: ::core::primitive::u64,
-                pub gr_read: ::core::primitive::u64,
-                pub gr_read_per_byte: ::core::primitive::u64,
-                pub gr_block_height: ::core::primitive::u64,
-                pub gr_block_timestamp: ::core::primitive::u64,
-                pub gr_random: ::core::primitive::u64,
-                pub gr_send_init: ::core::primitive::u64,
-                pub gr_send_push: ::core::primitive::u64,
-                pub gr_send_push_per_byte: ::core::primitive::u64,
-                pub gr_send_commit: ::core::primitive::u64,
-                pub gr_send_commit_per_byte: ::core::primitive::u64,
-                pub gr_reservation_send_commit: ::core::primitive::u64,
-                pub gr_reservation_send_commit_per_byte: ::core::primitive::u64,
-                pub gr_reply_commit: ::core::primitive::u64,
-                pub gr_reservation_reply_commit: ::core::primitive::u64,
-                pub gr_reply_push: ::core::primitive::u64,
-                pub gr_reply_push_per_byte: ::core::primitive::u64,
-                pub gr_reply_to: ::core::primitive::u64,
-                pub gr_signal_from: ::core::primitive::u64,
-                pub gr_reply_push_input: ::core::primitive::u64,
-                pub gr_reply_push_input_per_byte: ::core::primitive::u64,
-                pub gr_send_push_input: ::core::primitive::u64,
-                pub gr_send_push_input_per_byte: ::core::primitive::u64,
-                pub gr_debug: ::core::primitive::u64,
-                pub gr_debug_per_byte: ::core::primitive::u64,
-                pub gr_error: ::core::primitive::u64,
-                pub gr_status_code: ::core::primitive::u64,
-                pub gr_exit: ::core::primitive::u64,
-                pub gr_leave: ::core::primitive::u64,
-                pub gr_wait: ::core::primitive::u64,
-                pub gr_wait_for: ::core::primitive::u64,
-                pub gr_wait_up_to: ::core::primitive::u64,
-                pub gr_wake: ::core::primitive::u64,
-                pub gr_create_program_wgas: ::core::primitive::u64,
-                pub gr_create_program_wgas_payload_per_byte: ::core::primitive::u64,
-                pub gr_create_program_wgas_salt_per_byte: ::core::primitive::u64,
-            }
-            #[derive(
-                :: subxt :: ext :: codec :: Decode, :: subxt :: ext :: codec :: Encode, Debug,
-            )]
-            pub struct InstructionWeights {
-                pub version: ::core::primitive::u32,
-                pub i64const: ::core::primitive::u32,
-                pub i64load: ::core::primitive::u32,
-                pub i64store: ::core::primitive::u32,
-                pub select: ::core::primitive::u32,
-                pub r#if: ::core::primitive::u32,
-                pub br: ::core::primitive::u32,
-                pub br_if: ::core::primitive::u32,
-                pub br_table: ::core::primitive::u32,
-                pub br_table_per_entry: ::core::primitive::u32,
-                pub call: ::core::primitive::u32,
-                pub call_indirect: ::core::primitive::u32,
-                pub call_indirect_per_param: ::core::primitive::u32,
-                pub local_get: ::core::primitive::u32,
-                pub local_set: ::core::primitive::u32,
-                pub local_tee: ::core::primitive::u32,
-                pub global_get: ::core::primitive::u32,
-                pub global_set: ::core::primitive::u32,
-                pub memory_current: ::core::primitive::u32,
-                pub i64clz: ::core::primitive::u32,
-                pub i64ctz: ::core::primitive::u32,
-                pub i64popcnt: ::core::primitive::u32,
-                pub i64eqz: ::core::primitive::u32,
-                pub i64extendsi32: ::core::primitive::u32,
-                pub i64extendui32: ::core::primitive::u32,
-                pub i32wrapi64: ::core::primitive::u32,
-                pub i64eq: ::core::primitive::u32,
-                pub i64ne: ::core::primitive::u32,
-                pub i64lts: ::core::primitive::u32,
-                pub i64ltu: ::core::primitive::u32,
-                pub i64gts: ::core::primitive::u32,
-                pub i64gtu: ::core::primitive::u32,
-                pub i64les: ::core::primitive::u32,
-                pub i64leu: ::core::primitive::u32,
-                pub i64ges: ::core::primitive::u32,
-                pub i64geu: ::core::primitive::u32,
-                pub i64add: ::core::primitive::u32,
-                pub i64sub: ::core::primitive::u32,
-                pub i64mul: ::core::primitive::u32,
-                pub i64divs: ::core::primitive::u32,
-                pub i64divu: ::core::primitive::u32,
-                pub i64rems: ::core::primitive::u32,
-                pub i64remu: ::core::primitive::u32,
-                pub i64and: ::core::primitive::u32,
-                pub i64or: ::core::primitive::u32,
-                pub i64xor: ::core::primitive::u32,
-                pub i64shl: ::core::primitive::u32,
-                pub i64shrs: ::core::primitive::u32,
-                pub i64shru: ::core::primitive::u32,
-                pub i64rotl: ::core::primitive::u32,
-                pub i64rotr: ::core::primitive::u32,
-            }
-            #[derive(
-                :: subxt :: ext :: codec :: Decode, :: subxt :: ext :: codec :: Encode, Debug,
-            )]
-            pub struct Limits {
-                pub stack_height: ::core::option::Option<::core::primitive::u32>,
-                pub globals: ::core::primitive::u32,
-                pub parameters: ::core::primitive::u32,
-                pub memory_pages: ::core::primitive::u16,
-                pub table_size: ::core::primitive::u32,
-                pub br_table_size: ::core::primitive::u32,
-                pub subject_len: ::core::primitive::u32,
-                pub call_depth: ::core::primitive::u32,
-                pub payload_len: ::core::primitive::u32,
-                pub code_len: ::core::primitive::u32,
-            }
-            #[derive(
-                :: subxt :: ext :: codec :: Decode, :: subxt :: ext :: codec :: Encode, Debug,
-            )]
-            pub struct MemoryWeights {
-                pub lazy_pages_read: ::core::primitive::u64,
-                pub lazy_pages_write: ::core::primitive::u64,
-                pub lazy_pages_write_after_read: ::core::primitive::u64,
-                pub initial_cost: ::core::primitive::u64,
-                pub allocation_cost: ::core::primitive::u64,
-                pub grow_cost: ::core::primitive::u64,
-                pub load_cost: ::core::primitive::u64,
-            }
-            #[derive(
-                :: subxt :: ext :: codec :: Decode, :: subxt :: ext :: codec :: Encode, Debug,
-            )]
-            pub struct Schedule {
-                pub limits: runtime_types::pallet_gear::schedule::Limits,
-                pub instruction_weights: runtime_types::pallet_gear::schedule::InstructionWeights,
-                pub host_fn_weights: runtime_types::pallet_gear::schedule::HostFnWeights,
-                pub memory_weights: runtime_types::pallet_gear::schedule::MemoryWeights,
-                pub module_instantiation_per_byte: ::core::primitive::u64,
-                pub db_write_per_byte: ::core::primitive::u64,
-                pub db_read_per_byte: ::core::primitive::u64,
-                pub code_instrumentation_cost: ::core::primitive::u64,
-                pub code_instrumentation_byte_cost: ::core::primitive::u64,
-            }
-        }
-    }
-    pub mod pallet_gear_gas {
-        use super::runtime_types;
-        pub mod pallet {
-            use super::runtime_types;
-            #[derive(
-                :: subxt :: ext :: codec :: Decode,
-                :: subxt :: ext :: codec :: Encode,
-                Debug,
-                PartialEq,
-                Eq,
-            )]
-            pub enum Error {
-                #[codec(index = 0)]
-                Forbidden,
-                #[codec(index = 1)]
-                NodeAlreadyExists,
-                #[codec(index = 2)]
-                InsufficientBalance,
-                #[codec(index = 3)]
-                NodeNotFound,
-                #[codec(index = 4)]
-                NodeWasConsumed,
-                #[codec(index = 5)]
-                ParentIsLost,
-                #[codec(index = 6)]
-                ParentHasNoChildren,
-                #[codec(index = 7)]
-                UnexpectedConsumeOutput,
-                #[codec(index = 8)]
-                UnexpectedNodeType,
-                #[codec(index = 9)]
-                ValueIsNotCaught,
-                #[codec(index = 10)]
-                ValueIsBlocked,
-                #[codec(index = 11)]
-                ValueIsNotBlocked,
-                #[codec(index = 12)]
-                ConsumedWithLock,
-                #[codec(index = 13)]
-                ConsumedWithSystemReservation,
-            }
-        }
-    }
-    pub mod pallet_gear_messenger {
-        use super::runtime_types;
-        pub mod pallet {
-            use super::runtime_types;
-            #[derive(
-                :: subxt :: ext :: codec :: Decode,
-                :: subxt :: ext :: codec :: Encode,
-                Debug,
-                PartialEq,
-                Eq,
-            )]
-            pub enum Error {
-                #[codec(index = 0)]
-                QueueDuplicateKey,
-                #[codec(index = 1)]
-                QueueElementNotFound,
-                #[codec(index = 2)]
-                QueueHeadShouldBeSet,
-                #[codec(index = 3)]
-                QueueHeadShouldNotBeSet,
-                #[codec(index = 4)]
-                QueueTailHasNextKey,
-                #[codec(index = 5)]
-                QueueTailParentNotFound,
-                #[codec(index = 6)]
-                QueueTailShouldBeSet,
-                #[codec(index = 7)]
-                QueueTailShouldNotBeSet,
-                #[codec(index = 8)]
-                MailboxDuplicateKey,
-                #[codec(index = 9)]
-                MailboxElementNotFound,
-                #[codec(index = 10)]
-                WaitlistDuplicateKey,
-                #[codec(index = 11)]
-                WaitlistElementNotFound,
-            }
-        }
-    }
-    pub mod pallet_gear_payment {
-        use super::runtime_types;
-        #[derive(:: subxt :: ext :: codec :: Decode, :: subxt :: ext :: codec :: Encode, Debug)]
-        pub struct CustomChargeTransactionPayment<_0>(
-            pub runtime_types::pallet_transaction_payment::ChargeTransactionPayment,
-            #[codec(skip)] pub ::core::marker::PhantomData<_0>,
-        );
-    }
-    pub mod pallet_gear_program {
-        use super::runtime_types;
-        pub mod pallet {
-            use super::runtime_types;
-            #[derive(
-                :: subxt :: ext :: codec :: Decode,
-                :: subxt :: ext :: codec :: Encode,
-                Debug,
-                PartialEq,
-                Eq,
-            )]
-            pub enum Error {
-                #[codec(index = 0)]
-                DuplicateItem,
-                #[codec(index = 1)]
-                ItemNotFound,
-                #[codec(index = 2)]
-                NotActiveProgram,
-                #[codec(index = 3)]
-                CannotFindDataForPage,
-            }
-        }
-    }
-    pub mod pallet_gear_scheduler {
-        use super::runtime_types;
-        pub mod pallet {
-            use super::runtime_types;
-            #[derive(
-                :: subxt :: ext :: codec :: Decode,
-                :: subxt :: ext :: codec :: Encode,
-                Debug,
-                PartialEq,
-                Eq,
-            )]
-            pub enum Error {
-                #[codec(index = 0)]
-                DuplicateTask,
-                #[codec(index = 1)]
-                TaskNotFound,
-            }
-        }
-    }
-    pub mod pallet_gear_staking_rewards {
-        use super::runtime_types;
-        pub mod extension {
-            use super::runtime_types;
-            #[derive(
-                :: subxt :: ext :: codec :: Decode, :: subxt :: ext :: codec :: Encode, Debug,
-            )]
-            pub struct StakingBlackList;
-        }
-        pub mod pallet {
-            use super::runtime_types;
-            #[derive(
-                :: subxt :: ext :: codec :: Decode, :: subxt :: ext :: codec :: Encode, Debug,
-            )]
-
-            pub enum Call {
-                #[codec(index = 0)]
-                refill { value: ::core::primitive::u128 },
-                #[codec(index = 1)]
-                force_refill {
-                    from: ::sp_runtime::MultiAddress<::sp_runtime::AccountId32, ()>,
-                    value: ::core::primitive::u128,
-                },
-                #[codec(index = 2)]
-                withdraw {
-                    to: ::sp_runtime::MultiAddress<::sp_runtime::AccountId32, ()>,
-                    value: ::core::primitive::u128,
-                },
-            }
-            #[derive(
-                :: subxt :: ext :: codec :: Decode,
-                :: subxt :: ext :: codec :: Encode,
-                Debug,
-                PartialEq,
-                Eq,
-            )]
-            pub enum Error {
-                #[codec(index = 0)]
-                FailureToRefillPool,
-                #[codec(index = 1)]
-                FailureToWithdrawFromPool,
-            }
-            #[derive(
-                :: subxt :: ext :: codec :: Decode, :: subxt :: ext :: codec :: Encode, Debug,
-            )]
-
-            pub enum Event {
-                #[codec(index = 0)]
-                Refilled { amount: ::core::primitive::u128 },
-                #[codec(index = 1)]
-                Withdrawn { amount: ::core::primitive::u128 },
-                #[codec(index = 2)]
-                Burned { amount: ::core::primitive::u128 },
-            }
-        }
-    }
-    pub mod pallet_grandpa {
-        use super::runtime_types;
-        pub mod pallet {
-            use super::runtime_types;
-            #[derive(
-                :: subxt :: ext :: codec :: Decode, :: subxt :: ext :: codec :: Encode, Debug,
-            )]
-
-            pub enum Call {
-                #[codec(index = 0)]
-                report_equivocation {
-                    equivocation_proof: ::std::boxed::Box<
-                        runtime_types::sp_consensus_grandpa::EquivocationProof<
-                            ::subxt::utils::H256,
-                            ::core::primitive::u32,
-                        >,
-                    >,
-                    key_owner_proof: runtime_types::sp_session::MembershipProof,
-                },
-                #[codec(index = 1)]
-                report_equivocation_unsigned {
-                    equivocation_proof: ::std::boxed::Box<
-                        runtime_types::sp_consensus_grandpa::EquivocationProof<
-                            ::subxt::utils::H256,
-                            ::core::primitive::u32,
-                        >,
-                    >,
-                    key_owner_proof: runtime_types::sp_session::MembershipProof,
-                },
-                #[codec(index = 2)]
-                note_stalled {
-                    delay: ::core::primitive::u32,
-                    best_finalized_block_number: ::core::primitive::u32,
-                },
-            }
-            #[derive(
-                :: subxt :: ext :: codec :: Decode,
-                :: subxt :: ext :: codec :: Encode,
-                Debug,
-                PartialEq,
-                Eq,
-            )]
-            pub enum Error {
-                #[codec(index = 0)]
-                PauseFailed,
-                #[codec(index = 1)]
-                ResumeFailed,
-                #[codec(index = 2)]
-                ChangePending,
-                #[codec(index = 3)]
-                TooSoon,
-                #[codec(index = 4)]
-                InvalidKeyOwnershipProof,
-                #[codec(index = 5)]
-                InvalidEquivocationProof,
-                #[codec(index = 6)]
-                DuplicateOffenceReport,
-            }
-            #[derive(
-                :: subxt :: ext :: codec :: Decode, :: subxt :: ext :: codec :: Encode, Debug,
-            )]
-
-            pub enum Event {
-                #[codec(index = 0)]
-                NewAuthorities {
-                    authority_set: ::std::vec::Vec<(
-                        runtime_types::sp_consensus_grandpa::app::Public,
-                        ::core::primitive::u64,
-                    )>,
-                },
-                #[codec(index = 1)]
-                Paused,
-                #[codec(index = 2)]
-                Resumed,
-            }
-        }
-        #[derive(:: subxt :: ext :: codec :: Decode, :: subxt :: ext :: codec :: Encode, Debug)]
-        pub struct StoredPendingChange<_0> {
-            pub scheduled_at: _0,
-            pub delay: _0,
-            pub next_authorities:
-                runtime_types::sp_core::bounded::weak_bounded_vec::WeakBoundedVec<(
-                    runtime_types::sp_consensus_grandpa::app::Public,
-                    ::core::primitive::u64,
-                )>,
-            pub forced: ::core::option::Option<_0>,
-        }
-        #[derive(:: subxt :: ext :: codec :: Decode, :: subxt :: ext :: codec :: Encode, Debug)]
-        pub enum StoredState<_0> {
-            #[codec(index = 0)]
-            Live,
-            #[codec(index = 1)]
-            PendingPause { scheduled_at: _0, delay: _0 },
-            #[codec(index = 2)]
-            Paused,
-            #[codec(index = 3)]
-            PendingResume { scheduled_at: _0, delay: _0 },
-        }
-    }
-    pub mod pallet_identity {
-        use super::runtime_types;
-        pub mod pallet {
-            use super::runtime_types;
-            #[derive(
-                :: subxt :: ext :: codec :: Decode, :: subxt :: ext :: codec :: Encode, Debug,
-            )]
-
-            pub enum Call {
-                #[codec(index = 0)]
-                add_registrar {
-                    account: ::sp_runtime::MultiAddress<::sp_runtime::AccountId32, ()>,
-                },
-                #[codec(index = 1)]
-                set_identity {
-                    info: ::std::boxed::Box<runtime_types::pallet_identity::types::IdentityInfo>,
-                },
-                #[codec(index = 2)]
-                set_subs {
-                    subs: ::std::vec::Vec<(
-                        ::sp_runtime::AccountId32,
-                        runtime_types::pallet_identity::types::Data,
-                    )>,
-                },
-                #[codec(index = 3)]
-                clear_identity,
-                #[codec(index = 4)]
-                request_judgement {
-                    #[codec(compact)]
-                    reg_index: ::core::primitive::u32,
-                    #[codec(compact)]
-                    max_fee: ::core::primitive::u128,
-                },
-                #[codec(index = 5)]
-                cancel_request { reg_index: ::core::primitive::u32 },
-                #[codec(index = 6)]
-                set_fee {
-                    #[codec(compact)]
-                    index: ::core::primitive::u32,
-                    #[codec(compact)]
-                    fee: ::core::primitive::u128,
-                },
-                #[codec(index = 7)]
-                set_account_id {
-                    #[codec(compact)]
-                    index: ::core::primitive::u32,
-                    new: ::sp_runtime::MultiAddress<::sp_runtime::AccountId32, ()>,
-                },
-                #[codec(index = 8)]
-                set_fields {
-                    #[codec(compact)]
-                    index: ::core::primitive::u32,
-                    fields: runtime_types::pallet_identity::types::BitFlags<
-                        runtime_types::pallet_identity::types::IdentityField,
-                    >,
-                },
-                #[codec(index = 9)]
-                provide_judgement {
-                    #[codec(compact)]
-                    reg_index: ::core::primitive::u32,
-                    target: ::sp_runtime::MultiAddress<::sp_runtime::AccountId32, ()>,
-                    judgement:
-                        runtime_types::pallet_identity::types::Judgement<::core::primitive::u128>,
-                    identity: ::subxt::utils::H256,
-                },
-                #[codec(index = 10)]
-                kill_identity {
-                    target: ::sp_runtime::MultiAddress<::sp_runtime::AccountId32, ()>,
-                },
-                #[codec(index = 11)]
-                add_sub {
-                    sub: ::sp_runtime::MultiAddress<::sp_runtime::AccountId32, ()>,
-                    data: runtime_types::pallet_identity::types::Data,
-                },
-                #[codec(index = 12)]
-                rename_sub {
-                    sub: ::sp_runtime::MultiAddress<::sp_runtime::AccountId32, ()>,
-                    data: runtime_types::pallet_identity::types::Data,
-                },
-                #[codec(index = 13)]
-                remove_sub {
-                    sub: ::sp_runtime::MultiAddress<::sp_runtime::AccountId32, ()>,
-                },
-                #[codec(index = 14)]
-                quit_sub,
-            }
-            #[derive(
-                :: subxt :: ext :: codec :: Decode,
-                :: subxt :: ext :: codec :: Encode,
-                Debug,
-                PartialEq,
-                Eq,
-            )]
-            pub enum Error {
-                #[codec(index = 0)]
-                TooManySubAccounts,
-                #[codec(index = 1)]
-                NotFound,
-                #[codec(index = 2)]
-                NotNamed,
-                #[codec(index = 3)]
-                EmptyIndex,
-                #[codec(index = 4)]
-                FeeChanged,
-                #[codec(index = 5)]
-                NoIdentity,
-                #[codec(index = 6)]
-                StickyJudgement,
-                #[codec(index = 7)]
-                JudgementGiven,
-                #[codec(index = 8)]
-                InvalidJudgement,
-                #[codec(index = 9)]
-                InvalidIndex,
-                #[codec(index = 10)]
-                InvalidTarget,
-                #[codec(index = 11)]
-                TooManyFields,
-                #[codec(index = 12)]
-                TooManyRegistrars,
-                #[codec(index = 13)]
-                AlreadyClaimed,
-                #[codec(index = 14)]
-                NotSub,
-                #[codec(index = 15)]
-                NotOwned,
-                #[codec(index = 16)]
-                JudgementForDifferentIdentity,
-                #[codec(index = 17)]
-                JudgementPaymentFailed,
-            }
-            #[derive(
-                :: subxt :: ext :: codec :: Decode, :: subxt :: ext :: codec :: Encode, Debug,
-            )]
-
-            pub enum Event {
-                #[codec(index = 0)]
-                IdentitySet { who: ::sp_runtime::AccountId32 },
-                #[codec(index = 1)]
-                IdentityCleared {
-                    who: ::sp_runtime::AccountId32,
-                    deposit: ::core::primitive::u128,
-                },
-                #[codec(index = 2)]
-                IdentityKilled {
-                    who: ::sp_runtime::AccountId32,
-                    deposit: ::core::primitive::u128,
-                },
-                #[codec(index = 3)]
-                JudgementRequested {
-                    who: ::sp_runtime::AccountId32,
-                    registrar_index: ::core::primitive::u32,
-                },
-                #[codec(index = 4)]
-                JudgementUnrequested {
-                    who: ::sp_runtime::AccountId32,
-                    registrar_index: ::core::primitive::u32,
-                },
-                #[codec(index = 5)]
-                JudgementGiven {
-                    target: ::sp_runtime::AccountId32,
-                    registrar_index: ::core::primitive::u32,
-                },
-                #[codec(index = 6)]
-                RegistrarAdded {
-                    registrar_index: ::core::primitive::u32,
-                },
-                #[codec(index = 7)]
-                SubIdentityAdded {
-                    sub: ::sp_runtime::AccountId32,
-                    main: ::sp_runtime::AccountId32,
-                    deposit: ::core::primitive::u128,
-                },
-                #[codec(index = 8)]
-                SubIdentityRemoved {
-                    sub: ::sp_runtime::AccountId32,
-                    main: ::sp_runtime::AccountId32,
-                    deposit: ::core::primitive::u128,
-                },
-                #[codec(index = 9)]
-                SubIdentityRevoked {
-                    sub: ::sp_runtime::AccountId32,
-                    main: ::sp_runtime::AccountId32,
-                    deposit: ::core::primitive::u128,
-                },
-            }
-        }
-        pub mod types {
-            use super::runtime_types;
-            #[derive(
-                :: subxt :: ext :: codec :: CompactAs,
-                :: subxt :: ext :: codec :: Decode,
-                :: subxt :: ext :: codec :: Encode,
-                Debug,
-            )]
-            pub struct BitFlags<_0>(
-                pub ::core::primitive::u64,
-                #[codec(skip)] pub ::core::marker::PhantomData<_0>,
-            );
-            #[derive(
-                :: subxt :: ext :: codec :: Decode, :: subxt :: ext :: codec :: Encode, Debug,
-            )]
-            pub enum Data {
-                #[codec(index = 0)]
-                None,
-                #[codec(index = 1)]
-                Raw0([::core::primitive::u8; 0usize]),
-                #[codec(index = 2)]
-                Raw1([::core::primitive::u8; 1usize]),
-                #[codec(index = 3)]
-                Raw2([::core::primitive::u8; 2usize]),
-                #[codec(index = 4)]
-                Raw3([::core::primitive::u8; 3usize]),
-                #[codec(index = 5)]
-                Raw4([::core::primitive::u8; 4usize]),
-                #[codec(index = 6)]
-                Raw5([::core::primitive::u8; 5usize]),
-                #[codec(index = 7)]
-                Raw6([::core::primitive::u8; 6usize]),
-                #[codec(index = 8)]
-                Raw7([::core::primitive::u8; 7usize]),
-                #[codec(index = 9)]
-                Raw8([::core::primitive::u8; 8usize]),
-                #[codec(index = 10)]
-                Raw9([::core::primitive::u8; 9usize]),
-                #[codec(index = 11)]
-                Raw10([::core::primitive::u8; 10usize]),
-                #[codec(index = 12)]
-                Raw11([::core::primitive::u8; 11usize]),
-                #[codec(index = 13)]
-                Raw12([::core::primitive::u8; 12usize]),
-                #[codec(index = 14)]
-                Raw13([::core::primitive::u8; 13usize]),
-                #[codec(index = 15)]
-                Raw14([::core::primitive::u8; 14usize]),
-                #[codec(index = 16)]
-                Raw15([::core::primitive::u8; 15usize]),
-                #[codec(index = 17)]
-                Raw16([::core::primitive::u8; 16usize]),
-                #[codec(index = 18)]
-                Raw17([::core::primitive::u8; 17usize]),
-                #[codec(index = 19)]
-                Raw18([::core::primitive::u8; 18usize]),
-                #[codec(index = 20)]
-                Raw19([::core::primitive::u8; 19usize]),
-                #[codec(index = 21)]
-                Raw20([::core::primitive::u8; 20usize]),
-                #[codec(index = 22)]
-                Raw21([::core::primitive::u8; 21usize]),
-                #[codec(index = 23)]
-                Raw22([::core::primitive::u8; 22usize]),
-                #[codec(index = 24)]
-                Raw23([::core::primitive::u8; 23usize]),
-                #[codec(index = 25)]
-                Raw24([::core::primitive::u8; 24usize]),
-                #[codec(index = 26)]
-                Raw25([::core::primitive::u8; 25usize]),
-                #[codec(index = 27)]
-                Raw26([::core::primitive::u8; 26usize]),
-                #[codec(index = 28)]
-                Raw27([::core::primitive::u8; 27usize]),
-                #[codec(index = 29)]
-                Raw28([::core::primitive::u8; 28usize]),
-                #[codec(index = 30)]
-                Raw29([::core::primitive::u8; 29usize]),
-                #[codec(index = 31)]
-                Raw30([::core::primitive::u8; 30usize]),
-                #[codec(index = 32)]
-                Raw31([::core::primitive::u8; 31usize]),
-                #[codec(index = 33)]
-                Raw32([::core::primitive::u8; 32usize]),
-                #[codec(index = 34)]
-                BlakeTwo256([::core::primitive::u8; 32usize]),
-                #[codec(index = 35)]
-                Sha256([::core::primitive::u8; 32usize]),
-                #[codec(index = 36)]
-                Keccak256([::core::primitive::u8; 32usize]),
-                #[codec(index = 37)]
-                ShaThree256([::core::primitive::u8; 32usize]),
-            }
-            #[derive(
-                :: subxt :: ext :: codec :: Decode, :: subxt :: ext :: codec :: Encode, Debug,
-            )]
-            pub enum IdentityField {
-                #[codec(index = 1)]
-                Display,
-                #[codec(index = 2)]
-                Legal,
-                #[codec(index = 4)]
-                Web,
-                #[codec(index = 8)]
-                Riot,
-                #[codec(index = 16)]
-                Email,
-                #[codec(index = 32)]
-                PgpFingerprint,
-                #[codec(index = 64)]
-                Image,
-                #[codec(index = 128)]
-                Twitter,
-            }
-            #[derive(
-                :: subxt :: ext :: codec :: Decode, :: subxt :: ext :: codec :: Encode, Debug,
-            )]
-            pub struct IdentityInfo {
-                pub additional: runtime_types::sp_core::bounded::bounded_vec::BoundedVec<(
-                    runtime_types::pallet_identity::types::Data,
-                    runtime_types::pallet_identity::types::Data,
-                )>,
-                pub display: runtime_types::pallet_identity::types::Data,
-                pub legal: runtime_types::pallet_identity::types::Data,
-                pub web: runtime_types::pallet_identity::types::Data,
-                pub riot: runtime_types::pallet_identity::types::Data,
-                pub email: runtime_types::pallet_identity::types::Data,
-                pub pgp_fingerprint: ::core::option::Option<[::core::primitive::u8; 20usize]>,
-                pub image: runtime_types::pallet_identity::types::Data,
-                pub twitter: runtime_types::pallet_identity::types::Data,
-            }
-            #[derive(
-                :: subxt :: ext :: codec :: Decode, :: subxt :: ext :: codec :: Encode, Debug,
-            )]
-            pub enum Judgement<_0> {
-                #[codec(index = 0)]
-                Unknown,
-                #[codec(index = 1)]
-                FeePaid(_0),
-                #[codec(index = 2)]
-                Reasonable,
-                #[codec(index = 3)]
-                KnownGood,
-                #[codec(index = 4)]
-                OutOfDate,
-                #[codec(index = 5)]
-                LowQuality,
-                #[codec(index = 6)]
-                Erroneous,
-            }
-            #[derive(
-                :: subxt :: ext :: codec :: Decode, :: subxt :: ext :: codec :: Encode, Debug,
-            )]
-            pub struct RegistrarInfo<_0, _1> {
-                pub account: _1,
-                pub fee: _0,
-                pub fields: runtime_types::pallet_identity::types::BitFlags<
-                    runtime_types::pallet_identity::types::IdentityField,
-                >,
-            }
-            #[derive(
-                :: subxt :: ext :: codec :: Decode, :: subxt :: ext :: codec :: Encode, Debug,
-            )]
-            pub struct Registration<_0> {
-                pub judgements: runtime_types::sp_core::bounded::bounded_vec::BoundedVec<(
-                    ::core::primitive::u32,
-                    runtime_types::pallet_identity::types::Judgement<_0>,
-                )>,
-                pub deposit: _0,
-                pub info: runtime_types::pallet_identity::types::IdentityInfo,
-            }
-        }
-    }
-    pub mod pallet_im_online {
-        use super::runtime_types;
-        pub mod pallet {
-            use super::runtime_types;
-            #[derive(
-                :: subxt :: ext :: codec :: Decode, :: subxt :: ext :: codec :: Encode, Debug,
-            )]
-
-            pub enum Call {
-                #[codec(index = 0)]
-                heartbeat {
-                    heartbeat: runtime_types::pallet_im_online::Heartbeat<::core::primitive::u32>,
-                    signature: runtime_types::pallet_im_online::sr25519::app_sr25519::Signature,
-                },
-            }
-            #[derive(
-                :: subxt :: ext :: codec :: Decode,
-                :: subxt :: ext :: codec :: Encode,
-                Debug,
-                PartialEq,
-                Eq,
-            )]
-            pub enum Error {
-                #[codec(index = 0)]
-                InvalidKey,
-                #[codec(index = 1)]
-                DuplicatedHeartbeat,
-            }
-            #[derive(
-                :: subxt :: ext :: codec :: Decode, :: subxt :: ext :: codec :: Encode, Debug,
-            )]
-
-            pub enum Event {
-                #[codec(index = 0)]
-                HeartbeatReceived {
-                    authority_id: runtime_types::pallet_im_online::sr25519::app_sr25519::Public,
-                },
-                #[codec(index = 1)]
-                AllGood,
-                #[codec(index = 2)]
-                SomeOffline {
-                    offline: ::std::vec::Vec<(
-                        ::sp_runtime::AccountId32,
-                        runtime_types::pallet_staking::Exposure<
-                            ::sp_runtime::AccountId32,
-                            ::core::primitive::u128,
-                        >,
-                    )>,
-                },
-            }
-        }
-        pub mod sr25519 {
-            use super::runtime_types;
-            pub mod app_sr25519 {
-                use super::runtime_types;
-                #[derive(
-                    :: subxt :: ext :: codec :: Decode, :: subxt :: ext :: codec :: Encode, Debug,
-                )]
-                pub struct Public(pub runtime_types::sp_core::sr25519::Public);
-                #[derive(
-                    :: subxt :: ext :: codec :: Decode, :: subxt :: ext :: codec :: Encode, Debug,
-                )]
-                pub struct Signature(pub runtime_types::sp_core::sr25519::Signature);
-            }
-        }
-        #[derive(:: subxt :: ext :: codec :: Decode, :: subxt :: ext :: codec :: Encode, Debug)]
-        pub struct BoundedOpaqueNetworkState {
-            pub peer_id: runtime_types::sp_core::bounded::weak_bounded_vec::WeakBoundedVec<
-                ::core::primitive::u8,
-            >,
-            pub external_addresses:
-                runtime_types::sp_core::bounded::weak_bounded_vec::WeakBoundedVec<
-                    runtime_types::sp_core::bounded::weak_bounded_vec::WeakBoundedVec<
-                        ::core::primitive::u8,
-                    >,
-                >,
-        }
-        #[derive(:: subxt :: ext :: codec :: Decode, :: subxt :: ext :: codec :: Encode, Debug)]
-        pub struct Heartbeat<_0> {
-            pub block_number: _0,
-            pub network_state: runtime_types::sp_core::offchain::OpaqueNetworkState,
-            pub session_index: _0,
-            pub authority_index: _0,
-            pub validators_len: _0,
-        }
-    }
-    pub mod pallet_preimage {
-        use super::runtime_types;
-        pub mod pallet {
-            use super::runtime_types;
-            #[derive(
-                :: subxt :: ext :: codec :: Decode, :: subxt :: ext :: codec :: Encode, Debug,
-            )]
-
-            pub enum Call {
-                #[codec(index = 0)]
-                note_preimage {
-                    bytes: ::std::vec::Vec<::core::primitive::u8>,
-                },
-                #[codec(index = 1)]
-                unnote_preimage { hash: ::subxt::utils::H256 },
-                #[codec(index = 2)]
-                request_preimage { hash: ::subxt::utils::H256 },
-                #[codec(index = 3)]
-                unrequest_preimage { hash: ::subxt::utils::H256 },
-            }
-            #[derive(
-                :: subxt :: ext :: codec :: Decode,
-                :: subxt :: ext :: codec :: Encode,
-                Debug,
-                PartialEq,
-                Eq,
-            )]
-            pub enum Error {
-                #[codec(index = 0)]
-                TooBig,
-                #[codec(index = 1)]
-                AlreadyNoted,
-                #[codec(index = 2)]
-                NotAuthorized,
-                #[codec(index = 3)]
-                NotNoted,
-                #[codec(index = 4)]
-                Requested,
-                #[codec(index = 5)]
-                NotRequested,
-            }
-            #[derive(
-                :: subxt :: ext :: codec :: Decode, :: subxt :: ext :: codec :: Encode, Debug,
-            )]
-
-            pub enum Event {
-                #[codec(index = 0)]
-                Noted { hash: ::subxt::utils::H256 },
-                #[codec(index = 1)]
-                Requested { hash: ::subxt::utils::H256 },
-                #[codec(index = 2)]
-                Cleared { hash: ::subxt::utils::H256 },
-            }
-        }
-        #[derive(:: subxt :: ext :: codec :: Decode, :: subxt :: ext :: codec :: Encode, Debug)]
-        pub enum RequestStatus<_0, _1> {
-            #[codec(index = 0)]
-            Unrequested {
-                deposit: (_0, _1),
-                len: ::core::primitive::u32,
-            },
-            #[codec(index = 1)]
-            Requested {
-                deposit: ::core::option::Option<(_0, _1)>,
-                count: ::core::primitive::u32,
-                len: ::core::option::Option<::core::primitive::u32>,
-            },
-        }
-    }
-    pub mod pallet_ranked_collective {
-        use super::runtime_types;
-        pub mod pallet {
-            use super::runtime_types;
-            #[derive(
-                :: subxt :: ext :: codec :: Decode, :: subxt :: ext :: codec :: Encode, Debug,
-            )]
-
-            pub enum Call {
-                #[codec(index = 0)]
-                add_member {
-                    who: ::sp_runtime::MultiAddress<::sp_runtime::AccountId32, ()>,
-                },
-                #[codec(index = 1)]
-                promote_member {
-                    who: ::sp_runtime::MultiAddress<::sp_runtime::AccountId32, ()>,
-                },
-                #[codec(index = 2)]
-                demote_member {
-                    who: ::sp_runtime::MultiAddress<::sp_runtime::AccountId32, ()>,
-                },
-                #[codec(index = 3)]
-                remove_member {
-                    who: ::sp_runtime::MultiAddress<::sp_runtime::AccountId32, ()>,
-                    min_rank: ::core::primitive::u16,
-                },
-                #[codec(index = 4)]
-                vote {
-                    poll: ::core::primitive::u32,
-                    aye: ::core::primitive::bool,
-                },
-                #[codec(index = 5)]
-                cleanup_poll {
-                    poll_index: ::core::primitive::u32,
-                    max: ::core::primitive::u32,
-                },
-            }
-            #[derive(
-                :: subxt :: ext :: codec :: Decode,
-                :: subxt :: ext :: codec :: Encode,
-                Debug,
-                PartialEq,
-                Eq,
-            )]
-            pub enum Error {
-                #[codec(index = 0)]
-                AlreadyMember,
-                #[codec(index = 1)]
-                NotMember,
-                #[codec(index = 2)]
-                NotPolling,
-                #[codec(index = 3)]
-                Ongoing,
-                #[codec(index = 4)]
-                NoneRemaining,
-                #[codec(index = 5)]
-                Corruption,
-                #[codec(index = 6)]
-                RankTooLow,
-                #[codec(index = 7)]
-                InvalidWitness,
-                #[codec(index = 8)]
-                NoPermission,
-            }
-            #[derive(
-                :: subxt :: ext :: codec :: Decode, :: subxt :: ext :: codec :: Encode, Debug,
-            )]
-
-            pub enum Event {
-                #[codec(index = 0)]
-                MemberAdded { who: ::sp_runtime::AccountId32 },
-                #[codec(index = 1)]
-                RankChanged {
-                    who: ::sp_runtime::AccountId32,
-                    rank: ::core::primitive::u16,
-                },
-                #[codec(index = 2)]
-                MemberRemoved {
-                    who: ::sp_runtime::AccountId32,
-                    rank: ::core::primitive::u16,
-                },
-                #[codec(index = 3)]
-                Voted {
-                    who: ::sp_runtime::AccountId32,
-                    poll: ::core::primitive::u32,
-                    vote: runtime_types::pallet_ranked_collective::VoteRecord,
-                    tally: runtime_types::pallet_ranked_collective::Tally,
-                },
-            }
-        }
-        #[derive(
-            :: subxt :: ext :: codec :: CompactAs,
-            :: subxt :: ext :: codec :: Decode,
-            :: subxt :: ext :: codec :: Encode,
-            Debug,
-        )]
-        pub struct MemberRecord {
-            pub rank: ::core::primitive::u16,
-        }
-        #[derive(:: subxt :: ext :: codec :: Decode, :: subxt :: ext :: codec :: Encode, Debug)]
-        pub struct Tally {
-            pub bare_ayes: ::core::primitive::u32,
-            pub ayes: ::core::primitive::u32,
-            pub nays: ::core::primitive::u32,
-        }
-        #[derive(:: subxt :: ext :: codec :: Decode, :: subxt :: ext :: codec :: Encode, Debug)]
-        pub enum VoteRecord {
-            #[codec(index = 0)]
-            Aye(::core::primitive::u32),
-            #[codec(index = 1)]
-            Nay(::core::primitive::u32),
-        }
-    }
-    pub mod pallet_referenda {
-        use super::runtime_types;
-        pub mod pallet {
-            use super::runtime_types;
-            #[derive(
-                :: subxt :: ext :: codec :: Decode, :: subxt :: ext :: codec :: Encode, Debug,
-            )]
-
-            pub enum Call {
-                #[codec(index = 0)]
-                submit {
-                    proposal_origin: ::std::boxed::Box<runtime_types::gear_runtime::OriginCaller>,
-                    proposal: runtime_types::frame_support::traits::preimages::Bounded<
-                        runtime_types::gear_runtime::RuntimeCall,
-                    >,
-                    enactment_moment: runtime_types::frame_support::traits::schedule::DispatchTime<
-                        ::core::primitive::u32,
-                    >,
-                },
-                #[codec(index = 1)]
-                place_decision_deposit { index: ::core::primitive::u32 },
-                #[codec(index = 2)]
-                refund_decision_deposit { index: ::core::primitive::u32 },
-                #[codec(index = 3)]
-                cancel { index: ::core::primitive::u32 },
-                #[codec(index = 4)]
-                kill { index: ::core::primitive::u32 },
-                #[codec(index = 5)]
-                nudge_referendum { index: ::core::primitive::u32 },
-                #[codec(index = 6)]
-                one_fewer_deciding { track: ::core::primitive::u16 },
-                #[codec(index = 7)]
-                refund_submission_deposit { index: ::core::primitive::u32 },
-            }
-            #[derive(
-                :: subxt :: ext :: codec :: Decode,
-                :: subxt :: ext :: codec :: Encode,
-                Debug,
-                PartialEq,
-                Eq,
-            )]
-            pub enum Error {
-                #[codec(index = 0)]
-                NotOngoing,
-                #[codec(index = 1)]
-                HasDeposit,
-                #[codec(index = 2)]
-                BadTrack,
-                #[codec(index = 3)]
-                Full,
-                #[codec(index = 4)]
-                QueueEmpty,
-                #[codec(index = 5)]
-                BadReferendum,
-                #[codec(index = 6)]
-                NothingToDo,
-                #[codec(index = 7)]
-                NoTrack,
-                #[codec(index = 8)]
-                Unfinished,
-                #[codec(index = 9)]
-                NoPermission,
-                #[codec(index = 10)]
-                NoDeposit,
-                #[codec(index = 11)]
-                BadStatus,
-            }
-            #[derive(
-                :: subxt :: ext :: codec :: Decode, :: subxt :: ext :: codec :: Encode, Debug,
-            )]
-
-            pub enum Event {
-                #[codec(index = 0)]
-                Submitted {
-                    index: ::core::primitive::u32,
-                    track: ::core::primitive::u16,
-                    proposal: runtime_types::frame_support::traits::preimages::Bounded<
-                        runtime_types::gear_runtime::RuntimeCall,
-                    >,
-                },
-                #[codec(index = 1)]
-                DecisionDepositPlaced {
-                    index: ::core::primitive::u32,
-                    who: ::sp_runtime::AccountId32,
-                    amount: ::core::primitive::u128,
-                },
-                #[codec(index = 2)]
-                DecisionDepositRefunded {
-                    index: ::core::primitive::u32,
-                    who: ::sp_runtime::AccountId32,
-                    amount: ::core::primitive::u128,
-                },
-                #[codec(index = 3)]
-                DepositSlashed {
-                    who: ::sp_runtime::AccountId32,
-                    amount: ::core::primitive::u128,
-                },
-                #[codec(index = 4)]
-                DecisionStarted {
-                    index: ::core::primitive::u32,
-                    track: ::core::primitive::u16,
-                    proposal: runtime_types::frame_support::traits::preimages::Bounded<
-                        runtime_types::gear_runtime::RuntimeCall,
-                    >,
-                    tally: runtime_types::pallet_ranked_collective::Tally,
-                },
-                #[codec(index = 5)]
-                ConfirmStarted { index: ::core::primitive::u32 },
-                #[codec(index = 6)]
-                ConfirmAborted { index: ::core::primitive::u32 },
-                #[codec(index = 7)]
-                Confirmed {
-                    index: ::core::primitive::u32,
-                    tally: runtime_types::pallet_ranked_collective::Tally,
-                },
-                #[codec(index = 8)]
-                Approved { index: ::core::primitive::u32 },
-                #[codec(index = 9)]
-                Rejected {
-                    index: ::core::primitive::u32,
-                    tally: runtime_types::pallet_ranked_collective::Tally,
-                },
-                #[codec(index = 10)]
-                TimedOut {
-                    index: ::core::primitive::u32,
-                    tally: runtime_types::pallet_ranked_collective::Tally,
-                },
-                #[codec(index = 11)]
-                Cancelled {
-                    index: ::core::primitive::u32,
-                    tally: runtime_types::pallet_ranked_collective::Tally,
-                },
-                #[codec(index = 12)]
-                Killed {
-                    index: ::core::primitive::u32,
-                    tally: runtime_types::pallet_ranked_collective::Tally,
-                },
-                #[codec(index = 13)]
-                SubmissionDepositRefunded {
-                    index: ::core::primitive::u32,
-                    who: ::sp_runtime::AccountId32,
-                    amount: ::core::primitive::u128,
-                },
-            }
-        }
-        pub mod types {
-            use super::runtime_types;
-            #[derive(
-                :: subxt :: ext :: codec :: Decode, :: subxt :: ext :: codec :: Encode, Debug,
-            )]
-            pub enum Curve {
-                #[codec(index = 0)]
-                LinearDecreasing {
-                    length: runtime_types::sp_arithmetic::per_things::Perbill,
-                    floor: runtime_types::sp_arithmetic::per_things::Perbill,
-                    ceil: runtime_types::sp_arithmetic::per_things::Perbill,
-                },
-                #[codec(index = 1)]
-                SteppedDecreasing {
-                    begin: runtime_types::sp_arithmetic::per_things::Perbill,
-                    end: runtime_types::sp_arithmetic::per_things::Perbill,
-                    step: runtime_types::sp_arithmetic::per_things::Perbill,
-                    period: runtime_types::sp_arithmetic::per_things::Perbill,
-                },
-                #[codec(index = 2)]
-                Reciprocal {
-                    factor: runtime_types::sp_arithmetic::fixed_point::FixedI64,
-                    x_offset: runtime_types::sp_arithmetic::fixed_point::FixedI64,
-                    y_offset: runtime_types::sp_arithmetic::fixed_point::FixedI64,
-                },
-            }
-            #[derive(
-                :: subxt :: ext :: codec :: Decode, :: subxt :: ext :: codec :: Encode, Debug,
-            )]
-            pub struct DecidingStatus<_0> {
-                pub since: _0,
-                pub confirming: ::core::option::Option<_0>,
-            }
-            #[derive(
-                :: subxt :: ext :: codec :: Decode, :: subxt :: ext :: codec :: Encode, Debug,
-            )]
-            pub struct Deposit<_0, _1> {
-                pub who: _0,
-                pub amount: _1,
-            }
-            #[derive(
-                :: subxt :: ext :: codec :: Decode, :: subxt :: ext :: codec :: Encode, Debug,
-            )]
-            pub enum ReferendumInfo<_0, _1, _2, _3, _4, _5, _6, _7> {
-                #[codec(index = 0)]
-                Ongoing(
-                    runtime_types::pallet_referenda::types::ReferendumStatus<
-                        _0,
-                        _1,
-                        _2,
-                        _3,
-                        _4,
-                        _5,
-                        _6,
-                        _7,
-                    >,
-                ),
-                #[codec(index = 1)]
-                Approved(
-                    _2,
-                    ::core::option::Option<runtime_types::pallet_referenda::types::Deposit<_6, _4>>,
-                    ::core::option::Option<runtime_types::pallet_referenda::types::Deposit<_6, _4>>,
-                ),
-                #[codec(index = 2)]
-                Rejected(
-                    _2,
-                    ::core::option::Option<runtime_types::pallet_referenda::types::Deposit<_6, _4>>,
-                    ::core::option::Option<runtime_types::pallet_referenda::types::Deposit<_6, _4>>,
-                ),
-                #[codec(index = 3)]
-                Cancelled(
-                    _2,
-                    ::core::option::Option<runtime_types::pallet_referenda::types::Deposit<_6, _4>>,
-                    ::core::option::Option<runtime_types::pallet_referenda::types::Deposit<_6, _4>>,
-                ),
-                #[codec(index = 4)]
-                TimedOut(
-                    _2,
-                    ::core::option::Option<runtime_types::pallet_referenda::types::Deposit<_6, _4>>,
-                    ::core::option::Option<runtime_types::pallet_referenda::types::Deposit<_6, _4>>,
-                ),
-                #[codec(index = 5)]
-                Killed(_2),
-            }
-            #[derive(
-                :: subxt :: ext :: codec :: Decode, :: subxt :: ext :: codec :: Encode, Debug,
-            )]
-            pub struct ReferendumStatus<_0, _1, _2, _3, _4, _5, _6, _7> {
-                pub track: _0,
-                pub origin: _1,
-                pub proposal: _3,
-                pub enactment: runtime_types::frame_support::traits::schedule::DispatchTime<_2>,
-                pub submitted: _2,
-                pub submission_deposit: runtime_types::pallet_referenda::types::Deposit<_6, _4>,
-                pub decision_deposit:
-                    ::core::option::Option<runtime_types::pallet_referenda::types::Deposit<_6, _4>>,
-                pub deciding: ::core::option::Option<
-                    runtime_types::pallet_referenda::types::DecidingStatus<_2>,
-                >,
-                pub tally: _5,
-                pub in_queue: ::core::primitive::bool,
-                pub alarm: ::core::option::Option<(_2, _7)>,
-            }
-            #[derive(
-                :: subxt :: ext :: codec :: Decode, :: subxt :: ext :: codec :: Encode, Debug,
-            )]
-            pub struct TrackInfo<_0, _1> {
-                pub name: ::std::string::String,
-                pub max_deciding: _1,
-                pub decision_deposit: _0,
-                pub prepare_period: _1,
-                pub decision_period: _1,
-                pub confirm_period: _1,
-                pub min_enactment_period: _1,
-                pub min_approval: runtime_types::pallet_referenda::types::Curve,
-                pub min_support: runtime_types::pallet_referenda::types::Curve,
-            }
-        }
-    }
-    pub mod pallet_scheduler {
-        use super::runtime_types;
-        pub mod pallet {
-            use super::runtime_types;
-            #[derive(
-                :: subxt :: ext :: codec :: Decode, :: subxt :: ext :: codec :: Encode, Debug,
-            )]
-
-            pub enum Call {
-                #[codec(index = 0)]
-                schedule {
-                    when: ::core::primitive::u32,
-                    maybe_periodic:
-                        ::core::option::Option<(::core::primitive::u32, ::core::primitive::u32)>,
-                    priority: ::core::primitive::u8,
-                    call: ::std::boxed::Box<runtime_types::gear_runtime::RuntimeCall>,
-                },
-                #[codec(index = 1)]
-                cancel {
-                    when: ::core::primitive::u32,
-                    index: ::core::primitive::u32,
-                },
-                #[codec(index = 2)]
-                schedule_named {
-                    id: [::core::primitive::u8; 32usize],
-                    when: ::core::primitive::u32,
-                    maybe_periodic:
-                        ::core::option::Option<(::core::primitive::u32, ::core::primitive::u32)>,
-                    priority: ::core::primitive::u8,
-                    call: ::std::boxed::Box<runtime_types::gear_runtime::RuntimeCall>,
-                },
-                #[codec(index = 3)]
-                cancel_named {
-                    id: [::core::primitive::u8; 32usize],
-                },
-                #[codec(index = 4)]
-                schedule_after {
-                    after: ::core::primitive::u32,
-                    maybe_periodic:
-                        ::core::option::Option<(::core::primitive::u32, ::core::primitive::u32)>,
-                    priority: ::core::primitive::u8,
-                    call: ::std::boxed::Box<runtime_types::gear_runtime::RuntimeCall>,
-                },
-                #[codec(index = 5)]
-                schedule_named_after {
-                    id: [::core::primitive::u8; 32usize],
-                    after: ::core::primitive::u32,
-                    maybe_periodic:
-                        ::core::option::Option<(::core::primitive::u32, ::core::primitive::u32)>,
-                    priority: ::core::primitive::u8,
-                    call: ::std::boxed::Box<runtime_types::gear_runtime::RuntimeCall>,
-                },
-            }
-            #[derive(
-                :: subxt :: ext :: codec :: Decode,
-                :: subxt :: ext :: codec :: Encode,
-                Debug,
-                PartialEq,
-                Eq,
-            )]
-            pub enum Error {
-                #[codec(index = 0)]
-                FailedToSchedule,
-                #[codec(index = 1)]
-                NotFound,
-                #[codec(index = 2)]
-                TargetBlockNumberInPast,
-                #[codec(index = 3)]
-                RescheduleNoChange,
-                #[codec(index = 4)]
-                Named,
-            }
-            #[derive(
-                :: subxt :: ext :: codec :: Decode, :: subxt :: ext :: codec :: Encode, Debug,
-            )]
-
-            pub enum Event {
-                #[codec(index = 0)]
-                Scheduled {
-                    when: ::core::primitive::u32,
-                    index: ::core::primitive::u32,
-                },
-                #[codec(index = 1)]
-                Canceled {
-                    when: ::core::primitive::u32,
-                    index: ::core::primitive::u32,
-                },
-                #[codec(index = 2)]
-                Dispatched {
-                    task: (::core::primitive::u32, ::core::primitive::u32),
-                    id: ::core::option::Option<[::core::primitive::u8; 32usize]>,
-                    result: ::core::result::Result<(), runtime_types::sp_runtime::DispatchError>,
-                },
-                #[codec(index = 3)]
-                CallUnavailable {
-                    task: (::core::primitive::u32, ::core::primitive::u32),
-                    id: ::core::option::Option<[::core::primitive::u8; 32usize]>,
-                },
-                #[codec(index = 4)]
-                PeriodicFailed {
-                    task: (::core::primitive::u32, ::core::primitive::u32),
-                    id: ::core::option::Option<[::core::primitive::u8; 32usize]>,
-                },
-                #[codec(index = 5)]
-                PermanentlyOverweight {
-                    task: (::core::primitive::u32, ::core::primitive::u32),
-                    id: ::core::option::Option<[::core::primitive::u8; 32usize]>,
-                },
-            }
-        }
-        #[derive(:: subxt :: ext :: codec :: Decode, :: subxt :: ext :: codec :: Encode, Debug)]
-        pub struct Scheduled<_0, _1, _2, _3, _4> {
-            pub maybe_id: ::core::option::Option<_0>,
-            pub priority: ::core::primitive::u8,
-            pub call: _1,
-            pub maybe_periodic: ::core::option::Option<(_2, _2)>,
-            pub origin: _3,
-            #[codec(skip)]
-            pub __subxt_unused_type_params: ::core::marker::PhantomData<_4>,
-        }
-    }
-    pub mod pallet_session {
-        use super::runtime_types;
-        pub mod pallet {
-            use super::runtime_types;
-            #[derive(
-                :: subxt :: ext :: codec :: Decode, :: subxt :: ext :: codec :: Encode, Debug,
-            )]
-
-            pub enum Call {
-                #[codec(index = 0)]
-                set_keys {
-                    keys: runtime_types::gear_runtime::SessionKeys,
-                    proof: ::std::vec::Vec<::core::primitive::u8>,
-                },
-                #[codec(index = 1)]
-                purge_keys,
-            }
-            #[derive(
-                :: subxt :: ext :: codec :: Decode,
-                :: subxt :: ext :: codec :: Encode,
-                Debug,
-                PartialEq,
-                Eq,
-            )]
-            pub enum Error {
-                #[codec(index = 0)]
-                InvalidProof,
-                #[codec(index = 1)]
-                NoAssociatedValidatorId,
-                #[codec(index = 2)]
-                DuplicatedKey,
-                #[codec(index = 3)]
-                NoKeys,
-                #[codec(index = 4)]
-                NoAccount,
-            }
-            #[derive(
-                :: subxt :: ext :: codec :: Decode, :: subxt :: ext :: codec :: Encode, Debug,
-            )]
-
-            pub enum Event {
-                #[codec(index = 0)]
-                NewSession {
-                    session_index: ::core::primitive::u32,
-                },
-            }
-        }
-    }
-    pub mod pallet_staking {
-        use super::runtime_types;
-        pub mod pallet {
-            use super::runtime_types;
-            pub mod pallet {
-                use super::runtime_types;
-                #[derive(
-                    :: subxt :: ext :: codec :: Decode, :: subxt :: ext :: codec :: Encode, Debug,
-                )]
-
-                pub enum Call {
-                    #[codec(index = 0)]
-                    bond {
-                        controller: ::sp_runtime::MultiAddress<::sp_runtime::AccountId32, ()>,
-                        #[codec(compact)]
-                        value: ::core::primitive::u128,
-                        payee: runtime_types::pallet_staking::RewardDestination<
-                            ::sp_runtime::AccountId32,
-                        >,
-                    },
-                    #[codec(index = 1)]
-                    bond_extra {
-                        #[codec(compact)]
-                        max_additional: ::core::primitive::u128,
-                    },
-                    #[codec(index = 2)]
-                    unbond {
-                        #[codec(compact)]
-                        value: ::core::primitive::u128,
-                    },
-                    #[codec(index = 3)]
-                    withdraw_unbonded {
-                        num_slashing_spans: ::core::primitive::u32,
-                    },
-                    #[codec(index = 4)]
-                    validate {
-                        prefs: runtime_types::pallet_staking::ValidatorPrefs,
-                    },
-                    #[codec(index = 5)]
-                    nominate {
-                        targets: ::std::vec::Vec<
-                            ::sp_runtime::MultiAddress<::sp_runtime::AccountId32, ()>,
-                        >,
-                    },
-                    #[codec(index = 6)]
-                    chill,
-                    #[codec(index = 7)]
-                    set_payee {
-                        payee: runtime_types::pallet_staking::RewardDestination<
-                            ::sp_runtime::AccountId32,
-                        >,
-                    },
-                    #[codec(index = 8)]
-                    set_controller {
-                        controller: ::sp_runtime::MultiAddress<::sp_runtime::AccountId32, ()>,
-                    },
-                    #[codec(index = 9)]
-                    set_validator_count {
-                        #[codec(compact)]
-                        new: ::core::primitive::u32,
-                    },
-                    #[codec(index = 10)]
-                    increase_validator_count {
-                        #[codec(compact)]
-                        additional: ::core::primitive::u32,
-                    },
-                    #[codec(index = 11)]
-                    scale_validator_count {
-                        factor: runtime_types::sp_arithmetic::per_things::Percent,
-                    },
-                    #[codec(index = 12)]
-                    force_no_eras,
-                    #[codec(index = 13)]
-                    force_new_era,
-                    #[codec(index = 14)]
-                    set_invulnerables {
-                        invulnerables: ::std::vec::Vec<::sp_runtime::AccountId32>,
-                    },
-                    #[codec(index = 15)]
-                    force_unstake {
-                        stash: ::sp_runtime::AccountId32,
-                        num_slashing_spans: ::core::primitive::u32,
-                    },
-                    #[codec(index = 16)]
-                    force_new_era_always,
-                    #[codec(index = 17)]
-                    cancel_deferred_slash {
-                        era: ::core::primitive::u32,
-                        slash_indices: ::std::vec::Vec<::core::primitive::u32>,
-                    },
-                    #[codec(index = 18)]
-                    payout_stakers {
-                        validator_stash: ::sp_runtime::AccountId32,
-                        era: ::core::primitive::u32,
-                    },
-                    #[codec(index = 19)]
-                    rebond {
-                        #[codec(compact)]
-                        value: ::core::primitive::u128,
-                    },
-                    #[codec(index = 20)]
-                    reap_stash {
-                        stash: ::sp_runtime::AccountId32,
-                        num_slashing_spans: ::core::primitive::u32,
-                    },
-                    #[codec(index = 21)]
-                    kick {
-                        who: ::std::vec::Vec<
-                            ::sp_runtime::MultiAddress<::sp_runtime::AccountId32, ()>,
-                        >,
-                    },
-                    #[codec(index = 22)]
-                    set_staking_configs {
-                        min_nominator_bond: runtime_types::pallet_staking::pallet::pallet::ConfigOp<
-                            ::core::primitive::u128,
-                        >,
-                        min_validator_bond: runtime_types::pallet_staking::pallet::pallet::ConfigOp<
-                            ::core::primitive::u128,
-                        >,
-                        max_nominator_count:
-                            runtime_types::pallet_staking::pallet::pallet::ConfigOp<
-                                ::core::primitive::u32,
-                            >,
-                        max_validator_count:
-                            runtime_types::pallet_staking::pallet::pallet::ConfigOp<
-                                ::core::primitive::u32,
-                            >,
-                        chill_threshold: runtime_types::pallet_staking::pallet::pallet::ConfigOp<
-                            runtime_types::sp_arithmetic::per_things::Percent,
-                        >,
-                        min_commission: runtime_types::pallet_staking::pallet::pallet::ConfigOp<
-                            runtime_types::sp_arithmetic::per_things::Perbill,
-                        >,
-                    },
-                    #[codec(index = 23)]
-                    chill_other {
-                        controller: ::sp_runtime::AccountId32,
-                    },
-                    #[codec(index = 24)]
-                    force_apply_min_commission {
-                        validator_stash: ::sp_runtime::AccountId32,
-                    },
-                    #[codec(index = 25)]
-                    set_min_commission {
-                        new: runtime_types::sp_arithmetic::per_things::Perbill,
-                    },
-                }
-                #[derive(
-                    :: subxt :: ext :: codec :: Decode, :: subxt :: ext :: codec :: Encode, Debug,
-                )]
-                pub enum ConfigOp<_0> {
-                    #[codec(index = 0)]
-                    Noop,
-                    #[codec(index = 1)]
-                    Set(_0),
-                    #[codec(index = 2)]
-                    Remove,
-                }
-                #[derive(
-                    :: subxt :: ext :: codec :: Decode,
-                    :: subxt :: ext :: codec :: Encode,
-                    Debug,
-                    PartialEq,
-                    Eq,
-                )]
-                pub enum Error {
-                    #[codec(index = 0)]
-                    NotController,
-                    #[codec(index = 1)]
-                    NotStash,
-                    #[codec(index = 2)]
-                    AlreadyBonded,
-                    #[codec(index = 3)]
-                    AlreadyPaired,
-                    #[codec(index = 4)]
-                    EmptyTargets,
-                    #[codec(index = 5)]
-                    DuplicateIndex,
-                    #[codec(index = 6)]
-                    InvalidSlashIndex,
-                    #[codec(index = 7)]
-                    InsufficientBond,
-                    #[codec(index = 8)]
-                    NoMoreChunks,
-                    #[codec(index = 9)]
-                    NoUnlockChunk,
-                    #[codec(index = 10)]
-                    FundedTarget,
-                    #[codec(index = 11)]
-                    InvalidEraToReward,
-                    #[codec(index = 12)]
-                    InvalidNumberOfNominations,
-                    #[codec(index = 13)]
-                    NotSortedAndUnique,
-                    #[codec(index = 14)]
-                    AlreadyClaimed,
-                    #[codec(index = 15)]
-                    IncorrectHistoryDepth,
-                    #[codec(index = 16)]
-                    IncorrectSlashingSpans,
-                    #[codec(index = 17)]
-                    BadState,
-                    #[codec(index = 18)]
-                    TooManyTargets,
-                    #[codec(index = 19)]
-                    BadTarget,
-                    #[codec(index = 20)]
-                    CannotChillOther,
-                    #[codec(index = 21)]
-                    TooManyNominators,
-                    #[codec(index = 22)]
-                    TooManyValidators,
-                    #[codec(index = 23)]
-                    CommissionTooLow,
-                    #[codec(index = 24)]
-                    BoundNotMet,
-                }
-                #[derive(
-                    :: subxt :: ext :: codec :: Decode, :: subxt :: ext :: codec :: Encode, Debug,
-                )]
-
-                pub enum Event {
-                    #[codec(index = 0)]
-                    EraPaid {
-                        era_index: ::core::primitive::u32,
-                        validator_payout: ::core::primitive::u128,
-                        remainder: ::core::primitive::u128,
-                    },
-                    #[codec(index = 1)]
-                    Rewarded {
-                        stash: ::sp_runtime::AccountId32,
-                        amount: ::core::primitive::u128,
-                    },
-                    #[codec(index = 2)]
-                    Slashed {
-                        staker: ::sp_runtime::AccountId32,
-                        amount: ::core::primitive::u128,
-                    },
-                    #[codec(index = 3)]
-                    SlashReported {
-                        validator: ::sp_runtime::AccountId32,
-                        fraction: runtime_types::sp_arithmetic::per_things::Perbill,
-                        slash_era: ::core::primitive::u32,
-                    },
-                    #[codec(index = 4)]
-                    OldSlashingReportDiscarded {
-                        session_index: ::core::primitive::u32,
-                    },
-                    #[codec(index = 5)]
-                    StakersElected,
-                    #[codec(index = 6)]
-                    Bonded {
-                        stash: ::sp_runtime::AccountId32,
-                        amount: ::core::primitive::u128,
-                    },
-                    #[codec(index = 7)]
-                    Unbonded {
-                        stash: ::sp_runtime::AccountId32,
-                        amount: ::core::primitive::u128,
-                    },
-                    #[codec(index = 8)]
-                    Withdrawn {
-                        stash: ::sp_runtime::AccountId32,
-                        amount: ::core::primitive::u128,
-                    },
-                    #[codec(index = 9)]
-                    Kicked {
-                        nominator: ::sp_runtime::AccountId32,
-                        stash: ::sp_runtime::AccountId32,
-                    },
-                    #[codec(index = 10)]
-                    StakingElectionFailed,
-                    #[codec(index = 11)]
-                    Chilled { stash: ::sp_runtime::AccountId32 },
-                    #[codec(index = 12)]
-                    PayoutStarted {
-                        era_index: ::core::primitive::u32,
-                        validator_stash: ::sp_runtime::AccountId32,
-                    },
-                    #[codec(index = 13)]
-                    ValidatorPrefsSet {
-                        stash: ::sp_runtime::AccountId32,
-                        prefs: runtime_types::pallet_staking::ValidatorPrefs,
-                    },
-                    #[codec(index = 14)]
-                    ForceEra {
-                        mode: runtime_types::pallet_staking::Forcing,
-                    },
-                }
-            }
-        }
-        pub mod slashing {
-            use super::runtime_types;
-            #[derive(
-                :: subxt :: ext :: codec :: Decode, :: subxt :: ext :: codec :: Encode, Debug,
-            )]
-            pub struct SlashingSpans {
-                pub span_index: ::core::primitive::u32,
-                pub last_start: ::core::primitive::u32,
-                pub last_nonzero_slash: ::core::primitive::u32,
-                pub prior: ::std::vec::Vec<::core::primitive::u32>,
-            }
-            #[derive(
-                :: subxt :: ext :: codec :: Decode, :: subxt :: ext :: codec :: Encode, Debug,
-            )]
-            pub struct SpanRecord<_0> {
-                pub slashed: _0,
-                pub paid_out: _0,
-            }
-        }
-        #[derive(:: subxt :: ext :: codec :: Decode, :: subxt :: ext :: codec :: Encode, Debug)]
-        pub struct ActiveEraInfo {
-            pub index: ::core::primitive::u32,
-            pub start: ::core::option::Option<::core::primitive::u64>,
-        }
-        #[derive(:: subxt :: ext :: codec :: Decode, :: subxt :: ext :: codec :: Encode, Debug)]
-        pub struct EraRewardPoints<_0> {
-            pub total: ::core::primitive::u32,
-            pub individual: ::subxt::utils::KeyedVec<_0, ::core::primitive::u32>,
-        }
-        #[derive(:: subxt :: ext :: codec :: Decode, :: subxt :: ext :: codec :: Encode, Debug)]
-        pub struct Exposure<_0, _1> {
-            #[codec(compact)]
-            pub total: _1,
-            #[codec(compact)]
-            pub own: _1,
-            pub others: ::std::vec::Vec<runtime_types::pallet_staking::IndividualExposure<_0, _1>>,
-        }
-        #[derive(:: subxt :: ext :: codec :: Decode, :: subxt :: ext :: codec :: Encode, Debug)]
-        pub enum Forcing {
-            #[codec(index = 0)]
-            NotForcing,
-            #[codec(index = 1)]
-            ForceNew,
-            #[codec(index = 2)]
-            ForceNone,
-            #[codec(index = 3)]
-            ForceAlways,
-        }
-        #[derive(:: subxt :: ext :: codec :: Decode, :: subxt :: ext :: codec :: Encode, Debug)]
-        pub struct IndividualExposure<_0, _1> {
-            pub who: _0,
-            #[codec(compact)]
-            pub value: _1,
-        }
-        #[derive(:: subxt :: ext :: codec :: Decode, :: subxt :: ext :: codec :: Encode, Debug)]
-        pub struct Nominations {
-            pub targets:
-                runtime_types::sp_core::bounded::bounded_vec::BoundedVec<::sp_runtime::AccountId32>,
-            pub submitted_in: ::core::primitive::u32,
-            pub suppressed: ::core::primitive::bool,
-        }
-        #[derive(:: subxt :: ext :: codec :: Decode, :: subxt :: ext :: codec :: Encode, Debug)]
-        pub enum RewardDestination<_0> {
-            #[codec(index = 0)]
-            Staked,
-            #[codec(index = 1)]
-            Stash,
-            #[codec(index = 2)]
-            Controller,
-            #[codec(index = 3)]
-            Account(_0),
-            #[codec(index = 4)]
-            None,
-        }
-        #[derive(:: subxt :: ext :: codec :: Decode, :: subxt :: ext :: codec :: Encode, Debug)]
-        pub struct StakingLedger {
-            pub stash: ::sp_runtime::AccountId32,
-            #[codec(compact)]
-            pub total: ::core::primitive::u128,
-            #[codec(compact)]
-            pub active: ::core::primitive::u128,
-            pub unlocking: runtime_types::sp_core::bounded::bounded_vec::BoundedVec<
-                runtime_types::pallet_staking::UnlockChunk<::core::primitive::u128>,
-            >,
-            pub claimed_rewards:
-                runtime_types::sp_core::bounded::bounded_vec::BoundedVec<::core::primitive::u32>,
-        }
-        #[derive(:: subxt :: ext :: codec :: Decode, :: subxt :: ext :: codec :: Encode, Debug)]
-        pub struct UnappliedSlash<_0, _1> {
-            pub validator: _0,
-            pub own: _1,
-            pub others: ::std::vec::Vec<(_0, _1)>,
-            pub reporters: ::std::vec::Vec<_0>,
-            pub payout: _1,
-        }
-        #[derive(:: subxt :: ext :: codec :: Decode, :: subxt :: ext :: codec :: Encode, Debug)]
-        pub struct UnlockChunk<_0> {
-            #[codec(compact)]
-            pub value: _0,
-            #[codec(compact)]
-            pub era: ::core::primitive::u32,
-        }
-        #[derive(:: subxt :: ext :: codec :: Decode, :: subxt :: ext :: codec :: Encode, Debug)]
-        pub struct ValidatorPrefs {
-            #[codec(compact)]
-            pub commission: runtime_types::sp_arithmetic::per_things::Perbill,
-            pub blocked: ::core::primitive::bool,
-        }
-    }
-    pub mod pallet_sudo {
-        use super::runtime_types;
-        pub mod pallet {
-            use super::runtime_types;
-            #[derive(
-                :: subxt :: ext :: codec :: Decode, :: subxt :: ext :: codec :: Encode, Debug,
-            )]
-
-            pub enum Call {
-                #[codec(index = 0)]
-                sudo {
-                    call: ::std::boxed::Box<runtime_types::gear_runtime::RuntimeCall>,
-                },
-                #[codec(index = 1)]
-                sudo_unchecked_weight {
-                    call: ::std::boxed::Box<runtime_types::gear_runtime::RuntimeCall>,
-                    weight: runtime_types::sp_weights::weight_v2::Weight,
-                },
-                #[codec(index = 2)]
-                set_key {
-                    new: ::sp_runtime::MultiAddress<::sp_runtime::AccountId32, ()>,
-                },
-                #[codec(index = 3)]
-                sudo_as {
-                    who: ::sp_runtime::MultiAddress<::sp_runtime::AccountId32, ()>,
-                    call: ::std::boxed::Box<runtime_types::gear_runtime::RuntimeCall>,
-                },
-            }
-            #[derive(
-                :: subxt :: ext :: codec :: Decode,
-                :: subxt :: ext :: codec :: Encode,
-                Debug,
-                PartialEq,
-                Eq,
-            )]
-            pub enum Error {
-                #[codec(index = 0)]
-                RequireSudo,
-            }
-            #[derive(
-                :: subxt :: ext :: codec :: Decode, :: subxt :: ext :: codec :: Encode, Debug,
-            )]
-
-            pub enum Event {
-                #[codec(index = 0)]
-                Sudid {
-                    sudo_result:
-                        ::core::result::Result<(), runtime_types::sp_runtime::DispatchError>,
-                },
-                #[codec(index = 1)]
-                KeyChanged {
-                    old_sudoer: ::core::option::Option<::sp_runtime::AccountId32>,
-                },
-                #[codec(index = 2)]
-                SudoAsDone {
-                    sudo_result:
-                        ::core::result::Result<(), runtime_types::sp_runtime::DispatchError>,
-                },
-            }
-        }
-    }
-    pub mod pallet_timestamp {
-        use super::runtime_types;
-        pub mod pallet {
-            use super::runtime_types;
-            #[derive(
-                :: subxt :: ext :: codec :: Decode, :: subxt :: ext :: codec :: Encode, Debug,
-            )]
-
-            pub enum Call {
-                #[codec(index = 0)]
-                set {
-                    #[codec(compact)]
-                    now: ::core::primitive::u64,
-                },
-            }
-        }
-    }
-    pub mod pallet_transaction_payment {
-        use super::runtime_types;
-        pub mod pallet {
-            use super::runtime_types;
-            #[derive(
-                :: subxt :: ext :: codec :: Decode, :: subxt :: ext :: codec :: Encode, Debug,
-            )]
-
-            pub enum Event {
-                #[codec(index = 0)]
-                TransactionFeePaid {
-                    who: ::sp_runtime::AccountId32,
-                    actual_fee: ::core::primitive::u128,
-                    tip: ::core::primitive::u128,
-                },
-            }
-        }
-        #[derive(:: subxt :: ext :: codec :: Decode, :: subxt :: ext :: codec :: Encode, Debug)]
-        pub struct ChargeTransactionPayment(#[codec(compact)] pub ::core::primitive::u128);
-        #[derive(:: subxt :: ext :: codec :: Decode, :: subxt :: ext :: codec :: Encode, Debug)]
-        pub enum Releases {
-            #[codec(index = 0)]
-            V1Ancient,
-            #[codec(index = 1)]
-            V2,
-        }
-    }
-    pub mod pallet_treasury {
-        use super::runtime_types;
-        pub mod pallet {
-            use super::runtime_types;
-            #[derive(
-                :: subxt :: ext :: codec :: Decode, :: subxt :: ext :: codec :: Encode, Debug,
-            )]
-
-            pub enum Call {
-                #[codec(index = 0)]
-                propose_spend {
-                    #[codec(compact)]
-                    value: ::core::primitive::u128,
-                    beneficiary: ::sp_runtime::MultiAddress<::sp_runtime::AccountId32, ()>,
-                },
-                #[codec(index = 1)]
-                reject_proposal {
-                    #[codec(compact)]
-                    proposal_id: ::core::primitive::u32,
-                },
-                #[codec(index = 2)]
-                approve_proposal {
-                    #[codec(compact)]
-                    proposal_id: ::core::primitive::u32,
-                },
-                #[codec(index = 3)]
-                spend {
-                    #[codec(compact)]
-                    amount: ::core::primitive::u128,
-                    beneficiary: ::sp_runtime::MultiAddress<::sp_runtime::AccountId32, ()>,
-                },
-                #[codec(index = 4)]
-                remove_approval {
-                    #[codec(compact)]
-                    proposal_id: ::core::primitive::u32,
-                },
-            }
-            #[derive(
-                :: subxt :: ext :: codec :: Decode,
-                :: subxt :: ext :: codec :: Encode,
-                Debug,
-                PartialEq,
-                Eq,
-            )]
-            pub enum Error {
-                #[codec(index = 0)]
-                InsufficientProposersBalance,
-                #[codec(index = 1)]
-                InvalidIndex,
-                #[codec(index = 2)]
-                TooManyApprovals,
-                #[codec(index = 3)]
-                InsufficientPermission,
-                #[codec(index = 4)]
-                ProposalNotApproved,
-            }
-            #[derive(
-                :: subxt :: ext :: codec :: Decode, :: subxt :: ext :: codec :: Encode, Debug,
-            )]
-
-            pub enum Event {
-                #[codec(index = 0)]
-                Proposed {
-                    proposal_index: ::core::primitive::u32,
-                },
-                #[codec(index = 1)]
-                Spending {
-                    budget_remaining: ::core::primitive::u128,
-                },
-                #[codec(index = 2)]
-                Awarded {
-                    proposal_index: ::core::primitive::u32,
-                    award: ::core::primitive::u128,
-                    account: ::sp_runtime::AccountId32,
-                },
-                #[codec(index = 3)]
-                Rejected {
-                    proposal_index: ::core::primitive::u32,
-                    slashed: ::core::primitive::u128,
-                },
-                #[codec(index = 4)]
-                Burnt {
-                    burnt_funds: ::core::primitive::u128,
-                },
-                #[codec(index = 5)]
-                Rollover {
-                    rollover_balance: ::core::primitive::u128,
-                },
-                #[codec(index = 6)]
-                Deposit { value: ::core::primitive::u128 },
-                #[codec(index = 7)]
-                SpendApproved {
-                    proposal_index: ::core::primitive::u32,
-                    amount: ::core::primitive::u128,
-                    beneficiary: ::sp_runtime::AccountId32,
-                },
-                #[codec(index = 8)]
-                UpdatedInactive {
-                    reactivated: ::core::primitive::u128,
-                    deactivated: ::core::primitive::u128,
-                },
-            }
-        }
-        #[derive(:: subxt :: ext :: codec :: Decode, :: subxt :: ext :: codec :: Encode, Debug)]
-        pub struct Proposal<_0, _1> {
-            pub proposer: _0,
-            pub value: _1,
-            pub beneficiary: _0,
-            pub bond: _1,
-        }
-    }
-    pub mod pallet_utility {
-        use super::runtime_types;
-        pub mod pallet {
-            use super::runtime_types;
-            #[derive(
-                :: subxt :: ext :: codec :: Decode, :: subxt :: ext :: codec :: Encode, Debug,
-            )]
-
-            pub enum Call {
-                #[codec(index = 0)]
-                batch {
-                    calls: ::std::vec::Vec<runtime_types::gear_runtime::RuntimeCall>,
-                },
-                #[codec(index = 1)]
-                as_derivative {
-                    index: ::core::primitive::u16,
-                    call: ::std::boxed::Box<runtime_types::gear_runtime::RuntimeCall>,
-                },
-                #[codec(index = 2)]
-                batch_all {
-                    calls: ::std::vec::Vec<runtime_types::gear_runtime::RuntimeCall>,
-                },
-                #[codec(index = 3)]
-                dispatch_as {
-                    as_origin: ::std::boxed::Box<runtime_types::gear_runtime::OriginCaller>,
-                    call: ::std::boxed::Box<runtime_types::gear_runtime::RuntimeCall>,
-                },
-                #[codec(index = 4)]
-                force_batch {
-                    calls: ::std::vec::Vec<runtime_types::gear_runtime::RuntimeCall>,
-                },
-                #[codec(index = 5)]
-                with_weight {
-                    call: ::std::boxed::Box<runtime_types::gear_runtime::RuntimeCall>,
-                    weight: runtime_types::sp_weights::weight_v2::Weight,
-                },
-            }
-            #[derive(
-                :: subxt :: ext :: codec :: Decode,
-                :: subxt :: ext :: codec :: Encode,
-                Debug,
-                PartialEq,
-                Eq,
-            )]
-            pub enum Error {
-                #[codec(index = 0)]
-                TooManyCalls,
-            }
-            #[derive(
-                :: subxt :: ext :: codec :: Decode, :: subxt :: ext :: codec :: Encode, Debug,
-            )]
-
-            pub enum Event {
-                #[codec(index = 0)]
-                BatchInterrupted {
-                    index: ::core::primitive::u32,
-                    error: runtime_types::sp_runtime::DispatchError,
-                },
-                #[codec(index = 1)]
-                BatchCompleted,
-                #[codec(index = 2)]
-                BatchCompletedWithErrors,
-                #[codec(index = 3)]
-                ItemCompleted,
-                #[codec(index = 4)]
-                ItemFailed {
-                    error: runtime_types::sp_runtime::DispatchError,
-                },
-                #[codec(index = 5)]
-                DispatchedAs {
-                    result: ::core::result::Result<(), runtime_types::sp_runtime::DispatchError>,
-                },
-            }
-        }
-    }
-    pub mod pallet_vesting {
-        use super::runtime_types;
-        pub mod pallet {
-            use super::runtime_types;
-            #[derive(
-                :: subxt :: ext :: codec :: Decode, :: subxt :: ext :: codec :: Encode, Debug,
-            )]
-
-            pub enum Call {
-                #[codec(index = 0)]
-                vest,
-                #[codec(index = 1)]
-                vest_other {
-                    target: ::sp_runtime::MultiAddress<::sp_runtime::AccountId32, ()>,
-                },
-                #[codec(index = 2)]
-                vested_transfer {
-                    target: ::sp_runtime::MultiAddress<::sp_runtime::AccountId32, ()>,
-                    schedule: runtime_types::pallet_vesting::vesting_info::VestingInfo<
-                        ::core::primitive::u128,
-                        ::core::primitive::u32,
-                    >,
-                },
-                #[codec(index = 3)]
-                force_vested_transfer {
-                    source: ::sp_runtime::MultiAddress<::sp_runtime::AccountId32, ()>,
-                    target: ::sp_runtime::MultiAddress<::sp_runtime::AccountId32, ()>,
-                    schedule: runtime_types::pallet_vesting::vesting_info::VestingInfo<
-                        ::core::primitive::u128,
-                        ::core::primitive::u32,
-                    >,
-                },
-                #[codec(index = 4)]
-                merge_schedules {
-                    schedule1_index: ::core::primitive::u32,
-                    schedule2_index: ::core::primitive::u32,
-                },
-            }
-            #[derive(
-                :: subxt :: ext :: codec :: Decode,
-                :: subxt :: ext :: codec :: Encode,
-                Debug,
-                PartialEq,
-                Eq,
-            )]
-            pub enum Error {
-                #[codec(index = 0)]
-                NotVesting,
-                #[codec(index = 1)]
-                AtMaxVestingSchedules,
-                #[codec(index = 2)]
-                AmountLow,
-                #[codec(index = 3)]
-                ScheduleIndexOutOfBounds,
-                #[codec(index = 4)]
-                InvalidScheduleParams,
-            }
-            #[derive(
-                :: subxt :: ext :: codec :: Decode, :: subxt :: ext :: codec :: Encode, Debug,
-            )]
-
-            pub enum Event {
-                #[codec(index = 0)]
-                VestingUpdated {
-                    account: ::sp_runtime::AccountId32,
-                    unvested: ::core::primitive::u128,
-                },
-                #[codec(index = 1)]
-                VestingCompleted { account: ::sp_runtime::AccountId32 },
-            }
-        }
-        pub mod vesting_info {
-            use super::runtime_types;
-            #[derive(
-                :: subxt :: ext :: codec :: Decode, :: subxt :: ext :: codec :: Encode, Debug,
-            )]
-            pub struct VestingInfo<_0, _1> {
-                pub locked: _0,
-                pub per_block: _0,
-                pub starting_block: _1,
-            }
-        }
-        #[derive(:: subxt :: ext :: codec :: Decode, :: subxt :: ext :: codec :: Encode, Debug)]
-        pub enum Releases {
-            #[codec(index = 0)]
-            V0,
-            #[codec(index = 1)]
-            V1,
-        }
-    }
-    pub mod pallet_whitelist {
-        use super::runtime_types;
-        pub mod pallet {
-            use super::runtime_types;
-            #[derive(
-                :: subxt :: ext :: codec :: Decode, :: subxt :: ext :: codec :: Encode, Debug,
-            )]
-
-            pub enum Call {
-                #[codec(index = 0)]
-                whitelist_call { call_hash: ::subxt::utils::H256 },
-                #[codec(index = 1)]
-                remove_whitelisted_call { call_hash: ::subxt::utils::H256 },
-                #[codec(index = 2)]
-                dispatch_whitelisted_call {
-                    call_hash: ::subxt::utils::H256,
-                    call_encoded_len: ::core::primitive::u32,
-                    call_weight_witness: runtime_types::sp_weights::weight_v2::Weight,
-                },
-                #[codec(index = 3)]
-                dispatch_whitelisted_call_with_preimage {
-                    call: ::std::boxed::Box<runtime_types::gear_runtime::RuntimeCall>,
-                },
-            }
-            #[derive(
-                :: subxt :: ext :: codec :: Decode,
-                :: subxt :: ext :: codec :: Encode,
-                Debug,
-                PartialEq,
-                Eq,
-            )]
-            pub enum Error {
-                #[codec(index = 0)]
-                UnavailablePreImage,
-                #[codec(index = 1)]
-                UndecodableCall,
-                #[codec(index = 2)]
-                InvalidCallWeightWitness,
-                #[codec(index = 3)]
-                CallIsNotWhitelisted,
-                #[codec(index = 4)]
-                CallAlreadyWhitelisted,
-            }
-            #[derive(
-                :: subxt :: ext :: codec :: Decode, :: subxt :: ext :: codec :: Encode, Debug,
-            )]
-
-            pub enum Event {
-                #[codec(index = 0)]
-                CallWhitelisted { call_hash: ::subxt::utils::H256 },
-                #[codec(index = 1)]
-                WhitelistedCallRemoved { call_hash: ::subxt::utils::H256 },
-                #[codec(index = 2)]
-                WhitelistedCallDispatched {
-                    call_hash: ::subxt::utils::H256,
-                    result: ::core::result::Result<
-                        runtime_types::frame_support::dispatch::PostDispatchInfo,
-                        runtime_types::sp_runtime::DispatchErrorWithPostInfo<
-                            runtime_types::frame_support::dispatch::PostDispatchInfo,
-                        >,
-                    >,
-                },
-            }
-        }
-    }
-    pub mod pallet_gear_debug {
-        use super::runtime_types;
-        pub mod pallet {
-            use super::runtime_types;
-            #[derive(
-                :: subxt :: ext :: codec :: Decode, :: subxt :: ext :: codec :: Encode, Debug,
-            )]
-            #[doc = "Contains one variant per dispatchable that can be called by an extrinsic."]
-            pub enum Call {
-                #[codec(index = 0)]
-                #[doc = "Turn the debug mode on and off."]
-                #[doc = ""]
-                #[doc = "The origin must be the root."]
-                #[doc = ""]
-                #[doc = "Parameters:"]
-                #[doc = "- `debug_mode_on`: if true, debug mode will be turned on, turned off otherwise."]
-                #[doc = ""]
-                #[doc = "Emits the following events:"]
-                #[doc = "- `DebugMode(debug_mode_on)."]
-                enable_debug_mode {
-                    debug_mode_on: ::core::primitive::bool,
-                },
-            }
-            #[derive(
-                :: subxt :: ext :: codec :: Decode, :: subxt :: ext :: codec :: Encode, Debug,
-            )]
-            pub struct DebugData {
-                pub dispatch_queue:
-                    ::std::vec::Vec<runtime_types::gear_core::message::stored::StoredDispatch>,
-                pub programs:
-                    ::std::vec::Vec<runtime_types::pallet_gear_debug::pallet::ProgramDetails>,
-            }
-            #[derive(
-                :: subxt :: ext :: codec :: Decode,
-                :: subxt :: ext :: codec :: Encode,
-                Debug,
-                PartialEq,
-                Eq,
-            )]
-            #[doc = "\n\t\t\tCustom [dispatch errors](https://docs.substrate.io/main-docs/build/events-errors/)\n\t\t\tof this pallet.\n\t\t\t"]
-            pub enum Error {}
-            #[derive(
-                :: subxt :: ext :: codec :: Decode, :: subxt :: ext :: codec :: Encode, Debug,
-            )]
-            #[doc = "\n\t\t\tThe [event](https://docs.substrate.io/main-docs/build/events-errors/) emitted\n\t\t\tby this pallet.\n\t\t\t"]
-            pub enum Event {
-                #[codec(index = 0)]
-                DebugMode(::core::primitive::bool),
-                #[codec(index = 1)]
-                #[doc = "A snapshot of the debug data: programs and message queue ('debug mode' only)"]
-                DebugDataSnapshot(runtime_types::pallet_gear_debug::pallet::DebugData),
-            }
-            #[derive(
-                :: subxt :: ext :: codec :: Decode, :: subxt :: ext :: codec :: Encode, Debug,
-            )]
-            pub struct ProgramDetails {
-                pub id: runtime_types::gear_core::ids::ProgramId,
-                pub state: runtime_types::pallet_gear_debug::pallet::ProgramState,
-            }
-            #[derive(
-                :: subxt :: ext :: codec :: Decode, :: subxt :: ext :: codec :: Encode, Debug,
-            )]
-            pub struct ProgramInfo {
-                pub static_pages: runtime_types::gear_core::memory::WasmPage,
-                pub persistent_pages: ::subxt::utils::KeyedVec<
-                    runtime_types::gear_core::memory::GearPage,
-                    runtime_types::gear_core::memory::PageBuf,
-                >,
-                pub code_hash: ::subxt::utils::H256,
-            }
-            #[derive(
-                :: subxt :: ext :: codec :: Decode, :: subxt :: ext :: codec :: Encode, Debug,
-            )]
-            pub enum ProgramState {
-                #[codec(index = 0)]
-                Active(runtime_types::pallet_gear_debug::pallet::ProgramInfo),
-                #[codec(index = 1)]
-                Terminated,
-            }
-        }
-    }
-    pub mod sp_arithmetic {
-        use super::runtime_types;
-        pub mod fixed_point {
-            use super::runtime_types;
-            #[derive(
-                :: subxt :: ext :: codec :: Decode, :: subxt :: ext :: codec :: Encode, Debug,
-            )]
-            pub struct FixedI64(pub ::core::primitive::i64);
-            #[derive(
-                :: subxt :: ext :: codec :: CompactAs,
-                :: subxt :: ext :: codec :: Decode,
-                :: subxt :: ext :: codec :: Encode,
-                Debug,
-            )]
-            pub struct FixedU128(pub ::core::primitive::u128);
-        }
-        pub mod per_things {
-            use super::runtime_types;
-            #[derive(
-                :: subxt :: ext :: codec :: CompactAs,
-                :: subxt :: ext :: codec :: Decode,
-                :: subxt :: ext :: codec :: Encode,
-                Debug,
-            )]
-            pub struct Perbill(pub ::core::primitive::u32);
-            #[derive(
-                :: subxt :: ext :: codec :: CompactAs,
-                :: subxt :: ext :: codec :: Decode,
-                :: subxt :: ext :: codec :: Encode,
-                Debug,
-            )]
-            pub struct Percent(pub ::core::primitive::u8);
-            #[derive(
-                :: subxt :: ext :: codec :: CompactAs,
-                :: subxt :: ext :: codec :: Decode,
-                :: subxt :: ext :: codec :: Encode,
-                Debug,
-            )]
-            pub struct Permill(pub ::core::primitive::u32);
-            #[derive(
-                :: subxt :: ext :: codec :: CompactAs,
-                :: subxt :: ext :: codec :: Decode,
-                :: subxt :: ext :: codec :: Encode,
-                Debug,
-            )]
-            pub struct Perquintill(pub ::core::primitive::u64);
-        }
-        #[derive(:: subxt :: ext :: codec :: Decode, :: subxt :: ext :: codec :: Encode, Debug)]
-        pub enum ArithmeticError {
-            #[codec(index = 0)]
-            Underflow,
-            #[codec(index = 1)]
-            Overflow,
-            #[codec(index = 2)]
-            DivisionByZero,
-        }
-    }
-    pub mod sp_authority_discovery {
-        use super::runtime_types;
-        pub mod app {
-            use super::runtime_types;
-            #[derive(
-                :: subxt :: ext :: codec :: Decode, :: subxt :: ext :: codec :: Encode, Debug,
-            )]
-            pub struct Public(pub runtime_types::sp_core::sr25519::Public);
-        }
-    }
-    pub mod sp_consensus_babe {
-        use super::runtime_types;
-        pub mod app {
-            use super::runtime_types;
-            #[derive(
-                :: subxt :: ext :: codec :: Decode, :: subxt :: ext :: codec :: Encode, Debug,
-            )]
-            pub struct Public(pub runtime_types::sp_core::sr25519::Public);
-        }
-        pub mod digests {
-            use super::runtime_types;
-            #[derive(
-                :: subxt :: ext :: codec :: Decode, :: subxt :: ext :: codec :: Encode, Debug,
-            )]
-            pub enum NextConfigDescriptor {
-                #[codec(index = 1)]
-                V1 {
-                    c: (::core::primitive::u64, ::core::primitive::u64),
-                    allowed_slots: runtime_types::sp_consensus_babe::AllowedSlots,
-                },
-            }
-            #[derive(
-                :: subxt :: ext :: codec :: Decode, :: subxt :: ext :: codec :: Encode, Debug,
-            )]
-            pub enum PreDigest {
-                #[codec(index = 1)]
-                Primary(runtime_types::sp_consensus_babe::digests::PrimaryPreDigest),
-                #[codec(index = 2)]
-                SecondaryPlain(runtime_types::sp_consensus_babe::digests::SecondaryPlainPreDigest),
-                #[codec(index = 3)]
-                SecondaryVRF(runtime_types::sp_consensus_babe::digests::SecondaryVRFPreDigest),
-            }
-            #[derive(
-                :: subxt :: ext :: codec :: Decode, :: subxt :: ext :: codec :: Encode, Debug,
-            )]
-            pub struct PrimaryPreDigest {
-                pub authority_index: ::core::primitive::u32,
-                pub slot: runtime_types::sp_consensus_slots::Slot,
-                pub vrf_output: [::core::primitive::u8; 32usize],
-                pub vrf_proof: [::core::primitive::u8; 64usize],
-            }
-            #[derive(
-                :: subxt :: ext :: codec :: Decode, :: subxt :: ext :: codec :: Encode, Debug,
-            )]
-            pub struct SecondaryPlainPreDigest {
-                pub authority_index: ::core::primitive::u32,
-                pub slot: runtime_types::sp_consensus_slots::Slot,
-            }
-            #[derive(
-                :: subxt :: ext :: codec :: Decode, :: subxt :: ext :: codec :: Encode, Debug,
-            )]
-            pub struct SecondaryVRFPreDigest {
-                pub authority_index: ::core::primitive::u32,
-                pub slot: runtime_types::sp_consensus_slots::Slot,
-                pub vrf_output: [::core::primitive::u8; 32usize],
-                pub vrf_proof: [::core::primitive::u8; 64usize],
-            }
-        }
-        #[derive(:: subxt :: ext :: codec :: Decode, :: subxt :: ext :: codec :: Encode, Debug)]
-        pub enum AllowedSlots {
-            #[codec(index = 0)]
-            PrimarySlots,
-            #[codec(index = 1)]
-            PrimaryAndSecondaryPlainSlots,
-            #[codec(index = 2)]
-            PrimaryAndSecondaryVRFSlots,
-        }
-        #[derive(:: subxt :: ext :: codec :: Decode, :: subxt :: ext :: codec :: Encode, Debug)]
-        pub struct BabeEpochConfiguration {
-            pub c: (::core::primitive::u64, ::core::primitive::u64),
-            pub allowed_slots: runtime_types::sp_consensus_babe::AllowedSlots,
-        }
-    }
-    pub mod sp_consensus_slots {
-        use super::runtime_types;
-        #[derive(:: subxt :: ext :: codec :: Decode, :: subxt :: ext :: codec :: Encode, Debug)]
-        pub struct EquivocationProof<_0, _1> {
-            pub offender: _1,
-            pub slot: runtime_types::sp_consensus_slots::Slot,
-            pub first_header: _0,
-            pub second_header: _0,
-        }
-        #[derive(
-            :: subxt :: ext :: codec :: CompactAs,
-            :: subxt :: ext :: codec :: Decode,
-            :: subxt :: ext :: codec :: Encode,
-            Debug,
-        )]
-        pub struct Slot(pub ::core::primitive::u64);
-    }
-    pub mod sp_core {
-        use super::runtime_types;
-        pub mod bounded {
-            use super::runtime_types;
-            pub mod bounded_vec {
-                use super::runtime_types;
-                #[derive(
-                    :: subxt :: ext :: codec :: Decode, :: subxt :: ext :: codec :: Encode, Debug,
-                )]
-                pub struct BoundedVec<_0>(pub ::std::vec::Vec<_0>);
-            }
-            pub mod weak_bounded_vec {
-                use super::runtime_types;
-                #[derive(
-                    :: subxt :: ext :: codec :: Decode, :: subxt :: ext :: codec :: Encode, Debug,
-                )]
-                pub struct WeakBoundedVec<_0>(pub ::std::vec::Vec<_0>);
-            }
-        }
-        pub mod crypto {
-            use super::runtime_types;
-            #[derive(
-                :: subxt :: ext :: codec :: Decode, :: subxt :: ext :: codec :: Encode, Debug,
-            )]
-            pub struct KeyTypeId(pub [::core::primitive::u8; 4usize]);
-        }
-        pub mod ecdsa {
-            use super::runtime_types;
-            #[derive(
-                :: subxt :: ext :: codec :: Decode, :: subxt :: ext :: codec :: Encode, Debug,
-            )]
-            pub struct Signature(pub [::core::primitive::u8; 65usize]);
-        }
-        pub mod ed25519 {
-            use super::runtime_types;
-            #[derive(
-                :: subxt :: ext :: codec :: Decode, :: subxt :: ext :: codec :: Encode, Debug,
-            )]
-            pub struct Public(pub [::core::primitive::u8; 32usize]);
-            #[derive(
-                :: subxt :: ext :: codec :: Decode, :: subxt :: ext :: codec :: Encode, Debug,
-            )]
-            pub struct Signature(pub [::core::primitive::u8; 64usize]);
-        }
-        pub mod offchain {
-            use super::runtime_types;
-            #[derive(
-                :: subxt :: ext :: codec :: Decode, :: subxt :: ext :: codec :: Encode, Debug,
-            )]
-            pub struct OpaqueMultiaddr(pub ::std::vec::Vec<::core::primitive::u8>);
-            #[derive(
-                :: subxt :: ext :: codec :: Decode, :: subxt :: ext :: codec :: Encode, Debug,
-            )]
-            pub struct OpaqueNetworkState {
-                pub peer_id: runtime_types::sp_core::OpaquePeerId,
-                pub external_addresses:
-                    ::std::vec::Vec<runtime_types::sp_core::offchain::OpaqueMultiaddr>,
-            }
-        }
-        pub mod sr25519 {
-            use super::runtime_types;
-            #[derive(
-                :: subxt :: ext :: codec :: Decode, :: subxt :: ext :: codec :: Encode, Debug,
-            )]
-            pub struct Public(pub [::core::primitive::u8; 32usize]);
-            #[derive(
-                :: subxt :: ext :: codec :: Decode, :: subxt :: ext :: codec :: Encode, Debug,
-            )]
-            pub struct Signature(pub [::core::primitive::u8; 64usize]);
-        }
-        #[derive(:: subxt :: ext :: codec :: Decode, :: subxt :: ext :: codec :: Encode, Debug)]
-        pub struct OpaquePeerId(pub ::std::vec::Vec<::core::primitive::u8>);
-        #[derive(:: subxt :: ext :: codec :: Decode, :: subxt :: ext :: codec :: Encode, Debug)]
-        pub enum Void {}
-    }
-    pub mod sp_consensus_grandpa {
-        use super::runtime_types;
-        pub mod app {
-            use super::runtime_types;
-            #[derive(
-                :: subxt :: ext :: codec :: Decode, :: subxt :: ext :: codec :: Encode, Debug,
-            )]
-            pub struct Public(pub runtime_types::sp_core::ed25519::Public);
-            #[derive(
-                :: subxt :: ext :: codec :: Decode, :: subxt :: ext :: codec :: Encode, Debug,
-            )]
-            pub struct Signature(pub runtime_types::sp_core::ed25519::Signature);
-        }
-        #[derive(:: subxt :: ext :: codec :: Decode, :: subxt :: ext :: codec :: Encode, Debug)]
-        pub enum Equivocation<_0, _1> {
-            #[codec(index = 0)]
-            Prevote(
-                runtime_types::consensus_grandpa::Equivocation<
-                    runtime_types::sp_consensus_grandpa::app::Public,
-                    runtime_types::consensus_grandpa::Prevote<_0, _1>,
-                    runtime_types::sp_consensus_grandpa::app::Signature,
-                >,
-            ),
-            #[codec(index = 1)]
-            Precommit(
-                runtime_types::consensus_grandpa::Equivocation<
-                    runtime_types::sp_consensus_grandpa::app::Public,
-                    runtime_types::consensus_grandpa::Precommit<_0, _1>,
-                    runtime_types::sp_consensus_grandpa::app::Signature,
-                >,
-            ),
-        }
-        #[derive(:: subxt :: ext :: codec :: Decode, :: subxt :: ext :: codec :: Encode, Debug)]
-        pub struct EquivocationProof<_0, _1> {
-            pub set_id: ::core::primitive::u64,
-            pub equivocation: runtime_types::sp_consensus_grandpa::Equivocation<_0, _1>,
-        }
-    }
-    pub mod sp_runtime {
-        use super::runtime_types;
-        pub mod generic {
-            use super::runtime_types;
-            pub mod digest {
-                use super::runtime_types;
-                #[derive(
-                    :: subxt :: ext :: codec :: Decode, :: subxt :: ext :: codec :: Encode, Debug,
-                )]
-                pub struct Digest {
-                    pub logs:
-                        ::std::vec::Vec<runtime_types::sp_runtime::generic::digest::DigestItem>,
-                }
-                #[derive(
-                    :: subxt :: ext :: codec :: Decode, :: subxt :: ext :: codec :: Encode, Debug,
-                )]
-                pub enum DigestItem {
-                    #[codec(index = 6)]
-                    PreRuntime(
-                        [::core::primitive::u8; 4usize],
-                        ::std::vec::Vec<::core::primitive::u8>,
-                    ),
-                    #[codec(index = 4)]
-                    Consensus(
-                        [::core::primitive::u8; 4usize],
-                        ::std::vec::Vec<::core::primitive::u8>,
-                    ),
-                    #[codec(index = 5)]
-                    Seal(
-                        [::core::primitive::u8; 4usize],
-                        ::std::vec::Vec<::core::primitive::u8>,
-                    ),
-                    #[codec(index = 0)]
-                    Other(::std::vec::Vec<::core::primitive::u8>),
-                    #[codec(index = 8)]
-                    RuntimeEnvironmentUpdated,
-                }
-            }
-            pub mod era {
-                use super::runtime_types;
-                #[derive(
-                    :: subxt :: ext :: codec :: Decode, :: subxt :: ext :: codec :: Encode, Debug,
-                )]
-                pub enum Era {
-                    #[codec(index = 0)]
-                    Immortal,
-                    #[codec(index = 1)]
-                    Mortal1(::core::primitive::u8),
-                    #[codec(index = 2)]
-                    Mortal2(::core::primitive::u8),
-                    #[codec(index = 3)]
-                    Mortal3(::core::primitive::u8),
-                    #[codec(index = 4)]
-                    Mortal4(::core::primitive::u8),
-                    #[codec(index = 5)]
-                    Mortal5(::core::primitive::u8),
-                    #[codec(index = 6)]
-                    Mortal6(::core::primitive::u8),
-                    #[codec(index = 7)]
-                    Mortal7(::core::primitive::u8),
-                    #[codec(index = 8)]
-                    Mortal8(::core::primitive::u8),
-                    #[codec(index = 9)]
-                    Mortal9(::core::primitive::u8),
-                    #[codec(index = 10)]
-                    Mortal10(::core::primitive::u8),
-                    #[codec(index = 11)]
-                    Mortal11(::core::primitive::u8),
-                    #[codec(index = 12)]
-                    Mortal12(::core::primitive::u8),
-                    #[codec(index = 13)]
-                    Mortal13(::core::primitive::u8),
-                    #[codec(index = 14)]
-                    Mortal14(::core::primitive::u8),
-                    #[codec(index = 15)]
-                    Mortal15(::core::primitive::u8),
-                    #[codec(index = 16)]
-                    Mortal16(::core::primitive::u8),
-                    #[codec(index = 17)]
-                    Mortal17(::core::primitive::u8),
-                    #[codec(index = 18)]
-                    Mortal18(::core::primitive::u8),
-                    #[codec(index = 19)]
-                    Mortal19(::core::primitive::u8),
-                    #[codec(index = 20)]
-                    Mortal20(::core::primitive::u8),
-                    #[codec(index = 21)]
-                    Mortal21(::core::primitive::u8),
-                    #[codec(index = 22)]
-                    Mortal22(::core::primitive::u8),
-                    #[codec(index = 23)]
-                    Mortal23(::core::primitive::u8),
-                    #[codec(index = 24)]
-                    Mortal24(::core::primitive::u8),
-                    #[codec(index = 25)]
-                    Mortal25(::core::primitive::u8),
-                    #[codec(index = 26)]
-                    Mortal26(::core::primitive::u8),
-                    #[codec(index = 27)]
-                    Mortal27(::core::primitive::u8),
-                    #[codec(index = 28)]
-                    Mortal28(::core::primitive::u8),
-                    #[codec(index = 29)]
-                    Mortal29(::core::primitive::u8),
-                    #[codec(index = 30)]
-                    Mortal30(::core::primitive::u8),
-                    #[codec(index = 31)]
-                    Mortal31(::core::primitive::u8),
-                    #[codec(index = 32)]
-                    Mortal32(::core::primitive::u8),
-                    #[codec(index = 33)]
-                    Mortal33(::core::primitive::u8),
-                    #[codec(index = 34)]
-                    Mortal34(::core::primitive::u8),
-                    #[codec(index = 35)]
-                    Mortal35(::core::primitive::u8),
-                    #[codec(index = 36)]
-                    Mortal36(::core::primitive::u8),
-                    #[codec(index = 37)]
-                    Mortal37(::core::primitive::u8),
-                    #[codec(index = 38)]
-                    Mortal38(::core::primitive::u8),
-                    #[codec(index = 39)]
-                    Mortal39(::core::primitive::u8),
-                    #[codec(index = 40)]
-                    Mortal40(::core::primitive::u8),
-                    #[codec(index = 41)]
-                    Mortal41(::core::primitive::u8),
-                    #[codec(index = 42)]
-                    Mortal42(::core::primitive::u8),
-                    #[codec(index = 43)]
-                    Mortal43(::core::primitive::u8),
-                    #[codec(index = 44)]
-                    Mortal44(::core::primitive::u8),
-                    #[codec(index = 45)]
-                    Mortal45(::core::primitive::u8),
-                    #[codec(index = 46)]
-                    Mortal46(::core::primitive::u8),
-                    #[codec(index = 47)]
-                    Mortal47(::core::primitive::u8),
-                    #[codec(index = 48)]
-                    Mortal48(::core::primitive::u8),
-                    #[codec(index = 49)]
-                    Mortal49(::core::primitive::u8),
-                    #[codec(index = 50)]
-                    Mortal50(::core::primitive::u8),
-                    #[codec(index = 51)]
-                    Mortal51(::core::primitive::u8),
-                    #[codec(index = 52)]
-                    Mortal52(::core::primitive::u8),
-                    #[codec(index = 53)]
-                    Mortal53(::core::primitive::u8),
-                    #[codec(index = 54)]
-                    Mortal54(::core::primitive::u8),
-                    #[codec(index = 55)]
-                    Mortal55(::core::primitive::u8),
-                    #[codec(index = 56)]
-                    Mortal56(::core::primitive::u8),
-                    #[codec(index = 57)]
-                    Mortal57(::core::primitive::u8),
-                    #[codec(index = 58)]
-                    Mortal58(::core::primitive::u8),
-                    #[codec(index = 59)]
-                    Mortal59(::core::primitive::u8),
-                    #[codec(index = 60)]
-                    Mortal60(::core::primitive::u8),
-                    #[codec(index = 61)]
-                    Mortal61(::core::primitive::u8),
-                    #[codec(index = 62)]
-                    Mortal62(::core::primitive::u8),
-                    #[codec(index = 63)]
-                    Mortal63(::core::primitive::u8),
-                    #[codec(index = 64)]
-                    Mortal64(::core::primitive::u8),
-                    #[codec(index = 65)]
-                    Mortal65(::core::primitive::u8),
-                    #[codec(index = 66)]
-                    Mortal66(::core::primitive::u8),
-                    #[codec(index = 67)]
-                    Mortal67(::core::primitive::u8),
-                    #[codec(index = 68)]
-                    Mortal68(::core::primitive::u8),
-                    #[codec(index = 69)]
-                    Mortal69(::core::primitive::u8),
-                    #[codec(index = 70)]
-                    Mortal70(::core::primitive::u8),
-                    #[codec(index = 71)]
-                    Mortal71(::core::primitive::u8),
-                    #[codec(index = 72)]
-                    Mortal72(::core::primitive::u8),
-                    #[codec(index = 73)]
-                    Mortal73(::core::primitive::u8),
-                    #[codec(index = 74)]
-                    Mortal74(::core::primitive::u8),
-                    #[codec(index = 75)]
-                    Mortal75(::core::primitive::u8),
-                    #[codec(index = 76)]
-                    Mortal76(::core::primitive::u8),
-                    #[codec(index = 77)]
-                    Mortal77(::core::primitive::u8),
-                    #[codec(index = 78)]
-                    Mortal78(::core::primitive::u8),
-                    #[codec(index = 79)]
-                    Mortal79(::core::primitive::u8),
-                    #[codec(index = 80)]
-                    Mortal80(::core::primitive::u8),
-                    #[codec(index = 81)]
-                    Mortal81(::core::primitive::u8),
-                    #[codec(index = 82)]
-                    Mortal82(::core::primitive::u8),
-                    #[codec(index = 83)]
-                    Mortal83(::core::primitive::u8),
-                    #[codec(index = 84)]
-                    Mortal84(::core::primitive::u8),
-                    #[codec(index = 85)]
-                    Mortal85(::core::primitive::u8),
-                    #[codec(index = 86)]
-                    Mortal86(::core::primitive::u8),
-                    #[codec(index = 87)]
-                    Mortal87(::core::primitive::u8),
-                    #[codec(index = 88)]
-                    Mortal88(::core::primitive::u8),
-                    #[codec(index = 89)]
-                    Mortal89(::core::primitive::u8),
-                    #[codec(index = 90)]
-                    Mortal90(::core::primitive::u8),
-                    #[codec(index = 91)]
-                    Mortal91(::core::primitive::u8),
-                    #[codec(index = 92)]
-                    Mortal92(::core::primitive::u8),
-                    #[codec(index = 93)]
-                    Mortal93(::core::primitive::u8),
-                    #[codec(index = 94)]
-                    Mortal94(::core::primitive::u8),
-                    #[codec(index = 95)]
-                    Mortal95(::core::primitive::u8),
-                    #[codec(index = 96)]
-                    Mortal96(::core::primitive::u8),
-                    #[codec(index = 97)]
-                    Mortal97(::core::primitive::u8),
-                    #[codec(index = 98)]
-                    Mortal98(::core::primitive::u8),
-                    #[codec(index = 99)]
-                    Mortal99(::core::primitive::u8),
-                    #[codec(index = 100)]
-                    Mortal100(::core::primitive::u8),
-                    #[codec(index = 101)]
-                    Mortal101(::core::primitive::u8),
-                    #[codec(index = 102)]
-                    Mortal102(::core::primitive::u8),
-                    #[codec(index = 103)]
-                    Mortal103(::core::primitive::u8),
-                    #[codec(index = 104)]
-                    Mortal104(::core::primitive::u8),
-                    #[codec(index = 105)]
-                    Mortal105(::core::primitive::u8),
-                    #[codec(index = 106)]
-                    Mortal106(::core::primitive::u8),
-                    #[codec(index = 107)]
-                    Mortal107(::core::primitive::u8),
-                    #[codec(index = 108)]
-                    Mortal108(::core::primitive::u8),
-                    #[codec(index = 109)]
-                    Mortal109(::core::primitive::u8),
-                    #[codec(index = 110)]
-                    Mortal110(::core::primitive::u8),
-                    #[codec(index = 111)]
-                    Mortal111(::core::primitive::u8),
-                    #[codec(index = 112)]
-                    Mortal112(::core::primitive::u8),
-                    #[codec(index = 113)]
-                    Mortal113(::core::primitive::u8),
-                    #[codec(index = 114)]
-                    Mortal114(::core::primitive::u8),
-                    #[codec(index = 115)]
-                    Mortal115(::core::primitive::u8),
-                    #[codec(index = 116)]
-                    Mortal116(::core::primitive::u8),
-                    #[codec(index = 117)]
-                    Mortal117(::core::primitive::u8),
-                    #[codec(index = 118)]
-                    Mortal118(::core::primitive::u8),
-                    #[codec(index = 119)]
-                    Mortal119(::core::primitive::u8),
-                    #[codec(index = 120)]
-                    Mortal120(::core::primitive::u8),
-                    #[codec(index = 121)]
-                    Mortal121(::core::primitive::u8),
-                    #[codec(index = 122)]
-                    Mortal122(::core::primitive::u8),
-                    #[codec(index = 123)]
-                    Mortal123(::core::primitive::u8),
-                    #[codec(index = 124)]
-                    Mortal124(::core::primitive::u8),
-                    #[codec(index = 125)]
-                    Mortal125(::core::primitive::u8),
-                    #[codec(index = 126)]
-                    Mortal126(::core::primitive::u8),
-                    #[codec(index = 127)]
-                    Mortal127(::core::primitive::u8),
-                    #[codec(index = 128)]
-                    Mortal128(::core::primitive::u8),
-                    #[codec(index = 129)]
-                    Mortal129(::core::primitive::u8),
-                    #[codec(index = 130)]
-                    Mortal130(::core::primitive::u8),
-                    #[codec(index = 131)]
-                    Mortal131(::core::primitive::u8),
-                    #[codec(index = 132)]
-                    Mortal132(::core::primitive::u8),
-                    #[codec(index = 133)]
-                    Mortal133(::core::primitive::u8),
-                    #[codec(index = 134)]
-                    Mortal134(::core::primitive::u8),
-                    #[codec(index = 135)]
-                    Mortal135(::core::primitive::u8),
-                    #[codec(index = 136)]
-                    Mortal136(::core::primitive::u8),
-                    #[codec(index = 137)]
-                    Mortal137(::core::primitive::u8),
-                    #[codec(index = 138)]
-                    Mortal138(::core::primitive::u8),
-                    #[codec(index = 139)]
-                    Mortal139(::core::primitive::u8),
-                    #[codec(index = 140)]
-                    Mortal140(::core::primitive::u8),
-                    #[codec(index = 141)]
-                    Mortal141(::core::primitive::u8),
-                    #[codec(index = 142)]
-                    Mortal142(::core::primitive::u8),
-                    #[codec(index = 143)]
-                    Mortal143(::core::primitive::u8),
-                    #[codec(index = 144)]
-                    Mortal144(::core::primitive::u8),
-                    #[codec(index = 145)]
-                    Mortal145(::core::primitive::u8),
-                    #[codec(index = 146)]
-                    Mortal146(::core::primitive::u8),
-                    #[codec(index = 147)]
-                    Mortal147(::core::primitive::u8),
-                    #[codec(index = 148)]
-                    Mortal148(::core::primitive::u8),
-                    #[codec(index = 149)]
-                    Mortal149(::core::primitive::u8),
-                    #[codec(index = 150)]
-                    Mortal150(::core::primitive::u8),
-                    #[codec(index = 151)]
-                    Mortal151(::core::primitive::u8),
-                    #[codec(index = 152)]
-                    Mortal152(::core::primitive::u8),
-                    #[codec(index = 153)]
-                    Mortal153(::core::primitive::u8),
-                    #[codec(index = 154)]
-                    Mortal154(::core::primitive::u8),
-                    #[codec(index = 155)]
-                    Mortal155(::core::primitive::u8),
-                    #[codec(index = 156)]
-                    Mortal156(::core::primitive::u8),
-                    #[codec(index = 157)]
-                    Mortal157(::core::primitive::u8),
-                    #[codec(index = 158)]
-                    Mortal158(::core::primitive::u8),
-                    #[codec(index = 159)]
-                    Mortal159(::core::primitive::u8),
-                    #[codec(index = 160)]
-                    Mortal160(::core::primitive::u8),
-                    #[codec(index = 161)]
-                    Mortal161(::core::primitive::u8),
-                    #[codec(index = 162)]
-                    Mortal162(::core::primitive::u8),
-                    #[codec(index = 163)]
-                    Mortal163(::core::primitive::u8),
-                    #[codec(index = 164)]
-                    Mortal164(::core::primitive::u8),
-                    #[codec(index = 165)]
-                    Mortal165(::core::primitive::u8),
-                    #[codec(index = 166)]
-                    Mortal166(::core::primitive::u8),
-                    #[codec(index = 167)]
-                    Mortal167(::core::primitive::u8),
-                    #[codec(index = 168)]
-                    Mortal168(::core::primitive::u8),
-                    #[codec(index = 169)]
-                    Mortal169(::core::primitive::u8),
-                    #[codec(index = 170)]
-                    Mortal170(::core::primitive::u8),
-                    #[codec(index = 171)]
-                    Mortal171(::core::primitive::u8),
-                    #[codec(index = 172)]
-                    Mortal172(::core::primitive::u8),
-                    #[codec(index = 173)]
-                    Mortal173(::core::primitive::u8),
-                    #[codec(index = 174)]
-                    Mortal174(::core::primitive::u8),
-                    #[codec(index = 175)]
-                    Mortal175(::core::primitive::u8),
-                    #[codec(index = 176)]
-                    Mortal176(::core::primitive::u8),
-                    #[codec(index = 177)]
-                    Mortal177(::core::primitive::u8),
-                    #[codec(index = 178)]
-                    Mortal178(::core::primitive::u8),
-                    #[codec(index = 179)]
-                    Mortal179(::core::primitive::u8),
-                    #[codec(index = 180)]
-                    Mortal180(::core::primitive::u8),
-                    #[codec(index = 181)]
-                    Mortal181(::core::primitive::u8),
-                    #[codec(index = 182)]
-                    Mortal182(::core::primitive::u8),
-                    #[codec(index = 183)]
-                    Mortal183(::core::primitive::u8),
-                    #[codec(index = 184)]
-                    Mortal184(::core::primitive::u8),
-                    #[codec(index = 185)]
-                    Mortal185(::core::primitive::u8),
-                    #[codec(index = 186)]
-                    Mortal186(::core::primitive::u8),
-                    #[codec(index = 187)]
-                    Mortal187(::core::primitive::u8),
-                    #[codec(index = 188)]
-                    Mortal188(::core::primitive::u8),
-                    #[codec(index = 189)]
-                    Mortal189(::core::primitive::u8),
-                    #[codec(index = 190)]
-                    Mortal190(::core::primitive::u8),
-                    #[codec(index = 191)]
-                    Mortal191(::core::primitive::u8),
-                    #[codec(index = 192)]
-                    Mortal192(::core::primitive::u8),
-                    #[codec(index = 193)]
-                    Mortal193(::core::primitive::u8),
-                    #[codec(index = 194)]
-                    Mortal194(::core::primitive::u8),
-                    #[codec(index = 195)]
-                    Mortal195(::core::primitive::u8),
-                    #[codec(index = 196)]
-                    Mortal196(::core::primitive::u8),
-                    #[codec(index = 197)]
-                    Mortal197(::core::primitive::u8),
-                    #[codec(index = 198)]
-                    Mortal198(::core::primitive::u8),
-                    #[codec(index = 199)]
-                    Mortal199(::core::primitive::u8),
-                    #[codec(index = 200)]
-                    Mortal200(::core::primitive::u8),
-                    #[codec(index = 201)]
-                    Mortal201(::core::primitive::u8),
-                    #[codec(index = 202)]
-                    Mortal202(::core::primitive::u8),
-                    #[codec(index = 203)]
-                    Mortal203(::core::primitive::u8),
-                    #[codec(index = 204)]
-                    Mortal204(::core::primitive::u8),
-                    #[codec(index = 205)]
-                    Mortal205(::core::primitive::u8),
-                    #[codec(index = 206)]
-                    Mortal206(::core::primitive::u8),
-                    #[codec(index = 207)]
-                    Mortal207(::core::primitive::u8),
-                    #[codec(index = 208)]
-                    Mortal208(::core::primitive::u8),
-                    #[codec(index = 209)]
-                    Mortal209(::core::primitive::u8),
-                    #[codec(index = 210)]
-                    Mortal210(::core::primitive::u8),
-                    #[codec(index = 211)]
-                    Mortal211(::core::primitive::u8),
-                    #[codec(index = 212)]
-                    Mortal212(::core::primitive::u8),
-                    #[codec(index = 213)]
-                    Mortal213(::core::primitive::u8),
-                    #[codec(index = 214)]
-                    Mortal214(::core::primitive::u8),
-                    #[codec(index = 215)]
-                    Mortal215(::core::primitive::u8),
-                    #[codec(index = 216)]
-                    Mortal216(::core::primitive::u8),
-                    #[codec(index = 217)]
-                    Mortal217(::core::primitive::u8),
-                    #[codec(index = 218)]
-                    Mortal218(::core::primitive::u8),
-                    #[codec(index = 219)]
-                    Mortal219(::core::primitive::u8),
-                    #[codec(index = 220)]
-                    Mortal220(::core::primitive::u8),
-                    #[codec(index = 221)]
-                    Mortal221(::core::primitive::u8),
-                    #[codec(index = 222)]
-                    Mortal222(::core::primitive::u8),
-                    #[codec(index = 223)]
-                    Mortal223(::core::primitive::u8),
-                    #[codec(index = 224)]
-                    Mortal224(::core::primitive::u8),
-                    #[codec(index = 225)]
-                    Mortal225(::core::primitive::u8),
-                    #[codec(index = 226)]
-                    Mortal226(::core::primitive::u8),
-                    #[codec(index = 227)]
-                    Mortal227(::core::primitive::u8),
-                    #[codec(index = 228)]
-                    Mortal228(::core::primitive::u8),
-                    #[codec(index = 229)]
-                    Mortal229(::core::primitive::u8),
-                    #[codec(index = 230)]
-                    Mortal230(::core::primitive::u8),
-                    #[codec(index = 231)]
-                    Mortal231(::core::primitive::u8),
-                    #[codec(index = 232)]
-                    Mortal232(::core::primitive::u8),
-                    #[codec(index = 233)]
-                    Mortal233(::core::primitive::u8),
-                    #[codec(index = 234)]
-                    Mortal234(::core::primitive::u8),
-                    #[codec(index = 235)]
-                    Mortal235(::core::primitive::u8),
-                    #[codec(index = 236)]
-                    Mortal236(::core::primitive::u8),
-                    #[codec(index = 237)]
-                    Mortal237(::core::primitive::u8),
-                    #[codec(index = 238)]
-                    Mortal238(::core::primitive::u8),
-                    #[codec(index = 239)]
-                    Mortal239(::core::primitive::u8),
-                    #[codec(index = 240)]
-                    Mortal240(::core::primitive::u8),
-                    #[codec(index = 241)]
-                    Mortal241(::core::primitive::u8),
-                    #[codec(index = 242)]
-                    Mortal242(::core::primitive::u8),
-                    #[codec(index = 243)]
-                    Mortal243(::core::primitive::u8),
-                    #[codec(index = 244)]
-                    Mortal244(::core::primitive::u8),
-                    #[codec(index = 245)]
-                    Mortal245(::core::primitive::u8),
-                    #[codec(index = 246)]
-                    Mortal246(::core::primitive::u8),
-                    #[codec(index = 247)]
-                    Mortal247(::core::primitive::u8),
-                    #[codec(index = 248)]
-                    Mortal248(::core::primitive::u8),
-                    #[codec(index = 249)]
-                    Mortal249(::core::primitive::u8),
-                    #[codec(index = 250)]
-                    Mortal250(::core::primitive::u8),
-                    #[codec(index = 251)]
-                    Mortal251(::core::primitive::u8),
-                    #[codec(index = 252)]
-                    Mortal252(::core::primitive::u8),
-                    #[codec(index = 253)]
-                    Mortal253(::core::primitive::u8),
-                    #[codec(index = 254)]
-                    Mortal254(::core::primitive::u8),
-                    #[codec(index = 255)]
-                    Mortal255(::core::primitive::u8),
-                }
-            }
-            pub mod header {
-                use super::runtime_types;
-                #[derive(
-                    :: subxt :: ext :: codec :: Decode, :: subxt :: ext :: codec :: Encode, Debug,
-                )]
-                pub struct Header<_0, _1> {
-                    pub parent_hash: ::subxt::utils::H256,
-                    #[codec(compact)]
-                    pub number: _0,
-                    pub state_root: ::subxt::utils::H256,
-                    pub extrinsics_root: ::subxt::utils::H256,
-                    pub digest: runtime_types::sp_runtime::generic::digest::Digest,
-                    #[codec(skip)]
-                    pub __subxt_unused_type_params: ::core::marker::PhantomData<_1>,
-                }
-            }
-            pub mod unchecked_extrinsic {
-                use super::runtime_types;
-                #[derive(
-                    :: subxt :: ext :: codec :: Decode, :: subxt :: ext :: codec :: Encode, Debug,
-                )]
-                pub struct UncheckedExtrinsic<_0, _1, _2, _3>(
-                    pub ::std::vec::Vec<::core::primitive::u8>,
-                    #[codec(skip)] pub ::core::marker::PhantomData<(_1, _0, _2, _3)>,
-                );
-            }
-        }
-        pub mod traits {
-            use super::runtime_types;
-            #[derive(
-                :: subxt :: ext :: codec :: Decode, :: subxt :: ext :: codec :: Encode, Debug,
-            )]
-            pub struct BlakeTwo256;
-        }
-        #[derive(:: subxt :: ext :: codec :: Decode, :: subxt :: ext :: codec :: Encode, Debug)]
-        pub enum DispatchError {
-            #[codec(index = 0)]
-            Other,
-            #[codec(index = 1)]
-            CannotLookup,
-            #[codec(index = 2)]
-            BadOrigin,
-            #[codec(index = 3)]
-            Module(runtime_types::sp_runtime::ModuleError),
-            #[codec(index = 4)]
-            ConsumerRemaining,
-            #[codec(index = 5)]
-            NoProviders,
-            #[codec(index = 6)]
-            TooManyConsumers,
-            #[codec(index = 7)]
-            Token(runtime_types::sp_runtime::TokenError),
-            #[codec(index = 8)]
-            Arithmetic(runtime_types::sp_arithmetic::ArithmeticError),
-            #[codec(index = 9)]
-            Transactional(runtime_types::sp_runtime::TransactionalError),
-            #[codec(index = 10)]
-            Exhausted,
-            #[codec(index = 11)]
-            Corruption,
-            #[codec(index = 12)]
-            Unavailable,
-        }
-        #[derive(:: subxt :: ext :: codec :: Decode, :: subxt :: ext :: codec :: Encode, Debug)]
-        pub struct DispatchErrorWithPostInfo<_0> {
-            pub post_info: _0,
-            pub error: runtime_types::sp_runtime::DispatchError,
-        }
-        #[derive(:: subxt :: ext :: codec :: Decode, :: subxt :: ext :: codec :: Encode, Debug)]
-        pub struct ModuleError {
-            pub index: ::core::primitive::u8,
-            pub error: [::core::primitive::u8; 4usize],
-        }
-        #[derive(:: subxt :: ext :: codec :: Decode, :: subxt :: ext :: codec :: Encode, Debug)]
-        pub enum MultiSignature {
-            #[codec(index = 0)]
-            Ed25519(runtime_types::sp_core::ed25519::Signature),
-            #[codec(index = 1)]
-            Sr25519(runtime_types::sp_core::sr25519::Signature),
-            #[codec(index = 2)]
-            Ecdsa(runtime_types::sp_core::ecdsa::Signature),
-        }
-        #[derive(:: subxt :: ext :: codec :: Decode, :: subxt :: ext :: codec :: Encode, Debug)]
-        pub enum TokenError {
-            #[codec(index = 0)]
-            NoFunds,
-            #[codec(index = 1)]
-            WouldDie,
-            #[codec(index = 2)]
-            BelowMinimum,
-            #[codec(index = 3)]
-            CannotCreate,
-            #[codec(index = 4)]
-            UnknownAsset,
-            #[codec(index = 5)]
-            Frozen,
-            #[codec(index = 6)]
-            Unsupported,
-        }
-        #[derive(:: subxt :: ext :: codec :: Decode, :: subxt :: ext :: codec :: Encode, Debug)]
-        pub enum TransactionalError {
-            #[codec(index = 0)]
-            LimitReached,
-            #[codec(index = 1)]
-            NoLayer,
-        }
-    }
-    pub mod sp_session {
-        use super::runtime_types;
-        #[derive(:: subxt :: ext :: codec :: Decode, :: subxt :: ext :: codec :: Encode, Debug)]
-        pub struct MembershipProof {
-            pub session: ::core::primitive::u32,
-            pub trie_nodes: ::std::vec::Vec<::std::vec::Vec<::core::primitive::u8>>,
-            pub validator_count: ::core::primitive::u32,
-        }
-    }
-    pub mod sp_version {
-        use super::runtime_types;
-        #[derive(:: subxt :: ext :: codec :: Decode, :: subxt :: ext :: codec :: Encode, Debug)]
-        pub struct RuntimeVersion {
-            pub spec_name: ::std::string::String,
-            pub impl_name: ::std::string::String,
-            pub authoring_version: ::core::primitive::u32,
-            pub spec_version: ::core::primitive::u32,
-            pub impl_version: ::core::primitive::u32,
-            pub apis: ::std::vec::Vec<([::core::primitive::u8; 8usize], ::core::primitive::u32)>,
-            pub transaction_version: ::core::primitive::u32,
-            pub state_version: ::core::primitive::u8,
-        }
-    }
-    pub mod sp_weights {
-        use super::runtime_types;
-        pub mod weight_v2 {
-            use super::runtime_types;
-            #[derive(
-                :: subxt :: ext :: codec :: Decode, :: subxt :: ext :: codec :: Encode, Debug,
-            )]
-            pub struct Weight {
-                #[codec(compact)]
-                pub ref_time: ::core::primitive::u64,
-                #[codec(compact)]
-                pub proof_size: ::core::primitive::u64,
-            }
-        }
-        #[derive(:: subxt :: ext :: codec :: Decode, :: subxt :: ext :: codec :: Encode, Debug)]
-        pub struct RuntimeDbWeight {
-            pub read: ::core::primitive::u64,
-            pub write: ::core::primitive::u64,
-        }
-    }
-    pub mod gear_runtime {
-        use super::runtime_types;
-        pub mod extensions {
-            use super::runtime_types;
-            #[derive(
-                :: subxt :: ext :: codec :: Decode, :: subxt :: ext :: codec :: Encode, Debug,
-            )]
-            pub struct DisableValueTransfers;
-        }
-        pub mod governance {
-            use super::runtime_types;
-            pub mod origins {
-                use super::runtime_types;
-                pub mod pallet_custom_origins {
-                    use super::runtime_types;
-                    #[derive(
-                        :: subxt :: ext :: codec :: Decode,
-                        :: subxt :: ext :: codec :: Encode,
-                        Debug,
-                    )]
-                    pub enum Origin {
-                        #[codec(index = 0)]
-                        StakingAdmin,
-                        #[codec(index = 1)]
-                        Treasurer,
-                        #[codec(index = 2)]
-                        FellowshipAdmin,
-                        #[codec(index = 3)]
-                        GeneralAdmin,
-                        #[codec(index = 4)]
-                        ReferendumCanceller,
-                        #[codec(index = 5)]
-                        ReferendumKiller,
-                        #[codec(index = 6)]
-                        WhitelistedCaller,
-                        #[codec(index = 7)]
-                        FellowshipInitiates,
-                        #[codec(index = 8)]
-                        Fellows,
-                        #[codec(index = 9)]
-                        FellowshipExperts,
-                        #[codec(index = 10)]
-                        FellowshipMasters,
-                    }
-                }
-            }
-        }
-        #[derive(:: subxt :: ext :: codec :: Decode, :: subxt :: ext :: codec :: Encode, Debug)]
-        pub enum OriginCaller {
-            #[codec(index = 0)]
-            system(runtime_types::frame_support::dispatch::RawOrigin<::sp_runtime::AccountId32>),
-            #[codec(index = 19)]
-            Origins(
-                runtime_types::gear_runtime::governance::origins::pallet_custom_origins::Origin,
-            ),
-            #[codec(index = 2)]
-            Void(runtime_types::sp_core::Void),
-        }
-        #[derive(:: subxt :: ext :: codec :: Decode, :: subxt :: ext :: codec :: Encode, Debug)]
-        pub struct Runtime;
-        #[derive(:: subxt :: ext :: codec :: Decode, :: subxt :: ext :: codec :: Encode, Debug)]
-        pub enum RuntimeCall {
-            #[codec(index = 0)]
-            System(runtime_types::frame_system::pallet::Call),
-            #[codec(index = 1)]
-            Timestamp(runtime_types::pallet_timestamp::pallet::Call),
-            #[codec(index = 3)]
-            Babe(runtime_types::pallet_babe::pallet::Call),
-            #[codec(index = 4)]
-            Grandpa(runtime_types::pallet_grandpa::pallet::Call),
-            #[codec(index = 5)]
-            Balances(runtime_types::pallet_balances::pallet::Call),
-            #[codec(index = 10)]
-            Vesting(runtime_types::pallet_vesting::pallet::Call),
-            #[codec(index = 11)]
-            BagsList(runtime_types::pallet_bags_list::pallet::Call),
-            #[codec(index = 12)]
-            ImOnline(runtime_types::pallet_im_online::pallet::Call),
-            #[codec(index = 13)]
-            Staking(runtime_types::pallet_staking::pallet::pallet::Call),
-            #[codec(index = 7)]
-            Session(runtime_types::pallet_session::pallet::Call),
-            #[codec(index = 14)]
-            Treasury(runtime_types::pallet_treasury::pallet::Call),
-            #[codec(index = 16)]
-            ConvictionVoting(runtime_types::pallet_conviction_voting::pallet::Call),
-            #[codec(index = 17)]
-            Referenda(runtime_types::pallet_referenda::pallet::Call),
-            #[codec(index = 18)]
-            FellowshipCollective(runtime_types::pallet_ranked_collective::pallet::Call),
-            #[codec(index = 19)]
-            FellowshipReferenda(runtime_types::pallet_referenda::pallet::Call),
-            #[codec(index = 21)]
-            Whitelist(runtime_types::pallet_whitelist::pallet::Call),
-            #[codec(index = 99)]
-            Sudo(runtime_types::pallet_sudo::pallet::Call),
-            #[codec(index = 22)]
-            Scheduler(runtime_types::pallet_scheduler::pallet::Call),
-            #[codec(index = 23)]
-            Preimage(runtime_types::pallet_preimage::pallet::Call),
-            #[codec(index = 24)]
-            Identity(runtime_types::pallet_identity::pallet::Call),
-            #[codec(index = 8)]
-            Utility(runtime_types::pallet_utility::pallet::Call),
-            #[codec(index = 104)]
-            Gear(runtime_types::pallet_gear::pallet::Call),
-            #[codec(index = 106)]
-            StakingRewards(runtime_types::pallet_gear_staking_rewards::pallet::Call),
-            #[codec(index = 198)]
-            Airdrop(runtime_types::pallet_airdrop::pallet::Call),
-            #[codec(index = 199)]
-            GearDebug(runtime_types::pallet_gear_debug::pallet::Call),
-        }
-        #[derive(:: subxt :: ext :: codec :: Decode, :: subxt :: ext :: codec :: Encode, Debug)]
-        pub enum RuntimeEvent {
-            #[codec(index = 0)]
-            System(runtime_types::frame_system::pallet::Event),
-            #[codec(index = 4)]
-            Grandpa(runtime_types::pallet_grandpa::pallet::Event),
-            #[codec(index = 5)]
-            Balances(runtime_types::pallet_balances::pallet::Event),
-            #[codec(index = 10)]
-            Vesting(runtime_types::pallet_vesting::pallet::Event),
-            #[codec(index = 6)]
-            TransactionPayment(runtime_types::pallet_transaction_payment::pallet::Event),
-            #[codec(index = 11)]
-            BagsList(runtime_types::pallet_bags_list::pallet::Event),
-            #[codec(index = 12)]
-            ImOnline(runtime_types::pallet_im_online::pallet::Event),
-            #[codec(index = 13)]
-            Staking(runtime_types::pallet_staking::pallet::pallet::Event),
-            #[codec(index = 7)]
-            Session(runtime_types::pallet_session::pallet::Event),
-            #[codec(index = 14)]
-            Treasury(runtime_types::pallet_treasury::pallet::Event),
-            #[codec(index = 16)]
-            ConvictionVoting(runtime_types::pallet_conviction_voting::pallet::Event),
-            #[codec(index = 17)]
-            Referenda(runtime_types::pallet_referenda::pallet::Event),
-            #[codec(index = 18)]
-            FellowshipCollective(runtime_types::pallet_ranked_collective::pallet::Event),
-            #[codec(index = 19)]
-            FellowshipReferenda(runtime_types::pallet_referenda::pallet::Event),
-            #[codec(index = 21)]
-            Whitelist(runtime_types::pallet_whitelist::pallet::Event),
-            #[codec(index = 99)]
-            Sudo(runtime_types::pallet_sudo::pallet::Event),
-            #[codec(index = 22)]
-            Scheduler(runtime_types::pallet_scheduler::pallet::Event),
-            #[codec(index = 23)]
-            Preimage(runtime_types::pallet_preimage::pallet::Event),
-            #[codec(index = 24)]
-            Identity(runtime_types::pallet_identity::pallet::Event),
-            #[codec(index = 8)]
-            Utility(runtime_types::pallet_utility::pallet::Event),
-            #[codec(index = 104)]
-            Gear(runtime_types::pallet_gear::pallet::Event),
-            #[codec(index = 106)]
-            StakingRewards(runtime_types::pallet_gear_staking_rewards::pallet::Event),
-            #[codec(index = 198)]
-            Airdrop(runtime_types::pallet_airdrop::pallet::Event),
-            #[codec(index = 199)]
-            GearDebug(runtime_types::pallet_gear_debug::pallet::Event),
-        }
-        #[derive(:: subxt :: ext :: codec :: Decode, :: subxt :: ext :: codec :: Encode, Debug)]
-        pub struct SessionKeys {
-            pub babe: runtime_types::sp_consensus_babe::app::Public,
-            pub grandpa: runtime_types::sp_consensus_grandpa::app::Public,
-            pub im_online: runtime_types::pallet_im_online::sr25519::app_sr25519::Public,
-            pub authority_discovery: runtime_types::sp_authority_discovery::app::Public,
-        }
-    }
-}
-
->>>>>>> ba16029b
 pub type DispatchError = runtime_types::sp_runtime::DispatchError;