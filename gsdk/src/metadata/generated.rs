// This file is part of Gear.
//
// Copyright (C) 2021-2023 Gear Technologies Inc.
// SPDX-License-Identifier: GPL-3.0-or-later WITH Classpath-exception-2.0
//
// This program is free software: you can redistribute it and/or modify
// it under the terms of the GNU General Public License as published by
// the Free Software Foundation, either version 3 of the License, or
// (at your option) any later version.
//
// This program is distributed in the hope that it will be useful,
// but WITHOUT ANY WARRANTY; without even the implied warranty of
// MERCHANTABILITY or FITNESS FOR A PARTICULAR PURPOSE. See the
// GNU General Public License for more details.
//
// You should have received a copy of the GNU General Public License
// along with this program. If not, see <https://www.gnu.org/licenses/>.
#[allow(rustdoc::broken_intra_doc_links)] //subxt-codegen produces incorrect docs
#[allow(dead_code, unused_imports, non_camel_case_types)]
#[allow(clippy::all)]
#[allow(rustdoc::broken_intra_doc_links)]
pub mod runtime_types {
    #[allow(unused_imports)]
    mod root_mod {
        pub use super::*;
    }
    pub mod runtime_types {
        use super::runtime_types;
        pub mod bounded_collections {
            use super::runtime_types;
            pub mod bounded_vec {
                use super::runtime_types;
                #[derive(Debug, crate::gp::Decode, crate::gp::DecodeAsType, crate::gp::Encode)]
                pub struct BoundedVec<_0>(pub ::std::vec::Vec<_0>);
            }
            pub mod weak_bounded_vec {
                use super::runtime_types;
                #[derive(Debug, crate::gp::Decode, crate::gp::DecodeAsType, crate::gp::Encode)]
                pub struct WeakBoundedVec<_0>(pub ::std::vec::Vec<_0>);
            }
        }
        pub mod finality_grandpa {
            use super::runtime_types;
            #[derive(Debug, crate::gp::Decode, crate::gp::DecodeAsType, crate::gp::Encode)]
            pub struct Equivocation<_0, _1, _2> {
                pub round_number: ::core::primitive::u64,
                pub identity: _0,
                pub first: (_1, _2),
                pub second: (_1, _2),
            }
            #[derive(Debug, crate::gp::Decode, crate::gp::DecodeAsType, crate::gp::Encode)]
            pub struct Precommit<_0, _1> {
                pub target_hash: _0,
                pub target_number: _1,
            }
            #[derive(Debug, crate::gp::Decode, crate::gp::DecodeAsType, crate::gp::Encode)]
            pub struct Prevote<_0, _1> {
                pub target_hash: _0,
                pub target_number: _1,
            }
        }
        pub mod frame_support {
            use super::runtime_types;
            pub mod dispatch {
                use super::runtime_types;
                #[derive(Debug, crate::gp::Decode, crate::gp::DecodeAsType, crate::gp::Encode)]
                pub enum DispatchClass {
                    #[codec(index = 0)]
                    Normal,
                    #[codec(index = 1)]
                    Operational,
                    #[codec(index = 2)]
                    Mandatory,
                }
                #[derive(Debug, crate::gp::Decode, crate::gp::DecodeAsType, crate::gp::Encode)]
                pub struct DispatchInfo {
                    pub weight: runtime_types::sp_weights::weight_v2::Weight,
                    pub class: runtime_types::frame_support::dispatch::DispatchClass,
                    pub pays_fee: runtime_types::frame_support::dispatch::Pays,
                }
                #[derive(Debug, crate::gp::Decode, crate::gp::DecodeAsType, crate::gp::Encode)]
                pub enum Pays {
                    #[codec(index = 0)]
                    Yes,
                    #[codec(index = 1)]
                    No,
                }
                #[derive(Debug, crate::gp::Decode, crate::gp::DecodeAsType, crate::gp::Encode)]
                pub struct PerDispatchClass<_0> {
                    pub normal: _0,
                    pub operational: _0,
                    pub mandatory: _0,
                }
                #[derive(Debug, crate::gp::Decode, crate::gp::DecodeAsType, crate::gp::Encode)]
                pub struct PostDispatchInfo {
                    pub actual_weight:
                        ::core::option::Option<runtime_types::sp_weights::weight_v2::Weight>,
                    pub pays_fee: runtime_types::frame_support::dispatch::Pays,
                }
                #[derive(Debug, crate::gp::Decode, crate::gp::DecodeAsType, crate::gp::Encode)]
                pub enum RawOrigin<_0> {
                    #[codec(index = 0)]
                    Root,
                    #[codec(index = 1)]
                    Signed(_0),
                    #[codec(index = 2)]
                    None,
                }
            }
            pub mod traits {
                use super::runtime_types;
                pub mod misc {
                    use super::runtime_types;
                    #[derive(
                        Debug, crate::gp::Decode, crate::gp::DecodeAsType, crate::gp::Encode,
                    )]
                    pub struct WrapperOpaque<_0>(
                        #[codec(compact)] pub ::core::primitive::u32,
                        pub _0,
                    );
                }
                pub mod preimages {
                    use super::runtime_types;
                    #[derive(
                        Debug, crate::gp::Decode, crate::gp::DecodeAsType, crate::gp::Encode,
                    )]
                    pub enum Bounded<_0> {
                        #[codec(index = 0)]
                        Legacy {
                            hash: ::subxt::utils::H256,
                        },
                        #[codec(index = 1)]
                        Inline(
                            runtime_types::bounded_collections::bounded_vec::BoundedVec<
                                ::core::primitive::u8,
                            >,
                        ),
                        #[codec(index = 2)]
                        Lookup {
                            hash: ::subxt::utils::H256,
                            len: ::core::primitive::u32,
                        },
                        __Ignore(::core::marker::PhantomData<_0>),
                    }
                }
                pub mod schedule {
                    use super::runtime_types;
                    #[derive(
                        Debug, crate::gp::Decode, crate::gp::DecodeAsType, crate::gp::Encode,
                    )]
                    pub enum DispatchTime<_0> {
                        #[codec(index = 0)]
                        At(_0),
                        #[codec(index = 1)]
                        After(_0),
                    }
                }
                pub mod tokens {
                    use super::runtime_types;
                    pub mod misc {
                        use super::runtime_types;
                        #[derive(
                            Debug, crate::gp::Decode, crate::gp::DecodeAsType, crate::gp::Encode,
                        )]
                        pub enum BalanceStatus {
                            #[codec(index = 0)]
                            Free,
                            #[codec(index = 1)]
                            Reserved,
                        }
                    }
                }
            }
            #[derive(Debug, crate::gp::Decode, crate::gp::DecodeAsType, crate::gp::Encode)]
            pub struct PalletId(pub [::core::primitive::u8; 8usize]);
        }
        pub mod frame_system {
            use super::runtime_types;
            pub mod extensions {
                use super::runtime_types;
                pub mod check_genesis {
                    use super::runtime_types;
                    #[derive(
                        Debug, crate::gp::Decode, crate::gp::DecodeAsType, crate::gp::Encode,
                    )]
                    pub struct CheckGenesis;
                }
                pub mod check_mortality {
                    use super::runtime_types;
                    #[derive(
                        Debug, crate::gp::Decode, crate::gp::DecodeAsType, crate::gp::Encode,
                    )]
                    pub struct CheckMortality(pub runtime_types::sp_runtime::generic::era::Era);
                }
                pub mod check_non_zero_sender {
                    use super::runtime_types;
                    #[derive(
                        Debug, crate::gp::Decode, crate::gp::DecodeAsType, crate::gp::Encode,
                    )]
                    pub struct CheckNonZeroSender;
                }
                pub mod check_nonce {
                    use super::runtime_types;
                    #[derive(
                        Debug, crate::gp::Decode, crate::gp::DecodeAsType, crate::gp::Encode,
                    )]
                    pub struct CheckNonce(#[codec(compact)] pub ::core::primitive::u32);
                }
                pub mod check_spec_version {
                    use super::runtime_types;
                    #[derive(
                        Debug, crate::gp::Decode, crate::gp::DecodeAsType, crate::gp::Encode,
                    )]
                    pub struct CheckSpecVersion;
                }
                pub mod check_tx_version {
                    use super::runtime_types;
                    #[derive(
                        Debug, crate::gp::Decode, crate::gp::DecodeAsType, crate::gp::Encode,
                    )]
                    pub struct CheckTxVersion;
                }
                pub mod check_weight {
                    use super::runtime_types;
                    #[derive(
                        Debug, crate::gp::Decode, crate::gp::DecodeAsType, crate::gp::Encode,
                    )]
                    pub struct CheckWeight;
                }
            }
            pub mod limits {
                use super::runtime_types;
                #[derive(Debug, crate::gp::Decode, crate::gp::DecodeAsType, crate::gp::Encode)]
                pub struct BlockLength {
                    pub max: runtime_types::frame_support::dispatch::PerDispatchClass<
                        ::core::primitive::u32,
                    >,
                }
                #[derive(Debug, crate::gp::Decode, crate::gp::DecodeAsType, crate::gp::Encode)]
                pub struct BlockWeights {
                    pub base_block: runtime_types::sp_weights::weight_v2::Weight,
                    pub max_block: runtime_types::sp_weights::weight_v2::Weight,
                    pub per_class: runtime_types::frame_support::dispatch::PerDispatchClass<
                        runtime_types::frame_system::limits::WeightsPerClass,
                    >,
                }
                #[derive(Debug, crate::gp::Decode, crate::gp::DecodeAsType, crate::gp::Encode)]
                pub struct WeightsPerClass {
                    pub base_extrinsic: runtime_types::sp_weights::weight_v2::Weight,
                    pub max_extrinsic:
                        ::core::option::Option<runtime_types::sp_weights::weight_v2::Weight>,
                    pub max_total:
                        ::core::option::Option<runtime_types::sp_weights::weight_v2::Weight>,
                    pub reserved:
                        ::core::option::Option<runtime_types::sp_weights::weight_v2::Weight>,
                }
            }
            pub mod pallet {
                use super::runtime_types;
                #[derive(Debug, crate::gp::Decode, crate::gp::DecodeAsType, crate::gp::Encode)]
                #[doc = "Contains one variant per dispatchable that can be called by an extrinsic."]
                pub enum Call {
                    #[codec(index = 0)]
                    #[doc = "Make some on-chain remark."]
                    #[doc = ""]
                    #[doc = "## Complexity"]
                    #[doc = "- `O(1)`"]
                    remark {
                        remark: ::std::vec::Vec<::core::primitive::u8>,
                    },
                    #[codec(index = 1)]
                    #[doc = "Set the number of pages in the WebAssembly environment's heap."]
                    set_heap_pages { pages: ::core::primitive::u64 },
                    #[codec(index = 2)]
                    #[doc = "Set the new runtime code."]
                    #[doc = ""]
                    #[doc = "## Complexity"]
                    #[doc = "- `O(C + S)` where `C` length of `code` and `S` complexity of `can_set_code`"]
                    set_code {
                        code: ::std::vec::Vec<::core::primitive::u8>,
                    },
                    #[codec(index = 3)]
                    #[doc = "Set the new runtime code without doing any checks of the given `code`."]
                    #[doc = ""]
                    #[doc = "## Complexity"]
                    #[doc = "- `O(C)` where `C` length of `code`"]
                    set_code_without_checks {
                        code: ::std::vec::Vec<::core::primitive::u8>,
                    },
                    #[codec(index = 4)]
                    #[doc = "Set some items of storage."]
                    set_storage {
                        items: ::std::vec::Vec<(
                            ::std::vec::Vec<::core::primitive::u8>,
                            ::std::vec::Vec<::core::primitive::u8>,
                        )>,
                    },
                    #[codec(index = 5)]
                    #[doc = "Kill some items from storage."]
                    kill_storage {
                        keys: ::std::vec::Vec<::std::vec::Vec<::core::primitive::u8>>,
                    },
                    #[codec(index = 6)]
                    #[doc = "Kill all storage items with a key that starts with the given prefix."]
                    #[doc = ""]
                    #[doc = "**NOTE:** We rely on the Root origin to provide us the number of subkeys under"]
                    #[doc = "the prefix we are removing to accurately calculate the weight of this function."]
                    kill_prefix {
                        prefix: ::std::vec::Vec<::core::primitive::u8>,
                        subkeys: ::core::primitive::u32,
                    },
                    #[codec(index = 7)]
                    #[doc = "Make some on-chain remark and emit event."]
                    remark_with_event {
                        remark: ::std::vec::Vec<::core::primitive::u8>,
                    },
                }
                #[derive(Debug, crate::gp::Decode, crate::gp::DecodeAsType, crate::gp::Encode)]
                #[doc = "Error for the System pallet"]
                pub enum Error {
                    #[codec(index = 0)]
                    #[doc = "The name of specification does not match between the current runtime"]
                    #[doc = "and the new runtime."]
                    InvalidSpecName,
                    #[codec(index = 1)]
                    #[doc = "The specification version is not allowed to decrease between the current runtime"]
                    #[doc = "and the new runtime."]
                    SpecVersionNeedsToIncrease,
                    #[codec(index = 2)]
                    #[doc = "Failed to extract the runtime version from the new runtime."]
                    #[doc = ""]
                    #[doc = "Either calling `Core_version` or decoding `RuntimeVersion` failed."]
                    FailedToExtractRuntimeVersion,
                    #[codec(index = 3)]
                    #[doc = "Suicide called when the account has non-default composite data."]
                    NonDefaultComposite,
                    #[codec(index = 4)]
                    #[doc = "There is a non-zero reference count preventing the account from being purged."]
                    NonZeroRefCount,
                    #[codec(index = 5)]
                    #[doc = "The origin filter prevent the call to be dispatched."]
                    CallFiltered,
                }
                #[derive(Debug, crate::gp::Decode, crate::gp::DecodeAsType, crate::gp::Encode)]
                #[doc = "Event for the System pallet."]
                pub enum Event {
                    #[codec(index = 0)]
                    #[doc = "An extrinsic completed successfully."]
                    ExtrinsicSuccess {
                        dispatch_info: runtime_types::frame_support::dispatch::DispatchInfo,
                    },
                    #[codec(index = 1)]
                    #[doc = "An extrinsic failed."]
                    ExtrinsicFailed {
                        dispatch_error: runtime_types::sp_runtime::DispatchError,
                        dispatch_info: runtime_types::frame_support::dispatch::DispatchInfo,
                    },
                    #[codec(index = 2)]
                    #[doc = "`:code` was updated."]
                    CodeUpdated,
                    #[codec(index = 3)]
                    #[doc = "A new account was created."]
                    NewAccount {
                        account: ::subxt::utils::AccountId32,
                    },
                    #[codec(index = 4)]
                    #[doc = "An account was reaped."]
                    KilledAccount {
                        account: ::subxt::utils::AccountId32,
                    },
                    #[codec(index = 5)]
                    #[doc = "On on-chain remark happened."]
                    Remarked {
                        sender: ::subxt::utils::AccountId32,
                        hash: ::subxt::utils::H256,
                    },
                }
            }
            #[derive(Debug, crate::gp::Decode, crate::gp::DecodeAsType, crate::gp::Encode)]
            pub struct AccountInfo<_0, _1> {
                pub nonce: _0,
                pub consumers: _0,
                pub providers: _0,
                pub sufficients: _0,
                pub data: _1,
            }
            #[derive(Debug, crate::gp::Decode, crate::gp::DecodeAsType, crate::gp::Encode)]
            pub struct EventRecord<_0, _1> {
                pub phase: runtime_types::frame_system::Phase,
                pub event: _0,
                pub topics: ::std::vec::Vec<_1>,
            }
            #[derive(Debug, crate::gp::Decode, crate::gp::DecodeAsType, crate::gp::Encode)]
            pub struct LastRuntimeUpgradeInfo {
                #[codec(compact)]
                pub spec_version: ::core::primitive::u32,
                pub spec_name: ::std::string::String,
            }
            #[derive(Debug, crate::gp::Decode, crate::gp::DecodeAsType, crate::gp::Encode)]
            pub enum Phase {
                #[codec(index = 0)]
                ApplyExtrinsic(::core::primitive::u32),
                #[codec(index = 1)]
                Finalization,
                #[codec(index = 2)]
                Initialization,
            }
        }
        pub mod gear_common {
            use super::runtime_types;
            pub mod event {
                use super::runtime_types;
                #[derive(Debug, crate::gp::Decode, crate::gp::DecodeAsType, crate::gp::Encode)]
                pub enum CodeChangeKind<_0> {
                    #[codec(index = 0)]
                    Active {
                        expiration: ::core::option::Option<_0>,
                    },
                    #[codec(index = 1)]
                    Inactive,
                    #[codec(index = 2)]
                    Reinstrumented,
                }
                #[derive(Debug, crate::gp::Decode, crate::gp::DecodeAsType, crate::gp::Encode)]
                pub enum DispatchStatus {
                    #[codec(index = 0)]
                    Success,
                    #[codec(index = 1)]
                    Failed,
                    #[codec(index = 2)]
                    NotExecuted,
                }
                #[derive(Debug, crate::gp::Decode, crate::gp::DecodeAsType, crate::gp::Encode)]
                pub enum MessageEntry {
                    #[codec(index = 0)]
                    Init,
                    #[codec(index = 1)]
                    Handle,
                    #[codec(index = 2)]
                    Reply(runtime_types::gear_core::ids::MessageId),
                    #[codec(index = 3)]
                    Signal,
                }
                #[derive(Debug, crate::gp::Decode, crate::gp::DecodeAsType, crate::gp::Encode)]
                pub enum MessageWaitedRuntimeReason {
                    #[codec(index = 0)]
                    WaitCalled,
                    #[codec(index = 1)]
                    WaitForCalled,
                    #[codec(index = 2)]
                    WaitUpToCalled,
                    #[codec(index = 3)]
                    WaitUpToCalledFull,
                }
                #[derive(Debug, crate::gp::Decode, crate::gp::DecodeAsType, crate::gp::Encode)]
                pub enum MessageWaitedSystemReason {
                    #[codec(index = 0)]
                    ProgramIsNotInitialized,
                }
                #[derive(Debug, crate::gp::Decode, crate::gp::DecodeAsType, crate::gp::Encode)]
                pub enum MessageWokenRuntimeReason {
                    #[codec(index = 0)]
                    WakeCalled,
                }
                #[derive(Debug, crate::gp::Decode, crate::gp::DecodeAsType, crate::gp::Encode)]
                pub enum MessageWokenSystemReason {
                    #[codec(index = 0)]
                    ProgramGotInitialized,
                    #[codec(index = 1)]
                    TimeoutHasCome,
                    #[codec(index = 2)]
                    OutOfRent,
                }
                #[derive(Debug, crate::gp::Decode, crate::gp::DecodeAsType, crate::gp::Encode)]
                pub enum ProgramChangeKind<_0> {
                    #[codec(index = 0)]
                    Active { expiration: _0 },
                    #[codec(index = 1)]
                    Inactive,
                    #[codec(index = 2)]
                    Paused,
                    #[codec(index = 3)]
                    Terminated,
                    #[codec(index = 4)]
                    ExpirationChanged { expiration: _0 },
                    #[codec(index = 5)]
                    ProgramSet { expiration: _0 },
                }
                #[derive(Debug, crate::gp::Decode, crate::gp::DecodeAsType, crate::gp::Encode)]
                pub enum Reason<_0, _1> {
                    #[codec(index = 0)]
                    Runtime(_0),
                    #[codec(index = 1)]
                    System(_1),
                }
                #[derive(Debug, crate::gp::Decode, crate::gp::DecodeAsType, crate::gp::Encode)]
                pub enum UserMessageReadRuntimeReason {
                    #[codec(index = 0)]
                    MessageReplied,
                    #[codec(index = 1)]
                    MessageClaimed,
                }
                #[derive(Debug, crate::gp::Decode, crate::gp::DecodeAsType, crate::gp::Encode)]
                pub enum UserMessageReadSystemReason {
                    #[codec(index = 0)]
                    OutOfRent,
                }
            }
            pub mod gas_provider {
                use super::runtime_types;
                pub mod node {
                    use super::runtime_types;
                    #[derive(
                        Debug, crate::gp::Decode, crate::gp::DecodeAsType, crate::gp::Encode,
                    )]
                    pub struct ChildrenRefs {
                        pub spec_refs: ::core::primitive::u32,
                        pub unspec_refs: ::core::primitive::u32,
                    }
                    #[derive(
                        Debug, crate::gp::Decode, crate::gp::DecodeAsType, crate::gp::Encode,
                    )]
                    pub enum GasNode<_0, _1, _2> {
                        #[codec(index = 0)]
                        External {
                            id: _0,
                            value: _2,
                            lock: runtime_types::gear_common::gas_provider::node::NodeLock<_2>,
                            system_reserve: _2,
                            refs: runtime_types::gear_common::gas_provider::node::ChildrenRefs,
                            consumed: ::core::primitive::bool,
                            deposit: ::core::primitive::bool,
                        },
                        #[codec(index = 1)]
                        Cut {
                            id: _0,
                            value: _2,
                            lock: runtime_types::gear_common::gas_provider::node::NodeLock<_2>,
                        },
                        #[codec(index = 2)]
                        Reserved {
                            id: _0,
                            value: _2,
                            lock: runtime_types::gear_common::gas_provider::node::NodeLock<_2>,
                            refs: runtime_types::gear_common::gas_provider::node::ChildrenRefs,
                            consumed: ::core::primitive::bool,
                        },
                        #[codec(index = 3)]
                        SpecifiedLocal {
                            parent: _1,
                            value: _2,
                            lock: runtime_types::gear_common::gas_provider::node::NodeLock<_2>,
                            system_reserve: _2,
                            refs: runtime_types::gear_common::gas_provider::node::ChildrenRefs,
                            consumed: ::core::primitive::bool,
                        },
                        #[codec(index = 4)]
                        UnspecifiedLocal {
                            parent: _1,
                            lock: runtime_types::gear_common::gas_provider::node::NodeLock<_2>,
                            system_reserve: _2,
                        },
                    }
                    #[derive(
                        Debug, crate::gp::Decode, crate::gp::DecodeAsType, crate::gp::Encode,
                    )]
                    pub enum GasNodeId<_0, _1> {
                        #[codec(index = 0)]
                        Node(_0),
                        #[codec(index = 1)]
                        Reservation(_1),
                    }
                    #[derive(
                        Debug, crate::gp::Decode, crate::gp::DecodeAsType, crate::gp::Encode,
                    )]
                    pub struct NodeLock<_0>(pub [_0; 4usize]);
                }
            }
            pub mod paused_program_storage {
                use super::runtime_types;
<<<<<<< HEAD
                #[derive(::subxt::ext::codec::Decode, ::subxt::ext::codec::Encode, Debug)]
=======
                #[derive(Debug, crate::gp::Decode, crate::gp::DecodeAsType, crate::gp::Encode)]
>>>>>>> 38156341
                pub struct ResumeSession<_0, _1> {
                    pub page_count: _1,
                    pub user: _0,
                    pub program_id: runtime_types::gear_core::ids::ProgramId,
                    pub allocations: ::std::vec::Vec<runtime_types::gear_core::memory::WasmPage>,
                    pub code_hash: runtime_types::gear_core::ids::CodeId,
                    pub end_block: _1,
                }
            }
            pub mod scheduler {
                use super::runtime_types;
                pub mod task {
                    use super::runtime_types;
                    #[derive(
                        Debug, crate::gp::Decode, crate::gp::DecodeAsType, crate::gp::Encode,
                    )]
                    pub enum ScheduledTask<_0> {
                        #[codec(index = 0)]
                        PauseProgram(runtime_types::gear_core::ids::ProgramId),
                        #[codec(index = 1)]
                        RemoveCode(runtime_types::gear_core::ids::CodeId),
                        #[codec(index = 2)]
                        RemoveFromMailbox(_0, runtime_types::gear_core::ids::MessageId),
                        #[codec(index = 3)]
                        RemoveFromWaitlist(
                            runtime_types::gear_core::ids::ProgramId,
                            runtime_types::gear_core::ids::MessageId,
                        ),
                        #[codec(index = 4)]
                        RemovePausedProgram(runtime_types::gear_core::ids::ProgramId),
                        #[codec(index = 5)]
                        WakeMessage(
                            runtime_types::gear_core::ids::ProgramId,
                            runtime_types::gear_core::ids::MessageId,
                        ),
                        #[codec(index = 6)]
                        SendDispatch(runtime_types::gear_core::ids::MessageId),
                        #[codec(index = 7)]
                        SendUserMessage {
                            message_id: runtime_types::gear_core::ids::MessageId,
                            to_mailbox: ::core::primitive::bool,
                        },
                        #[codec(index = 8)]
                        RemoveGasReservation(
                            runtime_types::gear_core::ids::ProgramId,
                            runtime_types::gear_core::ids::ReservationId,
                        ),
                        #[codec(index = 9)]
                        RemoveResumeSession(::core::primitive::u128),
                    }
                }
            }
            pub mod storage {
                use super::runtime_types;
                pub mod complicated {
                    use super::runtime_types;
                    pub mod dequeue {
                        use super::runtime_types;
                        #[derive(
                            Debug, crate::gp::Decode, crate::gp::DecodeAsType, crate::gp::Encode,
                        )]
                        pub struct LinkedNode<_0, _1> {
                            pub next: ::core::option::Option<_0>,
                            pub value: _1,
                        }
                    }
                }
                pub mod primitives {
                    use super::runtime_types;
                    #[derive(
                        Debug, crate::gp::Decode, crate::gp::DecodeAsType, crate::gp::Encode,
                    )]
                    pub struct Interval<_0> {
                        pub start: _0,
                        pub finish: _0,
                    }
                }
            }
            #[derive(Debug, crate::gp::Decode, crate::gp::DecodeAsType, crate::gp::Encode)]
            pub struct ActiveProgram<_0> {
                pub allocations: ::std::vec::Vec<runtime_types::gear_core::memory::WasmPage>,
                pub pages_with_data: ::std::vec::Vec<runtime_types::gear_core::memory::GearPage>,
                pub gas_reservation_map: ::subxt::utils::KeyedVec<
                    runtime_types::gear_core::ids::ReservationId,
                    runtime_types::gear_core::reservation::GasReservationSlot,
                >,
                pub code_hash: ::subxt::utils::H256,
                pub code_exports: ::std::vec::Vec<runtime_types::gear_core::message::DispatchKind>,
                pub static_pages: runtime_types::gear_core::memory::WasmPage,
                pub state: runtime_types::gear_common::ProgramState,
                pub expiration_block: _0,
            }
            #[derive(Debug, crate::gp::Decode, crate::gp::DecodeAsType, crate::gp::Encode)]
            pub struct CodeMetadata {
                pub author: ::subxt::utils::H256,
                #[codec(compact)]
                pub block_number: ::core::primitive::u32,
            }
            #[derive(Debug, crate::gp::Decode, crate::gp::DecodeAsType, crate::gp::Encode)]
            pub enum Program<_0> {
                #[codec(index = 0)]
                Active(runtime_types::gear_common::ActiveProgram<_0>),
                #[codec(index = 1)]
                Exited(runtime_types::gear_core::ids::ProgramId),
                #[codec(index = 2)]
                Terminated(runtime_types::gear_core::ids::ProgramId),
            }
            #[derive(Debug, crate::gp::Decode, crate::gp::DecodeAsType, crate::gp::Encode)]
            pub enum ProgramState {
                #[codec(index = 0)]
                Uninitialized {
                    message_id: runtime_types::gear_core::ids::MessageId,
                },
                #[codec(index = 1)]
                Initialized,
            }
        }
        pub mod gear_core {
            use super::runtime_types;
            pub mod buffer {
                use super::runtime_types;
                #[derive(Debug, crate::gp::Decode, crate::gp::DecodeAsType, crate::gp::Encode)]
                pub struct LimitedVec<_0, _1>(
                    pub ::std::vec::Vec<_0>,
                    #[codec(skip)] pub ::core::marker::PhantomData<_1>,
                );
            }
            pub mod code {
                use super::runtime_types;
                #[derive(Debug, crate::gp::Decode, crate::gp::DecodeAsType, crate::gp::Encode)]
                pub struct InstrumentedCode {
                    pub code: ::std::vec::Vec<::core::primitive::u8>,
                    pub original_code_len: ::core::primitive::u32,
                    pub exports: ::std::vec::Vec<runtime_types::gear_core::message::DispatchKind>,
                    pub static_pages: runtime_types::gear_core::memory::WasmPage,
                    pub version: ::core::primitive::u32,
                }
            }
            pub mod ids {
                use super::runtime_types;
<<<<<<< HEAD
                #[derive(::subxt::ext::codec::Decode, ::subxt::ext::codec::Encode, Debug)]
                pub struct CodeId(pub [::core::primitive::u8; 32usize]);
                #[derive(::subxt::ext::codec::Decode, ::subxt::ext::codec::Encode, Debug)]
                pub struct MessageId(pub [::core::primitive::u8; 32usize]);
                #[derive(::subxt::ext::codec::Decode, ::subxt::ext::codec::Encode, Debug)]
                pub struct ProgramId(pub [::core::primitive::u8; 32usize]);
                #[derive(::subxt::ext::codec::Decode, ::subxt::ext::codec::Encode, Debug)]
=======
                #[derive(
                    Copy, Debug, crate::gp::Decode, crate::gp::DecodeAsType, crate::gp::Encode,
                )]
                pub struct CodeId(pub [::core::primitive::u8; 32usize]);
                #[derive(
                    Copy, Debug, crate::gp::Decode, crate::gp::DecodeAsType, crate::gp::Encode,
                )]
                pub struct MessageId(pub [::core::primitive::u8; 32usize]);
                #[derive(
                    Copy, Debug, crate::gp::Decode, crate::gp::DecodeAsType, crate::gp::Encode,
                )]
                pub struct ProgramId(pub [::core::primitive::u8; 32usize]);
                #[derive(
                    Copy, Debug, crate::gp::Decode, crate::gp::DecodeAsType, crate::gp::Encode,
                )]
>>>>>>> 38156341
                pub struct ReservationId(pub [::core::primitive::u8; 32usize]);
            }
            pub mod memory {
                use super::runtime_types;
                #[derive(
                    ::subxt::ext::codec::CompactAs,
                    Debug,
                    crate::gp::Decode,
                    crate::gp::DecodeAsType,
                    crate::gp::Encode,
                )]
                pub struct GearPage(pub ::core::primitive::u32);
                #[derive(Debug, crate::gp::Decode, crate::gp::DecodeAsType, crate::gp::Encode)]
                pub struct PageBuf(
                    pub runtime_types::gear_core::buffer::LimitedVec<::core::primitive::u8, ()>,
                );
                #[derive(
                    ::subxt::ext::codec::CompactAs,
                    Debug,
                    crate::gp::Decode,
                    crate::gp::DecodeAsType,
                    crate::gp::Encode,
                )]
                pub struct WasmPage(pub ::core::primitive::u32);
            }
            pub mod message {
                use super::runtime_types;
                pub mod common {
                    use super::runtime_types;
                    #[derive(
                        Debug, crate::gp::Decode, crate::gp::DecodeAsType, crate::gp::Encode,
                    )]
                    pub enum MessageDetails {
                        #[codec(index = 0)]
                        Reply(runtime_types::gear_core::message::common::ReplyDetails),
                        #[codec(index = 1)]
                        Signal(runtime_types::gear_core::message::common::SignalDetails),
                    }
                    #[derive(
                        Debug, crate::gp::Decode, crate::gp::DecodeAsType, crate::gp::Encode,
                    )]
                    pub struct ReplyDetails {
                        pub to: runtime_types::gear_core::ids::MessageId,
                        pub code: runtime_types::gear_core_errors::simple::ReplyCode,
                    }
                    #[derive(
                        Debug, crate::gp::Decode, crate::gp::DecodeAsType, crate::gp::Encode,
                    )]
                    pub struct SignalDetails {
                        pub to: runtime_types::gear_core::ids::MessageId,
                        pub code: runtime_types::gear_core_errors::simple::SignalCode,
                    }
                }
                pub mod context {
                    use super::runtime_types;
                    #[derive(
                        Debug, crate::gp::Decode, crate::gp::DecodeAsType, crate::gp::Encode,
                    )]
                    pub struct ContextStore {
                        pub outgoing: ::subxt::utils::KeyedVec<
                            ::core::primitive::u32,
                            ::core::option::Option<
                                runtime_types::gear_core::buffer::LimitedVec<
                                    ::core::primitive::u8,
                                    runtime_types::gear_core::message::PayloadSizeError,
                                >,
                            >,
                        >,
                        pub reply: ::core::option::Option<
                            runtime_types::gear_core::buffer::LimitedVec<
                                ::core::primitive::u8,
                                runtime_types::gear_core::message::PayloadSizeError,
                            >,
                        >,
                        pub initialized: ::std::vec::Vec<runtime_types::gear_core::ids::ProgramId>,
                        pub awaken: ::std::vec::Vec<runtime_types::gear_core::ids::MessageId>,
                        pub reply_sent: ::core::primitive::bool,
                        pub reservation_nonce: ::core::primitive::u64,
                        pub system_reservation: ::core::option::Option<::core::primitive::u64>,
                    }
                }
                pub mod stored {
                    use super::runtime_types;
                    #[derive(
                        Debug, crate::gp::Decode, crate::gp::DecodeAsType, crate::gp::Encode,
                    )]
                    pub struct StoredDispatch {
                        pub kind: runtime_types::gear_core::message::DispatchKind,
                        pub message: runtime_types::gear_core::message::stored::StoredMessage,
                        pub context: ::core::option::Option<
                            runtime_types::gear_core::message::context::ContextStore,
                        >,
                    }
                    #[derive(
                        Debug, crate::gp::Decode, crate::gp::DecodeAsType, crate::gp::Encode,
                    )]
                    pub struct StoredMessage {
                        pub id: runtime_types::gear_core::ids::MessageId,
                        pub source: runtime_types::gear_core::ids::ProgramId,
                        pub destination: runtime_types::gear_core::ids::ProgramId,
                        pub payload: runtime_types::gear_core::buffer::LimitedVec<
                            ::core::primitive::u8,
                            runtime_types::gear_core::message::PayloadSizeError,
                        >,
                        #[codec(compact)]
                        pub value: ::core::primitive::u128,
                        pub details: ::core::option::Option<
                            runtime_types::gear_core::message::common::MessageDetails,
                        >,
                    }
                }
<<<<<<< HEAD
                pub mod user {
                    use super::runtime_types;
                    #[derive(::subxt::ext::codec::Decode, ::subxt::ext::codec::Encode, Debug)]
                    pub struct UserMessage {
                        pub id: runtime_types::gear_core::ids::MessageId,
                        pub source: runtime_types::gear_core::ids::ProgramId,
                        pub destination: runtime_types::gear_core::ids::ProgramId,
                        pub payload: runtime_types::gear_core::buffer::LimitedVec<
                            ::core::primitive::u8,
                            runtime_types::gear_core::message::PayloadSizeError,
                        >,
                        #[codec(compact)]
                        pub value: ::core::primitive::u128,
                        pub details: ::core::option::Option<
                            runtime_types::gear_core::message::common::ReplyDetails,
                        >,
                    }
                    #[derive(::subxt::ext::codec::Decode, ::subxt::ext::codec::Encode, Debug)]
                    pub struct UserStoredMessage {
                        pub id: runtime_types::gear_core::ids::MessageId,
                        pub source: runtime_types::gear_core::ids::ProgramId,
                        pub destination: runtime_types::gear_core::ids::ProgramId,
                        pub payload: runtime_types::gear_core::buffer::LimitedVec<
                            ::core::primitive::u8,
                            runtime_types::gear_core::message::PayloadSizeError,
                        >,
                        #[codec(compact)]
                        pub value: ::core::primitive::u128,
                    }
                }
                #[derive(::subxt::ext::codec::Decode, ::subxt::ext::codec::Encode, Debug)]
=======
                #[derive(Debug, crate::gp::Decode, crate::gp::DecodeAsType, crate::gp::Encode)]
>>>>>>> 38156341
                pub enum DispatchKind {
                    #[codec(index = 0)]
                    Init,
                    #[codec(index = 1)]
                    Handle,
                    #[codec(index = 2)]
                    Reply,
                    #[codec(index = 3)]
                    Signal,
                }
                #[derive(Debug, crate::gp::Decode, crate::gp::DecodeAsType, crate::gp::Encode)]
                pub struct PayloadSizeError;
            }
            pub mod reservation {
                use super::runtime_types;
                #[derive(Debug, crate::gp::Decode, crate::gp::DecodeAsType, crate::gp::Encode)]
                pub struct GasReservationSlot {
                    pub amount: ::core::primitive::u64,
                    pub start: ::core::primitive::u32,
                    pub finish: ::core::primitive::u32,
                }
            }
        }
        pub mod gear_core_errors {
            use super::runtime_types;
            pub mod simple {
                use super::runtime_types;
                #[derive(::subxt::ext::codec::Decode, ::subxt::ext::codec::Encode, Debug)]
                pub enum ErrorReason {
                    #[codec(index = 0)]
                    Execution(runtime_types::gear_core_errors::simple::SimpleExecutionError),
                    #[codec(index = 1)]
                    FailedToCreateProgram(
                        runtime_types::gear_core_errors::simple::SimpleProgramCreationError,
                    ),
                    #[codec(index = 2)]
                    InactiveProgram,
                    #[codec(index = 3)]
                    RemovedFromWaitlist,
                    #[codec(index = 255)]
                    Unsupported,
                }
                #[derive(::subxt::ext::codec::Decode, ::subxt::ext::codec::Encode, Debug)]
                pub enum ReplyCode {
                    #[codec(index = 0)]
                    Success(runtime_types::gear_core_errors::simple::SuccessReason),
                    #[codec(index = 1)]
                    Error(runtime_types::gear_core_errors::simple::ErrorReason),
                    #[codec(index = 255)]
                    Unsupported,
                }
                #[derive(::subxt::ext::codec::Decode, ::subxt::ext::codec::Encode, Debug)]
                pub enum SignalCode {
                    #[codec(index = 0)]
                    Execution(runtime_types::gear_core_errors::simple::SimpleExecutionError),
                    #[codec(index = 1)]
                    RemovedFromWaitlist,
                }
                #[derive(::subxt::ext::codec::Decode, ::subxt::ext::codec::Encode, Debug)]
                pub enum SimpleExecutionError {
                    #[codec(index = 0)]
                    RanOutOfGas,
                    #[codec(index = 1)]
                    MemoryOverflow,
                    #[codec(index = 2)]
                    BackendError,
                    #[codec(index = 3)]
                    UserspacePanic,
                    #[codec(index = 4)]
                    UnreachableInstruction,
                    #[codec(index = 255)]
                    Unsupported,
                }
                #[derive(::subxt::ext::codec::Decode, ::subxt::ext::codec::Encode, Debug)]
                pub enum SimpleProgramCreationError {
                    #[codec(index = 0)]
                    CodeNotExists,
                    #[codec(index = 255)]
                    Unsupported,
                }
                #[derive(::subxt::ext::codec::Decode, ::subxt::ext::codec::Encode, Debug)]
                pub enum SuccessReason {
                    #[codec(index = 0)]
                    Auto,
                    #[codec(index = 1)]
                    Manual,
                    #[codec(index = 255)]
                    Unsupported,
                }
            }
        }
        pub mod pallet_airdrop {
            use super::runtime_types;
            pub mod pallet {
                use super::runtime_types;
                #[derive(Debug, crate::gp::Decode, crate::gp::DecodeAsType, crate::gp::Encode)]
                #[doc = "Contains one variant per dispatchable that can be called by an extrinsic."]
                pub enum Call {
                    #[codec(index = 0)]
                    #[doc = "Transfer tokens from pre-funded `source` to `dest` account."]
                    #[doc = ""]
                    #[doc = "The origin must be the root."]
                    #[doc = ""]
                    #[doc = "Parameters:"]
                    #[doc = "- `source`: the pre-funded account (i.e. root),"]
                    #[doc = "- `dest`: the beneficiary account,"]
                    #[doc = "- `amount`: the amount of tokens to be minted."]
                    #[doc = ""]
                    #[doc = "Emits the following events:"]
                    #[doc = "- `TokensDeposited{ dest, amount }`"]
                    transfer {
                        source: ::subxt::utils::AccountId32,
                        dest: ::subxt::utils::AccountId32,
                        amount: ::core::primitive::u128,
                    },
                    #[codec(index = 1)]
                    #[doc = "Remove vesting for `source` account and transfer tokens to `dest` account."]
                    #[doc = ""]
                    #[doc = "The origin must be the root."]
                    #[doc = ""]
                    #[doc = "Parameters:"]
                    #[doc = "- `source`: the account with vesting running,"]
                    #[doc = "- `dest`: the beneficiary account,"]
                    #[doc = "- `schedule_index`: the index of `VestingInfo` for source account."]
                    #[doc = "- `amount`: the amount to be unlocked and transfered from `VestingInfo`."]
                    #[doc = ""]
                    #[doc = "Emits the following events:"]
                    #[doc = "- `VestingScheduleRemoved{ who, schedule_index }`"]
                    transfer_vested {
<<<<<<< HEAD
                        source: sp_runtime::AccountId32,
                        dest: sp_runtime::AccountId32,
=======
                        source: ::subxt::utils::AccountId32,
                        dest: ::subxt::utils::AccountId32,
>>>>>>> 38156341
                        schedule_index: ::core::primitive::u32,
                        amount: ::core::option::Option<::core::primitive::u128>,
                    },
                }
<<<<<<< HEAD
                #[derive(::subxt::ext::codec::Decode, ::subxt::ext::codec::Encode, Debug)]
=======
                #[derive(Debug, crate::gp::Decode, crate::gp::DecodeAsType, crate::gp::Encode)]
>>>>>>> 38156341
                #[doc = "Error for the airdrop pallet."]
                pub enum Error {
                    #[codec(index = 0)]
                    #[doc = "Amount to being transferred is bigger than vested."]
                    AmountBigger,
                }
                #[derive(Debug, crate::gp::Decode, crate::gp::DecodeAsType, crate::gp::Encode)]
                #[doc = "\n\t\t\tThe [event](https://docs.substrate.io/main-docs/build/events-errors/) emitted\n\t\t\tby this pallet.\n\t\t\t"]
                pub enum Event {
                    #[codec(index = 0)]
                    TokensDeposited {
                        account: ::subxt::utils::AccountId32,
                        amount: ::core::primitive::u128,
                    },
                    #[codec(index = 1)]
                    VestingScheduleRemoved {
<<<<<<< HEAD
                        who: sp_runtime::AccountId32,
=======
                        who: ::subxt::utils::AccountId32,
>>>>>>> 38156341
                        schedule_index: ::core::primitive::u32,
                    },
                }
            }
        }
        pub mod pallet_babe {
            use super::runtime_types;
            pub mod pallet {
                use super::runtime_types;
                #[derive(Debug, crate::gp::Decode, crate::gp::DecodeAsType, crate::gp::Encode)]
                #[doc = "Contains one variant per dispatchable that can be called by an extrinsic."]
                pub enum Call {
                    #[codec(index = 0)]
                    #[doc = "Report authority equivocation/misbehavior. This method will verify"]
                    #[doc = "the equivocation proof and validate the given key ownership proof"]
                    #[doc = "against the extracted offender. If both are valid, the offence will"]
                    #[doc = "be reported."]
                    report_equivocation {
                        equivocation_proof: ::std::boxed::Box<
                            runtime_types::sp_consensus_slots::EquivocationProof<
                                runtime_types::sp_runtime::generic::header::Header<
                                    ::core::primitive::u32,
                                    runtime_types::sp_runtime::traits::BlakeTwo256,
                                >,
                                runtime_types::sp_consensus_babe::app::Public,
                            >,
                        >,
                        key_owner_proof: runtime_types::sp_session::MembershipProof,
                    },
                    #[codec(index = 1)]
                    #[doc = "Report authority equivocation/misbehavior. This method will verify"]
                    #[doc = "the equivocation proof and validate the given key ownership proof"]
                    #[doc = "against the extracted offender. If both are valid, the offence will"]
                    #[doc = "be reported."]
                    #[doc = "This extrinsic must be called unsigned and it is expected that only"]
                    #[doc = "block authors will call it (validated in `ValidateUnsigned`), as such"]
                    #[doc = "if the block author is defined it will be defined as the equivocation"]
                    #[doc = "reporter."]
                    report_equivocation_unsigned {
                        equivocation_proof: ::std::boxed::Box<
                            runtime_types::sp_consensus_slots::EquivocationProof<
                                runtime_types::sp_runtime::generic::header::Header<
                                    ::core::primitive::u32,
                                    runtime_types::sp_runtime::traits::BlakeTwo256,
                                >,
                                runtime_types::sp_consensus_babe::app::Public,
                            >,
                        >,
                        key_owner_proof: runtime_types::sp_session::MembershipProof,
                    },
                    #[codec(index = 2)]
                    #[doc = "Plan an epoch config change. The epoch config change is recorded and will be enacted on"]
                    #[doc = "the next call to `enact_epoch_change`. The config will be activated one epoch after."]
                    #[doc = "Multiple calls to this method will replace any existing planned config change that had"]
                    #[doc = "not been enacted yet."]
                    plan_config_change {
                        config: runtime_types::sp_consensus_babe::digests::NextConfigDescriptor,
                    },
                }
                #[derive(Debug, crate::gp::Decode, crate::gp::DecodeAsType, crate::gp::Encode)]
                #[doc = "\n\t\t\tCustom [dispatch errors](https://docs.substrate.io/main-docs/build/events-errors/)\n\t\t\tof this pallet.\n\t\t\t"]
                pub enum Error {
                    #[codec(index = 0)]
                    #[doc = "An equivocation proof provided as part of an equivocation report is invalid."]
                    InvalidEquivocationProof,
                    #[codec(index = 1)]
                    #[doc = "A key ownership proof provided as part of an equivocation report is invalid."]
                    InvalidKeyOwnershipProof,
                    #[codec(index = 2)]
                    #[doc = "A given equivocation report is valid but already previously reported."]
                    DuplicateOffenceReport,
                    #[codec(index = 3)]
                    #[doc = "Submitted configuration is invalid."]
                    InvalidConfiguration,
                }
            }
        }
        pub mod pallet_bags_list {
            use super::runtime_types;
            pub mod list {
                use super::runtime_types;
                #[derive(Debug, crate::gp::Decode, crate::gp::DecodeAsType, crate::gp::Encode)]
                pub struct Bag {
                    pub head: ::core::option::Option<::subxt::utils::AccountId32>,
                    pub tail: ::core::option::Option<::subxt::utils::AccountId32>,
                }
                #[derive(Debug, crate::gp::Decode, crate::gp::DecodeAsType, crate::gp::Encode)]
                pub enum ListError {
                    #[codec(index = 0)]
                    Duplicate,
                    #[codec(index = 1)]
                    NotHeavier,
                    #[codec(index = 2)]
                    NotInSameBag,
                    #[codec(index = 3)]
                    NodeNotFound,
                }
                #[derive(Debug, crate::gp::Decode, crate::gp::DecodeAsType, crate::gp::Encode)]
                pub struct Node {
                    pub id: ::subxt::utils::AccountId32,
                    pub prev: ::core::option::Option<::subxt::utils::AccountId32>,
                    pub next: ::core::option::Option<::subxt::utils::AccountId32>,
                    pub bag_upper: ::core::primitive::u64,
                    pub score: ::core::primitive::u64,
                }
            }
            pub mod pallet {
                use super::runtime_types;
                #[derive(Debug, crate::gp::Decode, crate::gp::DecodeAsType, crate::gp::Encode)]
                #[doc = "Contains one variant per dispatchable that can be called by an extrinsic."]
                pub enum Call {
                    #[codec(index = 0)]
                    #[doc = "Declare that some `dislocated` account has, through rewards or penalties, sufficiently"]
                    #[doc = "changed its score that it should properly fall into a different bag than its current"]
                    #[doc = "one."]
                    #[doc = ""]
                    #[doc = "Anyone can call this function about any potentially dislocated account."]
                    #[doc = ""]
                    #[doc = "Will always update the stored score of `dislocated` to the correct score, based on"]
                    #[doc = "`ScoreProvider`."]
                    #[doc = ""]
                    #[doc = "If `dislocated` does not exists, it returns an error."]
                    rebag {
                        dislocated: ::subxt::utils::MultiAddress<::subxt::utils::AccountId32, ()>,
                    },
                    #[codec(index = 1)]
                    #[doc = "Move the caller's Id directly in front of `lighter`."]
                    #[doc = ""]
                    #[doc = "The dispatch origin for this call must be _Signed_ and can only be called by the Id of"]
                    #[doc = "the account going in front of `lighter`."]
                    #[doc = ""]
                    #[doc = "Only works if"]
                    #[doc = "- both nodes are within the same bag,"]
                    #[doc = "- and `origin` has a greater `Score` than `lighter`."]
                    put_in_front_of {
                        lighter: ::subxt::utils::MultiAddress<::subxt::utils::AccountId32, ()>,
                    },
                }
                #[derive(Debug, crate::gp::Decode, crate::gp::DecodeAsType, crate::gp::Encode)]
                #[doc = "\n\t\t\tCustom [dispatch errors](https://docs.substrate.io/main-docs/build/events-errors/)\n\t\t\tof this pallet.\n\t\t\t"]
                pub enum Error {
                    #[codec(index = 0)]
                    #[doc = "A error in the list interface implementation."]
                    List(runtime_types::pallet_bags_list::list::ListError),
                }
                #[derive(Debug, crate::gp::Decode, crate::gp::DecodeAsType, crate::gp::Encode)]
                #[doc = "\n\t\t\tThe [event](https://docs.substrate.io/main-docs/build/events-errors/) emitted\n\t\t\tby this pallet.\n\t\t\t"]
                pub enum Event {
                    #[codec(index = 0)]
                    #[doc = "Moved an account from one bag to another."]
                    Rebagged {
                        who: ::subxt::utils::AccountId32,
                        from: ::core::primitive::u64,
                        to: ::core::primitive::u64,
                    },
                    #[codec(index = 1)]
                    #[doc = "Updated the score of some account to the given amount."]
                    ScoreUpdated {
                        who: ::subxt::utils::AccountId32,
                        new_score: ::core::primitive::u64,
                    },
                }
            }
        }
        pub mod pallet_balances {
            use super::runtime_types;
            pub mod pallet {
                use super::runtime_types;
                #[derive(Debug, crate::gp::Decode, crate::gp::DecodeAsType, crate::gp::Encode)]
                #[doc = "Contains one variant per dispatchable that can be called by an extrinsic."]
                pub enum Call {
                    #[codec(index = 0)]
                    #[doc = "Transfer some liquid free balance to another account."]
                    #[doc = ""]
                    #[doc = "`transfer` will set the `FreeBalance` of the sender and receiver."]
                    #[doc = "If the sender's account is below the existential deposit as a result"]
                    #[doc = "of the transfer, the account will be reaped."]
                    #[doc = ""]
                    #[doc = "The dispatch origin for this call must be `Signed` by the transactor."]
                    #[doc = ""]
                    #[doc = "## Complexity"]
                    #[doc = "- Dependent on arguments but not critical, given proper implementations for input config"]
                    #[doc = "  types. See related functions below."]
                    #[doc = "- It contains a limited number of reads and writes internally and no complex"]
                    #[doc = "  computation."]
                    #[doc = ""]
                    #[doc = "Related functions:"]
                    #[doc = ""]
                    #[doc = "  - `ensure_can_withdraw` is always called internally but has a bounded complexity."]
                    #[doc = "  - Transferring balances to accounts that did not exist before will cause"]
                    #[doc = "    `T::OnNewAccount::on_new_account` to be called."]
                    #[doc = "  - Removing enough funds from an account will trigger `T::DustRemoval::on_unbalanced`."]
                    #[doc = "  - `transfer_keep_alive` works the same way as `transfer`, but has an additional check"]
                    #[doc = "    that the transfer will not kill the origin account."]
                    transfer {
                        dest: ::subxt::utils::MultiAddress<::subxt::utils::AccountId32, ()>,
                        #[codec(compact)]
                        value: ::core::primitive::u128,
                    },
                    #[codec(index = 1)]
                    #[doc = "Set the balances of a given account."]
                    #[doc = ""]
                    #[doc = "This will alter `FreeBalance` and `ReservedBalance` in storage. it will"]
                    #[doc = "also alter the total issuance of the system (`TotalIssuance`) appropriately."]
                    #[doc = "If the new free or reserved balance is below the existential deposit,"]
                    #[doc = "it will reset the account nonce (`frame_system::AccountNonce`)."]
                    #[doc = ""]
                    #[doc = "The dispatch origin for this call is `root`."]
                    set_balance {
                        who: ::subxt::utils::MultiAddress<::subxt::utils::AccountId32, ()>,
                        #[codec(compact)]
                        new_free: ::core::primitive::u128,
                        #[codec(compact)]
                        new_reserved: ::core::primitive::u128,
                    },
                    #[codec(index = 2)]
                    #[doc = "Exactly as `transfer`, except the origin must be root and the source account may be"]
                    #[doc = "specified."]
                    #[doc = "## Complexity"]
                    #[doc = "- Same as transfer, but additional read and write because the source account is not"]
                    #[doc = "  assumed to be in the overlay."]
                    force_transfer {
                        source: ::subxt::utils::MultiAddress<::subxt::utils::AccountId32, ()>,
                        dest: ::subxt::utils::MultiAddress<::subxt::utils::AccountId32, ()>,
                        #[codec(compact)]
                        value: ::core::primitive::u128,
                    },
                    #[codec(index = 3)]
                    #[doc = "Same as the [`transfer`] call, but with a check that the transfer will not kill the"]
                    #[doc = "origin account."]
                    #[doc = ""]
                    #[doc = "99% of the time you want [`transfer`] instead."]
                    #[doc = ""]
                    #[doc = "[`transfer`]: struct.Pallet.html#method.transfer"]
                    transfer_keep_alive {
                        dest: ::subxt::utils::MultiAddress<::subxt::utils::AccountId32, ()>,
                        #[codec(compact)]
                        value: ::core::primitive::u128,
                    },
                    #[codec(index = 4)]
                    #[doc = "Transfer the entire transferable balance from the caller account."]
                    #[doc = ""]
                    #[doc = "NOTE: This function only attempts to transfer _transferable_ balances. This means that"]
                    #[doc = "any locked, reserved, or existential deposits (when `keep_alive` is `true`), will not be"]
                    #[doc = "transferred by this function. To ensure that this function results in a killed account,"]
                    #[doc = "you might need to prepare the account by removing any reference counters, storage"]
                    #[doc = "deposits, etc..."]
                    #[doc = ""]
                    #[doc = "The dispatch origin of this call must be Signed."]
                    #[doc = ""]
                    #[doc = "- `dest`: The recipient of the transfer."]
                    #[doc = "- `keep_alive`: A boolean to determine if the `transfer_all` operation should send all"]
                    #[doc = "  of the funds the account has, causing the sender account to be killed (false), or"]
                    #[doc = "  transfer everything except at least the existential deposit, which will guarantee to"]
                    #[doc = "  keep the sender account alive (true). ## Complexity"]
                    #[doc = "- O(1). Just like transfer, but reading the user's transferable balance first."]
                    transfer_all {
                        dest: ::subxt::utils::MultiAddress<::subxt::utils::AccountId32, ()>,
                        keep_alive: ::core::primitive::bool,
                    },
                    #[codec(index = 5)]
                    #[doc = "Unreserve some balance from a user by force."]
                    #[doc = ""]
                    #[doc = "Can only be called by ROOT."]
                    force_unreserve {
                        who: ::subxt::utils::MultiAddress<::subxt::utils::AccountId32, ()>,
                        amount: ::core::primitive::u128,
                    },
                }
                #[derive(Debug, crate::gp::Decode, crate::gp::DecodeAsType, crate::gp::Encode)]
                #[doc = "\n\t\t\tCustom [dispatch errors](https://docs.substrate.io/main-docs/build/events-errors/)\n\t\t\tof this pallet.\n\t\t\t"]
                pub enum Error {
                    #[codec(index = 0)]
                    #[doc = "Vesting balance too high to send value"]
                    VestingBalance,
                    #[codec(index = 1)]
                    #[doc = "Account liquidity restrictions prevent withdrawal"]
                    LiquidityRestrictions,
                    #[codec(index = 2)]
                    #[doc = "Balance too low to send value."]
                    InsufficientBalance,
                    #[codec(index = 3)]
                    #[doc = "Value too low to create account due to existential deposit"]
                    ExistentialDeposit,
                    #[codec(index = 4)]
                    #[doc = "Transfer/payment would kill account"]
                    KeepAlive,
                    #[codec(index = 5)]
                    #[doc = "A vesting schedule already exists for this account"]
                    ExistingVestingSchedule,
                    #[codec(index = 6)]
                    #[doc = "Beneficiary account must pre-exist"]
                    DeadAccount,
                    #[codec(index = 7)]
                    #[doc = "Number of named reserves exceed MaxReserves"]
                    TooManyReserves,
                }
                #[derive(Debug, crate::gp::Decode, crate::gp::DecodeAsType, crate::gp::Encode)]
                #[doc = "\n\t\t\tThe [event](https://docs.substrate.io/main-docs/build/events-errors/) emitted\n\t\t\tby this pallet.\n\t\t\t"]
                pub enum Event {
                    #[codec(index = 0)]
                    #[doc = "An account was created with some free balance."]
                    Endowed {
                        account: ::subxt::utils::AccountId32,
                        free_balance: ::core::primitive::u128,
                    },
                    #[codec(index = 1)]
                    #[doc = "An account was removed whose balance was non-zero but below ExistentialDeposit,"]
                    #[doc = "resulting in an outright loss."]
                    DustLost {
                        account: ::subxt::utils::AccountId32,
                        amount: ::core::primitive::u128,
                    },
                    #[codec(index = 2)]
                    #[doc = "Transfer succeeded."]
                    Transfer {
                        from: ::subxt::utils::AccountId32,
                        to: ::subxt::utils::AccountId32,
                        amount: ::core::primitive::u128,
                    },
                    #[codec(index = 3)]
                    #[doc = "A balance was set by root."]
                    BalanceSet {
                        who: ::subxt::utils::AccountId32,
                        free: ::core::primitive::u128,
                        reserved: ::core::primitive::u128,
                    },
                    #[codec(index = 4)]
                    #[doc = "Some balance was reserved (moved from free to reserved)."]
                    Reserved {
                        who: ::subxt::utils::AccountId32,
                        amount: ::core::primitive::u128,
                    },
                    #[codec(index = 5)]
                    #[doc = "Some balance was unreserved (moved from reserved to free)."]
                    Unreserved {
                        who: ::subxt::utils::AccountId32,
                        amount: ::core::primitive::u128,
                    },
                    #[codec(index = 6)]
                    #[doc = "Some balance was moved from the reserve of the first account to the second account."]
                    #[doc = "Final argument indicates the destination balance type."]
                    ReserveRepatriated {
                        from: ::subxt::utils::AccountId32,
                        to: ::subxt::utils::AccountId32,
                        amount: ::core::primitive::u128,
                        destination_status:
                            runtime_types::frame_support::traits::tokens::misc::BalanceStatus,
                    },
                    #[codec(index = 7)]
                    #[doc = "Some amount was deposited (e.g. for transaction fees)."]
                    Deposit {
                        who: ::subxt::utils::AccountId32,
                        amount: ::core::primitive::u128,
                    },
                    #[codec(index = 8)]
                    #[doc = "Some amount was withdrawn from the account (e.g. for transaction fees)."]
                    Withdraw {
                        who: ::subxt::utils::AccountId32,
                        amount: ::core::primitive::u128,
                    },
                    #[codec(index = 9)]
                    #[doc = "Some amount was removed from the account (e.g. for misbehavior)."]
                    Slashed {
                        who: ::subxt::utils::AccountId32,
                        amount: ::core::primitive::u128,
                    },
                }
            }
            #[derive(Debug, crate::gp::Decode, crate::gp::DecodeAsType, crate::gp::Encode)]
            pub struct AccountData<_0> {
                pub free: _0,
                pub reserved: _0,
                pub misc_frozen: _0,
                pub fee_frozen: _0,
            }
            #[derive(Debug, crate::gp::Decode, crate::gp::DecodeAsType, crate::gp::Encode)]
            pub struct BalanceLock<_0> {
                pub id: [::core::primitive::u8; 8usize],
                pub amount: _0,
                pub reasons: runtime_types::pallet_balances::Reasons,
            }
            #[derive(Debug, crate::gp::Decode, crate::gp::DecodeAsType, crate::gp::Encode)]
            pub enum Reasons {
                #[codec(index = 0)]
                Fee,
                #[codec(index = 1)]
                Misc,
                #[codec(index = 2)]
                All,
            }
            #[derive(Debug, crate::gp::Decode, crate::gp::DecodeAsType, crate::gp::Encode)]
            pub struct ReserveData<_0, _1> {
                pub id: _0,
                pub amount: _1,
            }
        }
        pub mod pallet_conviction_voting {
            use super::runtime_types;
            pub mod conviction {
                use super::runtime_types;
                #[derive(Debug, crate::gp::Decode, crate::gp::DecodeAsType, crate::gp::Encode)]
                pub enum Conviction {
                    #[codec(index = 0)]
                    None,
                    #[codec(index = 1)]
                    Locked1x,
                    #[codec(index = 2)]
                    Locked2x,
                    #[codec(index = 3)]
                    Locked3x,
                    #[codec(index = 4)]
                    Locked4x,
                    #[codec(index = 5)]
                    Locked5x,
                    #[codec(index = 6)]
                    Locked6x,
                }
            }
            pub mod pallet {
                use super::runtime_types;
                #[derive(Debug, crate::gp::Decode, crate::gp::DecodeAsType, crate::gp::Encode)]
                #[doc = "Contains one variant per dispatchable that can be called by an extrinsic."]
                pub enum Call {
                    #[codec(index = 0)]
                    #[doc = "Vote in a poll. If `vote.is_aye()`, the vote is to enact the proposal;"]
                    #[doc = "otherwise it is a vote to keep the status quo."]
                    #[doc = ""]
                    #[doc = "The dispatch origin of this call must be _Signed_."]
                    #[doc = ""]
                    #[doc = "- `poll_index`: The index of the poll to vote for."]
                    #[doc = "- `vote`: The vote configuration."]
                    #[doc = ""]
                    #[doc = "Weight: `O(R)` where R is the number of polls the voter has voted on."]
                    vote {
                        #[codec(compact)]
                        poll_index: ::core::primitive::u32,
                        vote: runtime_types::pallet_conviction_voting::vote::AccountVote<
                            ::core::primitive::u128,
                        >,
                    },
                    #[codec(index = 1)]
                    #[doc = "Delegate the voting power (with some given conviction) of the sending account for a"]
                    #[doc = "particular class of polls."]
                    #[doc = ""]
                    #[doc = "The balance delegated is locked for as long as it's delegated, and thereafter for the"]
                    #[doc = "time appropriate for the conviction's lock period."]
                    #[doc = ""]
                    #[doc = "The dispatch origin of this call must be _Signed_, and the signing account must either:"]
                    #[doc = "  - be delegating already; or"]
                    #[doc = "  - have no voting activity (if there is, then it will need to be removed/consolidated"]
                    #[doc = "    through `reap_vote` or `unvote`)."]
                    #[doc = ""]
                    #[doc = "- `to`: The account whose voting the `target` account's voting power will follow."]
                    #[doc = "- `class`: The class of polls to delegate. To delegate multiple classes, multiple calls"]
                    #[doc = "  to this function are required."]
                    #[doc = "- `conviction`: The conviction that will be attached to the delegated votes. When the"]
                    #[doc = "  account is undelegated, the funds will be locked for the corresponding period."]
                    #[doc = "- `balance`: The amount of the account's balance to be used in delegating. This must not"]
                    #[doc = "  be more than the account's current balance."]
                    #[doc = ""]
                    #[doc = "Emits `Delegated`."]
                    #[doc = ""]
                    #[doc = "Weight: `O(R)` where R is the number of polls the voter delegating to has"]
                    #[doc = "  voted on. Weight is initially charged as if maximum votes, but is refunded later."]
                    delegate {
                        class: ::core::primitive::u16,
                        to: ::subxt::utils::MultiAddress<::subxt::utils::AccountId32, ()>,
                        conviction: runtime_types::pallet_conviction_voting::conviction::Conviction,
                        balance: ::core::primitive::u128,
                    },
                    #[codec(index = 2)]
                    #[doc = "Undelegate the voting power of the sending account for a particular class of polls."]
                    #[doc = ""]
                    #[doc = "Tokens may be unlocked following once an amount of time consistent with the lock period"]
                    #[doc = "of the conviction with which the delegation was issued has passed."]
                    #[doc = ""]
                    #[doc = "The dispatch origin of this call must be _Signed_ and the signing account must be"]
                    #[doc = "currently delegating."]
                    #[doc = ""]
                    #[doc = "- `class`: The class of polls to remove the delegation from."]
                    #[doc = ""]
                    #[doc = "Emits `Undelegated`."]
                    #[doc = ""]
                    #[doc = "Weight: `O(R)` where R is the number of polls the voter delegating to has"]
                    #[doc = "  voted on. Weight is initially charged as if maximum votes, but is refunded later."]
                    undelegate { class: ::core::primitive::u16 },
                    #[codec(index = 3)]
                    #[doc = "Remove the lock caused by prior voting/delegating which has expired within a particular"]
                    #[doc = "class."]
                    #[doc = ""]
                    #[doc = "The dispatch origin of this call must be _Signed_."]
                    #[doc = ""]
                    #[doc = "- `class`: The class of polls to unlock."]
                    #[doc = "- `target`: The account to remove the lock on."]
                    #[doc = ""]
                    #[doc = "Weight: `O(R)` with R number of vote of target."]
                    unlock {
                        class: ::core::primitive::u16,
                        target: ::subxt::utils::MultiAddress<::subxt::utils::AccountId32, ()>,
                    },
                    #[codec(index = 4)]
                    #[doc = "Remove a vote for a poll."]
                    #[doc = ""]
                    #[doc = "If:"]
                    #[doc = "- the poll was cancelled, or"]
                    #[doc = "- the poll is ongoing, or"]
                    #[doc = "- the poll has ended such that"]
                    #[doc = "  - the vote of the account was in opposition to the result; or"]
                    #[doc = "  - there was no conviction to the account's vote; or"]
                    #[doc = "  - the account made a split vote"]
                    #[doc = "...then the vote is removed cleanly and a following call to `unlock` may result in more"]
                    #[doc = "funds being available."]
                    #[doc = ""]
                    #[doc = "If, however, the poll has ended and:"]
                    #[doc = "- it finished corresponding to the vote of the account, and"]
                    #[doc = "- the account made a standard vote with conviction, and"]
                    #[doc = "- the lock period of the conviction is not over"]
                    #[doc = "...then the lock will be aggregated into the overall account's lock, which may involve"]
                    #[doc = "*overlocking* (where the two locks are combined into a single lock that is the maximum"]
                    #[doc = "of both the amount locked and the time is it locked for)."]
                    #[doc = ""]
                    #[doc = "The dispatch origin of this call must be _Signed_, and the signer must have a vote"]
                    #[doc = "registered for poll `index`."]
                    #[doc = ""]
                    #[doc = "- `index`: The index of poll of the vote to be removed."]
                    #[doc = "- `class`: Optional parameter, if given it indicates the class of the poll. For polls"]
                    #[doc = "  which have finished or are cancelled, this must be `Some`."]
                    #[doc = ""]
                    #[doc = "Weight: `O(R + log R)` where R is the number of polls that `target` has voted on."]
                    #[doc = "  Weight is calculated for the maximum number of vote."]
                    remove_vote {
                        class: ::core::option::Option<::core::primitive::u16>,
                        index: ::core::primitive::u32,
                    },
                    #[codec(index = 5)]
                    #[doc = "Remove a vote for a poll."]
                    #[doc = ""]
                    #[doc = "If the `target` is equal to the signer, then this function is exactly equivalent to"]
                    #[doc = "`remove_vote`. If not equal to the signer, then the vote must have expired,"]
                    #[doc = "either because the poll was cancelled, because the voter lost the poll or"]
                    #[doc = "because the conviction period is over."]
                    #[doc = ""]
                    #[doc = "The dispatch origin of this call must be _Signed_."]
                    #[doc = ""]
                    #[doc = "- `target`: The account of the vote to be removed; this account must have voted for poll"]
                    #[doc = "  `index`."]
                    #[doc = "- `index`: The index of poll of the vote to be removed."]
                    #[doc = "- `class`: The class of the poll."]
                    #[doc = ""]
                    #[doc = "Weight: `O(R + log R)` where R is the number of polls that `target` has voted on."]
                    #[doc = "  Weight is calculated for the maximum number of vote."]
                    remove_other_vote {
                        target: ::subxt::utils::MultiAddress<::subxt::utils::AccountId32, ()>,
                        class: ::core::primitive::u16,
                        index: ::core::primitive::u32,
                    },
                }
                #[derive(Debug, crate::gp::Decode, crate::gp::DecodeAsType, crate::gp::Encode)]
                #[doc = "\n\t\t\tCustom [dispatch errors](https://docs.substrate.io/main-docs/build/events-errors/)\n\t\t\tof this pallet.\n\t\t\t"]
                pub enum Error {
                    #[codec(index = 0)]
                    #[doc = "Poll is not ongoing."]
                    NotOngoing,
                    #[codec(index = 1)]
                    #[doc = "The given account did not vote on the poll."]
                    NotVoter,
                    #[codec(index = 2)]
                    #[doc = "The actor has no permission to conduct the action."]
                    NoPermission,
                    #[codec(index = 3)]
                    #[doc = "The actor has no permission to conduct the action right now but will do in the future."]
                    NoPermissionYet,
                    #[codec(index = 4)]
                    #[doc = "The account is already delegating."]
                    AlreadyDelegating,
                    #[codec(index = 5)]
                    #[doc = "The account currently has votes attached to it and the operation cannot succeed until"]
                    #[doc = "these are removed, either through `unvote` or `reap_vote`."]
                    AlreadyVoting,
                    #[codec(index = 6)]
                    #[doc = "Too high a balance was provided that the account cannot afford."]
                    InsufficientFunds,
                    #[codec(index = 7)]
                    #[doc = "The account is not currently delegating."]
                    NotDelegating,
                    #[codec(index = 8)]
                    #[doc = "Delegation to oneself makes no sense."]
                    Nonsense,
                    #[codec(index = 9)]
                    #[doc = "Maximum number of votes reached."]
                    MaxVotesReached,
                    #[codec(index = 10)]
                    #[doc = "The class must be supplied since it is not easily determinable from the state."]
                    ClassNeeded,
                    #[codec(index = 11)]
                    #[doc = "The class ID supplied is invalid."]
                    BadClass,
                }
                #[derive(Debug, crate::gp::Decode, crate::gp::DecodeAsType, crate::gp::Encode)]
                #[doc = "\n\t\t\tThe [event](https://docs.substrate.io/main-docs/build/events-errors/) emitted\n\t\t\tby this pallet.\n\t\t\t"]
                pub enum Event {
                    #[codec(index = 0)]
                    #[doc = "An account has delegated their vote to another account. \\[who, target\\]"]
                    Delegated(::subxt::utils::AccountId32, ::subxt::utils::AccountId32),
                    #[codec(index = 1)]
                    #[doc = "An \\[account\\] has cancelled a previous delegation operation."]
                    Undelegated(::subxt::utils::AccountId32),
                }
            }
            pub mod types {
                use super::runtime_types;
                #[derive(Debug, crate::gp::Decode, crate::gp::DecodeAsType, crate::gp::Encode)]
                pub struct Delegations<_0> {
                    pub votes: _0,
                    pub capital: _0,
                }
                #[derive(Debug, crate::gp::Decode, crate::gp::DecodeAsType, crate::gp::Encode)]
                pub struct Tally<_0> {
                    pub ayes: _0,
                    pub nays: _0,
                    pub support: _0,
                }
            }
            pub mod vote {
                use super::runtime_types;
                #[derive(Debug, crate::gp::Decode, crate::gp::DecodeAsType, crate::gp::Encode)]
                pub enum AccountVote<_0> {
                    #[codec(index = 0)]
                    Standard {
                        vote: runtime_types::pallet_conviction_voting::vote::Vote,
                        balance: _0,
                    },
                    #[codec(index = 1)]
                    Split { aye: _0, nay: _0 },
                    #[codec(index = 2)]
                    SplitAbstain { aye: _0, nay: _0, abstain: _0 },
                }
                #[derive(Debug, crate::gp::Decode, crate::gp::DecodeAsType, crate::gp::Encode)]
                pub struct Casting<_0, _1, _2> {
                    pub votes: runtime_types::bounded_collections::bounded_vec::BoundedVec<(
                        _1,
                        runtime_types::pallet_conviction_voting::vote::AccountVote<_0>,
                    )>,
                    pub delegations:
                        runtime_types::pallet_conviction_voting::types::Delegations<_0>,
                    pub prior: runtime_types::pallet_conviction_voting::vote::PriorLock<_1, _0>,
                    #[codec(skip)]
                    pub __subxt_unused_type_params: ::core::marker::PhantomData<_2>,
                }
                #[derive(Debug, crate::gp::Decode, crate::gp::DecodeAsType, crate::gp::Encode)]
                pub struct Delegating<_0, _1, _2> {
                    pub balance: _0,
                    pub target: _1,
                    pub conviction: runtime_types::pallet_conviction_voting::conviction::Conviction,
                    pub delegations:
                        runtime_types::pallet_conviction_voting::types::Delegations<_0>,
                    pub prior: runtime_types::pallet_conviction_voting::vote::PriorLock<_2, _0>,
                }
                #[derive(Debug, crate::gp::Decode, crate::gp::DecodeAsType, crate::gp::Encode)]
                pub struct PriorLock<_0, _1>(pub _0, pub _1);
                #[derive(
                    ::subxt::ext::codec::CompactAs,
                    Debug,
                    crate::gp::Decode,
                    crate::gp::DecodeAsType,
                    crate::gp::Encode,
                )]
                pub struct Vote(pub ::core::primitive::u8);
                #[derive(Debug, crate::gp::Decode, crate::gp::DecodeAsType, crate::gp::Encode)]
                pub enum Voting<_0, _1, _2, _3> {
                    #[codec(index = 0)]
                    Casting(runtime_types::pallet_conviction_voting::vote::Casting<_0, _2, _2>),
                    #[codec(index = 1)]
                    Delegating(
                        runtime_types::pallet_conviction_voting::vote::Delegating<_0, _1, _2>,
                    ),
                    __Ignore(::core::marker::PhantomData<_3>),
                }
            }
        }
        pub mod pallet_gear {
            use super::runtime_types;
            pub mod pallet {
                use super::runtime_types;
                #[derive(Debug, crate::gp::Decode, crate::gp::DecodeAsType, crate::gp::Encode)]
                #[doc = "Contains one variant per dispatchable that can be called by an extrinsic."]
                pub enum Call {
                    #[codec(index = 0)]
                    #[doc = "Saves program `code` in storage."]
                    #[doc = ""]
                    #[doc = "The extrinsic was created to provide _deploy program from program_ functionality."]
                    #[doc = "Anyone who wants to define a \"factory\" logic in program should first store the code and metadata for the \"child\""]
                    #[doc = "program in storage. So the code for the child will be initialized by program initialization request only if it exists in storage."]
                    #[doc = ""]
                    #[doc = "More precisely, the code and its metadata are actually saved in the storage under the hash of the `code`. The code hash is computed"]
                    #[doc = "as Blake256 hash. At the time of the call the `code` hash should not be in the storage. If it was stored previously, call will end up"]
                    #[doc = "with an `CodeAlreadyExists` error. In this case user can be sure, that he can actually use the hash of his program's code bytes to define"]
                    #[doc = "\"program factory\" logic in his program."]
                    #[doc = ""]
                    #[doc = "Parameters"]
                    #[doc = "- `code`: wasm code of a program as a byte vector."]
                    #[doc = ""]
                    #[doc = "Emits the following events:"]
                    #[doc = "- `SavedCode(H256)` - when the code is saved in storage."]
                    upload_code {
                        code: ::std::vec::Vec<::core::primitive::u8>,
                    },
                    #[codec(index = 1)]
                    #[doc = "Creates program initialization request (message), that is scheduled to be run in the same block."]
                    #[doc = ""]
                    #[doc = "There are no guarantees that initialization message will be run in the same block due to block"]
                    #[doc = "gas limit restrictions. For example, when it will be the message's turn, required gas limit for it"]
                    #[doc = "could be more than remaining block gas limit. Therefore, the message processing will be postponed"]
                    #[doc = "until the next block."]
                    #[doc = ""]
                    #[doc = "`ProgramId` is computed as Blake256 hash of concatenated bytes of `code` + `salt`. (todo #512 `code_hash` + `salt`)"]
                    #[doc = "Such `ProgramId` must not exist in the Program Storage at the time of this call."]
                    #[doc = ""]
                    #[doc = "There is the same guarantee here as in `upload_code`. That is, future program's"]
                    #[doc = "`code` and metadata are stored before message was added to the queue and processed."]
                    #[doc = ""]
                    #[doc = "The origin must be Signed and the sender must have sufficient funds to pay"]
                    #[doc = "for `gas` and `value` (in case the latter is being transferred)."]
                    #[doc = ""]
                    #[doc = "Parameters:"]
                    #[doc = "- `code`: wasm code of a program as a byte vector."]
                    #[doc = "- `salt`: randomness term (a seed) to allow programs with identical code"]
                    #[doc = "  to be created independently."]
                    #[doc = "- `init_payload`: encoded parameters of the wasm module `init` function."]
                    #[doc = "- `gas_limit`: maximum amount of gas the program can spend before it is halted."]
                    #[doc = "- `value`: balance to be transferred to the program once it's been created."]
                    #[doc = ""]
                    #[doc = "Emits the following events:"]
                    #[doc = "- `InitMessageEnqueued(MessageInfo)` when init message is placed in the queue."]
                    #[doc = ""]
                    #[doc = "# Note"]
                    #[doc = "Faulty (uninitialized) programs still have a valid addresses (program ids) that can deterministically be derived on the"]
                    #[doc = "caller's side upfront. It means that if messages are sent to such an address, they might still linger in the queue."]
                    #[doc = ""]
                    #[doc = "In order to mitigate the risk of users' funds being sent to an address,"]
                    #[doc = "where a valid program should have resided, while it's not,"]
                    #[doc = "such \"failed-to-initialize\" programs are not silently deleted from the"]
                    #[doc = "program storage but rather marked as \"ghost\" programs."]
                    #[doc = "Ghost program can be removed by their original author via an explicit call."]
                    #[doc = "The funds stored by a ghost program will be release to the author once the program"]
                    #[doc = "has been removed."]
                    upload_program {
                        code: ::std::vec::Vec<::core::primitive::u8>,
                        salt: ::std::vec::Vec<::core::primitive::u8>,
                        init_payload: ::std::vec::Vec<::core::primitive::u8>,
                        gas_limit: ::core::primitive::u64,
                        value: ::core::primitive::u128,
                    },
                    #[codec(index = 2)]
                    #[doc = "Creates program via `code_id` from storage."]
                    #[doc = ""]
                    #[doc = "Parameters:"]
                    #[doc = "- `code_id`: wasm code id in the code storage."]
                    #[doc = "- `salt`: randomness term (a seed) to allow programs with identical code"]
                    #[doc = "  to be created independently."]
                    #[doc = "- `init_payload`: encoded parameters of the wasm module `init` function."]
                    #[doc = "- `gas_limit`: maximum amount of gas the program can spend before it is halted."]
                    #[doc = "- `value`: balance to be transferred to the program once it's been created."]
                    #[doc = ""]
                    #[doc = "Emits the following events:"]
                    #[doc = "- `InitMessageEnqueued(MessageInfo)` when init message is placed in the queue."]
                    #[doc = ""]
                    #[doc = "# NOTE"]
                    #[doc = ""]
                    #[doc = "For the details of this extrinsic, see `upload_code`."]
                    create_program {
                        code_id: runtime_types::gear_core::ids::CodeId,
                        salt: ::std::vec::Vec<::core::primitive::u8>,
                        init_payload: ::std::vec::Vec<::core::primitive::u8>,
                        gas_limit: ::core::primitive::u64,
                        value: ::core::primitive::u128,
                    },
                    #[codec(index = 3)]
                    #[doc = "Sends a message to a program or to another account."]
                    #[doc = ""]
                    #[doc = "The origin must be Signed and the sender must have sufficient funds to pay"]
                    #[doc = "for `gas` and `value` (in case the latter is being transferred)."]
                    #[doc = ""]
                    #[doc = "To avoid an undefined behavior a check is made that the destination address"]
                    #[doc = "is not a program in uninitialized state. If the opposite holds true,"]
                    #[doc = "the message is not enqueued for processing."]
                    #[doc = ""]
                    #[doc = "Parameters:"]
                    #[doc = "- `destination`: the message destination."]
                    #[doc = "- `payload`: in case of a program destination, parameters of the `handle` function."]
                    #[doc = "- `gas_limit`: maximum amount of gas the program can spend before it is halted."]
                    #[doc = "- `value`: balance to be transferred to the program once it's been created."]
                    #[doc = ""]
                    #[doc = "Emits the following events:"]
                    #[doc = "- `DispatchMessageEnqueued(MessageInfo)` when dispatch message is placed in the queue."]
                    send_message {
                        destination: runtime_types::gear_core::ids::ProgramId,
                        payload: ::std::vec::Vec<::core::primitive::u8>,
                        gas_limit: ::core::primitive::u64,
                        value: ::core::primitive::u128,
                    },
                    #[codec(index = 4)]
                    #[doc = "Send reply on message in `Mailbox`."]
                    #[doc = ""]
                    #[doc = "Removes message by given `MessageId` from callers `Mailbox`:"]
                    #[doc = "rent funds become free, associated with the message value"]
                    #[doc = "transfers from message sender to extrinsic caller."]
                    #[doc = ""]
                    #[doc = "Generates reply on removed message with given parameters"]
                    #[doc = "and pushes it in `MessageQueue`."]
                    #[doc = ""]
                    #[doc = "NOTE: source of the message in mailbox guaranteed to be a program."]
                    #[doc = ""]
                    #[doc = "NOTE: only user who is destination of the message, can claim value"]
                    #[doc = "or reply on the message from mailbox."]
                    send_reply {
                        reply_to_id: runtime_types::gear_core::ids::MessageId,
                        payload: ::std::vec::Vec<::core::primitive::u8>,
                        gas_limit: ::core::primitive::u64,
                        value: ::core::primitive::u128,
                    },
                    #[codec(index = 5)]
                    #[doc = "Claim value from message in `Mailbox`."]
                    #[doc = ""]
                    #[doc = "Removes message by given `MessageId` from callers `Mailbox`:"]
                    #[doc = "rent funds become free, associated with the message value"]
                    #[doc = "transfers from message sender to extrinsic caller."]
                    #[doc = ""]
                    #[doc = "NOTE: only user who is destination of the message, can claim value"]
                    #[doc = "or reply on the message from mailbox."]
                    claim_value {
                        message_id: runtime_types::gear_core::ids::MessageId,
                    },
                    #[codec(index = 6)]
                    #[doc = "Process message queue"]
                    run,
                    #[codec(index = 7)]
                    #[doc = "Sets `ExecuteInherent` flag."]
                    #[doc = ""]
                    #[doc = "Requires root origin (eventually, will only be set via referendum)"]
                    set_execute_inherent { value: ::core::primitive::bool },
                    #[codec(index = 8)]
                    #[doc = "Pay additional rent for the program."]
                    pay_program_rent {
                        program_id: runtime_types::gear_core::ids::ProgramId,
                        block_count: ::core::primitive::u32,
                    },
                    #[codec(index = 9)]
                    #[doc = "Starts a resume session of the previously paused program."]
                    #[doc = ""]
                    #[doc = "The origin must be Signed."]
                    #[doc = ""]
                    #[doc = "Parameters:"]
                    #[doc = "- `program_id`: id of the program to resume."]
                    #[doc = "- `allocations`: memory allocations of program prior to stop."]
                    #[doc = "- `code_hash`: id of the program binary code."]
                    resume_session_init {
                        program_id: runtime_types::gear_core::ids::ProgramId,
                        allocations: ::std::vec::Vec<runtime_types::gear_core::memory::WasmPage>,
                        code_hash: runtime_types::gear_core::ids::CodeId,
                    },
                    #[codec(index = 10)]
                    #[doc = "Appends memory pages to the resume session."]
                    #[doc = ""]
                    #[doc = "The origin must be Signed and should be the owner of the session."]
                    #[doc = ""]
                    #[doc = "Parameters:"]
                    #[doc = "- `session_id`: id of the resume session."]
                    #[doc = "- `memory_pages`: program memory (or its part) before it was paused."]
                    resume_session_push {
                        session_id: ::core::primitive::u128,
                        memory_pages: ::std::vec::Vec<(
                            runtime_types::gear_core::memory::GearPage,
                            runtime_types::gear_core::memory::PageBuf,
                        )>,
                    },
                    #[codec(index = 11)]
                    #[doc = "Finishes the program resume session."]
                    #[doc = ""]
                    #[doc = "The origin must be Signed and should be the owner of the session."]
                    #[doc = ""]
                    #[doc = "Parameters:"]
                    #[doc = "- `session_id`: id of the resume session."]
                    #[doc = "- `block_count`: the specified period of rent."]
                    resume_session_commit {
                        session_id: ::core::primitive::u128,
                        block_count: ::core::primitive::u32,
                    },
                }
                #[derive(Debug, crate::gp::Decode, crate::gp::DecodeAsType, crate::gp::Encode)]
                #[doc = "\n\t\t\tCustom [dispatch errors](https://docs.substrate.io/main-docs/build/events-errors/)\n\t\t\tof this pallet.\n\t\t\t"]
                pub enum Error {
                    #[codec(index = 0)]
                    #[doc = "Message wasn't found in the mailbox."]
                    MessageNotFound,
                    #[codec(index = 1)]
                    #[doc = "Not enough balance to execute an action."]
                    #[doc = ""]
                    #[doc = "Usually occurs when the gas_limit specified is such that the origin account can't afford the message."]
                    InsufficientBalance,
                    #[codec(index = 2)]
                    #[doc = "Gas limit too high."]
                    #[doc = ""]
                    #[doc = "Occurs when an extrinsic's declared `gas_limit` is greater than a block's maximum gas limit."]
                    GasLimitTooHigh,
                    #[codec(index = 3)]
                    #[doc = "Program already exists."]
                    #[doc = ""]
                    #[doc = "Occurs if a program with some specific program id already exists in program storage."]
                    ProgramAlreadyExists,
                    #[codec(index = 4)]
                    #[doc = "Program is terminated."]
                    #[doc = ""]
                    #[doc = "Program init failed, so such message destination is no longer unavailable."]
                    InactiveProgram,
                    #[codec(index = 5)]
                    #[doc = "Message gas tree is not found."]
                    #[doc = ""]
                    #[doc = "When a message claimed from the mailbox has a corrupted or non-extant gas tree associated."]
                    NoMessageTree,
                    #[codec(index = 6)]
                    #[doc = "Code already exists."]
                    #[doc = ""]
                    #[doc = "Occurs when trying to save to storage a program code that has been saved there."]
                    CodeAlreadyExists,
                    #[codec(index = 7)]
                    #[doc = "Code does not exist."]
                    #[doc = ""]
                    #[doc = "Occurs when trying to get a program code from storage, that doesn't exist."]
                    CodeDoesntExist,
                    #[codec(index = 8)]
                    #[doc = "The code supplied to `upload_code` or `upload_program` exceeds the limit specified in the"]
                    #[doc = "current schedule."]
                    CodeTooLarge,
                    #[codec(index = 9)]
                    #[doc = "Failed to create a program."]
                    ProgramConstructionFailed,
                    #[codec(index = 10)]
                    #[doc = "Value doesn't cover ExistentialDeposit."]
                    ValueLessThanMinimal,
                    #[codec(index = 11)]
                    #[doc = "Messages storage corrupted."]
                    MessagesStorageCorrupted,
                    #[codec(index = 12)]
                    #[doc = "Message queue processing is disabled."]
                    MessageQueueProcessingDisabled,
                    #[codec(index = 13)]
                    #[doc = "Block count doesn't cover MinimalResumePeriod."]
                    ResumePeriodLessThanMinimal,
                }
                #[derive(Debug, crate::gp::Decode, crate::gp::DecodeAsType, crate::gp::Encode)]
                #[doc = "\n\t\t\tThe [event](https://docs.substrate.io/main-docs/build/events-errors/) emitted\n\t\t\tby this pallet.\n\t\t\t"]
                pub enum Event {
                    #[codec(index = 0)]
                    #[doc = "User sends message to program, which was successfully"]
                    #[doc = "added to the Gear message queue."]
                    MessageQueued {
                        id: runtime_types::gear_core::ids::MessageId,
                        source: ::subxt::utils::AccountId32,
                        destination: runtime_types::gear_core::ids::ProgramId,
                        entry: runtime_types::gear_common::event::MessageEntry,
                    },
                    #[codec(index = 1)]
                    #[doc = "Somebody sent a message to the user."]
                    UserMessageSent {
                        message: runtime_types::gear_core::message::user::UserMessage,
                        expiration: ::core::option::Option<::core::primitive::u32>,
                    },
                    #[codec(index = 2)]
                    #[doc = "Message marked as \"read\" and removes it from `Mailbox`."]
                    #[doc = "This event only affects messages that were"]
                    #[doc = "already inserted in `Mailbox`."]
                    UserMessageRead {
                        id: runtime_types::gear_core::ids::MessageId,
                        reason: runtime_types::gear_common::event::Reason<
                            runtime_types::gear_common::event::UserMessageReadRuntimeReason,
                            runtime_types::gear_common::event::UserMessageReadSystemReason,
                        >,
                    },
                    #[codec(index = 3)]
                    #[doc = "The result of processing the messages within the block."]
                    MessagesDispatched {
                        total: ::core::primitive::u32,
                        statuses: ::subxt::utils::KeyedVec<
                            runtime_types::gear_core::ids::MessageId,
                            runtime_types::gear_common::event::DispatchStatus,
                        >,
                        state_changes: ::std::vec::Vec<runtime_types::gear_core::ids::ProgramId>,
                    },
                    #[codec(index = 4)]
                    #[doc = "Messages execution delayed (waited) and successfully"]
                    #[doc = "added to gear waitlist."]
                    MessageWaited {
                        id: runtime_types::gear_core::ids::MessageId,
                        origin: ::core::option::Option<
                            runtime_types::gear_common::gas_provider::node::GasNodeId<
                                runtime_types::gear_core::ids::MessageId,
                                runtime_types::gear_core::ids::ReservationId,
                            >,
                        >,
                        reason: runtime_types::gear_common::event::Reason<
                            runtime_types::gear_common::event::MessageWaitedRuntimeReason,
                            runtime_types::gear_common::event::MessageWaitedSystemReason,
                        >,
                        expiration: ::core::primitive::u32,
                    },
                    #[codec(index = 5)]
                    #[doc = "Message is ready to continue its execution"]
                    #[doc = "and was removed from `Waitlist`."]
                    MessageWoken {
                        id: runtime_types::gear_core::ids::MessageId,
                        reason: runtime_types::gear_common::event::Reason<
                            runtime_types::gear_common::event::MessageWokenRuntimeReason,
                            runtime_types::gear_common::event::MessageWokenSystemReason,
                        >,
                    },
                    #[codec(index = 6)]
                    #[doc = "Any data related to program codes changed."]
                    CodeChanged {
                        id: runtime_types::gear_core::ids::CodeId,
                        change: runtime_types::gear_common::event::CodeChangeKind<
                            ::core::primitive::u32,
                        >,
                    },
                    #[codec(index = 7)]
                    #[doc = "Any data related to programs changed."]
                    ProgramChanged {
                        id: runtime_types::gear_core::ids::ProgramId,
                        change: runtime_types::gear_common::event::ProgramChangeKind<
                            ::core::primitive::u32,
                        >,
                    },
                    #[codec(index = 8)]
                    #[doc = "The pseudo-inherent extrinsic that runs queue processing rolled back or not executed."]
                    QueueProcessingReverted,
                    #[codec(index = 9)]
                    #[doc = "Program resume session has been started."]
                    ProgramResumeSessionStarted {
                        session_id: ::core::primitive::u128,
<<<<<<< HEAD
                        account_id: sp_runtime::AccountId32,
=======
                        account_id: ::subxt::utils::AccountId32,
>>>>>>> 38156341
                        program_id: runtime_types::gear_core::ids::ProgramId,
                        session_end_block: ::core::primitive::u32,
                    },
                }
            }
            pub mod schedule {
                use super::runtime_types;
                #[derive(Debug, crate::gp::Decode, crate::gp::DecodeAsType, crate::gp::Encode)]
                pub struct HostFnWeights {
                    pub alloc: runtime_types::sp_weights::weight_v2::Weight,
                    pub free: runtime_types::sp_weights::weight_v2::Weight,
                    pub gr_reserve_gas: runtime_types::sp_weights::weight_v2::Weight,
                    pub gr_unreserve_gas: runtime_types::sp_weights::weight_v2::Weight,
                    pub gr_system_reserve_gas: runtime_types::sp_weights::weight_v2::Weight,
                    pub gr_gas_available: runtime_types::sp_weights::weight_v2::Weight,
                    pub gr_message_id: runtime_types::sp_weights::weight_v2::Weight,
                    pub gr_pay_program_rent: runtime_types::sp_weights::weight_v2::Weight,
                    pub gr_program_id: runtime_types::sp_weights::weight_v2::Weight,
                    pub gr_source: runtime_types::sp_weights::weight_v2::Weight,
                    pub gr_value: runtime_types::sp_weights::weight_v2::Weight,
                    pub gr_value_available: runtime_types::sp_weights::weight_v2::Weight,
                    pub gr_size: runtime_types::sp_weights::weight_v2::Weight,
                    pub gr_read: runtime_types::sp_weights::weight_v2::Weight,
                    pub gr_read_per_byte: runtime_types::sp_weights::weight_v2::Weight,
                    pub gr_block_height: runtime_types::sp_weights::weight_v2::Weight,
                    pub gr_block_timestamp: runtime_types::sp_weights::weight_v2::Weight,
                    pub gr_random: runtime_types::sp_weights::weight_v2::Weight,
                    pub gr_reply_deposit: runtime_types::sp_weights::weight_v2::Weight,
                    pub gr_send: runtime_types::sp_weights::weight_v2::Weight,
                    pub gr_send_per_byte: runtime_types::sp_weights::weight_v2::Weight,
                    pub gr_send_wgas: runtime_types::sp_weights::weight_v2::Weight,
                    pub gr_send_wgas_per_byte: runtime_types::sp_weights::weight_v2::Weight,
                    pub gr_send_init: runtime_types::sp_weights::weight_v2::Weight,
                    pub gr_send_push: runtime_types::sp_weights::weight_v2::Weight,
                    pub gr_send_push_per_byte: runtime_types::sp_weights::weight_v2::Weight,
                    pub gr_send_commit: runtime_types::sp_weights::weight_v2::Weight,
                    pub gr_send_commit_wgas: runtime_types::sp_weights::weight_v2::Weight,
                    pub gr_reservation_send: runtime_types::sp_weights::weight_v2::Weight,
                    pub gr_reservation_send_per_byte: runtime_types::sp_weights::weight_v2::Weight,
                    pub gr_reservation_send_commit: runtime_types::sp_weights::weight_v2::Weight,
                    pub gr_reply_commit: runtime_types::sp_weights::weight_v2::Weight,
                    pub gr_reply_commit_wgas: runtime_types::sp_weights::weight_v2::Weight,
                    pub gr_reservation_reply: runtime_types::sp_weights::weight_v2::Weight,
                    pub gr_reservation_reply_per_byte: runtime_types::sp_weights::weight_v2::Weight,
                    pub gr_reservation_reply_commit: runtime_types::sp_weights::weight_v2::Weight,
                    pub gr_reply_push: runtime_types::sp_weights::weight_v2::Weight,
                    pub gr_reply: runtime_types::sp_weights::weight_v2::Weight,
                    pub gr_reply_per_byte: runtime_types::sp_weights::weight_v2::Weight,
                    pub gr_reply_wgas: runtime_types::sp_weights::weight_v2::Weight,
                    pub gr_reply_wgas_per_byte: runtime_types::sp_weights::weight_v2::Weight,
                    pub gr_reply_push_per_byte: runtime_types::sp_weights::weight_v2::Weight,
                    pub gr_reply_to: runtime_types::sp_weights::weight_v2::Weight,
                    pub gr_signal_from: runtime_types::sp_weights::weight_v2::Weight,
                    pub gr_reply_input: runtime_types::sp_weights::weight_v2::Weight,
                    pub gr_reply_input_wgas: runtime_types::sp_weights::weight_v2::Weight,
                    pub gr_reply_push_input: runtime_types::sp_weights::weight_v2::Weight,
                    pub gr_reply_push_input_per_byte: runtime_types::sp_weights::weight_v2::Weight,
                    pub gr_send_input: runtime_types::sp_weights::weight_v2::Weight,
                    pub gr_send_input_wgas: runtime_types::sp_weights::weight_v2::Weight,
                    pub gr_send_push_input: runtime_types::sp_weights::weight_v2::Weight,
                    pub gr_send_push_input_per_byte: runtime_types::sp_weights::weight_v2::Weight,
                    pub gr_debug: runtime_types::sp_weights::weight_v2::Weight,
                    pub gr_debug_per_byte: runtime_types::sp_weights::weight_v2::Weight,
                    pub gr_error: runtime_types::sp_weights::weight_v2::Weight,
                    pub gr_reply_code: runtime_types::sp_weights::weight_v2::Weight,
                    pub gr_exit: runtime_types::sp_weights::weight_v2::Weight,
                    pub gr_leave: runtime_types::sp_weights::weight_v2::Weight,
                    pub gr_wait: runtime_types::sp_weights::weight_v2::Weight,
                    pub gr_wait_for: runtime_types::sp_weights::weight_v2::Weight,
                    pub gr_wait_up_to: runtime_types::sp_weights::weight_v2::Weight,
                    pub gr_wake: runtime_types::sp_weights::weight_v2::Weight,
                    pub gr_create_program: runtime_types::sp_weights::weight_v2::Weight,
                    pub gr_create_program_payload_per_byte:
                        runtime_types::sp_weights::weight_v2::Weight,
                    pub gr_create_program_salt_per_byte:
                        runtime_types::sp_weights::weight_v2::Weight,
                    pub gr_create_program_wgas: runtime_types::sp_weights::weight_v2::Weight,
                    pub gr_create_program_wgas_payload_per_byte:
                        runtime_types::sp_weights::weight_v2::Weight,
                    pub gr_create_program_wgas_salt_per_byte:
                        runtime_types::sp_weights::weight_v2::Weight,
                }
                #[derive(Debug, crate::gp::Decode, crate::gp::DecodeAsType, crate::gp::Encode)]
                pub struct InstructionWeights {
                    pub version: ::core::primitive::u32,
                    pub i64const: ::core::primitive::u32,
                    pub i64load: ::core::primitive::u32,
                    pub i32load: ::core::primitive::u32,
                    pub i64store: ::core::primitive::u32,
                    pub i32store: ::core::primitive::u32,
                    pub select: ::core::primitive::u32,
                    pub r#if: ::core::primitive::u32,
                    pub br: ::core::primitive::u32,
                    pub br_if: ::core::primitive::u32,
                    pub br_table: ::core::primitive::u32,
                    pub br_table_per_entry: ::core::primitive::u32,
                    pub call: ::core::primitive::u32,
                    pub call_indirect: ::core::primitive::u32,
                    pub call_indirect_per_param: ::core::primitive::u32,
                    pub call_per_local: ::core::primitive::u32,
                    pub local_get: ::core::primitive::u32,
                    pub local_set: ::core::primitive::u32,
                    pub local_tee: ::core::primitive::u32,
                    pub global_get: ::core::primitive::u32,
                    pub global_set: ::core::primitive::u32,
                    pub memory_current: ::core::primitive::u32,
                    pub i64clz: ::core::primitive::u32,
                    pub i32clz: ::core::primitive::u32,
                    pub i64ctz: ::core::primitive::u32,
                    pub i32ctz: ::core::primitive::u32,
                    pub i64popcnt: ::core::primitive::u32,
                    pub i32popcnt: ::core::primitive::u32,
                    pub i64eqz: ::core::primitive::u32,
                    pub i32eqz: ::core::primitive::u32,
                    pub i32extend8s: ::core::primitive::u32,
                    pub i32extend16s: ::core::primitive::u32,
                    pub i64extend8s: ::core::primitive::u32,
                    pub i64extend16s: ::core::primitive::u32,
                    pub i64extend32s: ::core::primitive::u32,
                    pub i64extendsi32: ::core::primitive::u32,
                    pub i64extendui32: ::core::primitive::u32,
                    pub i32wrapi64: ::core::primitive::u32,
                    pub i64eq: ::core::primitive::u32,
                    pub i32eq: ::core::primitive::u32,
                    pub i64ne: ::core::primitive::u32,
                    pub i32ne: ::core::primitive::u32,
                    pub i64lts: ::core::primitive::u32,
                    pub i32lts: ::core::primitive::u32,
                    pub i64ltu: ::core::primitive::u32,
                    pub i32ltu: ::core::primitive::u32,
                    pub i64gts: ::core::primitive::u32,
                    pub i32gts: ::core::primitive::u32,
                    pub i64gtu: ::core::primitive::u32,
                    pub i32gtu: ::core::primitive::u32,
                    pub i64les: ::core::primitive::u32,
                    pub i32les: ::core::primitive::u32,
                    pub i64leu: ::core::primitive::u32,
                    pub i32leu: ::core::primitive::u32,
                    pub i64ges: ::core::primitive::u32,
                    pub i32ges: ::core::primitive::u32,
                    pub i64geu: ::core::primitive::u32,
                    pub i32geu: ::core::primitive::u32,
                    pub i64add: ::core::primitive::u32,
                    pub i32add: ::core::primitive::u32,
                    pub i64sub: ::core::primitive::u32,
                    pub i32sub: ::core::primitive::u32,
                    pub i64mul: ::core::primitive::u32,
                    pub i32mul: ::core::primitive::u32,
                    pub i64divs: ::core::primitive::u32,
                    pub i32divs: ::core::primitive::u32,
                    pub i64divu: ::core::primitive::u32,
                    pub i32divu: ::core::primitive::u32,
                    pub i64rems: ::core::primitive::u32,
                    pub i32rems: ::core::primitive::u32,
                    pub i64remu: ::core::primitive::u32,
                    pub i32remu: ::core::primitive::u32,
                    pub i64and: ::core::primitive::u32,
                    pub i32and: ::core::primitive::u32,
                    pub i64or: ::core::primitive::u32,
                    pub i32or: ::core::primitive::u32,
                    pub i64xor: ::core::primitive::u32,
                    pub i32xor: ::core::primitive::u32,
                    pub i64shl: ::core::primitive::u32,
                    pub i32shl: ::core::primitive::u32,
                    pub i64shrs: ::core::primitive::u32,
                    pub i32shrs: ::core::primitive::u32,
                    pub i64shru: ::core::primitive::u32,
                    pub i32shru: ::core::primitive::u32,
                    pub i64rotl: ::core::primitive::u32,
                    pub i32rotl: ::core::primitive::u32,
                    pub i64rotr: ::core::primitive::u32,
                    pub i32rotr: ::core::primitive::u32,
                }
                #[derive(Debug, crate::gp::Decode, crate::gp::DecodeAsType, crate::gp::Encode)]
                pub struct Limits {
                    pub stack_height: ::core::option::Option<::core::primitive::u32>,
                    pub globals: ::core::primitive::u32,
                    pub locals: ::core::primitive::u32,
                    pub parameters: ::core::primitive::u32,
                    pub memory_pages: ::core::primitive::u16,
                    pub table_size: ::core::primitive::u32,
                    pub br_table_size: ::core::primitive::u32,
                    pub subject_len: ::core::primitive::u32,
                    pub call_depth: ::core::primitive::u32,
                    pub payload_len: ::core::primitive::u32,
                    pub code_len: ::core::primitive::u32,
                }
                #[derive(Debug, crate::gp::Decode, crate::gp::DecodeAsType, crate::gp::Encode)]
                pub struct MemoryWeights {
                    pub lazy_pages_signal_read: runtime_types::sp_weights::weight_v2::Weight,
                    pub lazy_pages_signal_write: runtime_types::sp_weights::weight_v2::Weight,
                    pub lazy_pages_signal_write_after_read:
                        runtime_types::sp_weights::weight_v2::Weight,
                    pub lazy_pages_host_func_read: runtime_types::sp_weights::weight_v2::Weight,
                    pub lazy_pages_host_func_write: runtime_types::sp_weights::weight_v2::Weight,
                    pub lazy_pages_host_func_write_after_read:
                        runtime_types::sp_weights::weight_v2::Weight,
                    pub load_page_data: runtime_types::sp_weights::weight_v2::Weight,
                    pub upload_page_data: runtime_types::sp_weights::weight_v2::Weight,
                    pub static_page: runtime_types::sp_weights::weight_v2::Weight,
                    pub mem_grow: runtime_types::sp_weights::weight_v2::Weight,
                    pub parachain_read_heuristic: runtime_types::sp_weights::weight_v2::Weight,
                }
                #[derive(Debug, crate::gp::Decode, crate::gp::DecodeAsType, crate::gp::Encode)]
                pub struct Schedule {
                    pub limits: runtime_types::pallet_gear::schedule::Limits,
                    pub instruction_weights:
                        runtime_types::pallet_gear::schedule::InstructionWeights,
                    pub host_fn_weights: runtime_types::pallet_gear::schedule::HostFnWeights,
                    pub memory_weights: runtime_types::pallet_gear::schedule::MemoryWeights,
                    pub module_instantiation_per_byte: runtime_types::sp_weights::weight_v2::Weight,
                    pub db_write_per_byte: runtime_types::sp_weights::weight_v2::Weight,
                    pub db_read_per_byte: runtime_types::sp_weights::weight_v2::Weight,
                    pub code_instrumentation_cost: runtime_types::sp_weights::weight_v2::Weight,
                    pub code_instrumentation_byte_cost:
                        runtime_types::sp_weights::weight_v2::Weight,
                }
            }
        }
        pub mod pallet_gear_debug {
            use super::runtime_types;
            pub mod pallet {
                use super::runtime_types;
                #[derive(Debug, crate::gp::Decode, crate::gp::DecodeAsType, crate::gp::Encode)]
                #[doc = "Contains one variant per dispatchable that can be called by an extrinsic."]
                pub enum Call {
                    #[codec(index = 0)]
                    #[doc = "Turn the debug mode on and off."]
                    #[doc = ""]
                    #[doc = "The origin must be the root."]
                    #[doc = ""]
                    #[doc = "Parameters:"]
                    #[doc = "- `debug_mode_on`: if true, debug mode will be turned on, turned off otherwise."]
                    #[doc = ""]
                    #[doc = "Emits the following events:"]
                    #[doc = "- `DebugMode(debug_mode_on)."]
                    enable_debug_mode {
                        debug_mode_on: ::core::primitive::bool,
                    },
                }
                #[derive(Debug, crate::gp::Decode, crate::gp::DecodeAsType, crate::gp::Encode)]
                pub struct DebugData {
                    pub dispatch_queue:
                        ::std::vec::Vec<runtime_types::gear_core::message::stored::StoredDispatch>,
                    pub programs:
                        ::std::vec::Vec<runtime_types::pallet_gear_debug::pallet::ProgramDetails>,
                }
                #[derive(Debug, crate::gp::Decode, crate::gp::DecodeAsType, crate::gp::Encode)]
                #[doc = "\n\t\t\tCustom [dispatch errors](https://docs.substrate.io/main-docs/build/events-errors/)\n\t\t\tof this pallet.\n\t\t\t"]
                pub enum Error {}
                #[derive(Debug, crate::gp::Decode, crate::gp::DecodeAsType, crate::gp::Encode)]
                #[doc = "\n\t\t\tThe [event](https://docs.substrate.io/main-docs/build/events-errors/) emitted\n\t\t\tby this pallet.\n\t\t\t"]
                pub enum Event {
                    #[codec(index = 0)]
                    DebugMode(::core::primitive::bool),
                    #[codec(index = 1)]
                    #[doc = "A snapshot of the debug data: programs and message queue ('debug mode' only)"]
                    DebugDataSnapshot(runtime_types::pallet_gear_debug::pallet::DebugData),
                }
                #[derive(Debug, crate::gp::Decode, crate::gp::DecodeAsType, crate::gp::Encode)]
                pub struct ProgramDetails {
                    pub id: runtime_types::gear_core::ids::ProgramId,
                    pub state: runtime_types::pallet_gear_debug::pallet::ProgramState,
                }
                #[derive(Debug, crate::gp::Decode, crate::gp::DecodeAsType, crate::gp::Encode)]
                pub struct ProgramInfo {
                    pub static_pages: runtime_types::gear_core::memory::WasmPage,
                    pub persistent_pages: ::subxt::utils::KeyedVec<
                        runtime_types::gear_core::memory::GearPage,
                        runtime_types::gear_core::memory::PageBuf,
                    >,
                    pub code_hash: ::subxt::utils::H256,
                }
                #[derive(Debug, crate::gp::Decode, crate::gp::DecodeAsType, crate::gp::Encode)]
                pub enum ProgramState {
                    #[codec(index = 0)]
                    Active(runtime_types::pallet_gear_debug::pallet::ProgramInfo),
                    #[codec(index = 1)]
                    Terminated,
                }
            }
        }
        pub mod pallet_gear_gas {
            use super::runtime_types;
            pub mod pallet {
                use super::runtime_types;
                #[derive(Debug, crate::gp::Decode, crate::gp::DecodeAsType, crate::gp::Encode)]
                #[doc = "\n\t\t\tCustom [dispatch errors](https://docs.substrate.io/main-docs/build/events-errors/)\n\t\t\tof this pallet.\n\t\t\t"]
                pub enum Error {
                    #[codec(index = 0)]
                    Forbidden,
                    #[codec(index = 1)]
                    NodeAlreadyExists,
                    #[codec(index = 2)]
                    InsufficientBalance,
                    #[codec(index = 3)]
                    NodeNotFound,
                    #[codec(index = 4)]
                    NodeWasConsumed,
                    #[codec(index = 5)]
                    #[doc = "Errors stating that gas tree has been invalidated"]
                    ParentIsLost,
                    #[codec(index = 6)]
                    ParentHasNoChildren,
                    #[codec(index = 7)]
                    #[doc = "Output of `Tree::consume` procedure that wasn't expected."]
                    #[doc = ""]
                    #[doc = "Outputs of consumption procedure are determined. The error is returned"]
                    #[doc = "when unexpected one occurred. That signals, that algorithm works wrong"]
                    #[doc = "and expected invariants are not correct."]
                    UnexpectedConsumeOutput,
                    #[codec(index = 8)]
                    #[doc = "Node type that can't occur if algorithm work well"]
                    UnexpectedNodeType,
                    #[codec(index = 9)]
                    #[doc = "Value must have been caught, but was missed or blocked (for more info see `ValueNode::catch_value`)."]
                    ValueIsNotCaught,
                    #[codec(index = 10)]
                    #[doc = "Value must have been caught or moved upstream, but was blocked (for more info see `ValueNode::catch_value`)."]
                    ValueIsBlocked,
                    #[codec(index = 11)]
                    #[doc = "Value must have been blocked, but was either moved or caught (for more info see `ValueNode::catch_value`)."]
                    ValueIsNotBlocked,
                    #[codec(index = 12)]
                    #[doc = "`GasTree::consume` called on node, which has some balance locked."]
                    ConsumedWithLock,
                    #[codec(index = 13)]
                    #[doc = "`GasTree::consume` called on node, which has some system reservation."]
                    ConsumedWithSystemReservation,
                    #[codec(index = 14)]
                    #[doc = "`GasTree::create` called with some value amount leading to"]
                    #[doc = "the total value overflow."]
                    TotalValueIsOverflowed,
                    #[codec(index = 15)]
                    #[doc = "Either `GasTree::consume` or `GasTree::spent` called on a node creating"]
                    #[doc = "negative imbalance which leads to the total value drop below 0."]
                    TotalValueIsUnderflowed,
                }
            }
        }
        pub mod pallet_gear_messenger {
            use super::runtime_types;
            pub mod pallet {
                use super::runtime_types;
                #[derive(Debug, crate::gp::Decode, crate::gp::DecodeAsType, crate::gp::Encode)]
                #[doc = "\n\t\t\tCustom [dispatch errors](https://docs.substrate.io/main-docs/build/events-errors/)\n\t\t\tof this pallet.\n\t\t\t"]
                pub enum Error {
                    #[codec(index = 0)]
                    #[doc = "Occurs when given key already exists in queue."]
                    QueueDuplicateKey,
                    #[codec(index = 1)]
                    #[doc = "Occurs when queue's element wasn't found in storage."]
                    QueueElementNotFound,
                    #[codec(index = 2)]
                    #[doc = "Occurs when queue's head should contain value,"]
                    #[doc = "but it's empty for some reason."]
                    QueueHeadShouldBeSet,
                    #[codec(index = 3)]
                    #[doc = "Occurs when queue's head should be empty,"]
                    #[doc = "but it contains value for some reason."]
                    QueueHeadShouldNotBeSet,
                    #[codec(index = 4)]
                    #[doc = "Occurs when queue's tail element contains link"]
                    #[doc = "to the next element."]
                    QueueTailHasNextKey,
                    #[codec(index = 5)]
                    #[doc = "Occurs when while searching queue's pre-tail,"]
                    #[doc = "element wasn't found."]
                    QueueTailParentNotFound,
                    #[codec(index = 6)]
                    #[doc = "Occurs when queue's tail should contain value,"]
                    #[doc = "but it's empty for some reason."]
                    QueueTailShouldBeSet,
                    #[codec(index = 7)]
                    #[doc = "Occurs when queue's tail should be empty,"]
                    #[doc = "but it contains value for some reason."]
                    QueueTailShouldNotBeSet,
                    #[codec(index = 8)]
                    #[doc = "Occurs when given value already exists in mailbox."]
                    MailboxDuplicateKey,
                    #[codec(index = 9)]
                    #[doc = "Occurs when mailbox's element wasn't found in storage."]
                    MailboxElementNotFound,
                    #[codec(index = 10)]
                    #[doc = "Occurs when given value already exists in waitlist."]
                    WaitlistDuplicateKey,
                    #[codec(index = 11)]
                    #[doc = "Occurs when waitlist's element wasn't found in storage."]
                    WaitlistElementNotFound,
                }
            }
        }
        pub mod pallet_gear_payment {
            use super::runtime_types;
            #[derive(Debug, crate::gp::Decode, crate::gp::DecodeAsType, crate::gp::Encode)]
            pub struct CustomChargeTransactionPayment<_0>(
                pub runtime_types::pallet_transaction_payment::ChargeTransactionPayment,
                #[codec(skip)] pub ::core::marker::PhantomData<_0>,
            );
        }
        pub mod pallet_gear_program {
            use super::runtime_types;
            pub mod pallet {
                use super::runtime_types;
                #[derive(Debug, crate::gp::Decode, crate::gp::DecodeAsType, crate::gp::Encode)]
                #[doc = "\n\t\t\tCustom [dispatch errors](https://docs.substrate.io/main-docs/build/events-errors/)\n\t\t\tof this pallet.\n\t\t\t"]
                pub enum Error {
                    #[codec(index = 0)]
                    DuplicateItem,
                    #[codec(index = 1)]
                    ProgramNotFound,
                    #[codec(index = 2)]
                    NotActiveProgram,
                    #[codec(index = 3)]
                    CannotFindDataForPage,
                    #[codec(index = 4)]
                    ResumeSessionNotFound,
                    #[codec(index = 5)]
                    NotSessionOwner,
                    #[codec(index = 6)]
                    ResumeSessionFailed,
                    #[codec(index = 7)]
                    ProgramCodeNotFound,
                    #[codec(index = 8)]
                    DuplicateResumeSession,
                }
            }
        }
        pub mod pallet_gear_scheduler {
            use super::runtime_types;
            pub mod pallet {
                use super::runtime_types;
                #[derive(Debug, crate::gp::Decode, crate::gp::DecodeAsType, crate::gp::Encode)]
                #[doc = "\n\t\t\tCustom [dispatch errors](https://docs.substrate.io/main-docs/build/events-errors/)\n\t\t\tof this pallet.\n\t\t\t"]
                pub enum Error {
                    #[codec(index = 0)]
                    #[doc = "Occurs when given task already exists in task pool."]
                    DuplicateTask,
                    #[codec(index = 1)]
                    #[doc = "Occurs when task wasn't found in storage."]
                    TaskNotFound,
                }
            }
        }
        pub mod pallet_gear_staking_rewards {
            use super::runtime_types;
            pub mod extension {
                use super::runtime_types;
                #[derive(Debug, crate::gp::Decode, crate::gp::DecodeAsType, crate::gp::Encode)]
                pub struct StakingBlackList;
            }
            pub mod pallet {
                use super::runtime_types;
                #[derive(Debug, crate::gp::Decode, crate::gp::DecodeAsType, crate::gp::Encode)]
                #[doc = "Contains one variant per dispatchable that can be called by an extrinsic."]
                pub enum Call {
                    #[codec(index = 0)]
                    refill { value: ::core::primitive::u128 },
                    #[codec(index = 1)]
                    force_refill {
                        from: ::subxt::utils::MultiAddress<::subxt::utils::AccountId32, ()>,
                        value: ::core::primitive::u128,
                    },
                    #[codec(index = 2)]
                    withdraw {
                        to: ::subxt::utils::MultiAddress<::subxt::utils::AccountId32, ()>,
                        value: ::core::primitive::u128,
                    },
                }
                #[derive(Debug, crate::gp::Decode, crate::gp::DecodeAsType, crate::gp::Encode)]
                #[doc = "Error for the staking rewards pallet."]
                pub enum Error {
                    #[codec(index = 0)]
                    #[doc = "Pool not replenished due to error."]
                    FailureToRefillPool,
                    #[codec(index = 1)]
                    #[doc = "Failure to withdraw funds from the rewards pool."]
                    FailureToWithdrawFromPool,
                }
                #[derive(Debug, crate::gp::Decode, crate::gp::DecodeAsType, crate::gp::Encode)]
                #[doc = "\n\t\t\tThe [event](https://docs.substrate.io/main-docs/build/events-errors/) emitted\n\t\t\tby this pallet.\n\t\t\t"]
                pub enum Event {
                    #[codec(index = 0)]
                    #[doc = "Transferred to the pool from an external account."]
                    Refilled { amount: ::core::primitive::u128 },
                    #[codec(index = 1)]
                    #[doc = "Transferred from the pool to an external account."]
                    Withdrawn { amount: ::core::primitive::u128 },
                    #[codec(index = 2)]
                    #[doc = "Burned from the pool."]
                    Burned { amount: ::core::primitive::u128 },
                }
            }
        }
        pub mod pallet_grandpa {
            use super::runtime_types;
            pub mod pallet {
                use super::runtime_types;
                #[derive(Debug, crate::gp::Decode, crate::gp::DecodeAsType, crate::gp::Encode)]
                #[doc = "Contains one variant per dispatchable that can be called by an extrinsic."]
                pub enum Call {
                    #[codec(index = 0)]
                    #[doc = "Report voter equivocation/misbehavior. This method will verify the"]
                    #[doc = "equivocation proof and validate the given key ownership proof"]
                    #[doc = "against the extracted offender. If both are valid, the offence"]
                    #[doc = "will be reported."]
                    report_equivocation {
                        equivocation_proof: ::std::boxed::Box<
                            runtime_types::sp_consensus_grandpa::EquivocationProof<
                                ::subxt::utils::H256,
                                ::core::primitive::u32,
                            >,
                        >,
                        key_owner_proof: runtime_types::sp_session::MembershipProof,
                    },
                    #[codec(index = 1)]
                    #[doc = "Report voter equivocation/misbehavior. This method will verify the"]
                    #[doc = "equivocation proof and validate the given key ownership proof"]
                    #[doc = "against the extracted offender. If both are valid, the offence"]
                    #[doc = "will be reported."]
                    #[doc = ""]
                    #[doc = "This extrinsic must be called unsigned and it is expected that only"]
                    #[doc = "block authors will call it (validated in `ValidateUnsigned`), as such"]
                    #[doc = "if the block author is defined it will be defined as the equivocation"]
                    #[doc = "reporter."]
                    report_equivocation_unsigned {
                        equivocation_proof: ::std::boxed::Box<
                            runtime_types::sp_consensus_grandpa::EquivocationProof<
                                ::subxt::utils::H256,
                                ::core::primitive::u32,
                            >,
                        >,
                        key_owner_proof: runtime_types::sp_session::MembershipProof,
                    },
                    #[codec(index = 2)]
                    #[doc = "Note that the current authority set of the GRANDPA finality gadget has stalled."]
                    #[doc = ""]
                    #[doc = "This will trigger a forced authority set change at the beginning of the next session, to"]
                    #[doc = "be enacted `delay` blocks after that. The `delay` should be high enough to safely assume"]
                    #[doc = "that the block signalling the forced change will not be re-orged e.g. 1000 blocks."]
                    #[doc = "The block production rate (which may be slowed down because of finality lagging) should"]
                    #[doc = "be taken into account when choosing the `delay`. The GRANDPA voters based on the new"]
                    #[doc = "authority will start voting on top of `best_finalized_block_number` for new finalized"]
                    #[doc = "blocks. `best_finalized_block_number` should be the highest of the latest finalized"]
                    #[doc = "block of all validators of the new authority set."]
                    #[doc = ""]
                    #[doc = "Only callable by root."]
                    note_stalled {
                        delay: ::core::primitive::u32,
                        best_finalized_block_number: ::core::primitive::u32,
                    },
                }
                #[derive(Debug, crate::gp::Decode, crate::gp::DecodeAsType, crate::gp::Encode)]
                #[doc = "\n\t\t\tCustom [dispatch errors](https://docs.substrate.io/main-docs/build/events-errors/)\n\t\t\tof this pallet.\n\t\t\t"]
                pub enum Error {
                    #[codec(index = 0)]
                    #[doc = "Attempt to signal GRANDPA pause when the authority set isn't live"]
                    #[doc = "(either paused or already pending pause)."]
                    PauseFailed,
                    #[codec(index = 1)]
                    #[doc = "Attempt to signal GRANDPA resume when the authority set isn't paused"]
                    #[doc = "(either live or already pending resume)."]
                    ResumeFailed,
                    #[codec(index = 2)]
                    #[doc = "Attempt to signal GRANDPA change with one already pending."]
                    ChangePending,
                    #[codec(index = 3)]
                    #[doc = "Cannot signal forced change so soon after last."]
                    TooSoon,
                    #[codec(index = 4)]
                    #[doc = "A key ownership proof provided as part of an equivocation report is invalid."]
                    InvalidKeyOwnershipProof,
                    #[codec(index = 5)]
                    #[doc = "An equivocation proof provided as part of an equivocation report is invalid."]
                    InvalidEquivocationProof,
                    #[codec(index = 6)]
                    #[doc = "A given equivocation report is valid but already previously reported."]
                    DuplicateOffenceReport,
                }
                #[derive(Debug, crate::gp::Decode, crate::gp::DecodeAsType, crate::gp::Encode)]
                #[doc = "\n\t\t\tThe [event](https://docs.substrate.io/main-docs/build/events-errors/) emitted\n\t\t\tby this pallet.\n\t\t\t"]
                pub enum Event {
                    #[codec(index = 0)]
                    #[doc = "New authority set has been applied."]
                    NewAuthorities {
                        authority_set: ::std::vec::Vec<(
                            runtime_types::sp_consensus_grandpa::app::Public,
                            ::core::primitive::u64,
                        )>,
                    },
                    #[codec(index = 1)]
                    #[doc = "Current authority set has been paused."]
                    Paused,
                    #[codec(index = 2)]
                    #[doc = "Current authority set has been resumed."]
                    Resumed,
                }
            }
            #[derive(Debug, crate::gp::Decode, crate::gp::DecodeAsType, crate::gp::Encode)]
            pub struct StoredPendingChange<_0> {
                pub scheduled_at: _0,
                pub delay: _0,
                pub next_authorities:
                    runtime_types::bounded_collections::weak_bounded_vec::WeakBoundedVec<(
                        runtime_types::sp_consensus_grandpa::app::Public,
                        ::core::primitive::u64,
                    )>,
                pub forced: ::core::option::Option<_0>,
            }
            #[derive(Debug, crate::gp::Decode, crate::gp::DecodeAsType, crate::gp::Encode)]
            pub enum StoredState<_0> {
                #[codec(index = 0)]
                Live,
                #[codec(index = 1)]
                PendingPause { scheduled_at: _0, delay: _0 },
                #[codec(index = 2)]
                Paused,
                #[codec(index = 3)]
                PendingResume { scheduled_at: _0, delay: _0 },
            }
        }
        pub mod pallet_identity {
            use super::runtime_types;
            pub mod pallet {
                use super::runtime_types;
                #[derive(Debug, crate::gp::Decode, crate::gp::DecodeAsType, crate::gp::Encode)]
                #[doc = "Identity pallet declaration."]
                pub enum Call {
                    #[codec(index = 0)]
                    #[doc = "Add a registrar to the system."]
                    #[doc = ""]
                    #[doc = "The dispatch origin for this call must be `T::RegistrarOrigin`."]
                    #[doc = ""]
                    #[doc = "- `account`: the account of the registrar."]
                    #[doc = ""]
                    #[doc = "Emits `RegistrarAdded` if successful."]
                    #[doc = ""]
                    #[doc = "## Complexity"]
                    #[doc = "- `O(R)` where `R` registrar-count (governance-bounded and code-bounded)."]
                    add_registrar {
                        account: ::subxt::utils::MultiAddress<::subxt::utils::AccountId32, ()>,
                    },
                    #[codec(index = 1)]
                    #[doc = "Set an account's identity information and reserve the appropriate deposit."]
                    #[doc = ""]
                    #[doc = "If the account already has identity information, the deposit is taken as part payment"]
                    #[doc = "for the new deposit."]
                    #[doc = ""]
                    #[doc = "The dispatch origin for this call must be _Signed_."]
                    #[doc = ""]
                    #[doc = "- `info`: The identity information."]
                    #[doc = ""]
                    #[doc = "Emits `IdentitySet` if successful."]
                    #[doc = ""]
                    #[doc = "## Complexity"]
                    #[doc = "- `O(X + X' + R)`"]
                    #[doc = "  - where `X` additional-field-count (deposit-bounded and code-bounded)"]
                    #[doc = "  - where `R` judgements-count (registrar-count-bounded)"]
                    set_identity {
                        info:
                            ::std::boxed::Box<runtime_types::pallet_identity::types::IdentityInfo>,
                    },
                    #[codec(index = 2)]
                    #[doc = "Set the sub-accounts of the sender."]
                    #[doc = ""]
                    #[doc = "Payment: Any aggregate balance reserved by previous `set_subs` calls will be returned"]
                    #[doc = "and an amount `SubAccountDeposit` will be reserved for each item in `subs`."]
                    #[doc = ""]
                    #[doc = "The dispatch origin for this call must be _Signed_ and the sender must have a registered"]
                    #[doc = "identity."]
                    #[doc = ""]
                    #[doc = "- `subs`: The identity's (new) sub-accounts."]
                    #[doc = ""]
                    #[doc = "## Complexity"]
                    #[doc = "- `O(P + S)`"]
                    #[doc = "  - where `P` old-subs-count (hard- and deposit-bounded)."]
                    #[doc = "  - where `S` subs-count (hard- and deposit-bounded)."]
                    set_subs {
                        subs: ::std::vec::Vec<(
                            ::subxt::utils::AccountId32,
                            runtime_types::pallet_identity::types::Data,
                        )>,
                    },
                    #[codec(index = 3)]
                    #[doc = "Clear an account's identity info and all sub-accounts and return all deposits."]
                    #[doc = ""]
                    #[doc = "Payment: All reserved balances on the account are returned."]
                    #[doc = ""]
                    #[doc = "The dispatch origin for this call must be _Signed_ and the sender must have a registered"]
                    #[doc = "identity."]
                    #[doc = ""]
                    #[doc = "Emits `IdentityCleared` if successful."]
                    #[doc = ""]
                    #[doc = "## Complexity"]
                    #[doc = "- `O(R + S + X)`"]
                    #[doc = "  - where `R` registrar-count (governance-bounded)."]
                    #[doc = "  - where `S` subs-count (hard- and deposit-bounded)."]
                    #[doc = "  - where `X` additional-field-count (deposit-bounded and code-bounded)."]
                    clear_identity,
                    #[codec(index = 4)]
                    #[doc = "Request a judgement from a registrar."]
                    #[doc = ""]
                    #[doc = "Payment: At most `max_fee` will be reserved for payment to the registrar if judgement"]
                    #[doc = "given."]
                    #[doc = ""]
                    #[doc = "The dispatch origin for this call must be _Signed_ and the sender must have a"]
                    #[doc = "registered identity."]
                    #[doc = ""]
                    #[doc = "- `reg_index`: The index of the registrar whose judgement is requested."]
                    #[doc = "- `max_fee`: The maximum fee that may be paid. This should just be auto-populated as:"]
                    #[doc = ""]
                    #[doc = "```nocompile"]
                    #[doc = "Self::registrars().get(reg_index).unwrap().fee"]
                    #[doc = "```"]
                    #[doc = ""]
                    #[doc = "Emits `JudgementRequested` if successful."]
                    #[doc = ""]
                    #[doc = "## Complexity"]
                    #[doc = "- `O(R + X)`."]
                    #[doc = "  - where `R` registrar-count (governance-bounded)."]
                    #[doc = "  - where `X` additional-field-count (deposit-bounded and code-bounded)."]
                    request_judgement {
                        #[codec(compact)]
                        reg_index: ::core::primitive::u32,
                        #[codec(compact)]
                        max_fee: ::core::primitive::u128,
                    },
                    #[codec(index = 5)]
                    #[doc = "Cancel a previous request."]
                    #[doc = ""]
                    #[doc = "Payment: A previously reserved deposit is returned on success."]
                    #[doc = ""]
                    #[doc = "The dispatch origin for this call must be _Signed_ and the sender must have a"]
                    #[doc = "registered identity."]
                    #[doc = ""]
                    #[doc = "- `reg_index`: The index of the registrar whose judgement is no longer requested."]
                    #[doc = ""]
                    #[doc = "Emits `JudgementUnrequested` if successful."]
                    #[doc = ""]
                    #[doc = "## Complexity"]
                    #[doc = "- `O(R + X)`."]
                    #[doc = "  - where `R` registrar-count (governance-bounded)."]
                    #[doc = "  - where `X` additional-field-count (deposit-bounded and code-bounded)."]
                    cancel_request { reg_index: ::core::primitive::u32 },
                    #[codec(index = 6)]
                    #[doc = "Set the fee required for a judgement to be requested from a registrar."]
                    #[doc = ""]
                    #[doc = "The dispatch origin for this call must be _Signed_ and the sender must be the account"]
                    #[doc = "of the registrar whose index is `index`."]
                    #[doc = ""]
                    #[doc = "- `index`: the index of the registrar whose fee is to be set."]
                    #[doc = "- `fee`: the new fee."]
                    #[doc = ""]
                    #[doc = "## Complexity"]
                    #[doc = "- `O(R)`."]
                    #[doc = "  - where `R` registrar-count (governance-bounded)."]
                    set_fee {
                        #[codec(compact)]
                        index: ::core::primitive::u32,
                        #[codec(compact)]
                        fee: ::core::primitive::u128,
                    },
                    #[codec(index = 7)]
                    #[doc = "Change the account associated with a registrar."]
                    #[doc = ""]
                    #[doc = "The dispatch origin for this call must be _Signed_ and the sender must be the account"]
                    #[doc = "of the registrar whose index is `index`."]
                    #[doc = ""]
                    #[doc = "- `index`: the index of the registrar whose fee is to be set."]
                    #[doc = "- `new`: the new account ID."]
                    #[doc = ""]
                    #[doc = "## Complexity"]
                    #[doc = "- `O(R)`."]
                    #[doc = "  - where `R` registrar-count (governance-bounded)."]
                    set_account_id {
                        #[codec(compact)]
                        index: ::core::primitive::u32,
                        new: ::subxt::utils::MultiAddress<::subxt::utils::AccountId32, ()>,
                    },
                    #[codec(index = 8)]
                    #[doc = "Set the field information for a registrar."]
                    #[doc = ""]
                    #[doc = "The dispatch origin for this call must be _Signed_ and the sender must be the account"]
                    #[doc = "of the registrar whose index is `index`."]
                    #[doc = ""]
                    #[doc = "- `index`: the index of the registrar whose fee is to be set."]
                    #[doc = "- `fields`: the fields that the registrar concerns themselves with."]
                    #[doc = ""]
                    #[doc = "## Complexity"]
                    #[doc = "- `O(R)`."]
                    #[doc = "  - where `R` registrar-count (governance-bounded)."]
                    set_fields {
                        #[codec(compact)]
                        index: ::core::primitive::u32,
                        fields: runtime_types::pallet_identity::types::BitFlags<
                            runtime_types::pallet_identity::types::IdentityField,
                        >,
                    },
                    #[codec(index = 9)]
                    #[doc = "Provide a judgement for an account's identity."]
                    #[doc = ""]
                    #[doc = "The dispatch origin for this call must be _Signed_ and the sender must be the account"]
                    #[doc = "of the registrar whose index is `reg_index`."]
                    #[doc = ""]
                    #[doc = "- `reg_index`: the index of the registrar whose judgement is being made."]
                    #[doc = "- `target`: the account whose identity the judgement is upon. This must be an account"]
                    #[doc = "  with a registered identity."]
                    #[doc = "- `judgement`: the judgement of the registrar of index `reg_index` about `target`."]
                    #[doc = "- `identity`: The hash of the [`IdentityInfo`] for that the judgement is provided."]
                    #[doc = ""]
                    #[doc = "Emits `JudgementGiven` if successful."]
                    #[doc = ""]
                    #[doc = "## Complexity"]
                    #[doc = "- `O(R + X)`."]
                    #[doc = "  - where `R` registrar-count (governance-bounded)."]
                    #[doc = "  - where `X` additional-field-count (deposit-bounded and code-bounded)."]
                    provide_judgement {
                        #[codec(compact)]
                        reg_index: ::core::primitive::u32,
                        target: ::subxt::utils::MultiAddress<::subxt::utils::AccountId32, ()>,
                        judgement: runtime_types::pallet_identity::types::Judgement<
                            ::core::primitive::u128,
                        >,
                        identity: ::subxt::utils::H256,
                    },
                    #[codec(index = 10)]
                    #[doc = "Remove an account's identity and sub-account information and slash the deposits."]
                    #[doc = ""]
                    #[doc = "Payment: Reserved balances from `set_subs` and `set_identity` are slashed and handled by"]
                    #[doc = "`Slash`. Verification request deposits are not returned; they should be cancelled"]
                    #[doc = "manually using `cancel_request`."]
                    #[doc = ""]
                    #[doc = "The dispatch origin for this call must match `T::ForceOrigin`."]
                    #[doc = ""]
                    #[doc = "- `target`: the account whose identity the judgement is upon. This must be an account"]
                    #[doc = "  with a registered identity."]
                    #[doc = ""]
                    #[doc = "Emits `IdentityKilled` if successful."]
                    #[doc = ""]
                    #[doc = "## Complexity"]
                    #[doc = "- `O(R + S + X)`"]
                    #[doc = "  - where `R` registrar-count (governance-bounded)."]
                    #[doc = "  - where `S` subs-count (hard- and deposit-bounded)."]
                    #[doc = "  - where `X` additional-field-count (deposit-bounded and code-bounded)."]
                    kill_identity {
                        target: ::subxt::utils::MultiAddress<::subxt::utils::AccountId32, ()>,
                    },
                    #[codec(index = 11)]
                    #[doc = "Add the given account to the sender's subs."]
                    #[doc = ""]
                    #[doc = "Payment: Balance reserved by a previous `set_subs` call for one sub will be repatriated"]
                    #[doc = "to the sender."]
                    #[doc = ""]
                    #[doc = "The dispatch origin for this call must be _Signed_ and the sender must have a registered"]
                    #[doc = "sub identity of `sub`."]
                    add_sub {
                        sub: ::subxt::utils::MultiAddress<::subxt::utils::AccountId32, ()>,
                        data: runtime_types::pallet_identity::types::Data,
                    },
                    #[codec(index = 12)]
                    #[doc = "Alter the associated name of the given sub-account."]
                    #[doc = ""]
                    #[doc = "The dispatch origin for this call must be _Signed_ and the sender must have a registered"]
                    #[doc = "sub identity of `sub`."]
                    rename_sub {
                        sub: ::subxt::utils::MultiAddress<::subxt::utils::AccountId32, ()>,
                        data: runtime_types::pallet_identity::types::Data,
                    },
                    #[codec(index = 13)]
                    #[doc = "Remove the given account from the sender's subs."]
                    #[doc = ""]
                    #[doc = "Payment: Balance reserved by a previous `set_subs` call for one sub will be repatriated"]
                    #[doc = "to the sender."]
                    #[doc = ""]
                    #[doc = "The dispatch origin for this call must be _Signed_ and the sender must have a registered"]
                    #[doc = "sub identity of `sub`."]
                    remove_sub {
                        sub: ::subxt::utils::MultiAddress<::subxt::utils::AccountId32, ()>,
                    },
                    #[codec(index = 14)]
                    #[doc = "Remove the sender as a sub-account."]
                    #[doc = ""]
                    #[doc = "Payment: Balance reserved by a previous `set_subs` call for one sub will be repatriated"]
                    #[doc = "to the sender (*not* the original depositor)."]
                    #[doc = ""]
                    #[doc = "The dispatch origin for this call must be _Signed_ and the sender must have a registered"]
                    #[doc = "super-identity."]
                    #[doc = ""]
                    #[doc = "NOTE: This should not normally be used, but is provided in the case that the non-"]
                    #[doc = "controller of an account is maliciously registered as a sub-account."]
                    quit_sub,
                }
                #[derive(Debug, crate::gp::Decode, crate::gp::DecodeAsType, crate::gp::Encode)]
                #[doc = "\n\t\t\tCustom [dispatch errors](https://docs.substrate.io/main-docs/build/events-errors/)\n\t\t\tof this pallet.\n\t\t\t"]
                pub enum Error {
                    #[codec(index = 0)]
                    #[doc = "Too many subs-accounts."]
                    TooManySubAccounts,
                    #[codec(index = 1)]
                    #[doc = "Account isn't found."]
                    NotFound,
                    #[codec(index = 2)]
                    #[doc = "Account isn't named."]
                    NotNamed,
                    #[codec(index = 3)]
                    #[doc = "Empty index."]
                    EmptyIndex,
                    #[codec(index = 4)]
                    #[doc = "Fee is changed."]
                    FeeChanged,
                    #[codec(index = 5)]
                    #[doc = "No identity found."]
                    NoIdentity,
                    #[codec(index = 6)]
                    #[doc = "Sticky judgement."]
                    StickyJudgement,
                    #[codec(index = 7)]
                    #[doc = "Judgement given."]
                    JudgementGiven,
                    #[codec(index = 8)]
                    #[doc = "Invalid judgement."]
                    InvalidJudgement,
                    #[codec(index = 9)]
                    #[doc = "The index is invalid."]
                    InvalidIndex,
                    #[codec(index = 10)]
                    #[doc = "The target is invalid."]
                    InvalidTarget,
                    #[codec(index = 11)]
                    #[doc = "Too many additional fields."]
                    TooManyFields,
                    #[codec(index = 12)]
                    #[doc = "Maximum amount of registrars reached. Cannot add any more."]
                    TooManyRegistrars,
                    #[codec(index = 13)]
                    #[doc = "Account ID is already named."]
                    AlreadyClaimed,
                    #[codec(index = 14)]
                    #[doc = "Sender is not a sub-account."]
                    NotSub,
                    #[codec(index = 15)]
                    #[doc = "Sub-account isn't owned by sender."]
                    NotOwned,
                    #[codec(index = 16)]
                    #[doc = "The provided judgement was for a different identity."]
                    JudgementForDifferentIdentity,
                    #[codec(index = 17)]
                    #[doc = "Error that occurs when there is an issue paying for judgement."]
                    JudgementPaymentFailed,
                }
                #[derive(Debug, crate::gp::Decode, crate::gp::DecodeAsType, crate::gp::Encode)]
                #[doc = "\n\t\t\tThe [event](https://docs.substrate.io/main-docs/build/events-errors/) emitted\n\t\t\tby this pallet.\n\t\t\t"]
                pub enum Event {
                    #[codec(index = 0)]
                    #[doc = "A name was set or reset (which will remove all judgements)."]
                    IdentitySet { who: ::subxt::utils::AccountId32 },
                    #[codec(index = 1)]
                    #[doc = "A name was cleared, and the given balance returned."]
                    IdentityCleared {
                        who: ::subxt::utils::AccountId32,
                        deposit: ::core::primitive::u128,
                    },
                    #[codec(index = 2)]
                    #[doc = "A name was removed and the given balance slashed."]
                    IdentityKilled {
                        who: ::subxt::utils::AccountId32,
                        deposit: ::core::primitive::u128,
                    },
                    #[codec(index = 3)]
                    #[doc = "A judgement was asked from a registrar."]
                    JudgementRequested {
                        who: ::subxt::utils::AccountId32,
                        registrar_index: ::core::primitive::u32,
                    },
                    #[codec(index = 4)]
                    #[doc = "A judgement request was retracted."]
                    JudgementUnrequested {
                        who: ::subxt::utils::AccountId32,
                        registrar_index: ::core::primitive::u32,
                    },
                    #[codec(index = 5)]
                    #[doc = "A judgement was given by a registrar."]
                    JudgementGiven {
                        target: ::subxt::utils::AccountId32,
                        registrar_index: ::core::primitive::u32,
                    },
                    #[codec(index = 6)]
                    #[doc = "A registrar was added."]
                    RegistrarAdded {
                        registrar_index: ::core::primitive::u32,
                    },
                    #[codec(index = 7)]
                    #[doc = "A sub-identity was added to an identity and the deposit paid."]
                    SubIdentityAdded {
                        sub: ::subxt::utils::AccountId32,
                        main: ::subxt::utils::AccountId32,
                        deposit: ::core::primitive::u128,
                    },
                    #[codec(index = 8)]
                    #[doc = "A sub-identity was removed from an identity and the deposit freed."]
                    SubIdentityRemoved {
                        sub: ::subxt::utils::AccountId32,
                        main: ::subxt::utils::AccountId32,
                        deposit: ::core::primitive::u128,
                    },
                    #[codec(index = 9)]
                    #[doc = "A sub-identity was cleared, and the given deposit repatriated from the"]
                    #[doc = "main identity account to the sub-identity account."]
                    SubIdentityRevoked {
                        sub: ::subxt::utils::AccountId32,
                        main: ::subxt::utils::AccountId32,
                        deposit: ::core::primitive::u128,
                    },
                }
            }
            pub mod types {
                use super::runtime_types;
                #[derive(
                    ::subxt::ext::codec::CompactAs,
                    Debug,
                    crate::gp::Decode,
                    crate::gp::DecodeAsType,
                    crate::gp::Encode,
                )]
                pub struct BitFlags<_0>(
                    pub ::core::primitive::u64,
                    #[codec(skip)] pub ::core::marker::PhantomData<_0>,
                );
                #[derive(Debug, crate::gp::Decode, crate::gp::DecodeAsType, crate::gp::Encode)]
                pub enum Data {
                    #[codec(index = 0)]
                    None,
                    #[codec(index = 1)]
                    Raw0([::core::primitive::u8; 0usize]),
                    #[codec(index = 2)]
                    Raw1([::core::primitive::u8; 1usize]),
                    #[codec(index = 3)]
                    Raw2([::core::primitive::u8; 2usize]),
                    #[codec(index = 4)]
                    Raw3([::core::primitive::u8; 3usize]),
                    #[codec(index = 5)]
                    Raw4([::core::primitive::u8; 4usize]),
                    #[codec(index = 6)]
                    Raw5([::core::primitive::u8; 5usize]),
                    #[codec(index = 7)]
                    Raw6([::core::primitive::u8; 6usize]),
                    #[codec(index = 8)]
                    Raw7([::core::primitive::u8; 7usize]),
                    #[codec(index = 9)]
                    Raw8([::core::primitive::u8; 8usize]),
                    #[codec(index = 10)]
                    Raw9([::core::primitive::u8; 9usize]),
                    #[codec(index = 11)]
                    Raw10([::core::primitive::u8; 10usize]),
                    #[codec(index = 12)]
                    Raw11([::core::primitive::u8; 11usize]),
                    #[codec(index = 13)]
                    Raw12([::core::primitive::u8; 12usize]),
                    #[codec(index = 14)]
                    Raw13([::core::primitive::u8; 13usize]),
                    #[codec(index = 15)]
                    Raw14([::core::primitive::u8; 14usize]),
                    #[codec(index = 16)]
                    Raw15([::core::primitive::u8; 15usize]),
                    #[codec(index = 17)]
                    Raw16([::core::primitive::u8; 16usize]),
                    #[codec(index = 18)]
                    Raw17([::core::primitive::u8; 17usize]),
                    #[codec(index = 19)]
                    Raw18([::core::primitive::u8; 18usize]),
                    #[codec(index = 20)]
                    Raw19([::core::primitive::u8; 19usize]),
                    #[codec(index = 21)]
                    Raw20([::core::primitive::u8; 20usize]),
                    #[codec(index = 22)]
                    Raw21([::core::primitive::u8; 21usize]),
                    #[codec(index = 23)]
                    Raw22([::core::primitive::u8; 22usize]),
                    #[codec(index = 24)]
                    Raw23([::core::primitive::u8; 23usize]),
                    #[codec(index = 25)]
                    Raw24([::core::primitive::u8; 24usize]),
                    #[codec(index = 26)]
                    Raw25([::core::primitive::u8; 25usize]),
                    #[codec(index = 27)]
                    Raw26([::core::primitive::u8; 26usize]),
                    #[codec(index = 28)]
                    Raw27([::core::primitive::u8; 27usize]),
                    #[codec(index = 29)]
                    Raw28([::core::primitive::u8; 28usize]),
                    #[codec(index = 30)]
                    Raw29([::core::primitive::u8; 29usize]),
                    #[codec(index = 31)]
                    Raw30([::core::primitive::u8; 30usize]),
                    #[codec(index = 32)]
                    Raw31([::core::primitive::u8; 31usize]),
                    #[codec(index = 33)]
                    Raw32([::core::primitive::u8; 32usize]),
                    #[codec(index = 34)]
                    BlakeTwo256([::core::primitive::u8; 32usize]),
                    #[codec(index = 35)]
                    Sha256([::core::primitive::u8; 32usize]),
                    #[codec(index = 36)]
                    Keccak256([::core::primitive::u8; 32usize]),
                    #[codec(index = 37)]
                    ShaThree256([::core::primitive::u8; 32usize]),
                }
                #[derive(Debug, crate::gp::Decode, crate::gp::DecodeAsType, crate::gp::Encode)]
                pub enum IdentityField {
                    #[codec(index = 1)]
                    Display,
                    #[codec(index = 2)]
                    Legal,
                    #[codec(index = 4)]
                    Web,
                    #[codec(index = 8)]
                    Riot,
                    #[codec(index = 16)]
                    Email,
                    #[codec(index = 32)]
                    PgpFingerprint,
                    #[codec(index = 64)]
                    Image,
                    #[codec(index = 128)]
                    Twitter,
                }
                #[derive(Debug, crate::gp::Decode, crate::gp::DecodeAsType, crate::gp::Encode)]
                pub struct IdentityInfo {
                    pub additional: runtime_types::bounded_collections::bounded_vec::BoundedVec<(
                        runtime_types::pallet_identity::types::Data,
                        runtime_types::pallet_identity::types::Data,
                    )>,
                    pub display: runtime_types::pallet_identity::types::Data,
                    pub legal: runtime_types::pallet_identity::types::Data,
                    pub web: runtime_types::pallet_identity::types::Data,
                    pub riot: runtime_types::pallet_identity::types::Data,
                    pub email: runtime_types::pallet_identity::types::Data,
                    pub pgp_fingerprint: ::core::option::Option<[::core::primitive::u8; 20usize]>,
                    pub image: runtime_types::pallet_identity::types::Data,
                    pub twitter: runtime_types::pallet_identity::types::Data,
                }
                #[derive(Debug, crate::gp::Decode, crate::gp::DecodeAsType, crate::gp::Encode)]
                pub enum Judgement<_0> {
                    #[codec(index = 0)]
                    Unknown,
                    #[codec(index = 1)]
                    FeePaid(_0),
                    #[codec(index = 2)]
                    Reasonable,
                    #[codec(index = 3)]
                    KnownGood,
                    #[codec(index = 4)]
                    OutOfDate,
                    #[codec(index = 5)]
                    LowQuality,
                    #[codec(index = 6)]
                    Erroneous,
                }
                #[derive(Debug, crate::gp::Decode, crate::gp::DecodeAsType, crate::gp::Encode)]
                pub struct RegistrarInfo<_0, _1> {
                    pub account: _1,
                    pub fee: _0,
                    pub fields: runtime_types::pallet_identity::types::BitFlags<
                        runtime_types::pallet_identity::types::IdentityField,
                    >,
                }
                #[derive(Debug, crate::gp::Decode, crate::gp::DecodeAsType, crate::gp::Encode)]
                pub struct Registration<_0> {
                    pub judgements: runtime_types::bounded_collections::bounded_vec::BoundedVec<(
                        ::core::primitive::u32,
                        runtime_types::pallet_identity::types::Judgement<_0>,
                    )>,
                    pub deposit: _0,
                    pub info: runtime_types::pallet_identity::types::IdentityInfo,
                }
            }
        }
        pub mod pallet_im_online {
            use super::runtime_types;
            pub mod pallet {
                use super::runtime_types;
                #[derive(Debug, crate::gp::Decode, crate::gp::DecodeAsType, crate::gp::Encode)]
                #[doc = "Contains one variant per dispatchable that can be called by an extrinsic."]
                pub enum Call {
                    #[codec(index = 0)]
                    #[doc = "## Complexity:"]
                    #[doc = "- `O(K + E)` where K is length of `Keys` (heartbeat.validators_len) and E is length of"]
                    #[doc = "  `heartbeat.network_state.external_address`"]
                    #[doc = "  - `O(K)`: decoding of length `K`"]
                    #[doc = "  - `O(E)`: decoding/encoding of length `E`"]
                    heartbeat {
                        heartbeat:
                            runtime_types::pallet_im_online::Heartbeat<::core::primitive::u32>,
                        signature: runtime_types::pallet_im_online::sr25519::app_sr25519::Signature,
                    },
                }
                #[derive(Debug, crate::gp::Decode, crate::gp::DecodeAsType, crate::gp::Encode)]
                #[doc = "\n\t\t\tCustom [dispatch errors](https://docs.substrate.io/main-docs/build/events-errors/)\n\t\t\tof this pallet.\n\t\t\t"]
                pub enum Error {
                    #[codec(index = 0)]
                    #[doc = "Non existent public key."]
                    InvalidKey,
                    #[codec(index = 1)]
                    #[doc = "Duplicated heartbeat."]
                    DuplicatedHeartbeat,
                }
                #[derive(Debug, crate::gp::Decode, crate::gp::DecodeAsType, crate::gp::Encode)]
                #[doc = "\n\t\t\tThe [event](https://docs.substrate.io/main-docs/build/events-errors/) emitted\n\t\t\tby this pallet.\n\t\t\t"]
                pub enum Event {
                    #[codec(index = 0)]
                    #[doc = "A new heartbeat was received from `AuthorityId`."]
                    HeartbeatReceived {
                        authority_id: runtime_types::pallet_im_online::sr25519::app_sr25519::Public,
                    },
                    #[codec(index = 1)]
                    #[doc = "At the end of the session, no offence was committed."]
                    AllGood,
                    #[codec(index = 2)]
                    #[doc = "At the end of the session, at least one validator was found to be offline."]
                    SomeOffline {
                        offline: ::std::vec::Vec<(
                            ::subxt::utils::AccountId32,
                            runtime_types::pallet_staking::Exposure<
                                ::subxt::utils::AccountId32,
                                ::core::primitive::u128,
                            >,
                        )>,
                    },
                }
            }
            pub mod sr25519 {
                use super::runtime_types;
                pub mod app_sr25519 {
                    use super::runtime_types;
                    #[derive(
                        Debug, crate::gp::Decode, crate::gp::DecodeAsType, crate::gp::Encode,
                    )]
                    pub struct Public(pub runtime_types::sp_core::sr25519::Public);
                    #[derive(
                        Debug, crate::gp::Decode, crate::gp::DecodeAsType, crate::gp::Encode,
                    )]
                    pub struct Signature(pub runtime_types::sp_core::sr25519::Signature);
                }
            }
            #[derive(Debug, crate::gp::Decode, crate::gp::DecodeAsType, crate::gp::Encode)]
            pub struct BoundedOpaqueNetworkState {
                pub peer_id: runtime_types::bounded_collections::weak_bounded_vec::WeakBoundedVec<
                    ::core::primitive::u8,
                >,
                pub external_addresses:
                    runtime_types::bounded_collections::weak_bounded_vec::WeakBoundedVec<
                        runtime_types::bounded_collections::weak_bounded_vec::WeakBoundedVec<
                            ::core::primitive::u8,
                        >,
                    >,
            }
            #[derive(Debug, crate::gp::Decode, crate::gp::DecodeAsType, crate::gp::Encode)]
            pub struct Heartbeat<_0> {
                pub block_number: _0,
                pub network_state: runtime_types::sp_core::offchain::OpaqueNetworkState,
                pub session_index: _0,
                pub authority_index: _0,
                pub validators_len: _0,
            }
        }
        pub mod pallet_multisig {
            use super::runtime_types;
            pub mod pallet {
                use super::runtime_types;
                #[derive(Debug, crate::gp::Decode, crate::gp::DecodeAsType, crate::gp::Encode)]
                #[doc = "Contains one variant per dispatchable that can be called by an extrinsic."]
                pub enum Call {
                    #[codec(index = 0)]
                    #[doc = "Immediately dispatch a multi-signature call using a single approval from the caller."]
                    #[doc = ""]
                    #[doc = "The dispatch origin for this call must be _Signed_."]
                    #[doc = ""]
                    #[doc = "- `other_signatories`: The accounts (other than the sender) who are part of the"]
                    #[doc = "multi-signature, but do not participate in the approval process."]
                    #[doc = "- `call`: The call to be executed."]
                    #[doc = ""]
                    #[doc = "Result is equivalent to the dispatched result."]
                    #[doc = ""]
                    #[doc = "## Complexity"]
                    #[doc = "O(Z + C) where Z is the length of the call and C its execution weight."]
                    as_multi_threshold_1 {
                        other_signatories: ::std::vec::Vec<::subxt::utils::AccountId32>,
                        call: ::std::boxed::Box<runtime_types::vara_runtime::RuntimeCall>,
                    },
                    #[codec(index = 1)]
                    #[doc = "Register approval for a dispatch to be made from a deterministic composite account if"]
                    #[doc = "approved by a total of `threshold - 1` of `other_signatories`."]
                    #[doc = ""]
                    #[doc = "If there are enough, then dispatch the call."]
                    #[doc = ""]
                    #[doc = "Payment: `DepositBase` will be reserved if this is the first approval, plus"]
                    #[doc = "`threshold` times `DepositFactor`. It is returned once this dispatch happens or"]
                    #[doc = "is cancelled."]
                    #[doc = ""]
                    #[doc = "The dispatch origin for this call must be _Signed_."]
                    #[doc = ""]
                    #[doc = "- `threshold`: The total number of approvals for this dispatch before it is executed."]
                    #[doc = "- `other_signatories`: The accounts (other than the sender) who can approve this"]
                    #[doc = "dispatch. May not be empty."]
                    #[doc = "- `maybe_timepoint`: If this is the first approval, then this must be `None`. If it is"]
                    #[doc = "not the first approval, then it must be `Some`, with the timepoint (block number and"]
                    #[doc = "transaction index) of the first approval transaction."]
                    #[doc = "- `call`: The call to be executed."]
                    #[doc = ""]
                    #[doc = "NOTE: Unless this is the final approval, you will generally want to use"]
                    #[doc = "`approve_as_multi` instead, since it only requires a hash of the call."]
                    #[doc = ""]
                    #[doc = "Result is equivalent to the dispatched result if `threshold` is exactly `1`. Otherwise"]
                    #[doc = "on success, result is `Ok` and the result from the interior call, if it was executed,"]
                    #[doc = "may be found in the deposited `MultisigExecuted` event."]
                    #[doc = ""]
                    #[doc = "## Complexity"]
                    #[doc = "- `O(S + Z + Call)`."]
                    #[doc = "- Up to one balance-reserve or unreserve operation."]
                    #[doc = "- One passthrough operation, one insert, both `O(S)` where `S` is the number of"]
                    #[doc = "  signatories. `S` is capped by `MaxSignatories`, with weight being proportional."]
                    #[doc = "- One call encode & hash, both of complexity `O(Z)` where `Z` is tx-len."]
                    #[doc = "- One encode & hash, both of complexity `O(S)`."]
                    #[doc = "- Up to one binary search and insert (`O(logS + S)`)."]
                    #[doc = "- I/O: 1 read `O(S)`, up to 1 mutate `O(S)`. Up to one remove."]
                    #[doc = "- One event."]
                    #[doc = "- The weight of the `call`."]
                    #[doc = "- Storage: inserts one item, value size bounded by `MaxSignatories`, with a deposit"]
                    #[doc = "  taken for its lifetime of `DepositBase + threshold * DepositFactor`."]
                    as_multi {
                        threshold: ::core::primitive::u16,
                        other_signatories: ::std::vec::Vec<::subxt::utils::AccountId32>,
                        maybe_timepoint: ::core::option::Option<
                            runtime_types::pallet_multisig::Timepoint<::core::primitive::u32>,
                        >,
                        call: ::std::boxed::Box<runtime_types::vara_runtime::RuntimeCall>,
                        max_weight: runtime_types::sp_weights::weight_v2::Weight,
                    },
                    #[codec(index = 2)]
                    #[doc = "Register approval for a dispatch to be made from a deterministic composite account if"]
                    #[doc = "approved by a total of `threshold - 1` of `other_signatories`."]
                    #[doc = ""]
                    #[doc = "Payment: `DepositBase` will be reserved if this is the first approval, plus"]
                    #[doc = "`threshold` times `DepositFactor`. It is returned once this dispatch happens or"]
                    #[doc = "is cancelled."]
                    #[doc = ""]
                    #[doc = "The dispatch origin for this call must be _Signed_."]
                    #[doc = ""]
                    #[doc = "- `threshold`: The total number of approvals for this dispatch before it is executed."]
                    #[doc = "- `other_signatories`: The accounts (other than the sender) who can approve this"]
                    #[doc = "dispatch. May not be empty."]
                    #[doc = "- `maybe_timepoint`: If this is the first approval, then this must be `None`. If it is"]
                    #[doc = "not the first approval, then it must be `Some`, with the timepoint (block number and"]
                    #[doc = "transaction index) of the first approval transaction."]
                    #[doc = "- `call_hash`: The hash of the call to be executed."]
                    #[doc = ""]
                    #[doc = "NOTE: If this is the final approval, you will want to use `as_multi` instead."]
                    #[doc = ""]
                    #[doc = "## Complexity"]
                    #[doc = "- `O(S)`."]
                    #[doc = "- Up to one balance-reserve or unreserve operation."]
                    #[doc = "- One passthrough operation, one insert, both `O(S)` where `S` is the number of"]
                    #[doc = "  signatories. `S` is capped by `MaxSignatories`, with weight being proportional."]
                    #[doc = "- One encode & hash, both of complexity `O(S)`."]
                    #[doc = "- Up to one binary search and insert (`O(logS + S)`)."]
                    #[doc = "- I/O: 1 read `O(S)`, up to 1 mutate `O(S)`. Up to one remove."]
                    #[doc = "- One event."]
                    #[doc = "- Storage: inserts one item, value size bounded by `MaxSignatories`, with a deposit"]
                    #[doc = "  taken for its lifetime of `DepositBase + threshold * DepositFactor`."]
                    approve_as_multi {
                        threshold: ::core::primitive::u16,
                        other_signatories: ::std::vec::Vec<::subxt::utils::AccountId32>,
                        maybe_timepoint: ::core::option::Option<
                            runtime_types::pallet_multisig::Timepoint<::core::primitive::u32>,
                        >,
                        call_hash: [::core::primitive::u8; 32usize],
                        max_weight: runtime_types::sp_weights::weight_v2::Weight,
                    },
                    #[codec(index = 3)]
                    #[doc = "Cancel a pre-existing, on-going multisig transaction. Any deposit reserved previously"]
                    #[doc = "for this operation will be unreserved on success."]
                    #[doc = ""]
                    #[doc = "The dispatch origin for this call must be _Signed_."]
                    #[doc = ""]
                    #[doc = "- `threshold`: The total number of approvals for this dispatch before it is executed."]
                    #[doc = "- `other_signatories`: The accounts (other than the sender) who can approve this"]
                    #[doc = "dispatch. May not be empty."]
                    #[doc = "- `timepoint`: The timepoint (block number and transaction index) of the first approval"]
                    #[doc = "transaction for this dispatch."]
                    #[doc = "- `call_hash`: The hash of the call to be executed."]
                    #[doc = ""]
                    #[doc = "## Complexity"]
                    #[doc = "- `O(S)`."]
                    #[doc = "- Up to one balance-reserve or unreserve operation."]
                    #[doc = "- One passthrough operation, one insert, both `O(S)` where `S` is the number of"]
                    #[doc = "  signatories. `S` is capped by `MaxSignatories`, with weight being proportional."]
                    #[doc = "- One encode & hash, both of complexity `O(S)`."]
                    #[doc = "- One event."]
                    #[doc = "- I/O: 1 read `O(S)`, one remove."]
                    #[doc = "- Storage: removes one item."]
                    cancel_as_multi {
                        threshold: ::core::primitive::u16,
                        other_signatories: ::std::vec::Vec<::subxt::utils::AccountId32>,
                        timepoint:
                            runtime_types::pallet_multisig::Timepoint<::core::primitive::u32>,
                        call_hash: [::core::primitive::u8; 32usize],
                    },
                }
                #[derive(Debug, crate::gp::Decode, crate::gp::DecodeAsType, crate::gp::Encode)]
                #[doc = "\n\t\t\tCustom [dispatch errors](https://docs.substrate.io/main-docs/build/events-errors/)\n\t\t\tof this pallet.\n\t\t\t"]
                pub enum Error {
                    #[codec(index = 0)]
                    #[doc = "Threshold must be 2 or greater."]
                    MinimumThreshold,
                    #[codec(index = 1)]
                    #[doc = "Call is already approved by this signatory."]
                    AlreadyApproved,
                    #[codec(index = 2)]
                    #[doc = "Call doesn't need any (more) approvals."]
                    NoApprovalsNeeded,
                    #[codec(index = 3)]
                    #[doc = "There are too few signatories in the list."]
                    TooFewSignatories,
                    #[codec(index = 4)]
                    #[doc = "There are too many signatories in the list."]
                    TooManySignatories,
                    #[codec(index = 5)]
                    #[doc = "The signatories were provided out of order; they should be ordered."]
                    SignatoriesOutOfOrder,
                    #[codec(index = 6)]
                    #[doc = "The sender was contained in the other signatories; it shouldn't be."]
                    SenderInSignatories,
                    #[codec(index = 7)]
                    #[doc = "Multisig operation not found when attempting to cancel."]
                    NotFound,
                    #[codec(index = 8)]
                    #[doc = "Only the account that originally created the multisig is able to cancel it."]
                    NotOwner,
                    #[codec(index = 9)]
                    #[doc = "No timepoint was given, yet the multisig operation is already underway."]
                    NoTimepoint,
                    #[codec(index = 10)]
                    #[doc = "A different timepoint was given to the multisig operation that is underway."]
                    WrongTimepoint,
                    #[codec(index = 11)]
                    #[doc = "A timepoint was given, yet no multisig operation is underway."]
                    UnexpectedTimepoint,
                    #[codec(index = 12)]
                    #[doc = "The maximum weight information provided was too low."]
                    MaxWeightTooLow,
                    #[codec(index = 13)]
                    #[doc = "The data to be stored is already stored."]
                    AlreadyStored,
                }
                #[derive(Debug, crate::gp::Decode, crate::gp::DecodeAsType, crate::gp::Encode)]
                #[doc = "\n\t\t\tThe [event](https://docs.substrate.io/main-docs/build/events-errors/) emitted\n\t\t\tby this pallet.\n\t\t\t"]
                pub enum Event {
                    #[codec(index = 0)]
                    #[doc = "A new multisig operation has begun."]
                    NewMultisig {
                        approving: ::subxt::utils::AccountId32,
                        multisig: ::subxt::utils::AccountId32,
                        call_hash: [::core::primitive::u8; 32usize],
                    },
                    #[codec(index = 1)]
                    #[doc = "A multisig operation has been approved by someone."]
                    MultisigApproval {
                        approving: ::subxt::utils::AccountId32,
                        timepoint:
                            runtime_types::pallet_multisig::Timepoint<::core::primitive::u32>,
                        multisig: ::subxt::utils::AccountId32,
                        call_hash: [::core::primitive::u8; 32usize],
                    },
                    #[codec(index = 2)]
                    #[doc = "A multisig operation has been executed."]
                    MultisigExecuted {
                        approving: ::subxt::utils::AccountId32,
                        timepoint:
                            runtime_types::pallet_multisig::Timepoint<::core::primitive::u32>,
                        multisig: ::subxt::utils::AccountId32,
                        call_hash: [::core::primitive::u8; 32usize],
                        result:
                            ::core::result::Result<(), runtime_types::sp_runtime::DispatchError>,
                    },
                    #[codec(index = 3)]
                    #[doc = "A multisig operation has been cancelled."]
                    MultisigCancelled {
                        cancelling: ::subxt::utils::AccountId32,
                        timepoint:
                            runtime_types::pallet_multisig::Timepoint<::core::primitive::u32>,
                        multisig: ::subxt::utils::AccountId32,
                        call_hash: [::core::primitive::u8; 32usize],
                    },
                }
            }
            #[derive(Debug, crate::gp::Decode, crate::gp::DecodeAsType, crate::gp::Encode)]
            pub struct Multisig<_0, _1, _2> {
                pub when: runtime_types::pallet_multisig::Timepoint<_0>,
                pub deposit: _1,
                pub depositor: _2,
                pub approvals: runtime_types::bounded_collections::bounded_vec::BoundedVec<_2>,
            }
            #[derive(Debug, crate::gp::Decode, crate::gp::DecodeAsType, crate::gp::Encode)]
            pub struct Timepoint<_0> {
                pub height: _0,
                pub index: _0,
            }
        }
        pub mod pallet_preimage {
            use super::runtime_types;
            pub mod pallet {
                use super::runtime_types;
                #[derive(Debug, crate::gp::Decode, crate::gp::DecodeAsType, crate::gp::Encode)]
                #[doc = "Contains one variant per dispatchable that can be called by an extrinsic."]
                pub enum Call {
                    #[codec(index = 0)]
                    #[doc = "Register a preimage on-chain."]
                    #[doc = ""]
                    #[doc = "If the preimage was previously requested, no fees or deposits are taken for providing"]
                    #[doc = "the preimage. Otherwise, a deposit is taken proportional to the size of the preimage."]
                    note_preimage {
                        bytes: ::std::vec::Vec<::core::primitive::u8>,
                    },
                    #[codec(index = 1)]
                    #[doc = "Clear an unrequested preimage from the runtime storage."]
                    #[doc = ""]
                    #[doc = "If `len` is provided, then it will be a much cheaper operation."]
                    #[doc = ""]
                    #[doc = "- `hash`: The hash of the preimage to be removed from the store."]
                    #[doc = "- `len`: The length of the preimage of `hash`."]
                    unnote_preimage { hash: ::subxt::utils::H256 },
                    #[codec(index = 2)]
                    #[doc = "Request a preimage be uploaded to the chain without paying any fees or deposits."]
                    #[doc = ""]
                    #[doc = "If the preimage requests has already been provided on-chain, we unreserve any deposit"]
                    #[doc = "a user may have paid, and take the control of the preimage out of their hands."]
                    request_preimage { hash: ::subxt::utils::H256 },
                    #[codec(index = 3)]
                    #[doc = "Clear a previously made request for a preimage."]
                    #[doc = ""]
                    #[doc = "NOTE: THIS MUST NOT BE CALLED ON `hash` MORE TIMES THAN `request_preimage`."]
                    unrequest_preimage { hash: ::subxt::utils::H256 },
                }
                #[derive(Debug, crate::gp::Decode, crate::gp::DecodeAsType, crate::gp::Encode)]
                #[doc = "\n\t\t\tCustom [dispatch errors](https://docs.substrate.io/main-docs/build/events-errors/)\n\t\t\tof this pallet.\n\t\t\t"]
                pub enum Error {
                    #[codec(index = 0)]
                    #[doc = "Preimage is too large to store on-chain."]
                    TooBig,
                    #[codec(index = 1)]
                    #[doc = "Preimage has already been noted on-chain."]
                    AlreadyNoted,
                    #[codec(index = 2)]
                    #[doc = "The user is not authorized to perform this action."]
                    NotAuthorized,
                    #[codec(index = 3)]
                    #[doc = "The preimage cannot be removed since it has not yet been noted."]
                    NotNoted,
                    #[codec(index = 4)]
                    #[doc = "A preimage may not be removed when there are outstanding requests."]
                    Requested,
                    #[codec(index = 5)]
                    #[doc = "The preimage request cannot be removed since no outstanding requests exist."]
                    NotRequested,
                }
                #[derive(Debug, crate::gp::Decode, crate::gp::DecodeAsType, crate::gp::Encode)]
                #[doc = "\n\t\t\tThe [event](https://docs.substrate.io/main-docs/build/events-errors/) emitted\n\t\t\tby this pallet.\n\t\t\t"]
                pub enum Event {
                    #[codec(index = 0)]
                    #[doc = "A preimage has been noted."]
                    Noted { hash: ::subxt::utils::H256 },
                    #[codec(index = 1)]
                    #[doc = "A preimage has been requested."]
                    Requested { hash: ::subxt::utils::H256 },
                    #[codec(index = 2)]
                    #[doc = "A preimage has ben cleared."]
                    Cleared { hash: ::subxt::utils::H256 },
                }
            }
            #[derive(Debug, crate::gp::Decode, crate::gp::DecodeAsType, crate::gp::Encode)]
            pub enum RequestStatus<_0, _1> {
                #[codec(index = 0)]
                Unrequested {
                    deposit: (_0, _1),
                    len: ::core::primitive::u32,
                },
                #[codec(index = 1)]
                Requested {
                    deposit: ::core::option::Option<(_0, _1)>,
                    count: ::core::primitive::u32,
                    len: ::core::option::Option<::core::primitive::u32>,
                },
            }
        }
        pub mod pallet_proxy {
            use super::runtime_types;
            pub mod pallet {
                use super::runtime_types;
                #[derive(Debug, crate::gp::Decode, crate::gp::DecodeAsType, crate::gp::Encode)]
                #[doc = "Contains one variant per dispatchable that can be called by an extrinsic."]
                pub enum Call {
                    #[codec(index = 0)]
                    #[doc = "Dispatch the given `call` from an account that the sender is authorised for through"]
                    #[doc = "`add_proxy`."]
                    #[doc = ""]
                    #[doc = "The dispatch origin for this call must be _Signed_."]
                    #[doc = ""]
                    #[doc = "Parameters:"]
                    #[doc = "- `real`: The account that the proxy will make a call on behalf of."]
                    #[doc = "- `force_proxy_type`: Specify the exact proxy type to be used and checked for this call."]
                    #[doc = "- `call`: The call to be made by the `real` account."]
                    proxy {
                        real: ::subxt::utils::MultiAddress<::subxt::utils::AccountId32, ()>,
                        force_proxy_type:
                            ::core::option::Option<runtime_types::vara_runtime::ProxyType>,
                        call: ::std::boxed::Box<runtime_types::vara_runtime::RuntimeCall>,
                    },
                    #[codec(index = 1)]
                    #[doc = "Register a proxy account for the sender that is able to make calls on its behalf."]
                    #[doc = ""]
                    #[doc = "The dispatch origin for this call must be _Signed_."]
                    #[doc = ""]
                    #[doc = "Parameters:"]
                    #[doc = "- `proxy`: The account that the `caller` would like to make a proxy."]
                    #[doc = "- `proxy_type`: The permissions allowed for this proxy account."]
                    #[doc = "- `delay`: The announcement period required of the initial proxy. Will generally be"]
                    #[doc = "zero."]
                    add_proxy {
                        delegate: ::subxt::utils::MultiAddress<::subxt::utils::AccountId32, ()>,
                        proxy_type: runtime_types::vara_runtime::ProxyType,
                        delay: ::core::primitive::u32,
                    },
                    #[codec(index = 2)]
                    #[doc = "Unregister a proxy account for the sender."]
                    #[doc = ""]
                    #[doc = "The dispatch origin for this call must be _Signed_."]
                    #[doc = ""]
                    #[doc = "Parameters:"]
                    #[doc = "- `proxy`: The account that the `caller` would like to remove as a proxy."]
                    #[doc = "- `proxy_type`: The permissions currently enabled for the removed proxy account."]
                    remove_proxy {
                        delegate: ::subxt::utils::MultiAddress<::subxt::utils::AccountId32, ()>,
                        proxy_type: runtime_types::vara_runtime::ProxyType,
                        delay: ::core::primitive::u32,
                    },
                    #[codec(index = 3)]
                    #[doc = "Unregister all proxy accounts for the sender."]
                    #[doc = ""]
                    #[doc = "The dispatch origin for this call must be _Signed_."]
                    #[doc = ""]
                    #[doc = "WARNING: This may be called on accounts created by `pure`, however if done, then"]
                    #[doc = "the unreserved fees will be inaccessible. **All access to this account will be lost.**"]
                    remove_proxies,
                    #[codec(index = 4)]
                    #[doc = "Spawn a fresh new account that is guaranteed to be otherwise inaccessible, and"]
                    #[doc = "initialize it with a proxy of `proxy_type` for `origin` sender."]
                    #[doc = ""]
                    #[doc = "Requires a `Signed` origin."]
                    #[doc = ""]
                    #[doc = "- `proxy_type`: The type of the proxy that the sender will be registered as over the"]
                    #[doc = "new account. This will almost always be the most permissive `ProxyType` possible to"]
                    #[doc = "allow for maximum flexibility."]
                    #[doc = "- `index`: A disambiguation index, in case this is called multiple times in the same"]
                    #[doc = "transaction (e.g. with `utility::batch`). Unless you're using `batch` you probably just"]
                    #[doc = "want to use `0`."]
                    #[doc = "- `delay`: The announcement period required of the initial proxy. Will generally be"]
                    #[doc = "zero."]
                    #[doc = ""]
                    #[doc = "Fails with `Duplicate` if this has already been called in this transaction, from the"]
                    #[doc = "same sender, with the same parameters."]
                    #[doc = ""]
                    #[doc = "Fails if there are insufficient funds to pay for deposit."]
                    create_pure {
                        proxy_type: runtime_types::vara_runtime::ProxyType,
                        delay: ::core::primitive::u32,
                        index: ::core::primitive::u16,
                    },
                    #[codec(index = 5)]
                    #[doc = "Removes a previously spawned pure proxy."]
                    #[doc = ""]
                    #[doc = "WARNING: **All access to this account will be lost.** Any funds held in it will be"]
                    #[doc = "inaccessible."]
                    #[doc = ""]
                    #[doc = "Requires a `Signed` origin, and the sender account must have been created by a call to"]
                    #[doc = "`pure` with corresponding parameters."]
                    #[doc = ""]
                    #[doc = "- `spawner`: The account that originally called `pure` to create this account."]
                    #[doc = "- `index`: The disambiguation index originally passed to `pure`. Probably `0`."]
                    #[doc = "- `proxy_type`: The proxy type originally passed to `pure`."]
                    #[doc = "- `height`: The height of the chain when the call to `pure` was processed."]
                    #[doc = "- `ext_index`: The extrinsic index in which the call to `pure` was processed."]
                    #[doc = ""]
                    #[doc = "Fails with `NoPermission` in case the caller is not a previously created pure"]
                    #[doc = "account whose `pure` call has corresponding parameters."]
                    kill_pure {
                        spawner: ::subxt::utils::MultiAddress<::subxt::utils::AccountId32, ()>,
                        proxy_type: runtime_types::vara_runtime::ProxyType,
                        index: ::core::primitive::u16,
                        #[codec(compact)]
                        height: ::core::primitive::u32,
                        #[codec(compact)]
                        ext_index: ::core::primitive::u32,
                    },
                    #[codec(index = 6)]
                    #[doc = "Publish the hash of a proxy-call that will be made in the future."]
                    #[doc = ""]
                    #[doc = "This must be called some number of blocks before the corresponding `proxy` is attempted"]
                    #[doc = "if the delay associated with the proxy relationship is greater than zero."]
                    #[doc = ""]
                    #[doc = "No more than `MaxPending` announcements may be made at any one time."]
                    #[doc = ""]
                    #[doc = "This will take a deposit of `AnnouncementDepositFactor` as well as"]
                    #[doc = "`AnnouncementDepositBase` if there are no other pending announcements."]
                    #[doc = ""]
                    #[doc = "The dispatch origin for this call must be _Signed_ and a proxy of `real`."]
                    #[doc = ""]
                    #[doc = "Parameters:"]
                    #[doc = "- `real`: The account that the proxy will make a call on behalf of."]
                    #[doc = "- `call_hash`: The hash of the call to be made by the `real` account."]
                    announce {
                        real: ::subxt::utils::MultiAddress<::subxt::utils::AccountId32, ()>,
                        call_hash: ::subxt::utils::H256,
                    },
                    #[codec(index = 7)]
                    #[doc = "Remove a given announcement."]
                    #[doc = ""]
                    #[doc = "May be called by a proxy account to remove a call they previously announced and return"]
                    #[doc = "the deposit."]
                    #[doc = ""]
                    #[doc = "The dispatch origin for this call must be _Signed_."]
                    #[doc = ""]
                    #[doc = "Parameters:"]
                    #[doc = "- `real`: The account that the proxy will make a call on behalf of."]
                    #[doc = "- `call_hash`: The hash of the call to be made by the `real` account."]
                    remove_announcement {
                        real: ::subxt::utils::MultiAddress<::subxt::utils::AccountId32, ()>,
                        call_hash: ::subxt::utils::H256,
                    },
                    #[codec(index = 8)]
                    #[doc = "Remove the given announcement of a delegate."]
                    #[doc = ""]
                    #[doc = "May be called by a target (proxied) account to remove a call that one of their delegates"]
                    #[doc = "(`delegate`) has announced they want to execute. The deposit is returned."]
                    #[doc = ""]
                    #[doc = "The dispatch origin for this call must be _Signed_."]
                    #[doc = ""]
                    #[doc = "Parameters:"]
                    #[doc = "- `delegate`: The account that previously announced the call."]
                    #[doc = "- `call_hash`: The hash of the call to be made."]
                    reject_announcement {
                        delegate: ::subxt::utils::MultiAddress<::subxt::utils::AccountId32, ()>,
                        call_hash: ::subxt::utils::H256,
                    },
                    #[codec(index = 9)]
                    #[doc = "Dispatch the given `call` from an account that the sender is authorized for through"]
                    #[doc = "`add_proxy`."]
                    #[doc = ""]
                    #[doc = "Removes any corresponding announcement(s)."]
                    #[doc = ""]
                    #[doc = "The dispatch origin for this call must be _Signed_."]
                    #[doc = ""]
                    #[doc = "Parameters:"]
                    #[doc = "- `real`: The account that the proxy will make a call on behalf of."]
                    #[doc = "- `force_proxy_type`: Specify the exact proxy type to be used and checked for this call."]
                    #[doc = "- `call`: The call to be made by the `real` account."]
                    proxy_announced {
                        delegate: ::subxt::utils::MultiAddress<::subxt::utils::AccountId32, ()>,
                        real: ::subxt::utils::MultiAddress<::subxt::utils::AccountId32, ()>,
                        force_proxy_type:
                            ::core::option::Option<runtime_types::vara_runtime::ProxyType>,
                        call: ::std::boxed::Box<runtime_types::vara_runtime::RuntimeCall>,
                    },
                }
                #[derive(Debug, crate::gp::Decode, crate::gp::DecodeAsType, crate::gp::Encode)]
                #[doc = "\n\t\t\tCustom [dispatch errors](https://docs.substrate.io/main-docs/build/events-errors/)\n\t\t\tof this pallet.\n\t\t\t"]
                pub enum Error {
                    #[codec(index = 0)]
                    #[doc = "There are too many proxies registered or too many announcements pending."]
                    TooMany,
                    #[codec(index = 1)]
                    #[doc = "Proxy registration not found."]
                    NotFound,
                    #[codec(index = 2)]
                    #[doc = "Sender is not a proxy of the account to be proxied."]
                    NotProxy,
                    #[codec(index = 3)]
                    #[doc = "A call which is incompatible with the proxy type's filter was attempted."]
                    Unproxyable,
                    #[codec(index = 4)]
                    #[doc = "Account is already a proxy."]
                    Duplicate,
                    #[codec(index = 5)]
                    #[doc = "Call may not be made by proxy because it may escalate its privileges."]
                    NoPermission,
                    #[codec(index = 6)]
                    #[doc = "Announcement, if made at all, was made too recently."]
                    Unannounced,
                    #[codec(index = 7)]
                    #[doc = "Cannot add self as proxy."]
                    NoSelfProxy,
                }
                #[derive(Debug, crate::gp::Decode, crate::gp::DecodeAsType, crate::gp::Encode)]
                #[doc = "\n\t\t\tThe [event](https://docs.substrate.io/main-docs/build/events-errors/) emitted\n\t\t\tby this pallet.\n\t\t\t"]
                pub enum Event {
                    #[codec(index = 0)]
                    #[doc = "A proxy was executed correctly, with the given."]
                    ProxyExecuted {
                        result:
                            ::core::result::Result<(), runtime_types::sp_runtime::DispatchError>,
                    },
                    #[codec(index = 1)]
                    #[doc = "A pure account has been created by new proxy with given"]
                    #[doc = "disambiguation index and proxy type."]
                    PureCreated {
                        pure: ::subxt::utils::AccountId32,
                        who: ::subxt::utils::AccountId32,
                        proxy_type: runtime_types::vara_runtime::ProxyType,
                        disambiguation_index: ::core::primitive::u16,
                    },
                    #[codec(index = 2)]
                    #[doc = "An announcement was placed to make a call in the future."]
                    Announced {
                        real: ::subxt::utils::AccountId32,
                        proxy: ::subxt::utils::AccountId32,
                        call_hash: ::subxt::utils::H256,
                    },
                    #[codec(index = 3)]
                    #[doc = "A proxy was added."]
                    ProxyAdded {
                        delegator: ::subxt::utils::AccountId32,
                        delegatee: ::subxt::utils::AccountId32,
                        proxy_type: runtime_types::vara_runtime::ProxyType,
                        delay: ::core::primitive::u32,
                    },
                    #[codec(index = 4)]
                    #[doc = "A proxy was removed."]
                    ProxyRemoved {
                        delegator: ::subxt::utils::AccountId32,
                        delegatee: ::subxt::utils::AccountId32,
                        proxy_type: runtime_types::vara_runtime::ProxyType,
                        delay: ::core::primitive::u32,
                    },
                }
            }
            #[derive(Debug, crate::gp::Decode, crate::gp::DecodeAsType, crate::gp::Encode)]
            pub struct Announcement<_0, _1, _2> {
                pub real: _0,
                pub call_hash: _1,
                pub height: _2,
            }
            #[derive(Debug, crate::gp::Decode, crate::gp::DecodeAsType, crate::gp::Encode)]
            pub struct ProxyDefinition<_0, _1, _2> {
                pub delegate: _0,
                pub proxy_type: _1,
                pub delay: _2,
            }
        }
        pub mod pallet_ranked_collective {
            use super::runtime_types;
            pub mod pallet {
                use super::runtime_types;
                #[derive(Debug, crate::gp::Decode, crate::gp::DecodeAsType, crate::gp::Encode)]
                #[doc = "Contains one variant per dispatchable that can be called by an extrinsic."]
                pub enum Call {
                    #[codec(index = 0)]
                    #[doc = "Introduce a new member."]
                    #[doc = ""]
                    #[doc = "- `origin`: Must be the `AdminOrigin`."]
                    #[doc = "- `who`: Account of non-member which will become a member."]
                    #[doc = "- `rank`: The rank to give the new member."]
                    #[doc = ""]
                    #[doc = "Weight: `O(1)`"]
                    add_member {
                        who: ::subxt::utils::MultiAddress<::subxt::utils::AccountId32, ()>,
                    },
                    #[codec(index = 1)]
                    #[doc = "Increment the rank of an existing member by one."]
                    #[doc = ""]
                    #[doc = "- `origin`: Must be the `AdminOrigin`."]
                    #[doc = "- `who`: Account of existing member."]
                    #[doc = ""]
                    #[doc = "Weight: `O(1)`"]
                    promote_member {
                        who: ::subxt::utils::MultiAddress<::subxt::utils::AccountId32, ()>,
                    },
                    #[codec(index = 2)]
                    #[doc = "Decrement the rank of an existing member by one. If the member is already at rank zero,"]
                    #[doc = "then they are removed entirely."]
                    #[doc = ""]
                    #[doc = "- `origin`: Must be the `AdminOrigin`."]
                    #[doc = "- `who`: Account of existing member of rank greater than zero."]
                    #[doc = ""]
                    #[doc = "Weight: `O(1)`, less if the member's index is highest in its rank."]
                    demote_member {
                        who: ::subxt::utils::MultiAddress<::subxt::utils::AccountId32, ()>,
                    },
                    #[codec(index = 3)]
                    #[doc = "Remove the member entirely."]
                    #[doc = ""]
                    #[doc = "- `origin`: Must be the `AdminOrigin`."]
                    #[doc = "- `who`: Account of existing member of rank greater than zero."]
                    #[doc = "- `min_rank`: The rank of the member or greater."]
                    #[doc = ""]
                    #[doc = "Weight: `O(min_rank)`."]
                    remove_member {
                        who: ::subxt::utils::MultiAddress<::subxt::utils::AccountId32, ()>,
                        min_rank: ::core::primitive::u16,
                    },
                    #[codec(index = 4)]
                    #[doc = "Add an aye or nay vote for the sender to the given proposal."]
                    #[doc = ""]
                    #[doc = "- `origin`: Must be `Signed` by a member account."]
                    #[doc = "- `poll`: Index of a poll which is ongoing."]
                    #[doc = "- `aye`: `true` if the vote is to approve the proposal, `false` otherwise."]
                    #[doc = ""]
                    #[doc = "Transaction fees are be waived if the member is voting on any particular proposal"]
                    #[doc = "for the first time and the call is successful. Subsequent vote changes will charge a"]
                    #[doc = "fee."]
                    #[doc = ""]
                    #[doc = "Weight: `O(1)`, less if there was no previous vote on the poll by the member."]
                    vote {
                        poll: ::core::primitive::u32,
                        aye: ::core::primitive::bool,
                    },
                    #[codec(index = 5)]
                    #[doc = "Remove votes from the given poll. It must have ended."]
                    #[doc = ""]
                    #[doc = "- `origin`: Must be `Signed` by any account."]
                    #[doc = "- `poll_index`: Index of a poll which is completed and for which votes continue to"]
                    #[doc = "  exist."]
                    #[doc = "- `max`: Maximum number of vote items from remove in this call."]
                    #[doc = ""]
                    #[doc = "Transaction fees are waived if the operation is successful."]
                    #[doc = ""]
                    #[doc = "Weight `O(max)` (less if there are fewer items to remove than `max`)."]
                    cleanup_poll {
                        poll_index: ::core::primitive::u32,
                        max: ::core::primitive::u32,
                    },
                }
                #[derive(Debug, crate::gp::Decode, crate::gp::DecodeAsType, crate::gp::Encode)]
                #[doc = "\n\t\t\tCustom [dispatch errors](https://docs.substrate.io/main-docs/build/events-errors/)\n\t\t\tof this pallet.\n\t\t\t"]
                pub enum Error {
                    #[codec(index = 0)]
                    #[doc = "Account is already a member."]
                    AlreadyMember,
                    #[codec(index = 1)]
                    #[doc = "Account is not a member."]
                    NotMember,
                    #[codec(index = 2)]
                    #[doc = "The given poll index is unknown or has closed."]
                    NotPolling,
                    #[codec(index = 3)]
                    #[doc = "The given poll is still ongoing."]
                    Ongoing,
                    #[codec(index = 4)]
                    #[doc = "There are no further records to be removed."]
                    NoneRemaining,
                    #[codec(index = 5)]
                    #[doc = "Unexpected error in state."]
                    Corruption,
                    #[codec(index = 6)]
                    #[doc = "The member's rank is too low to vote."]
                    RankTooLow,
                    #[codec(index = 7)]
                    #[doc = "The information provided is incorrect."]
                    InvalidWitness,
                    #[codec(index = 8)]
                    #[doc = "The origin is not sufficiently privileged to do the operation."]
                    NoPermission,
                }
                #[derive(Debug, crate::gp::Decode, crate::gp::DecodeAsType, crate::gp::Encode)]
                #[doc = "\n\t\t\tThe [event](https://docs.substrate.io/main-docs/build/events-errors/) emitted\n\t\t\tby this pallet.\n\t\t\t"]
                pub enum Event {
                    #[codec(index = 0)]
                    #[doc = "A member `who` has been added."]
                    MemberAdded { who: ::subxt::utils::AccountId32 },
                    #[codec(index = 1)]
                    #[doc = "The member `who`se rank has been changed to the given `rank`."]
                    RankChanged {
                        who: ::subxt::utils::AccountId32,
                        rank: ::core::primitive::u16,
                    },
                    #[codec(index = 2)]
                    #[doc = "The member `who` of given `rank` has been removed from the collective."]
                    MemberRemoved {
                        who: ::subxt::utils::AccountId32,
                        rank: ::core::primitive::u16,
                    },
                    #[codec(index = 3)]
                    #[doc = "The member `who` has voted for the `poll` with the given `vote` leading to an updated"]
                    #[doc = "`tally`."]
                    Voted {
                        who: ::subxt::utils::AccountId32,
                        poll: ::core::primitive::u32,
                        vote: runtime_types::pallet_ranked_collective::VoteRecord,
                        tally: runtime_types::pallet_ranked_collective::Tally,
                    },
                }
            }
            #[derive(
                ::subxt::ext::codec::CompactAs,
                Debug,
                crate::gp::Decode,
                crate::gp::DecodeAsType,
                crate::gp::Encode,
            )]
            pub struct MemberRecord {
                pub rank: ::core::primitive::u16,
            }
            #[derive(Debug, crate::gp::Decode, crate::gp::DecodeAsType, crate::gp::Encode)]
            pub struct Tally {
                pub bare_ayes: ::core::primitive::u32,
                pub ayes: ::core::primitive::u32,
                pub nays: ::core::primitive::u32,
            }
            #[derive(Debug, crate::gp::Decode, crate::gp::DecodeAsType, crate::gp::Encode)]
            pub enum VoteRecord {
                #[codec(index = 0)]
                Aye(::core::primitive::u32),
                #[codec(index = 1)]
                Nay(::core::primitive::u32),
            }
        }
        pub mod pallet_referenda {
            use super::runtime_types;
            pub mod pallet {
                use super::runtime_types;
                #[derive(Debug, crate::gp::Decode, crate::gp::DecodeAsType, crate::gp::Encode)]
                #[doc = "Contains one variant per dispatchable that can be called by an extrinsic."]
                pub enum Call {
                    #[codec(index = 0)]
                    #[doc = "Propose a referendum on a privileged action."]
                    #[doc = ""]
                    #[doc = "- `origin`: must be `SubmitOrigin` and the account must have `SubmissionDeposit` funds"]
                    #[doc = "  available."]
                    #[doc = "- `proposal_origin`: The origin from which the proposal should be executed."]
                    #[doc = "- `proposal`: The proposal."]
                    #[doc = "- `enactment_moment`: The moment that the proposal should be enacted."]
                    #[doc = ""]
                    #[doc = "Emits `Submitted`."]
                    submit {
                        proposal_origin:
                            ::std::boxed::Box<runtime_types::vara_runtime::OriginCaller>,
                        proposal: runtime_types::frame_support::traits::preimages::Bounded<
                            runtime_types::vara_runtime::RuntimeCall,
                        >,
                        enactment_moment:
                            runtime_types::frame_support::traits::schedule::DispatchTime<
                                ::core::primitive::u32,
                            >,
                    },
                    #[codec(index = 1)]
                    #[doc = "Post the Decision Deposit for a referendum."]
                    #[doc = ""]
                    #[doc = "- `origin`: must be `Signed` and the account must have funds available for the"]
                    #[doc = "  referendum's track's Decision Deposit."]
                    #[doc = "- `index`: The index of the submitted referendum whose Decision Deposit is yet to be"]
                    #[doc = "  posted."]
                    #[doc = ""]
                    #[doc = "Emits `DecisionDepositPlaced`."]
                    place_decision_deposit { index: ::core::primitive::u32 },
                    #[codec(index = 2)]
                    #[doc = "Refund the Decision Deposit for a closed referendum back to the depositor."]
                    #[doc = ""]
                    #[doc = "- `origin`: must be `Signed` or `Root`."]
                    #[doc = "- `index`: The index of a closed referendum whose Decision Deposit has not yet been"]
                    #[doc = "  refunded."]
                    #[doc = ""]
                    #[doc = "Emits `DecisionDepositRefunded`."]
                    refund_decision_deposit { index: ::core::primitive::u32 },
                    #[codec(index = 3)]
                    #[doc = "Cancel an ongoing referendum."]
                    #[doc = ""]
                    #[doc = "- `origin`: must be the `CancelOrigin`."]
                    #[doc = "- `index`: The index of the referendum to be cancelled."]
                    #[doc = ""]
                    #[doc = "Emits `Cancelled`."]
                    cancel { index: ::core::primitive::u32 },
                    #[codec(index = 4)]
                    #[doc = "Cancel an ongoing referendum and slash the deposits."]
                    #[doc = ""]
                    #[doc = "- `origin`: must be the `KillOrigin`."]
                    #[doc = "- `index`: The index of the referendum to be cancelled."]
                    #[doc = ""]
                    #[doc = "Emits `Killed` and `DepositSlashed`."]
                    kill { index: ::core::primitive::u32 },
                    #[codec(index = 5)]
                    #[doc = "Advance a referendum onto its next logical state. Only used internally."]
                    #[doc = ""]
                    #[doc = "- `origin`: must be `Root`."]
                    #[doc = "- `index`: the referendum to be advanced."]
                    nudge_referendum { index: ::core::primitive::u32 },
                    #[codec(index = 6)]
                    #[doc = "Advance a track onto its next logical state. Only used internally."]
                    #[doc = ""]
                    #[doc = "- `origin`: must be `Root`."]
                    #[doc = "- `track`: the track to be advanced."]
                    #[doc = ""]
                    #[doc = "Action item for when there is now one fewer referendum in the deciding phase and the"]
                    #[doc = "`DecidingCount` is not yet updated. This means that we should either:"]
                    #[doc = "- begin deciding another referendum (and leave `DecidingCount` alone); or"]
                    #[doc = "- decrement `DecidingCount`."]
                    one_fewer_deciding { track: ::core::primitive::u16 },
                    #[codec(index = 7)]
                    #[doc = "Refund the Submission Deposit for a closed referendum back to the depositor."]
                    #[doc = ""]
                    #[doc = "- `origin`: must be `Signed` or `Root`."]
                    #[doc = "- `index`: The index of a closed referendum whose Submission Deposit has not yet been"]
                    #[doc = "  refunded."]
                    #[doc = ""]
                    #[doc = "Emits `SubmissionDepositRefunded`."]
                    refund_submission_deposit { index: ::core::primitive::u32 },
                    #[codec(index = 8)]
                    #[doc = "Set or clear metadata of a referendum."]
                    #[doc = ""]
                    #[doc = "Parameters:"]
                    #[doc = "- `origin`: Must be `Signed` by a creator of a referendum or by anyone to clear a"]
                    #[doc = "  metadata of a finished referendum."]
                    #[doc = "- `index`:  The index of a referendum to set or clear metadata for."]
                    #[doc = "- `maybe_hash`: The hash of an on-chain stored preimage. `None` to clear a metadata."]
                    set_metadata {
                        index: ::core::primitive::u32,
                        maybe_hash: ::core::option::Option<::subxt::utils::H256>,
                    },
                }
                #[derive(Debug, crate::gp::Decode, crate::gp::DecodeAsType, crate::gp::Encode)]
                #[doc = "Contains one variant per dispatchable that can be called by an extrinsic."]
                pub enum Call2 {
                    #[codec(index = 0)]
                    #[doc = "Propose a referendum on a privileged action."]
                    #[doc = ""]
                    #[doc = "- `origin`: must be `SubmitOrigin` and the account must have `SubmissionDeposit` funds"]
                    #[doc = "  available."]
                    #[doc = "- `proposal_origin`: The origin from which the proposal should be executed."]
                    #[doc = "- `proposal`: The proposal."]
                    #[doc = "- `enactment_moment`: The moment that the proposal should be enacted."]
                    #[doc = ""]
                    #[doc = "Emits `Submitted`."]
                    submit {
                        proposal_origin:
                            ::std::boxed::Box<runtime_types::vara_runtime::OriginCaller>,
                        proposal: runtime_types::frame_support::traits::preimages::Bounded<
                            runtime_types::vara_runtime::RuntimeCall,
                        >,
                        enactment_moment:
                            runtime_types::frame_support::traits::schedule::DispatchTime<
                                ::core::primitive::u32,
                            >,
                    },
                    #[codec(index = 1)]
                    #[doc = "Post the Decision Deposit for a referendum."]
                    #[doc = ""]
                    #[doc = "- `origin`: must be `Signed` and the account must have funds available for the"]
                    #[doc = "  referendum's track's Decision Deposit."]
                    #[doc = "- `index`: The index of the submitted referendum whose Decision Deposit is yet to be"]
                    #[doc = "  posted."]
                    #[doc = ""]
                    #[doc = "Emits `DecisionDepositPlaced`."]
                    place_decision_deposit { index: ::core::primitive::u32 },
                    #[codec(index = 2)]
                    #[doc = "Refund the Decision Deposit for a closed referendum back to the depositor."]
                    #[doc = ""]
                    #[doc = "- `origin`: must be `Signed` or `Root`."]
                    #[doc = "- `index`: The index of a closed referendum whose Decision Deposit has not yet been"]
                    #[doc = "  refunded."]
                    #[doc = ""]
                    #[doc = "Emits `DecisionDepositRefunded`."]
                    refund_decision_deposit { index: ::core::primitive::u32 },
                    #[codec(index = 3)]
                    #[doc = "Cancel an ongoing referendum."]
                    #[doc = ""]
                    #[doc = "- `origin`: must be the `CancelOrigin`."]
                    #[doc = "- `index`: The index of the referendum to be cancelled."]
                    #[doc = ""]
                    #[doc = "Emits `Cancelled`."]
                    cancel { index: ::core::primitive::u32 },
                    #[codec(index = 4)]
                    #[doc = "Cancel an ongoing referendum and slash the deposits."]
                    #[doc = ""]
                    #[doc = "- `origin`: must be the `KillOrigin`."]
                    #[doc = "- `index`: The index of the referendum to be cancelled."]
                    #[doc = ""]
                    #[doc = "Emits `Killed` and `DepositSlashed`."]
                    kill { index: ::core::primitive::u32 },
                    #[codec(index = 5)]
                    #[doc = "Advance a referendum onto its next logical state. Only used internally."]
                    #[doc = ""]
                    #[doc = "- `origin`: must be `Root`."]
                    #[doc = "- `index`: the referendum to be advanced."]
                    nudge_referendum { index: ::core::primitive::u32 },
                    #[codec(index = 6)]
                    #[doc = "Advance a track onto its next logical state. Only used internally."]
                    #[doc = ""]
                    #[doc = "- `origin`: must be `Root`."]
                    #[doc = "- `track`: the track to be advanced."]
                    #[doc = ""]
                    #[doc = "Action item for when there is now one fewer referendum in the deciding phase and the"]
                    #[doc = "`DecidingCount` is not yet updated. This means that we should either:"]
                    #[doc = "- begin deciding another referendum (and leave `DecidingCount` alone); or"]
                    #[doc = "- decrement `DecidingCount`."]
                    one_fewer_deciding { track: ::core::primitive::u16 },
                    #[codec(index = 7)]
                    #[doc = "Refund the Submission Deposit for a closed referendum back to the depositor."]
                    #[doc = ""]
                    #[doc = "- `origin`: must be `Signed` or `Root`."]
                    #[doc = "- `index`: The index of a closed referendum whose Submission Deposit has not yet been"]
                    #[doc = "  refunded."]
                    #[doc = ""]
                    #[doc = "Emits `SubmissionDepositRefunded`."]
                    refund_submission_deposit { index: ::core::primitive::u32 },
                    #[codec(index = 8)]
                    #[doc = "Set or clear metadata of a referendum."]
                    #[doc = ""]
                    #[doc = "Parameters:"]
                    #[doc = "- `origin`: Must be `Signed` by a creator of a referendum or by anyone to clear a"]
                    #[doc = "  metadata of a finished referendum."]
                    #[doc = "- `index`:  The index of a referendum to set or clear metadata for."]
                    #[doc = "- `maybe_hash`: The hash of an on-chain stored preimage. `None` to clear a metadata."]
                    set_metadata {
                        index: ::core::primitive::u32,
                        maybe_hash: ::core::option::Option<::subxt::utils::H256>,
                    },
                }
                #[derive(Debug, crate::gp::Decode, crate::gp::DecodeAsType, crate::gp::Encode)]
                #[doc = "\n\t\t\tCustom [dispatch errors](https://docs.substrate.io/main-docs/build/events-errors/)\n\t\t\tof this pallet.\n\t\t\t"]
                pub enum Error {
                    #[codec(index = 0)]
                    #[doc = "Referendum is not ongoing."]
                    NotOngoing,
                    #[codec(index = 1)]
                    #[doc = "Referendum's decision deposit is already paid."]
                    HasDeposit,
                    #[codec(index = 2)]
                    #[doc = "The track identifier given was invalid."]
                    BadTrack,
                    #[codec(index = 3)]
                    #[doc = "There are already a full complement of referenda in progress for this track."]
                    Full,
                    #[codec(index = 4)]
                    #[doc = "The queue of the track is empty."]
                    QueueEmpty,
                    #[codec(index = 5)]
                    #[doc = "The referendum index provided is invalid in this context."]
                    BadReferendum,
                    #[codec(index = 6)]
                    #[doc = "There was nothing to do in the advancement."]
                    NothingToDo,
                    #[codec(index = 7)]
                    #[doc = "No track exists for the proposal origin."]
                    NoTrack,
                    #[codec(index = 8)]
                    #[doc = "Any deposit cannot be refunded until after the decision is over."]
                    Unfinished,
                    #[codec(index = 9)]
                    #[doc = "The deposit refunder is not the depositor."]
                    NoPermission,
                    #[codec(index = 10)]
                    #[doc = "The deposit cannot be refunded since none was made."]
                    NoDeposit,
                    #[codec(index = 11)]
                    #[doc = "The referendum status is invalid for this operation."]
                    BadStatus,
                    #[codec(index = 12)]
                    #[doc = "The preimage does not exist."]
                    PreimageNotExist,
                }
                #[derive(Debug, crate::gp::Decode, crate::gp::DecodeAsType, crate::gp::Encode)]
                #[doc = "\n\t\t\tCustom [dispatch errors](https://docs.substrate.io/main-docs/build/events-errors/)\n\t\t\tof this pallet.\n\t\t\t"]
                pub enum Error2 {
                    #[codec(index = 0)]
                    #[doc = "Referendum is not ongoing."]
                    NotOngoing,
                    #[codec(index = 1)]
                    #[doc = "Referendum's decision deposit is already paid."]
                    HasDeposit,
                    #[codec(index = 2)]
                    #[doc = "The track identifier given was invalid."]
                    BadTrack,
                    #[codec(index = 3)]
                    #[doc = "There are already a full complement of referenda in progress for this track."]
                    Full,
                    #[codec(index = 4)]
                    #[doc = "The queue of the track is empty."]
                    QueueEmpty,
                    #[codec(index = 5)]
                    #[doc = "The referendum index provided is invalid in this context."]
                    BadReferendum,
                    #[codec(index = 6)]
                    #[doc = "There was nothing to do in the advancement."]
                    NothingToDo,
                    #[codec(index = 7)]
                    #[doc = "No track exists for the proposal origin."]
                    NoTrack,
                    #[codec(index = 8)]
                    #[doc = "Any deposit cannot be refunded until after the decision is over."]
                    Unfinished,
                    #[codec(index = 9)]
                    #[doc = "The deposit refunder is not the depositor."]
                    NoPermission,
                    #[codec(index = 10)]
                    #[doc = "The deposit cannot be refunded since none was made."]
                    NoDeposit,
                    #[codec(index = 11)]
                    #[doc = "The referendum status is invalid for this operation."]
                    BadStatus,
                    #[codec(index = 12)]
                    #[doc = "The preimage does not exist."]
                    PreimageNotExist,
                }
                #[derive(Debug, crate::gp::Decode, crate::gp::DecodeAsType, crate::gp::Encode)]
                #[doc = "\n\t\t\tThe [event](https://docs.substrate.io/main-docs/build/events-errors/) emitted\n\t\t\tby this pallet.\n\t\t\t"]
                pub enum Event {
                    #[codec(index = 0)]
                    #[doc = "A referendum has been submitted."]
                    Submitted {
                        index: ::core::primitive::u32,
                        track: ::core::primitive::u16,
                        proposal: runtime_types::frame_support::traits::preimages::Bounded<
                            runtime_types::vara_runtime::RuntimeCall,
                        >,
                    },
                    #[codec(index = 1)]
                    #[doc = "The decision deposit has been placed."]
                    DecisionDepositPlaced {
                        index: ::core::primitive::u32,
                        who: ::subxt::utils::AccountId32,
                        amount: ::core::primitive::u128,
                    },
                    #[codec(index = 2)]
                    #[doc = "The decision deposit has been refunded."]
                    DecisionDepositRefunded {
                        index: ::core::primitive::u32,
                        who: ::subxt::utils::AccountId32,
                        amount: ::core::primitive::u128,
                    },
                    #[codec(index = 3)]
                    #[doc = "A deposit has been slashaed."]
                    DepositSlashed {
                        who: ::subxt::utils::AccountId32,
                        amount: ::core::primitive::u128,
                    },
                    #[codec(index = 4)]
                    #[doc = "A referendum has moved into the deciding phase."]
                    DecisionStarted {
                        index: ::core::primitive::u32,
                        track: ::core::primitive::u16,
                        proposal: runtime_types::frame_support::traits::preimages::Bounded<
                            runtime_types::vara_runtime::RuntimeCall,
                        >,
                        tally: runtime_types::pallet_conviction_voting::types::Tally<
                            ::core::primitive::u128,
                        >,
                    },
                    #[codec(index = 5)]
                    ConfirmStarted { index: ::core::primitive::u32 },
                    #[codec(index = 6)]
                    ConfirmAborted { index: ::core::primitive::u32 },
                    #[codec(index = 7)]
                    #[doc = "A referendum has ended its confirmation phase and is ready for approval."]
                    Confirmed {
                        index: ::core::primitive::u32,
                        tally: runtime_types::pallet_conviction_voting::types::Tally<
                            ::core::primitive::u128,
                        >,
                    },
                    #[codec(index = 8)]
                    #[doc = "A referendum has been approved and its proposal has been scheduled."]
                    Approved { index: ::core::primitive::u32 },
                    #[codec(index = 9)]
                    #[doc = "A proposal has been rejected by referendum."]
                    Rejected {
                        index: ::core::primitive::u32,
                        tally: runtime_types::pallet_conviction_voting::types::Tally<
                            ::core::primitive::u128,
                        >,
                    },
                    #[codec(index = 10)]
                    #[doc = "A referendum has been timed out without being decided."]
                    TimedOut {
                        index: ::core::primitive::u32,
                        tally: runtime_types::pallet_conviction_voting::types::Tally<
                            ::core::primitive::u128,
                        >,
                    },
                    #[codec(index = 11)]
                    #[doc = "A referendum has been cancelled."]
                    Cancelled {
                        index: ::core::primitive::u32,
                        tally: runtime_types::pallet_conviction_voting::types::Tally<
                            ::core::primitive::u128,
                        >,
                    },
                    #[codec(index = 12)]
                    #[doc = "A referendum has been killed."]
                    Killed {
                        index: ::core::primitive::u32,
                        tally: runtime_types::pallet_conviction_voting::types::Tally<
                            ::core::primitive::u128,
                        >,
                    },
                    #[codec(index = 13)]
                    #[doc = "The submission deposit has been refunded."]
                    SubmissionDepositRefunded {
                        index: ::core::primitive::u32,
                        who: ::subxt::utils::AccountId32,
                        amount: ::core::primitive::u128,
                    },
                    #[codec(index = 14)]
                    #[doc = "Metadata for a referendum has been set."]
                    MetadataSet {
                        index: ::core::primitive::u32,
                        hash: ::subxt::utils::H256,
                    },
                    #[codec(index = 15)]
                    #[doc = "Metadata for a referendum has been cleared."]
                    MetadataCleared {
                        index: ::core::primitive::u32,
                        hash: ::subxt::utils::H256,
                    },
                }
                #[derive(Debug, crate::gp::Decode, crate::gp::DecodeAsType, crate::gp::Encode)]
                #[doc = "\n\t\t\tThe [event](https://docs.substrate.io/main-docs/build/events-errors/) emitted\n\t\t\tby this pallet.\n\t\t\t"]
                pub enum Event2 {
                    #[codec(index = 0)]
                    #[doc = "A referendum has been submitted."]
                    Submitted {
                        index: ::core::primitive::u32,
                        track: ::core::primitive::u16,
                        proposal: runtime_types::frame_support::traits::preimages::Bounded<
                            runtime_types::vara_runtime::RuntimeCall,
                        >,
                    },
                    #[codec(index = 1)]
                    #[doc = "The decision deposit has been placed."]
                    DecisionDepositPlaced {
                        index: ::core::primitive::u32,
                        who: ::subxt::utils::AccountId32,
                        amount: ::core::primitive::u128,
                    },
                    #[codec(index = 2)]
                    #[doc = "The decision deposit has been refunded."]
                    DecisionDepositRefunded {
                        index: ::core::primitive::u32,
                        who: ::subxt::utils::AccountId32,
                        amount: ::core::primitive::u128,
                    },
                    #[codec(index = 3)]
                    #[doc = "A deposit has been slashaed."]
                    DepositSlashed {
                        who: ::subxt::utils::AccountId32,
                        amount: ::core::primitive::u128,
                    },
                    #[codec(index = 4)]
                    #[doc = "A referendum has moved into the deciding phase."]
                    DecisionStarted {
                        index: ::core::primitive::u32,
                        track: ::core::primitive::u16,
                        proposal: runtime_types::frame_support::traits::preimages::Bounded<
                            runtime_types::vara_runtime::RuntimeCall,
                        >,
                        tally: runtime_types::pallet_ranked_collective::Tally,
                    },
                    #[codec(index = 5)]
                    ConfirmStarted { index: ::core::primitive::u32 },
                    #[codec(index = 6)]
                    ConfirmAborted { index: ::core::primitive::u32 },
                    #[codec(index = 7)]
                    #[doc = "A referendum has ended its confirmation phase and is ready for approval."]
                    Confirmed {
                        index: ::core::primitive::u32,
                        tally: runtime_types::pallet_ranked_collective::Tally,
                    },
                    #[codec(index = 8)]
                    #[doc = "A referendum has been approved and its proposal has been scheduled."]
                    Approved { index: ::core::primitive::u32 },
                    #[codec(index = 9)]
                    #[doc = "A proposal has been rejected by referendum."]
                    Rejected {
                        index: ::core::primitive::u32,
                        tally: runtime_types::pallet_ranked_collective::Tally,
                    },
                    #[codec(index = 10)]
                    #[doc = "A referendum has been timed out without being decided."]
                    TimedOut {
                        index: ::core::primitive::u32,
                        tally: runtime_types::pallet_ranked_collective::Tally,
                    },
                    #[codec(index = 11)]
                    #[doc = "A referendum has been cancelled."]
                    Cancelled {
                        index: ::core::primitive::u32,
                        tally: runtime_types::pallet_ranked_collective::Tally,
                    },
                    #[codec(index = 12)]
                    #[doc = "A referendum has been killed."]
                    Killed {
                        index: ::core::primitive::u32,
                        tally: runtime_types::pallet_ranked_collective::Tally,
                    },
                    #[codec(index = 13)]
                    #[doc = "The submission deposit has been refunded."]
                    SubmissionDepositRefunded {
                        index: ::core::primitive::u32,
                        who: ::subxt::utils::AccountId32,
                        amount: ::core::primitive::u128,
                    },
                    #[codec(index = 14)]
                    #[doc = "Metadata for a referendum has been set."]
                    MetadataSet {
                        index: ::core::primitive::u32,
                        hash: ::subxt::utils::H256,
                    },
                    #[codec(index = 15)]
                    #[doc = "Metadata for a referendum has been cleared."]
                    MetadataCleared {
                        index: ::core::primitive::u32,
                        hash: ::subxt::utils::H256,
                    },
                }
            }
            pub mod types {
                use super::runtime_types;
                #[derive(Debug, crate::gp::Decode, crate::gp::DecodeAsType, crate::gp::Encode)]
                pub enum Curve {
                    #[codec(index = 0)]
                    LinearDecreasing {
                        length: runtime_types::sp_arithmetic::per_things::Perbill,
                        floor: runtime_types::sp_arithmetic::per_things::Perbill,
                        ceil: runtime_types::sp_arithmetic::per_things::Perbill,
                    },
                    #[codec(index = 1)]
                    SteppedDecreasing {
                        begin: runtime_types::sp_arithmetic::per_things::Perbill,
                        end: runtime_types::sp_arithmetic::per_things::Perbill,
                        step: runtime_types::sp_arithmetic::per_things::Perbill,
                        period: runtime_types::sp_arithmetic::per_things::Perbill,
                    },
                    #[codec(index = 2)]
                    Reciprocal {
                        factor: runtime_types::sp_arithmetic::fixed_point::FixedI64,
                        x_offset: runtime_types::sp_arithmetic::fixed_point::FixedI64,
                        y_offset: runtime_types::sp_arithmetic::fixed_point::FixedI64,
                    },
                }
                #[derive(Debug, crate::gp::Decode, crate::gp::DecodeAsType, crate::gp::Encode)]
                pub struct DecidingStatus<_0> {
                    pub since: _0,
                    pub confirming: ::core::option::Option<_0>,
                }
                #[derive(Debug, crate::gp::Decode, crate::gp::DecodeAsType, crate::gp::Encode)]
                pub struct Deposit<_0, _1> {
                    pub who: _0,
                    pub amount: _1,
                }
                #[derive(Debug, crate::gp::Decode, crate::gp::DecodeAsType, crate::gp::Encode)]
                pub enum ReferendumInfo<_0, _1, _2, _3, _4, _5, _6, _7> {
                    #[codec(index = 0)]
                    Ongoing(
                        runtime_types::pallet_referenda::types::ReferendumStatus<
                            _0,
                            _1,
                            _2,
                            _3,
                            _4,
                            _5,
                            _6,
                            _7,
                        >,
                    ),
                    #[codec(index = 1)]
                    Approved(
                        _2,
                        ::core::option::Option<
                            runtime_types::pallet_referenda::types::Deposit<_6, _4>,
                        >,
                        ::core::option::Option<
                            runtime_types::pallet_referenda::types::Deposit<_6, _4>,
                        >,
                    ),
                    #[codec(index = 2)]
                    Rejected(
                        _2,
                        ::core::option::Option<
                            runtime_types::pallet_referenda::types::Deposit<_6, _4>,
                        >,
                        ::core::option::Option<
                            runtime_types::pallet_referenda::types::Deposit<_6, _4>,
                        >,
                    ),
                    #[codec(index = 3)]
                    Cancelled(
                        _2,
                        ::core::option::Option<
                            runtime_types::pallet_referenda::types::Deposit<_6, _4>,
                        >,
                        ::core::option::Option<
                            runtime_types::pallet_referenda::types::Deposit<_6, _4>,
                        >,
                    ),
                    #[codec(index = 4)]
                    TimedOut(
                        _2,
                        ::core::option::Option<
                            runtime_types::pallet_referenda::types::Deposit<_6, _4>,
                        >,
                        ::core::option::Option<
                            runtime_types::pallet_referenda::types::Deposit<_6, _4>,
                        >,
                    ),
                    #[codec(index = 5)]
                    Killed(_2),
                }
                #[derive(Debug, crate::gp::Decode, crate::gp::DecodeAsType, crate::gp::Encode)]
                pub struct ReferendumStatus<_0, _1, _2, _3, _4, _5, _6, _7> {
                    pub track: _0,
                    pub origin: _1,
                    pub proposal: _3,
                    pub enactment: runtime_types::frame_support::traits::schedule::DispatchTime<_2>,
                    pub submitted: _2,
                    pub submission_deposit: runtime_types::pallet_referenda::types::Deposit<_6, _4>,
                    pub decision_deposit: ::core::option::Option<
                        runtime_types::pallet_referenda::types::Deposit<_6, _4>,
                    >,
                    pub deciding: ::core::option::Option<
                        runtime_types::pallet_referenda::types::DecidingStatus<_2>,
                    >,
                    pub tally: _5,
                    pub in_queue: ::core::primitive::bool,
                    pub alarm: ::core::option::Option<(_2, _7)>,
                }
                #[derive(Debug, crate::gp::Decode, crate::gp::DecodeAsType, crate::gp::Encode)]
                pub struct TrackInfo<_0, _1> {
                    pub name: ::std::string::String,
                    pub max_deciding: _1,
                    pub decision_deposit: _0,
                    pub prepare_period: _1,
                    pub decision_period: _1,
                    pub confirm_period: _1,
                    pub min_enactment_period: _1,
                    pub min_approval: runtime_types::pallet_referenda::types::Curve,
                    pub min_support: runtime_types::pallet_referenda::types::Curve,
                }
            }
        }
        pub mod pallet_scheduler {
            use super::runtime_types;
            pub mod pallet {
                use super::runtime_types;
                #[derive(Debug, crate::gp::Decode, crate::gp::DecodeAsType, crate::gp::Encode)]
                #[doc = "Contains one variant per dispatchable that can be called by an extrinsic."]
                pub enum Call {
                    #[codec(index = 0)]
                    #[doc = "Anonymously schedule a task."]
                    schedule {
                        when: ::core::primitive::u32,
                        maybe_periodic: ::core::option::Option<(
                            ::core::primitive::u32,
                            ::core::primitive::u32,
                        )>,
                        priority: ::core::primitive::u8,
                        call: ::std::boxed::Box<runtime_types::vara_runtime::RuntimeCall>,
                    },
                    #[codec(index = 1)]
                    #[doc = "Cancel an anonymously scheduled task."]
                    cancel {
                        when: ::core::primitive::u32,
                        index: ::core::primitive::u32,
                    },
                    #[codec(index = 2)]
                    #[doc = "Schedule a named task."]
                    schedule_named {
                        id: [::core::primitive::u8; 32usize],
                        when: ::core::primitive::u32,
                        maybe_periodic: ::core::option::Option<(
                            ::core::primitive::u32,
                            ::core::primitive::u32,
                        )>,
                        priority: ::core::primitive::u8,
                        call: ::std::boxed::Box<runtime_types::vara_runtime::RuntimeCall>,
                    },
                    #[codec(index = 3)]
                    #[doc = "Cancel a named scheduled task."]
                    cancel_named {
                        id: [::core::primitive::u8; 32usize],
                    },
                    #[codec(index = 4)]
                    #[doc = "Anonymously schedule a task after a delay."]
                    schedule_after {
                        after: ::core::primitive::u32,
                        maybe_periodic: ::core::option::Option<(
                            ::core::primitive::u32,
                            ::core::primitive::u32,
                        )>,
                        priority: ::core::primitive::u8,
                        call: ::std::boxed::Box<runtime_types::vara_runtime::RuntimeCall>,
                    },
                    #[codec(index = 5)]
                    #[doc = "Schedule a named task after a delay."]
                    schedule_named_after {
                        id: [::core::primitive::u8; 32usize],
                        after: ::core::primitive::u32,
                        maybe_periodic: ::core::option::Option<(
                            ::core::primitive::u32,
                            ::core::primitive::u32,
                        )>,
                        priority: ::core::primitive::u8,
                        call: ::std::boxed::Box<runtime_types::vara_runtime::RuntimeCall>,
                    },
                }
                #[derive(Debug, crate::gp::Decode, crate::gp::DecodeAsType, crate::gp::Encode)]
                #[doc = "\n\t\t\tCustom [dispatch errors](https://docs.substrate.io/main-docs/build/events-errors/)\n\t\t\tof this pallet.\n\t\t\t"]
                pub enum Error {
                    #[codec(index = 0)]
                    #[doc = "Failed to schedule a call"]
                    FailedToSchedule,
                    #[codec(index = 1)]
                    #[doc = "Cannot find the scheduled call."]
                    NotFound,
                    #[codec(index = 2)]
                    #[doc = "Given target block number is in the past."]
                    TargetBlockNumberInPast,
                    #[codec(index = 3)]
                    #[doc = "Reschedule failed because it does not change scheduled time."]
                    RescheduleNoChange,
                    #[codec(index = 4)]
                    #[doc = "Attempt to use a non-named function on a named task."]
                    Named,
                }
                #[derive(Debug, crate::gp::Decode, crate::gp::DecodeAsType, crate::gp::Encode)]
                #[doc = "Events type."]
                pub enum Event {
                    #[codec(index = 0)]
                    #[doc = "Scheduled some task."]
                    Scheduled {
                        when: ::core::primitive::u32,
                        index: ::core::primitive::u32,
                    },
                    #[codec(index = 1)]
                    #[doc = "Canceled some task."]
                    Canceled {
                        when: ::core::primitive::u32,
                        index: ::core::primitive::u32,
                    },
                    #[codec(index = 2)]
                    #[doc = "Dispatched some task."]
                    Dispatched {
                        task: (::core::primitive::u32, ::core::primitive::u32),
                        id: ::core::option::Option<[::core::primitive::u8; 32usize]>,
                        result:
                            ::core::result::Result<(), runtime_types::sp_runtime::DispatchError>,
                    },
                    #[codec(index = 3)]
                    #[doc = "The call for the provided hash was not found so the task has been aborted."]
                    CallUnavailable {
                        task: (::core::primitive::u32, ::core::primitive::u32),
                        id: ::core::option::Option<[::core::primitive::u8; 32usize]>,
                    },
                    #[codec(index = 4)]
                    #[doc = "The given task was unable to be renewed since the agenda is full at that block."]
                    PeriodicFailed {
                        task: (::core::primitive::u32, ::core::primitive::u32),
                        id: ::core::option::Option<[::core::primitive::u8; 32usize]>,
                    },
                    #[codec(index = 5)]
                    #[doc = "The given task can never be executed since it is overweight."]
                    PermanentlyOverweight {
                        task: (::core::primitive::u32, ::core::primitive::u32),
                        id: ::core::option::Option<[::core::primitive::u8; 32usize]>,
                    },
                }
            }
            #[derive(Debug, crate::gp::Decode, crate::gp::DecodeAsType, crate::gp::Encode)]
            pub struct Scheduled<_0, _1, _2, _3, _4> {
                pub maybe_id: ::core::option::Option<_0>,
                pub priority: ::core::primitive::u8,
                pub call: _1,
                pub maybe_periodic: ::core::option::Option<(_2, _2)>,
                pub origin: _3,
                #[codec(skip)]
                pub __subxt_unused_type_params: ::core::marker::PhantomData<_4>,
            }
        }
        pub mod pallet_session {
            use super::runtime_types;
            pub mod pallet {
                use super::runtime_types;
                #[derive(Debug, crate::gp::Decode, crate::gp::DecodeAsType, crate::gp::Encode)]
                #[doc = "Contains one variant per dispatchable that can be called by an extrinsic."]
                pub enum Call {
                    #[codec(index = 0)]
                    #[doc = "Sets the session key(s) of the function caller to `keys`."]
                    #[doc = "Allows an account to set its session key prior to becoming a validator."]
                    #[doc = "This doesn't take effect until the next session."]
                    #[doc = ""]
                    #[doc = "The dispatch origin of this function must be signed."]
                    #[doc = ""]
                    #[doc = "## Complexity"]
                    #[doc = "- `O(1)`. Actual cost depends on the number of length of `T::Keys::key_ids()` which is"]
                    #[doc = "  fixed."]
                    set_keys {
                        keys: runtime_types::vara_runtime::SessionKeys,
                        proof: ::std::vec::Vec<::core::primitive::u8>,
                    },
                    #[codec(index = 1)]
                    #[doc = "Removes any session key(s) of the function caller."]
                    #[doc = ""]
                    #[doc = "This doesn't take effect until the next session."]
                    #[doc = ""]
                    #[doc = "The dispatch origin of this function must be Signed and the account must be either be"]
                    #[doc = "convertible to a validator ID using the chain's typical addressing system (this usually"]
                    #[doc = "means being a controller account) or directly convertible into a validator ID (which"]
                    #[doc = "usually means being a stash account)."]
                    #[doc = ""]
                    #[doc = "## Complexity"]
                    #[doc = "- `O(1)` in number of key types. Actual cost depends on the number of length of"]
                    #[doc = "  `T::Keys::key_ids()` which is fixed."]
                    purge_keys,
                }
                #[derive(Debug, crate::gp::Decode, crate::gp::DecodeAsType, crate::gp::Encode)]
                #[doc = "Error for the session pallet."]
                pub enum Error {
                    #[codec(index = 0)]
                    #[doc = "Invalid ownership proof."]
                    InvalidProof,
                    #[codec(index = 1)]
                    #[doc = "No associated validator ID for account."]
                    NoAssociatedValidatorId,
                    #[codec(index = 2)]
                    #[doc = "Registered duplicate key."]
                    DuplicatedKey,
                    #[codec(index = 3)]
                    #[doc = "No keys are associated with this account."]
                    NoKeys,
                    #[codec(index = 4)]
                    #[doc = "Key setting account is not live, so it's impossible to associate keys."]
                    NoAccount,
                }
                #[derive(Debug, crate::gp::Decode, crate::gp::DecodeAsType, crate::gp::Encode)]
                #[doc = "\n\t\t\tThe [event](https://docs.substrate.io/main-docs/build/events-errors/) emitted\n\t\t\tby this pallet.\n\t\t\t"]
                pub enum Event {
                    #[codec(index = 0)]
                    #[doc = "New session has happened. Note that the argument is the session index, not the"]
                    #[doc = "block number as the type might suggest."]
                    NewSession {
                        session_index: ::core::primitive::u32,
                    },
                }
            }
        }
        pub mod pallet_staking {
            use super::runtime_types;
            pub mod pallet {
                use super::runtime_types;
                pub mod pallet {
                    use super::runtime_types;
                    #[derive(
                        Debug, crate::gp::Decode, crate::gp::DecodeAsType, crate::gp::Encode,
                    )]
                    #[doc = "Contains one variant per dispatchable that can be called by an extrinsic."]
                    pub enum Call {
                        #[codec(index = 0)]
                        #[doc = "Take the origin account as a stash and lock up `value` of its balance. `controller` will"]
                        #[doc = "be the account that controls it."]
                        #[doc = ""]
                        #[doc = "`value` must be more than the `minimum_balance` specified by `T::Currency`."]
                        #[doc = ""]
                        #[doc = "The dispatch origin for this call must be _Signed_ by the stash account."]
                        #[doc = ""]
                        #[doc = "Emits `Bonded`."]
                        #[doc = "## Complexity"]
                        #[doc = "- Independent of the arguments. Moderate complexity."]
                        #[doc = "- O(1)."]
                        #[doc = "- Three extra DB entries."]
                        #[doc = ""]
                        #[doc = "NOTE: Two of the storage writes (`Self::bonded`, `Self::payee`) are _never_ cleaned"]
                        #[doc = "unless the `origin` falls below _existential deposit_ and gets removed as dust."]
                        bond {
                            controller:
                                ::subxt::utils::MultiAddress<::subxt::utils::AccountId32, ()>,
                            #[codec(compact)]
                            value: ::core::primitive::u128,
                            payee: runtime_types::pallet_staking::RewardDestination<
                                ::subxt::utils::AccountId32,
                            >,
                        },
                        #[codec(index = 1)]
                        #[doc = "Add some extra amount that have appeared in the stash `free_balance` into the balance up"]
                        #[doc = "for staking."]
                        #[doc = ""]
                        #[doc = "The dispatch origin for this call must be _Signed_ by the stash, not the controller."]
                        #[doc = ""]
                        #[doc = "Use this if there are additional funds in your stash account that you wish to bond."]
                        #[doc = "Unlike [`bond`](Self::bond) or [`unbond`](Self::unbond) this function does not impose"]
                        #[doc = "any limitation on the amount that can be added."]
                        #[doc = ""]
                        #[doc = "Emits `Bonded`."]
                        #[doc = ""]
                        #[doc = "## Complexity"]
                        #[doc = "- Independent of the arguments. Insignificant complexity."]
                        #[doc = "- O(1)."]
                        bond_extra {
                            #[codec(compact)]
                            max_additional: ::core::primitive::u128,
                        },
                        #[codec(index = 2)]
                        #[doc = "Schedule a portion of the stash to be unlocked ready for transfer out after the bond"]
                        #[doc = "period ends. If this leaves an amount actively bonded less than"]
                        #[doc = "T::Currency::minimum_balance(), then it is increased to the full amount."]
                        #[doc = ""]
                        #[doc = "The dispatch origin for this call must be _Signed_ by the controller, not the stash."]
                        #[doc = ""]
                        #[doc = "Once the unlock period is done, you can call `withdraw_unbonded` to actually move"]
                        #[doc = "the funds out of management ready for transfer."]
                        #[doc = ""]
                        #[doc = "No more than a limited number of unlocking chunks (see `MaxUnlockingChunks`)"]
                        #[doc = "can co-exists at the same time. If there are no unlocking chunks slots available"]
                        #[doc = "[`Call::withdraw_unbonded`] is called to remove some of the chunks (if possible)."]
                        #[doc = ""]
                        #[doc = "If a user encounters the `InsufficientBond` error when calling this extrinsic,"]
                        #[doc = "they should call `chill` first in order to free up their bonded funds."]
                        #[doc = ""]
                        #[doc = "Emits `Unbonded`."]
                        #[doc = ""]
                        #[doc = "See also [`Call::withdraw_unbonded`]."]
                        unbond {
                            #[codec(compact)]
                            value: ::core::primitive::u128,
                        },
                        #[codec(index = 3)]
                        #[doc = "Remove any unlocked chunks from the `unlocking` queue from our management."]
                        #[doc = ""]
                        #[doc = "This essentially frees up that balance to be used by the stash account to do"]
                        #[doc = "whatever it wants."]
                        #[doc = ""]
                        #[doc = "The dispatch origin for this call must be _Signed_ by the controller."]
                        #[doc = ""]
                        #[doc = "Emits `Withdrawn`."]
                        #[doc = ""]
                        #[doc = "See also [`Call::unbond`]."]
                        #[doc = ""]
                        #[doc = "## Complexity"]
                        #[doc = "O(S) where S is the number of slashing spans to remove"]
                        #[doc = "NOTE: Weight annotation is the kill scenario, we refund otherwise."]
                        withdraw_unbonded {
                            num_slashing_spans: ::core::primitive::u32,
                        },
                        #[codec(index = 4)]
                        #[doc = "Declare the desire to validate for the origin controller."]
                        #[doc = ""]
                        #[doc = "Effects will be felt at the beginning of the next era."]
                        #[doc = ""]
                        #[doc = "The dispatch origin for this call must be _Signed_ by the controller, not the stash."]
                        validate {
                            prefs: runtime_types::pallet_staking::ValidatorPrefs,
                        },
                        #[codec(index = 5)]
                        #[doc = "Declare the desire to nominate `targets` for the origin controller."]
                        #[doc = ""]
                        #[doc = "Effects will be felt at the beginning of the next era."]
                        #[doc = ""]
                        #[doc = "The dispatch origin for this call must be _Signed_ by the controller, not the stash."]
                        #[doc = ""]
                        #[doc = "## Complexity"]
                        #[doc = "- The transaction's complexity is proportional to the size of `targets` (N)"]
                        #[doc = "which is capped at CompactAssignments::LIMIT (T::MaxNominations)."]
                        #[doc = "- Both the reads and writes follow a similar pattern."]
                        nominate {
                            targets: ::std::vec::Vec<
                                ::subxt::utils::MultiAddress<::subxt::utils::AccountId32, ()>,
                            >,
                        },
                        #[codec(index = 6)]
                        #[doc = "Declare no desire to either validate or nominate."]
                        #[doc = ""]
                        #[doc = "Effects will be felt at the beginning of the next era."]
                        #[doc = ""]
                        #[doc = "The dispatch origin for this call must be _Signed_ by the controller, not the stash."]
                        #[doc = ""]
                        #[doc = "## Complexity"]
                        #[doc = "- Independent of the arguments. Insignificant complexity."]
                        #[doc = "- Contains one read."]
                        #[doc = "- Writes are limited to the `origin` account key."]
                        chill,
                        #[codec(index = 7)]
                        #[doc = "(Re-)set the payment target for a controller."]
                        #[doc = ""]
                        #[doc = "Effects will be felt instantly (as soon as this function is completed successfully)."]
                        #[doc = ""]
                        #[doc = "The dispatch origin for this call must be _Signed_ by the controller, not the stash."]
                        #[doc = ""]
                        #[doc = "## Complexity"]
                        #[doc = "- O(1)"]
                        #[doc = "- Independent of the arguments. Insignificant complexity."]
                        #[doc = "- Contains a limited number of reads."]
                        #[doc = "- Writes are limited to the `origin` account key."]
                        #[doc = "---------"]
                        set_payee {
                            payee: runtime_types::pallet_staking::RewardDestination<
                                ::subxt::utils::AccountId32,
                            >,
                        },
                        #[codec(index = 8)]
                        #[doc = "(Re-)set the controller of a stash."]
                        #[doc = ""]
                        #[doc = "Effects will be felt instantly (as soon as this function is completed successfully)."]
                        #[doc = ""]
                        #[doc = "The dispatch origin for this call must be _Signed_ by the stash, not the controller."]
                        #[doc = ""]
                        #[doc = "## Complexity"]
                        #[doc = "O(1)"]
                        #[doc = "- Independent of the arguments. Insignificant complexity."]
                        #[doc = "- Contains a limited number of reads."]
                        #[doc = "- Writes are limited to the `origin` account key."]
                        set_controller {
                            controller:
                                ::subxt::utils::MultiAddress<::subxt::utils::AccountId32, ()>,
                        },
                        #[codec(index = 9)]
                        #[doc = "Sets the ideal number of validators."]
                        #[doc = ""]
                        #[doc = "The dispatch origin must be Root."]
                        #[doc = ""]
                        #[doc = "## Complexity"]
                        #[doc = "O(1)"]
                        set_validator_count {
                            #[codec(compact)]
                            new: ::core::primitive::u32,
                        },
                        #[codec(index = 10)]
                        #[doc = "Increments the ideal number of validators upto maximum of"]
                        #[doc = "`ElectionProviderBase::MaxWinners`."]
                        #[doc = ""]
                        #[doc = "The dispatch origin must be Root."]
                        #[doc = ""]
                        #[doc = "## Complexity"]
                        #[doc = "Same as [`Self::set_validator_count`]."]
                        increase_validator_count {
                            #[codec(compact)]
                            additional: ::core::primitive::u32,
                        },
                        #[codec(index = 11)]
                        #[doc = "Scale up the ideal number of validators by a factor upto maximum of"]
                        #[doc = "`ElectionProviderBase::MaxWinners`."]
                        #[doc = ""]
                        #[doc = "The dispatch origin must be Root."]
                        #[doc = ""]
                        #[doc = "## Complexity"]
                        #[doc = "Same as [`Self::set_validator_count`]."]
                        scale_validator_count {
                            factor: runtime_types::sp_arithmetic::per_things::Percent,
                        },
                        #[codec(index = 12)]
                        #[doc = "Force there to be no new eras indefinitely."]
                        #[doc = ""]
                        #[doc = "The dispatch origin must be Root."]
                        #[doc = ""]
                        #[doc = "# Warning"]
                        #[doc = ""]
                        #[doc = "The election process starts multiple blocks before the end of the era."]
                        #[doc = "Thus the election process may be ongoing when this is called. In this case the"]
                        #[doc = "election will continue until the next era is triggered."]
                        #[doc = ""]
                        #[doc = "## Complexity"]
                        #[doc = "- No arguments."]
                        #[doc = "- Weight: O(1)"]
                        force_no_eras,
                        #[codec(index = 13)]
                        #[doc = "Force there to be a new era at the end of the next session. After this, it will be"]
                        #[doc = "reset to normal (non-forced) behaviour."]
                        #[doc = ""]
                        #[doc = "The dispatch origin must be Root."]
                        #[doc = ""]
                        #[doc = "# Warning"]
                        #[doc = ""]
                        #[doc = "The election process starts multiple blocks before the end of the era."]
                        #[doc = "If this is called just before a new era is triggered, the election process may not"]
                        #[doc = "have enough blocks to get a result."]
                        #[doc = ""]
                        #[doc = "## Complexity"]
                        #[doc = "- No arguments."]
                        #[doc = "- Weight: O(1)"]
                        force_new_era,
                        #[codec(index = 14)]
                        #[doc = "Set the validators who cannot be slashed (if any)."]
                        #[doc = ""]
                        #[doc = "The dispatch origin must be Root."]
                        set_invulnerables {
                            invulnerables: ::std::vec::Vec<::subxt::utils::AccountId32>,
                        },
                        #[codec(index = 15)]
                        #[doc = "Force a current staker to become completely unstaked, immediately."]
                        #[doc = ""]
                        #[doc = "The dispatch origin must be Root."]
                        force_unstake {
                            stash: ::subxt::utils::AccountId32,
                            num_slashing_spans: ::core::primitive::u32,
                        },
                        #[codec(index = 16)]
                        #[doc = "Force there to be a new era at the end of sessions indefinitely."]
                        #[doc = ""]
                        #[doc = "The dispatch origin must be Root."]
                        #[doc = ""]
                        #[doc = "# Warning"]
                        #[doc = ""]
                        #[doc = "The election process starts multiple blocks before the end of the era."]
                        #[doc = "If this is called just before a new era is triggered, the election process may not"]
                        #[doc = "have enough blocks to get a result."]
                        force_new_era_always,
                        #[codec(index = 17)]
                        #[doc = "Cancel enactment of a deferred slash."]
                        #[doc = ""]
                        #[doc = "Can be called by the `T::AdminOrigin`."]
                        #[doc = ""]
                        #[doc = "Parameters: era and indices of the slashes for that era to kill."]
                        cancel_deferred_slash {
                            era: ::core::primitive::u32,
                            slash_indices: ::std::vec::Vec<::core::primitive::u32>,
                        },
                        #[codec(index = 18)]
                        #[doc = "Pay out all the stakers behind a single validator for a single era."]
                        #[doc = ""]
                        #[doc = "- `validator_stash` is the stash account of the validator. Their nominators, up to"]
                        #[doc = "  `T::MaxNominatorRewardedPerValidator`, will also receive their rewards."]
                        #[doc = "- `era` may be any era between `[current_era - history_depth; current_era]`."]
                        #[doc = ""]
                        #[doc = "The origin of this call must be _Signed_. Any account can call this function, even if"]
                        #[doc = "it is not one of the stakers."]
                        #[doc = ""]
                        #[doc = "## Complexity"]
                        #[doc = "- At most O(MaxNominatorRewardedPerValidator)."]
                        payout_stakers {
                            validator_stash: ::subxt::utils::AccountId32,
                            era: ::core::primitive::u32,
                        },
                        #[codec(index = 19)]
                        #[doc = "Rebond a portion of the stash scheduled to be unlocked."]
                        #[doc = ""]
                        #[doc = "The dispatch origin must be signed by the controller."]
                        #[doc = ""]
                        #[doc = "## Complexity"]
                        #[doc = "- Time complexity: O(L), where L is unlocking chunks"]
                        #[doc = "- Bounded by `MaxUnlockingChunks`."]
                        rebond {
                            #[codec(compact)]
                            value: ::core::primitive::u128,
                        },
                        #[codec(index = 20)]
                        #[doc = "Remove all data structures concerning a staker/stash once it is at a state where it can"]
                        #[doc = "be considered `dust` in the staking system. The requirements are:"]
                        #[doc = ""]
                        #[doc = "1. the `total_balance` of the stash is below existential deposit."]
                        #[doc = "2. or, the `ledger.total` of the stash is below existential deposit."]
                        #[doc = ""]
                        #[doc = "The former can happen in cases like a slash; the latter when a fully unbonded account"]
                        #[doc = "is still receiving staking rewards in `RewardDestination::Staked`."]
                        #[doc = ""]
                        #[doc = "It can be called by anyone, as long as `stash` meets the above requirements."]
                        #[doc = ""]
                        #[doc = "Refunds the transaction fees upon successful execution."]
                        reap_stash {
                            stash: ::subxt::utils::AccountId32,
                            num_slashing_spans: ::core::primitive::u32,
                        },
                        #[codec(index = 21)]
                        #[doc = "Remove the given nominations from the calling validator."]
                        #[doc = ""]
                        #[doc = "Effects will be felt at the beginning of the next era."]
                        #[doc = ""]
                        #[doc = "The dispatch origin for this call must be _Signed_ by the controller, not the stash."]
                        #[doc = ""]
                        #[doc = "- `who`: A list of nominator stash accounts who are nominating this validator which"]
                        #[doc = "  should no longer be nominating this validator."]
                        #[doc = ""]
                        #[doc = "Note: Making this call only makes sense if you first set the validator preferences to"]
                        #[doc = "block any further nominations."]
                        kick {
                            who: ::std::vec::Vec<
                                ::subxt::utils::MultiAddress<::subxt::utils::AccountId32, ()>,
                            >,
                        },
                        #[codec(index = 22)]
                        #[doc = "Update the various staking configurations ."]
                        #[doc = ""]
                        #[doc = "* `min_nominator_bond`: The minimum active bond needed to be a nominator."]
                        #[doc = "* `min_validator_bond`: The minimum active bond needed to be a validator."]
                        #[doc = "* `max_nominator_count`: The max number of users who can be a nominator at once. When"]
                        #[doc = "  set to `None`, no limit is enforced."]
                        #[doc = "* `max_validator_count`: The max number of users who can be a validator at once. When"]
                        #[doc = "  set to `None`, no limit is enforced."]
                        #[doc = "* `chill_threshold`: The ratio of `max_nominator_count` or `max_validator_count` which"]
                        #[doc = "  should be filled in order for the `chill_other` transaction to work."]
                        #[doc = "* `min_commission`: The minimum amount of commission that each validators must maintain."]
                        #[doc = "  This is checked only upon calling `validate`. Existing validators are not affected."]
                        #[doc = ""]
                        #[doc = "RuntimeOrigin must be Root to call this function."]
                        #[doc = ""]
                        #[doc = "NOTE: Existing nominators and validators will not be affected by this update."]
                        #[doc = "to kick people under the new limits, `chill_other` should be called."]
                        set_staking_configs {
                            min_nominator_bond:
                                runtime_types::pallet_staking::pallet::pallet::ConfigOp<
                                    ::core::primitive::u128,
                                >,
                            min_validator_bond:
                                runtime_types::pallet_staking::pallet::pallet::ConfigOp<
                                    ::core::primitive::u128,
                                >,
                            max_nominator_count:
                                runtime_types::pallet_staking::pallet::pallet::ConfigOp<
                                    ::core::primitive::u32,
                                >,
                            max_validator_count:
                                runtime_types::pallet_staking::pallet::pallet::ConfigOp<
                                    ::core::primitive::u32,
                                >,
                            chill_threshold:
                                runtime_types::pallet_staking::pallet::pallet::ConfigOp<
                                    runtime_types::sp_arithmetic::per_things::Percent,
                                >,
                            min_commission: runtime_types::pallet_staking::pallet::pallet::ConfigOp<
                                runtime_types::sp_arithmetic::per_things::Perbill,
                            >,
                        },
                        #[codec(index = 23)]
                        #[doc = "Declare a `controller` to stop participating as either a validator or nominator."]
                        #[doc = ""]
                        #[doc = "Effects will be felt at the beginning of the next era."]
                        #[doc = ""]
                        #[doc = "The dispatch origin for this call must be _Signed_, but can be called by anyone."]
                        #[doc = ""]
                        #[doc = "If the caller is the same as the controller being targeted, then no further checks are"]
                        #[doc = "enforced, and this function behaves just like `chill`."]
                        #[doc = ""]
                        #[doc = "If the caller is different than the controller being targeted, the following conditions"]
                        #[doc = "must be met:"]
                        #[doc = ""]
                        #[doc = "* `controller` must belong to a nominator who has become non-decodable,"]
                        #[doc = ""]
                        #[doc = "Or:"]
                        #[doc = ""]
                        #[doc = "* A `ChillThreshold` must be set and checked which defines how close to the max"]
                        #[doc = "  nominators or validators we must reach before users can start chilling one-another."]
                        #[doc = "* A `MaxNominatorCount` and `MaxValidatorCount` must be set which is used to determine"]
                        #[doc = "  how close we are to the threshold."]
                        #[doc = "* A `MinNominatorBond` and `MinValidatorBond` must be set and checked, which determines"]
                        #[doc = "  if this is a person that should be chilled because they have not met the threshold"]
                        #[doc = "  bond required."]
                        #[doc = ""]
                        #[doc = "This can be helpful if bond requirements are updated, and we need to remove old users"]
                        #[doc = "who do not satisfy these requirements."]
                        chill_other {
                            controller: ::subxt::utils::AccountId32,
                        },
                        #[codec(index = 24)]
                        #[doc = "Force a validator to have at least the minimum commission. This will not affect a"]
                        #[doc = "validator who already has a commission greater than or equal to the minimum. Any account"]
                        #[doc = "can call this."]
                        force_apply_min_commission {
                            validator_stash: ::subxt::utils::AccountId32,
                        },
                        #[codec(index = 25)]
                        #[doc = "Sets the minimum amount of commission that each validators must maintain."]
                        #[doc = ""]
                        #[doc = "This call has lower privilege requirements than `set_staking_config` and can be called"]
                        #[doc = "by the `T::AdminOrigin`. Root can always call this."]
                        set_min_commission {
                            new: runtime_types::sp_arithmetic::per_things::Perbill,
                        },
                    }
                    #[derive(
                        Debug, crate::gp::Decode, crate::gp::DecodeAsType, crate::gp::Encode,
                    )]
                    pub enum ConfigOp<_0> {
                        #[codec(index = 0)]
                        Noop,
                        #[codec(index = 1)]
                        Set(_0),
                        #[codec(index = 2)]
                        Remove,
                    }
                    #[derive(
                        Debug, crate::gp::Decode, crate::gp::DecodeAsType, crate::gp::Encode,
                    )]
                    #[doc = "\n\t\t\tCustom [dispatch errors](https://docs.substrate.io/main-docs/build/events-errors/)\n\t\t\tof this pallet.\n\t\t\t"]
                    pub enum Error {
                        #[codec(index = 0)]
                        #[doc = "Not a controller account."]
                        NotController,
                        #[codec(index = 1)]
                        #[doc = "Not a stash account."]
                        NotStash,
                        #[codec(index = 2)]
                        #[doc = "Stash is already bonded."]
                        AlreadyBonded,
                        #[codec(index = 3)]
                        #[doc = "Controller is already paired."]
                        AlreadyPaired,
                        #[codec(index = 4)]
                        #[doc = "Targets cannot be empty."]
                        EmptyTargets,
                        #[codec(index = 5)]
                        #[doc = "Duplicate index."]
                        DuplicateIndex,
                        #[codec(index = 6)]
                        #[doc = "Slash record index out of bounds."]
                        InvalidSlashIndex,
                        #[codec(index = 7)]
                        #[doc = "Cannot have a validator or nominator role, with value less than the minimum defined by"]
                        #[doc = "governance (see `MinValidatorBond` and `MinNominatorBond`). If unbonding is the"]
                        #[doc = "intention, `chill` first to remove one's role as validator/nominator."]
                        InsufficientBond,
                        #[codec(index = 8)]
                        #[doc = "Can not schedule more unlock chunks."]
                        NoMoreChunks,
                        #[codec(index = 9)]
                        #[doc = "Can not rebond without unlocking chunks."]
                        NoUnlockChunk,
                        #[codec(index = 10)]
                        #[doc = "Attempting to target a stash that still has funds."]
                        FundedTarget,
                        #[codec(index = 11)]
                        #[doc = "Invalid era to reward."]
                        InvalidEraToReward,
                        #[codec(index = 12)]
                        #[doc = "Invalid number of nominations."]
                        InvalidNumberOfNominations,
                        #[codec(index = 13)]
                        #[doc = "Items are not sorted and unique."]
                        NotSortedAndUnique,
                        #[codec(index = 14)]
                        #[doc = "Rewards for this era have already been claimed for this validator."]
                        AlreadyClaimed,
                        #[codec(index = 15)]
                        #[doc = "Incorrect previous history depth input provided."]
                        IncorrectHistoryDepth,
                        #[codec(index = 16)]
                        #[doc = "Incorrect number of slashing spans provided."]
                        IncorrectSlashingSpans,
                        #[codec(index = 17)]
                        #[doc = "Internal state has become somehow corrupted and the operation cannot continue."]
                        BadState,
                        #[codec(index = 18)]
                        #[doc = "Too many nomination targets supplied."]
                        TooManyTargets,
                        #[codec(index = 19)]
                        #[doc = "A nomination target was supplied that was blocked or otherwise not a validator."]
                        BadTarget,
                        #[codec(index = 20)]
                        #[doc = "The user has enough bond and thus cannot be chilled forcefully by an external person."]
                        CannotChillOther,
                        #[codec(index = 21)]
                        #[doc = "There are too many nominators in the system. Governance needs to adjust the staking"]
                        #[doc = "settings to keep things safe for the runtime."]
                        TooManyNominators,
                        #[codec(index = 22)]
                        #[doc = "There are too many validator candidates in the system. Governance needs to adjust the"]
                        #[doc = "staking settings to keep things safe for the runtime."]
                        TooManyValidators,
                        #[codec(index = 23)]
                        #[doc = "Commission is too low. Must be at least `MinCommission`."]
                        CommissionTooLow,
                        #[codec(index = 24)]
                        #[doc = "Some bound is not met."]
                        BoundNotMet,
                    }
                    #[derive(
                        Debug, crate::gp::Decode, crate::gp::DecodeAsType, crate::gp::Encode,
                    )]
                    #[doc = "\n\t\t\tThe [event](https://docs.substrate.io/main-docs/build/events-errors/) emitted\n\t\t\tby this pallet.\n\t\t\t"]
                    pub enum Event {
                        #[codec(index = 0)]
                        #[doc = "The era payout has been set; the first balance is the validator-payout; the second is"]
                        #[doc = "the remainder from the maximum amount of reward."]
                        EraPaid {
                            era_index: ::core::primitive::u32,
                            validator_payout: ::core::primitive::u128,
                            remainder: ::core::primitive::u128,
                        },
                        #[codec(index = 1)]
                        #[doc = "The nominator has been rewarded by this amount."]
                        Rewarded {
                            stash: ::subxt::utils::AccountId32,
                            amount: ::core::primitive::u128,
                        },
                        #[codec(index = 2)]
                        #[doc = "A staker (validator or nominator) has been slashed by the given amount."]
                        Slashed {
                            staker: ::subxt::utils::AccountId32,
                            amount: ::core::primitive::u128,
                        },
                        #[codec(index = 3)]
                        #[doc = "A slash for the given validator, for the given percentage of their stake, at the given"]
                        #[doc = "era as been reported."]
                        SlashReported {
                            validator: ::subxt::utils::AccountId32,
                            fraction: runtime_types::sp_arithmetic::per_things::Perbill,
                            slash_era: ::core::primitive::u32,
                        },
                        #[codec(index = 4)]
                        #[doc = "An old slashing report from a prior era was discarded because it could"]
                        #[doc = "not be processed."]
                        OldSlashingReportDiscarded {
                            session_index: ::core::primitive::u32,
                        },
                        #[codec(index = 5)]
                        #[doc = "A new set of stakers was elected."]
                        StakersElected,
                        #[codec(index = 6)]
                        #[doc = "An account has bonded this amount. \\[stash, amount\\]"]
                        #[doc = ""]
                        #[doc = "NOTE: This event is only emitted when funds are bonded via a dispatchable. Notably,"]
                        #[doc = "it will not be emitted for staking rewards when they are added to stake."]
                        Bonded {
                            stash: ::subxt::utils::AccountId32,
                            amount: ::core::primitive::u128,
                        },
                        #[codec(index = 7)]
                        #[doc = "An account has unbonded this amount."]
                        Unbonded {
                            stash: ::subxt::utils::AccountId32,
                            amount: ::core::primitive::u128,
                        },
                        #[codec(index = 8)]
                        #[doc = "An account has called `withdraw_unbonded` and removed unbonding chunks worth `Balance`"]
                        #[doc = "from the unlocking queue."]
                        Withdrawn {
                            stash: ::subxt::utils::AccountId32,
                            amount: ::core::primitive::u128,
                        },
                        #[codec(index = 9)]
                        #[doc = "A nominator has been kicked from a validator."]
                        Kicked {
                            nominator: ::subxt::utils::AccountId32,
                            stash: ::subxt::utils::AccountId32,
                        },
                        #[codec(index = 10)]
                        #[doc = "The election failed. No new era is planned."]
                        StakingElectionFailed,
                        #[codec(index = 11)]
                        #[doc = "An account has stopped participating as either a validator or nominator."]
                        Chilled { stash: ::subxt::utils::AccountId32 },
                        #[codec(index = 12)]
                        #[doc = "The stakers' rewards are getting paid."]
                        PayoutStarted {
                            era_index: ::core::primitive::u32,
                            validator_stash: ::subxt::utils::AccountId32,
                        },
                        #[codec(index = 13)]
                        #[doc = "A validator has set their preferences."]
                        ValidatorPrefsSet {
                            stash: ::subxt::utils::AccountId32,
                            prefs: runtime_types::pallet_staking::ValidatorPrefs,
                        },
                        #[codec(index = 14)]
                        #[doc = "A new force era mode was set."]
                        ForceEra {
                            mode: runtime_types::pallet_staking::Forcing,
                        },
                    }
                }
            }
            pub mod slashing {
                use super::runtime_types;
                #[derive(Debug, crate::gp::Decode, crate::gp::DecodeAsType, crate::gp::Encode)]
                pub struct SlashingSpans {
                    pub span_index: ::core::primitive::u32,
                    pub last_start: ::core::primitive::u32,
                    pub last_nonzero_slash: ::core::primitive::u32,
                    pub prior: ::std::vec::Vec<::core::primitive::u32>,
                }
                #[derive(Debug, crate::gp::Decode, crate::gp::DecodeAsType, crate::gp::Encode)]
                pub struct SpanRecord<_0> {
                    pub slashed: _0,
                    pub paid_out: _0,
                }
            }
            #[derive(Debug, crate::gp::Decode, crate::gp::DecodeAsType, crate::gp::Encode)]
            pub struct ActiveEraInfo {
                pub index: ::core::primitive::u32,
                pub start: ::core::option::Option<::core::primitive::u64>,
            }
            #[derive(Debug, crate::gp::Decode, crate::gp::DecodeAsType, crate::gp::Encode)]
            pub struct EraRewardPoints<_0> {
                pub total: ::core::primitive::u32,
                pub individual: ::subxt::utils::KeyedVec<_0, ::core::primitive::u32>,
            }
            #[derive(Debug, crate::gp::Decode, crate::gp::DecodeAsType, crate::gp::Encode)]
            pub struct Exposure<_0, _1> {
                #[codec(compact)]
                pub total: _1,
                #[codec(compact)]
                pub own: _1,
                pub others:
                    ::std::vec::Vec<runtime_types::pallet_staking::IndividualExposure<_0, _1>>,
            }
            #[derive(Debug, crate::gp::Decode, crate::gp::DecodeAsType, crate::gp::Encode)]
            pub enum Forcing {
                #[codec(index = 0)]
                NotForcing,
                #[codec(index = 1)]
                ForceNew,
                #[codec(index = 2)]
                ForceNone,
                #[codec(index = 3)]
                ForceAlways,
            }
            #[derive(Debug, crate::gp::Decode, crate::gp::DecodeAsType, crate::gp::Encode)]
            pub struct IndividualExposure<_0, _1> {
                pub who: _0,
                #[codec(compact)]
                pub value: _1,
            }
            #[derive(Debug, crate::gp::Decode, crate::gp::DecodeAsType, crate::gp::Encode)]
            pub struct Nominations {
                pub targets: runtime_types::bounded_collections::bounded_vec::BoundedVec<
                    ::subxt::utils::AccountId32,
                >,
                pub submitted_in: ::core::primitive::u32,
                pub suppressed: ::core::primitive::bool,
            }
            #[derive(Debug, crate::gp::Decode, crate::gp::DecodeAsType, crate::gp::Encode)]
            pub enum RewardDestination<_0> {
                #[codec(index = 0)]
                Staked,
                #[codec(index = 1)]
                Stash,
                #[codec(index = 2)]
                Controller,
                #[codec(index = 3)]
                Account(_0),
                #[codec(index = 4)]
                None,
            }
            #[derive(Debug, crate::gp::Decode, crate::gp::DecodeAsType, crate::gp::Encode)]
            pub struct StakingLedger {
                pub stash: ::subxt::utils::AccountId32,
                #[codec(compact)]
                pub total: ::core::primitive::u128,
                #[codec(compact)]
                pub active: ::core::primitive::u128,
                pub unlocking: runtime_types::bounded_collections::bounded_vec::BoundedVec<
                    runtime_types::pallet_staking::UnlockChunk<::core::primitive::u128>,
                >,
                pub claimed_rewards: runtime_types::bounded_collections::bounded_vec::BoundedVec<
                    ::core::primitive::u32,
                >,
            }
            #[derive(Debug, crate::gp::Decode, crate::gp::DecodeAsType, crate::gp::Encode)]
            pub struct UnappliedSlash<_0, _1> {
                pub validator: _0,
                pub own: _1,
                pub others: ::std::vec::Vec<(_0, _1)>,
                pub reporters: ::std::vec::Vec<_0>,
                pub payout: _1,
            }
            #[derive(Debug, crate::gp::Decode, crate::gp::DecodeAsType, crate::gp::Encode)]
            pub struct UnlockChunk<_0> {
                #[codec(compact)]
                pub value: _0,
                #[codec(compact)]
                pub era: ::core::primitive::u32,
            }
            #[derive(Debug, crate::gp::Decode, crate::gp::DecodeAsType, crate::gp::Encode)]
            pub struct ValidatorPrefs {
                #[codec(compact)]
                pub commission: runtime_types::sp_arithmetic::per_things::Perbill,
                pub blocked: ::core::primitive::bool,
            }
        }
        pub mod pallet_sudo {
            use super::runtime_types;
            pub mod pallet {
                use super::runtime_types;
                #[derive(Debug, crate::gp::Decode, crate::gp::DecodeAsType, crate::gp::Encode)]
                #[doc = "Contains one variant per dispatchable that can be called by an extrinsic."]
                pub enum Call {
                    #[codec(index = 0)]
                    #[doc = "Authenticates the sudo key and dispatches a function call with `Root` origin."]
                    #[doc = ""]
                    #[doc = "The dispatch origin for this call must be _Signed_."]
                    #[doc = ""]
                    #[doc = "## Complexity"]
                    #[doc = "- O(1)."]
                    sudo {
                        call: ::std::boxed::Box<runtime_types::vara_runtime::RuntimeCall>,
                    },
                    #[codec(index = 1)]
                    #[doc = "Authenticates the sudo key and dispatches a function call with `Root` origin."]
                    #[doc = "This function does not check the weight of the call, and instead allows the"]
                    #[doc = "Sudo user to specify the weight of the call."]
                    #[doc = ""]
                    #[doc = "The dispatch origin for this call must be _Signed_."]
                    #[doc = ""]
                    #[doc = "## Complexity"]
                    #[doc = "- O(1)."]
                    sudo_unchecked_weight {
                        call: ::std::boxed::Box<runtime_types::vara_runtime::RuntimeCall>,
                        weight: runtime_types::sp_weights::weight_v2::Weight,
                    },
                    #[codec(index = 2)]
                    #[doc = "Authenticates the current sudo key and sets the given AccountId (`new`) as the new sudo"]
                    #[doc = "key."]
                    #[doc = ""]
                    #[doc = "The dispatch origin for this call must be _Signed_."]
                    #[doc = ""]
                    #[doc = "## Complexity"]
                    #[doc = "- O(1)."]
                    set_key {
                        new: ::subxt::utils::MultiAddress<::subxt::utils::AccountId32, ()>,
                    },
                    #[codec(index = 3)]
                    #[doc = "Authenticates the sudo key and dispatches a function call with `Signed` origin from"]
                    #[doc = "a given account."]
                    #[doc = ""]
                    #[doc = "The dispatch origin for this call must be _Signed_."]
                    #[doc = ""]
                    #[doc = "## Complexity"]
                    #[doc = "- O(1)."]
                    sudo_as {
                        who: ::subxt::utils::MultiAddress<::subxt::utils::AccountId32, ()>,
                        call: ::std::boxed::Box<runtime_types::vara_runtime::RuntimeCall>,
                    },
                }
                #[derive(Debug, crate::gp::Decode, crate::gp::DecodeAsType, crate::gp::Encode)]
                #[doc = "Error for the Sudo pallet"]
                pub enum Error {
                    #[codec(index = 0)]
                    #[doc = "Sender must be the Sudo account"]
                    RequireSudo,
                }
                #[derive(Debug, crate::gp::Decode, crate::gp::DecodeAsType, crate::gp::Encode)]
                #[doc = "\n\t\t\tThe [event](https://docs.substrate.io/main-docs/build/events-errors/) emitted\n\t\t\tby this pallet.\n\t\t\t"]
                pub enum Event {
                    #[codec(index = 0)]
                    #[doc = "A sudo just took place. \\[result\\]"]
                    Sudid {
                        sudo_result:
                            ::core::result::Result<(), runtime_types::sp_runtime::DispatchError>,
                    },
                    #[codec(index = 1)]
                    #[doc = "The \\[sudoer\\] just switched identity; the old key is supplied if one existed."]
                    KeyChanged {
                        old_sudoer: ::core::option::Option<::subxt::utils::AccountId32>,
                    },
                    #[codec(index = 2)]
                    #[doc = "A sudo just took place. \\[result\\]"]
                    SudoAsDone {
                        sudo_result:
                            ::core::result::Result<(), runtime_types::sp_runtime::DispatchError>,
                    },
                }
            }
        }
        pub mod pallet_timestamp {
            use super::runtime_types;
            pub mod pallet {
                use super::runtime_types;
                #[derive(Debug, crate::gp::Decode, crate::gp::DecodeAsType, crate::gp::Encode)]
                #[doc = "Contains one variant per dispatchable that can be called by an extrinsic."]
                pub enum Call {
                    #[codec(index = 0)]
                    #[doc = "Set the current time."]
                    #[doc = ""]
                    #[doc = "This call should be invoked exactly once per block. It will panic at the finalization"]
                    #[doc = "phase, if this call hasn't been invoked by that time."]
                    #[doc = ""]
                    #[doc = "The timestamp should be greater than the previous one by the amount specified by"]
                    #[doc = "`MinimumPeriod`."]
                    #[doc = ""]
                    #[doc = "The dispatch origin for this call must be `Inherent`."]
                    #[doc = ""]
                    #[doc = "## Complexity"]
                    #[doc = "- `O(1)` (Note that implementations of `OnTimestampSet` must also be `O(1)`)"]
                    #[doc = "- 1 storage read and 1 storage mutation (codec `O(1)`). (because of `DidUpdate::take` in"]
                    #[doc = "  `on_finalize`)"]
                    #[doc = "- 1 event handler `on_timestamp_set`. Must be `O(1)`."]
                    set {
                        #[codec(compact)]
                        now: ::core::primitive::u64,
                    },
                }
            }
        }
        pub mod pallet_transaction_payment {
            use super::runtime_types;
            pub mod pallet {
                use super::runtime_types;
                #[derive(Debug, crate::gp::Decode, crate::gp::DecodeAsType, crate::gp::Encode)]
                #[doc = "\n\t\t\tThe [event](https://docs.substrate.io/main-docs/build/events-errors/) emitted\n\t\t\tby this pallet.\n\t\t\t"]
                pub enum Event {
                    #[codec(index = 0)]
                    #[doc = "A transaction fee `actual_fee`, of which `tip` was added to the minimum inclusion fee,"]
                    #[doc = "has been paid by `who`."]
                    TransactionFeePaid {
                        who: ::subxt::utils::AccountId32,
                        actual_fee: ::core::primitive::u128,
                        tip: ::core::primitive::u128,
                    },
                }
            }
            #[derive(Debug, crate::gp::Decode, crate::gp::DecodeAsType, crate::gp::Encode)]
            pub struct ChargeTransactionPayment(#[codec(compact)] pub ::core::primitive::u128);
            #[derive(Debug, crate::gp::Decode, crate::gp::DecodeAsType, crate::gp::Encode)]
            pub enum Releases {
                #[codec(index = 0)]
                V1Ancient,
                #[codec(index = 1)]
                V2,
            }
        }
        pub mod pallet_treasury {
            use super::runtime_types;
            pub mod pallet {
                use super::runtime_types;
                #[derive(Debug, crate::gp::Decode, crate::gp::DecodeAsType, crate::gp::Encode)]
                #[doc = "Contains one variant per dispatchable that can be called by an extrinsic."]
                pub enum Call {
                    #[codec(index = 0)]
                    #[doc = "Put forward a suggestion for spending. A deposit proportional to the value"]
                    #[doc = "is reserved and slashed if the proposal is rejected. It is returned once the"]
                    #[doc = "proposal is awarded."]
                    #[doc = ""]
                    #[doc = "## Complexity"]
                    #[doc = "- O(1)"]
                    propose_spend {
                        #[codec(compact)]
                        value: ::core::primitive::u128,
                        beneficiary: ::subxt::utils::MultiAddress<::subxt::utils::AccountId32, ()>,
                    },
                    #[codec(index = 1)]
                    #[doc = "Reject a proposed spend. The original deposit will be slashed."]
                    #[doc = ""]
                    #[doc = "May only be called from `T::RejectOrigin`."]
                    #[doc = ""]
                    #[doc = "## Complexity"]
                    #[doc = "- O(1)"]
                    reject_proposal {
                        #[codec(compact)]
                        proposal_id: ::core::primitive::u32,
                    },
                    #[codec(index = 2)]
                    #[doc = "Approve a proposal. At a later time, the proposal will be allocated to the beneficiary"]
                    #[doc = "and the original deposit will be returned."]
                    #[doc = ""]
                    #[doc = "May only be called from `T::ApproveOrigin`."]
                    #[doc = ""]
                    #[doc = "## Complexity"]
                    #[doc = " - O(1)."]
                    approve_proposal {
                        #[codec(compact)]
                        proposal_id: ::core::primitive::u32,
                    },
                    #[codec(index = 3)]
                    #[doc = "Propose and approve a spend of treasury funds."]
                    #[doc = ""]
                    #[doc = "- `origin`: Must be `SpendOrigin` with the `Success` value being at least `amount`."]
                    #[doc = "- `amount`: The amount to be transferred from the treasury to the `beneficiary`."]
                    #[doc = "- `beneficiary`: The destination account for the transfer."]
                    #[doc = ""]
                    #[doc = "NOTE: For record-keeping purposes, the proposer is deemed to be equivalent to the"]
                    #[doc = "beneficiary."]
                    spend {
                        #[codec(compact)]
                        amount: ::core::primitive::u128,
                        beneficiary: ::subxt::utils::MultiAddress<::subxt::utils::AccountId32, ()>,
                    },
                    #[codec(index = 4)]
                    #[doc = "Force a previously approved proposal to be removed from the approval queue."]
                    #[doc = "The original deposit will no longer be returned."]
                    #[doc = ""]
                    #[doc = "May only be called from `T::RejectOrigin`."]
                    #[doc = "- `proposal_id`: The index of a proposal"]
                    #[doc = ""]
                    #[doc = "## Complexity"]
                    #[doc = "- O(A) where `A` is the number of approvals"]
                    #[doc = ""]
                    #[doc = "Errors:"]
                    #[doc = "- `ProposalNotApproved`: The `proposal_id` supplied was not found in the approval queue,"]
                    #[doc = "i.e., the proposal has not been approved. This could also mean the proposal does not"]
                    #[doc = "exist altogether, thus there is no way it would have been approved in the first place."]
                    remove_approval {
                        #[codec(compact)]
                        proposal_id: ::core::primitive::u32,
                    },
                }
                #[derive(Debug, crate::gp::Decode, crate::gp::DecodeAsType, crate::gp::Encode)]
                #[doc = "Error for the treasury pallet."]
                pub enum Error {
                    #[codec(index = 0)]
                    #[doc = "Proposer's balance is too low."]
                    InsufficientProposersBalance,
                    #[codec(index = 1)]
                    #[doc = "No proposal or bounty at that index."]
                    InvalidIndex,
                    #[codec(index = 2)]
                    #[doc = "Too many approvals in the queue."]
                    TooManyApprovals,
                    #[codec(index = 3)]
                    #[doc = "The spend origin is valid but the amount it is allowed to spend is lower than the"]
                    #[doc = "amount to be spent."]
                    InsufficientPermission,
                    #[codec(index = 4)]
                    #[doc = "Proposal has not been approved."]
                    ProposalNotApproved,
                }
                #[derive(Debug, crate::gp::Decode, crate::gp::DecodeAsType, crate::gp::Encode)]
                #[doc = "\n\t\t\tThe [event](https://docs.substrate.io/main-docs/build/events-errors/) emitted\n\t\t\tby this pallet.\n\t\t\t"]
                pub enum Event {
                    #[codec(index = 0)]
                    #[doc = "New proposal."]
                    Proposed {
                        proposal_index: ::core::primitive::u32,
                    },
                    #[codec(index = 1)]
                    #[doc = "We have ended a spend period and will now allocate funds."]
                    Spending {
                        budget_remaining: ::core::primitive::u128,
                    },
                    #[codec(index = 2)]
                    #[doc = "Some funds have been allocated."]
                    Awarded {
                        proposal_index: ::core::primitive::u32,
                        award: ::core::primitive::u128,
                        account: ::subxt::utils::AccountId32,
                    },
                    #[codec(index = 3)]
                    #[doc = "A proposal was rejected; funds were slashed."]
                    Rejected {
                        proposal_index: ::core::primitive::u32,
                        slashed: ::core::primitive::u128,
                    },
                    #[codec(index = 4)]
                    #[doc = "Some of our funds have been burnt."]
                    Burnt {
                        burnt_funds: ::core::primitive::u128,
                    },
                    #[codec(index = 5)]
                    #[doc = "Spending has finished; this is the amount that rolls over until next spend."]
                    Rollover {
                        rollover_balance: ::core::primitive::u128,
                    },
                    #[codec(index = 6)]
                    #[doc = "Some funds have been deposited."]
                    Deposit { value: ::core::primitive::u128 },
                    #[codec(index = 7)]
                    #[doc = "A new spend proposal has been approved."]
                    SpendApproved {
                        proposal_index: ::core::primitive::u32,
                        amount: ::core::primitive::u128,
                        beneficiary: ::subxt::utils::AccountId32,
                    },
                    #[codec(index = 8)]
                    #[doc = "The inactive funds of the pallet have been updated."]
                    UpdatedInactive {
                        reactivated: ::core::primitive::u128,
                        deactivated: ::core::primitive::u128,
                    },
                }
            }
            #[derive(Debug, crate::gp::Decode, crate::gp::DecodeAsType, crate::gp::Encode)]
            pub struct Proposal<_0, _1> {
                pub proposer: _0,
                pub value: _1,
                pub beneficiary: _0,
                pub bond: _1,
            }
        }
        pub mod pallet_utility {
            use super::runtime_types;
            pub mod pallet {
                use super::runtime_types;
                #[derive(Debug, crate::gp::Decode, crate::gp::DecodeAsType, crate::gp::Encode)]
                #[doc = "Contains one variant per dispatchable that can be called by an extrinsic."]
                pub enum Call {
                    #[codec(index = 0)]
                    #[doc = "Send a batch of dispatch calls."]
                    #[doc = ""]
                    #[doc = "May be called from any origin except `None`."]
                    #[doc = ""]
                    #[doc = "- `calls`: The calls to be dispatched from the same origin. The number of call must not"]
                    #[doc = "  exceed the constant: `batched_calls_limit` (available in constant metadata)."]
                    #[doc = ""]
                    #[doc = "If origin is root then the calls are dispatched without checking origin filter. (This"]
                    #[doc = "includes bypassing `frame_system::Config::BaseCallFilter`)."]
                    #[doc = ""]
                    #[doc = "## Complexity"]
                    #[doc = "- O(C) where C is the number of calls to be batched."]
                    #[doc = ""]
                    #[doc = "This will return `Ok` in all circumstances. To determine the success of the batch, an"]
                    #[doc = "event is deposited. If a call failed and the batch was interrupted, then the"]
                    #[doc = "`BatchInterrupted` event is deposited, along with the number of successful calls made"]
                    #[doc = "and the error of the failed call. If all were successful, then the `BatchCompleted`"]
                    #[doc = "event is deposited."]
                    batch {
                        calls: ::std::vec::Vec<runtime_types::vara_runtime::RuntimeCall>,
                    },
                    #[codec(index = 1)]
                    #[doc = "Send a call through an indexed pseudonym of the sender."]
                    #[doc = ""]
                    #[doc = "Filter from origin are passed along. The call will be dispatched with an origin which"]
                    #[doc = "use the same filter as the origin of this call."]
                    #[doc = ""]
                    #[doc = "NOTE: If you need to ensure that any account-based filtering is not honored (i.e."]
                    #[doc = "because you expect `proxy` to have been used prior in the call stack and you do not want"]
                    #[doc = "the call restrictions to apply to any sub-accounts), then use `as_multi_threshold_1`"]
                    #[doc = "in the Multisig pallet instead."]
                    #[doc = ""]
                    #[doc = "NOTE: Prior to version *12, this was called `as_limited_sub`."]
                    #[doc = ""]
                    #[doc = "The dispatch origin for this call must be _Signed_."]
                    as_derivative {
                        index: ::core::primitive::u16,
                        call: ::std::boxed::Box<runtime_types::vara_runtime::RuntimeCall>,
                    },
                    #[codec(index = 2)]
                    #[doc = "Send a batch of dispatch calls and atomically execute them."]
                    #[doc = "The whole transaction will rollback and fail if any of the calls failed."]
                    #[doc = ""]
                    #[doc = "May be called from any origin except `None`."]
                    #[doc = ""]
                    #[doc = "- `calls`: The calls to be dispatched from the same origin. The number of call must not"]
                    #[doc = "  exceed the constant: `batched_calls_limit` (available in constant metadata)."]
                    #[doc = ""]
                    #[doc = "If origin is root then the calls are dispatched without checking origin filter. (This"]
                    #[doc = "includes bypassing `frame_system::Config::BaseCallFilter`)."]
                    #[doc = ""]
                    #[doc = "## Complexity"]
                    #[doc = "- O(C) where C is the number of calls to be batched."]
                    batch_all {
                        calls: ::std::vec::Vec<runtime_types::vara_runtime::RuntimeCall>,
                    },
                    #[codec(index = 3)]
                    #[doc = "Dispatches a function call with a provided origin."]
                    #[doc = ""]
                    #[doc = "The dispatch origin for this call must be _Root_."]
                    #[doc = ""]
                    #[doc = "## Complexity"]
                    #[doc = "- O(1)."]
                    dispatch_as {
                        as_origin: ::std::boxed::Box<runtime_types::vara_runtime::OriginCaller>,
                        call: ::std::boxed::Box<runtime_types::vara_runtime::RuntimeCall>,
                    },
                    #[codec(index = 4)]
                    #[doc = "Send a batch of dispatch calls."]
                    #[doc = "Unlike `batch`, it allows errors and won't interrupt."]
                    #[doc = ""]
                    #[doc = "May be called from any origin except `None`."]
                    #[doc = ""]
                    #[doc = "- `calls`: The calls to be dispatched from the same origin. The number of call must not"]
                    #[doc = "  exceed the constant: `batched_calls_limit` (available in constant metadata)."]
                    #[doc = ""]
                    #[doc = "If origin is root then the calls are dispatch without checking origin filter. (This"]
                    #[doc = "includes bypassing `frame_system::Config::BaseCallFilter`)."]
                    #[doc = ""]
                    #[doc = "## Complexity"]
                    #[doc = "- O(C) where C is the number of calls to be batched."]
                    force_batch {
                        calls: ::std::vec::Vec<runtime_types::vara_runtime::RuntimeCall>,
                    },
                    #[codec(index = 5)]
                    #[doc = "Dispatch a function call with a specified weight."]
                    #[doc = ""]
                    #[doc = "This function does not check the weight of the call, and instead allows the"]
                    #[doc = "Root origin to specify the weight of the call."]
                    #[doc = ""]
                    #[doc = "The dispatch origin for this call must be _Root_."]
                    with_weight {
                        call: ::std::boxed::Box<runtime_types::vara_runtime::RuntimeCall>,
                        weight: runtime_types::sp_weights::weight_v2::Weight,
                    },
                }
                #[derive(Debug, crate::gp::Decode, crate::gp::DecodeAsType, crate::gp::Encode)]
                #[doc = "\n\t\t\tCustom [dispatch errors](https://docs.substrate.io/main-docs/build/events-errors/)\n\t\t\tof this pallet.\n\t\t\t"]
                pub enum Error {
                    #[codec(index = 0)]
                    #[doc = "Too many calls batched."]
                    TooManyCalls,
                }
                #[derive(Debug, crate::gp::Decode, crate::gp::DecodeAsType, crate::gp::Encode)]
                #[doc = "\n\t\t\tThe [event](https://docs.substrate.io/main-docs/build/events-errors/) emitted\n\t\t\tby this pallet.\n\t\t\t"]
                pub enum Event {
                    #[codec(index = 0)]
                    #[doc = "Batch of dispatches did not complete fully. Index of first failing dispatch given, as"]
                    #[doc = "well as the error."]
                    BatchInterrupted {
                        index: ::core::primitive::u32,
                        error: runtime_types::sp_runtime::DispatchError,
                    },
                    #[codec(index = 1)]
                    #[doc = "Batch of dispatches completed fully with no error."]
                    BatchCompleted,
                    #[codec(index = 2)]
                    #[doc = "Batch of dispatches completed but has errors."]
                    BatchCompletedWithErrors,
                    #[codec(index = 3)]
                    #[doc = "A single item within a Batch of dispatches has completed with no error."]
                    ItemCompleted,
                    #[codec(index = 4)]
                    #[doc = "A single item within a Batch of dispatches has completed with error."]
                    ItemFailed {
                        error: runtime_types::sp_runtime::DispatchError,
                    },
                    #[codec(index = 5)]
                    #[doc = "A call was dispatched."]
                    DispatchedAs {
                        result:
                            ::core::result::Result<(), runtime_types::sp_runtime::DispatchError>,
                    },
                }
            }
        }
        pub mod pallet_vesting {
            use super::runtime_types;
            pub mod pallet {
                use super::runtime_types;
                #[derive(Debug, crate::gp::Decode, crate::gp::DecodeAsType, crate::gp::Encode)]
                #[doc = "Contains one variant per dispatchable that can be called by an extrinsic."]
                pub enum Call {
                    #[codec(index = 0)]
                    #[doc = "Unlock any vested funds of the sender account."]
                    #[doc = ""]
                    #[doc = "The dispatch origin for this call must be _Signed_ and the sender must have funds still"]
                    #[doc = "locked under this pallet."]
                    #[doc = ""]
                    #[doc = "Emits either `VestingCompleted` or `VestingUpdated`."]
                    #[doc = ""]
                    #[doc = "## Complexity"]
                    #[doc = "- `O(1)`."]
                    vest,
                    #[codec(index = 1)]
                    #[doc = "Unlock any vested funds of a `target` account."]
                    #[doc = ""]
                    #[doc = "The dispatch origin for this call must be _Signed_."]
                    #[doc = ""]
                    #[doc = "- `target`: The account whose vested funds should be unlocked. Must have funds still"]
                    #[doc = "locked under this pallet."]
                    #[doc = ""]
                    #[doc = "Emits either `VestingCompleted` or `VestingUpdated`."]
                    #[doc = ""]
                    #[doc = "## Complexity"]
                    #[doc = "- `O(1)`."]
                    vest_other {
                        target: ::subxt::utils::MultiAddress<::subxt::utils::AccountId32, ()>,
                    },
                    #[codec(index = 2)]
                    #[doc = "Create a vested transfer."]
                    #[doc = ""]
                    #[doc = "The dispatch origin for this call must be _Signed_."]
                    #[doc = ""]
                    #[doc = "- `target`: The account receiving the vested funds."]
                    #[doc = "- `schedule`: The vesting schedule attached to the transfer."]
                    #[doc = ""]
                    #[doc = "Emits `VestingCreated`."]
                    #[doc = ""]
                    #[doc = "NOTE: This will unlock all schedules through the current block."]
                    #[doc = ""]
                    #[doc = "## Complexity"]
                    #[doc = "- `O(1)`."]
                    vested_transfer {
                        target: ::subxt::utils::MultiAddress<::subxt::utils::AccountId32, ()>,
                        schedule: runtime_types::pallet_vesting::vesting_info::VestingInfo<
                            ::core::primitive::u128,
                            ::core::primitive::u32,
                        >,
                    },
                    #[codec(index = 3)]
                    #[doc = "Force a vested transfer."]
                    #[doc = ""]
                    #[doc = "The dispatch origin for this call must be _Root_."]
                    #[doc = ""]
                    #[doc = "- `source`: The account whose funds should be transferred."]
                    #[doc = "- `target`: The account that should be transferred the vested funds."]
                    #[doc = "- `schedule`: The vesting schedule attached to the transfer."]
                    #[doc = ""]
                    #[doc = "Emits `VestingCreated`."]
                    #[doc = ""]
                    #[doc = "NOTE: This will unlock all schedules through the current block."]
                    #[doc = ""]
                    #[doc = "## Complexity"]
                    #[doc = "- `O(1)`."]
                    force_vested_transfer {
                        source: ::subxt::utils::MultiAddress<::subxt::utils::AccountId32, ()>,
                        target: ::subxt::utils::MultiAddress<::subxt::utils::AccountId32, ()>,
                        schedule: runtime_types::pallet_vesting::vesting_info::VestingInfo<
                            ::core::primitive::u128,
                            ::core::primitive::u32,
                        >,
                    },
                    #[codec(index = 4)]
                    #[doc = "Merge two vesting schedules together, creating a new vesting schedule that unlocks over"]
                    #[doc = "the highest possible start and end blocks. If both schedules have already started the"]
                    #[doc = "current block will be used as the schedule start; with the caveat that if one schedule"]
                    #[doc = "is finished by the current block, the other will be treated as the new merged schedule,"]
                    #[doc = "unmodified."]
                    #[doc = ""]
                    #[doc = "NOTE: If `schedule1_index == schedule2_index` this is a no-op."]
                    #[doc = "NOTE: This will unlock all schedules through the current block prior to merging."]
                    #[doc = "NOTE: If both schedules have ended by the current block, no new schedule will be created"]
                    #[doc = "and both will be removed."]
                    #[doc = ""]
                    #[doc = "Merged schedule attributes:"]
                    #[doc = "- `starting_block`: `MAX(schedule1.starting_block, scheduled2.starting_block,"]
                    #[doc = "  current_block)`."]
                    #[doc = "- `ending_block`: `MAX(schedule1.ending_block, schedule2.ending_block)`."]
                    #[doc = "- `locked`: `schedule1.locked_at(current_block) + schedule2.locked_at(current_block)`."]
                    #[doc = ""]
                    #[doc = "The dispatch origin for this call must be _Signed_."]
                    #[doc = ""]
                    #[doc = "- `schedule1_index`: index of the first schedule to merge."]
                    #[doc = "- `schedule2_index`: index of the second schedule to merge."]
                    merge_schedules {
                        schedule1_index: ::core::primitive::u32,
                        schedule2_index: ::core::primitive::u32,
                    },
                }
                #[derive(Debug, crate::gp::Decode, crate::gp::DecodeAsType, crate::gp::Encode)]
                #[doc = "Error for the vesting pallet."]
                pub enum Error {
                    #[codec(index = 0)]
                    #[doc = "The account given is not vesting."]
                    NotVesting,
                    #[codec(index = 1)]
                    #[doc = "The account already has `MaxVestingSchedules` count of schedules and thus"]
                    #[doc = "cannot add another one. Consider merging existing schedules in order to add another."]
                    AtMaxVestingSchedules,
                    #[codec(index = 2)]
                    #[doc = "Amount being transferred is too low to create a vesting schedule."]
                    AmountLow,
                    #[codec(index = 3)]
                    #[doc = "An index was out of bounds of the vesting schedules."]
                    ScheduleIndexOutOfBounds,
                    #[codec(index = 4)]
                    #[doc = "Failed to create a new schedule because some parameter was invalid."]
                    InvalidScheduleParams,
                }
                #[derive(Debug, crate::gp::Decode, crate::gp::DecodeAsType, crate::gp::Encode)]
                #[doc = "\n\t\t\tThe [event](https://docs.substrate.io/main-docs/build/events-errors/) emitted\n\t\t\tby this pallet.\n\t\t\t"]
                pub enum Event {
                    #[codec(index = 0)]
                    #[doc = "The amount vested has been updated. This could indicate a change in funds available."]
                    #[doc = "The balance given is the amount which is left unvested (and thus locked)."]
                    VestingUpdated {
                        account: ::subxt::utils::AccountId32,
                        unvested: ::core::primitive::u128,
                    },
                    #[codec(index = 1)]
                    #[doc = "An \\[account\\] has become fully vested."]
                    VestingCompleted {
                        account: ::subxt::utils::AccountId32,
                    },
                }
            }
            pub mod vesting_info {
                use super::runtime_types;
                #[derive(Debug, crate::gp::Decode, crate::gp::DecodeAsType, crate::gp::Encode)]
                pub struct VestingInfo<_0, _1> {
                    pub locked: _0,
                    pub per_block: _0,
                    pub starting_block: _1,
                }
            }
            #[derive(Debug, crate::gp::Decode, crate::gp::DecodeAsType, crate::gp::Encode)]
            pub enum Releases {
                #[codec(index = 0)]
                V0,
                #[codec(index = 1)]
                V1,
            }
        }
        pub mod pallet_whitelist {
            use super::runtime_types;
            pub mod pallet {
                use super::runtime_types;
                #[derive(Debug, crate::gp::Decode, crate::gp::DecodeAsType, crate::gp::Encode)]
                #[doc = "Contains one variant per dispatchable that can be called by an extrinsic."]
                pub enum Call {
                    #[codec(index = 0)]
                    whitelist_call { call_hash: ::subxt::utils::H256 },
                    #[codec(index = 1)]
                    remove_whitelisted_call { call_hash: ::subxt::utils::H256 },
                    #[codec(index = 2)]
                    dispatch_whitelisted_call {
                        call_hash: ::subxt::utils::H256,
                        call_encoded_len: ::core::primitive::u32,
                        call_weight_witness: runtime_types::sp_weights::weight_v2::Weight,
                    },
                    #[codec(index = 3)]
                    dispatch_whitelisted_call_with_preimage {
                        call: ::std::boxed::Box<runtime_types::vara_runtime::RuntimeCall>,
                    },
                }
                #[derive(Debug, crate::gp::Decode, crate::gp::DecodeAsType, crate::gp::Encode)]
                #[doc = "\n\t\t\tCustom [dispatch errors](https://docs.substrate.io/main-docs/build/events-errors/)\n\t\t\tof this pallet.\n\t\t\t"]
                pub enum Error {
                    #[codec(index = 0)]
                    #[doc = "The preimage of the call hash could not be loaded."]
                    UnavailablePreImage,
                    #[codec(index = 1)]
                    #[doc = "The call could not be decoded."]
                    UndecodableCall,
                    #[codec(index = 2)]
                    #[doc = "The weight of the decoded call was higher than the witness."]
                    InvalidCallWeightWitness,
                    #[codec(index = 3)]
                    #[doc = "The call was not whitelisted."]
                    CallIsNotWhitelisted,
                    #[codec(index = 4)]
                    #[doc = "The call was already whitelisted; No-Op."]
                    CallAlreadyWhitelisted,
                }
                #[derive(Debug, crate::gp::Decode, crate::gp::DecodeAsType, crate::gp::Encode)]
                #[doc = "\n\t\t\tThe [event](https://docs.substrate.io/main-docs/build/events-errors/) emitted\n\t\t\tby this pallet.\n\t\t\t"]
                pub enum Event {
                    #[codec(index = 0)]
                    CallWhitelisted { call_hash: ::subxt::utils::H256 },
                    #[codec(index = 1)]
                    WhitelistedCallRemoved { call_hash: ::subxt::utils::H256 },
                    #[codec(index = 2)]
                    WhitelistedCallDispatched {
                        call_hash: ::subxt::utils::H256,
                        result: ::core::result::Result<
                            runtime_types::frame_support::dispatch::PostDispatchInfo,
                            runtime_types::sp_runtime::DispatchErrorWithPostInfo<
                                runtime_types::frame_support::dispatch::PostDispatchInfo,
                            >,
                        >,
                    },
                }
            }
        }
        pub mod sp_arithmetic {
            use super::runtime_types;
            pub mod fixed_point {
                use super::runtime_types;
                #[derive(Debug, crate::gp::Decode, crate::gp::DecodeAsType, crate::gp::Encode)]
                pub struct FixedI64(pub ::core::primitive::i64);
                #[derive(
                    ::subxt::ext::codec::CompactAs,
                    Debug,
                    crate::gp::Decode,
                    crate::gp::DecodeAsType,
                    crate::gp::Encode,
                )]
                pub struct FixedU128(pub ::core::primitive::u128);
            }
            pub mod per_things {
                use super::runtime_types;
                #[derive(
                    ::subxt::ext::codec::CompactAs,
                    Debug,
                    crate::gp::Decode,
                    crate::gp::DecodeAsType,
                    crate::gp::Encode,
                )]
                pub struct Perbill(pub ::core::primitive::u32);
                #[derive(
                    ::subxt::ext::codec::CompactAs,
                    Debug,
                    crate::gp::Decode,
                    crate::gp::DecodeAsType,
                    crate::gp::Encode,
                )]
                pub struct Percent(pub ::core::primitive::u8);
                #[derive(
                    ::subxt::ext::codec::CompactAs,
                    Debug,
                    crate::gp::Decode,
                    crate::gp::DecodeAsType,
                    crate::gp::Encode,
                )]
                pub struct Permill(pub ::core::primitive::u32);
                #[derive(
                    ::subxt::ext::codec::CompactAs,
                    Debug,
                    crate::gp::Decode,
                    crate::gp::DecodeAsType,
                    crate::gp::Encode,
                )]
                pub struct Perquintill(pub ::core::primitive::u64);
            }
            #[derive(Debug, crate::gp::Decode, crate::gp::DecodeAsType, crate::gp::Encode)]
            pub enum ArithmeticError {
                #[codec(index = 0)]
                Underflow,
                #[codec(index = 1)]
                Overflow,
                #[codec(index = 2)]
                DivisionByZero,
            }
        }
        pub mod sp_authority_discovery {
            use super::runtime_types;
            pub mod app {
                use super::runtime_types;
                #[derive(Debug, crate::gp::Decode, crate::gp::DecodeAsType, crate::gp::Encode)]
                pub struct Public(pub runtime_types::sp_core::sr25519::Public);
            }
        }
        pub mod sp_consensus_babe {
            use super::runtime_types;
            pub mod app {
                use super::runtime_types;
                #[derive(Debug, crate::gp::Decode, crate::gp::DecodeAsType, crate::gp::Encode)]
                pub struct Public(pub runtime_types::sp_core::sr25519::Public);
            }
            pub mod digests {
                use super::runtime_types;
                #[derive(Debug, crate::gp::Decode, crate::gp::DecodeAsType, crate::gp::Encode)]
                pub enum NextConfigDescriptor {
                    #[codec(index = 1)]
                    V1 {
                        c: (::core::primitive::u64, ::core::primitive::u64),
                        allowed_slots: runtime_types::sp_consensus_babe::AllowedSlots,
                    },
                }
                #[derive(Debug, crate::gp::Decode, crate::gp::DecodeAsType, crate::gp::Encode)]
                pub enum PreDigest {
                    #[codec(index = 1)]
                    Primary(runtime_types::sp_consensus_babe::digests::PrimaryPreDigest),
                    #[codec(index = 2)]
                    SecondaryPlain(
                        runtime_types::sp_consensus_babe::digests::SecondaryPlainPreDigest,
                    ),
                    #[codec(index = 3)]
                    SecondaryVRF(runtime_types::sp_consensus_babe::digests::SecondaryVRFPreDigest),
                }
                #[derive(Debug, crate::gp::Decode, crate::gp::DecodeAsType, crate::gp::Encode)]
                pub struct PrimaryPreDigest {
                    pub authority_index: ::core::primitive::u32,
                    pub slot: runtime_types::sp_consensus_slots::Slot,
                    pub vrf_output: [::core::primitive::u8; 32usize],
                    pub vrf_proof: [::core::primitive::u8; 64usize],
                }
                #[derive(Debug, crate::gp::Decode, crate::gp::DecodeAsType, crate::gp::Encode)]
                pub struct SecondaryPlainPreDigest {
                    pub authority_index: ::core::primitive::u32,
                    pub slot: runtime_types::sp_consensus_slots::Slot,
                }
                #[derive(Debug, crate::gp::Decode, crate::gp::DecodeAsType, crate::gp::Encode)]
                pub struct SecondaryVRFPreDigest {
                    pub authority_index: ::core::primitive::u32,
                    pub slot: runtime_types::sp_consensus_slots::Slot,
                    pub vrf_output: [::core::primitive::u8; 32usize],
                    pub vrf_proof: [::core::primitive::u8; 64usize],
                }
            }
            #[derive(Debug, crate::gp::Decode, crate::gp::DecodeAsType, crate::gp::Encode)]
            pub enum AllowedSlots {
                #[codec(index = 0)]
                PrimarySlots,
                #[codec(index = 1)]
                PrimaryAndSecondaryPlainSlots,
                #[codec(index = 2)]
                PrimaryAndSecondaryVRFSlots,
            }
            #[derive(Debug, crate::gp::Decode, crate::gp::DecodeAsType, crate::gp::Encode)]
            pub struct BabeEpochConfiguration {
                pub c: (::core::primitive::u64, ::core::primitive::u64),
                pub allowed_slots: runtime_types::sp_consensus_babe::AllowedSlots,
            }
        }
        pub mod sp_consensus_grandpa {
            use super::runtime_types;
            pub mod app {
                use super::runtime_types;
                #[derive(Debug, crate::gp::Decode, crate::gp::DecodeAsType, crate::gp::Encode)]
                pub struct Public(pub runtime_types::sp_core::ed25519::Public);
                #[derive(Debug, crate::gp::Decode, crate::gp::DecodeAsType, crate::gp::Encode)]
                pub struct Signature(pub runtime_types::sp_core::ed25519::Signature);
            }
            #[derive(Debug, crate::gp::Decode, crate::gp::DecodeAsType, crate::gp::Encode)]
            pub enum Equivocation<_0, _1> {
                #[codec(index = 0)]
                Prevote(
                    runtime_types::finality_grandpa::Equivocation<
                        runtime_types::sp_consensus_grandpa::app::Public,
                        runtime_types::finality_grandpa::Prevote<_0, _1>,
                        runtime_types::sp_consensus_grandpa::app::Signature,
                    >,
                ),
                #[codec(index = 1)]
                Precommit(
                    runtime_types::finality_grandpa::Equivocation<
                        runtime_types::sp_consensus_grandpa::app::Public,
                        runtime_types::finality_grandpa::Precommit<_0, _1>,
                        runtime_types::sp_consensus_grandpa::app::Signature,
                    >,
                ),
            }
            #[derive(Debug, crate::gp::Decode, crate::gp::DecodeAsType, crate::gp::Encode)]
            pub struct EquivocationProof<_0, _1> {
                pub set_id: ::core::primitive::u64,
                pub equivocation: runtime_types::sp_consensus_grandpa::Equivocation<_0, _1>,
            }
        }
        pub mod sp_consensus_slots {
            use super::runtime_types;
            #[derive(Debug, crate::gp::Decode, crate::gp::DecodeAsType, crate::gp::Encode)]
            pub struct EquivocationProof<_0, _1> {
                pub offender: _1,
                pub slot: runtime_types::sp_consensus_slots::Slot,
                pub first_header: _0,
                pub second_header: _0,
            }
            #[derive(
                ::subxt::ext::codec::CompactAs,
                Debug,
                crate::gp::Decode,
                crate::gp::DecodeAsType,
                crate::gp::Encode,
            )]
            pub struct Slot(pub ::core::primitive::u64);
        }
        pub mod sp_core {
            use super::runtime_types;
            pub mod crypto {
                use super::runtime_types;
                #[derive(Debug, crate::gp::Decode, crate::gp::DecodeAsType, crate::gp::Encode)]
                pub struct KeyTypeId(pub [::core::primitive::u8; 4usize]);
            }
            pub mod ecdsa {
                use super::runtime_types;
                #[derive(Debug, crate::gp::Decode, crate::gp::DecodeAsType, crate::gp::Encode)]
                pub struct Signature(pub [::core::primitive::u8; 65usize]);
            }
            pub mod ed25519 {
                use super::runtime_types;
                #[derive(Debug, crate::gp::Decode, crate::gp::DecodeAsType, crate::gp::Encode)]
                pub struct Public(pub [::core::primitive::u8; 32usize]);
                #[derive(Debug, crate::gp::Decode, crate::gp::DecodeAsType, crate::gp::Encode)]
                pub struct Signature(pub [::core::primitive::u8; 64usize]);
            }
            pub mod offchain {
                use super::runtime_types;
                #[derive(Debug, crate::gp::Decode, crate::gp::DecodeAsType, crate::gp::Encode)]
                pub struct OpaqueMultiaddr(pub ::std::vec::Vec<::core::primitive::u8>);
                #[derive(Debug, crate::gp::Decode, crate::gp::DecodeAsType, crate::gp::Encode)]
                pub struct OpaqueNetworkState {
                    pub peer_id: runtime_types::sp_core::OpaquePeerId,
                    pub external_addresses:
                        ::std::vec::Vec<runtime_types::sp_core::offchain::OpaqueMultiaddr>,
                }
            }
            pub mod sr25519 {
                use super::runtime_types;
                #[derive(Debug, crate::gp::Decode, crate::gp::DecodeAsType, crate::gp::Encode)]
                pub struct Public(pub [::core::primitive::u8; 32usize]);
                #[derive(Debug, crate::gp::Decode, crate::gp::DecodeAsType, crate::gp::Encode)]
                pub struct Signature(pub [::core::primitive::u8; 64usize]);
            }
            #[derive(Debug, crate::gp::Decode, crate::gp::DecodeAsType, crate::gp::Encode)]
            pub struct OpaquePeerId(pub ::std::vec::Vec<::core::primitive::u8>);
            #[derive(Debug, crate::gp::Decode, crate::gp::DecodeAsType, crate::gp::Encode)]
            pub enum Void {}
        }
        pub mod sp_runtime {
            use super::runtime_types;
            pub mod generic {
                use super::runtime_types;
                pub mod digest {
                    use super::runtime_types;
                    #[derive(
                        Debug, crate::gp::Decode, crate::gp::DecodeAsType, crate::gp::Encode,
                    )]
                    pub struct Digest {
                        pub logs:
                            ::std::vec::Vec<runtime_types::sp_runtime::generic::digest::DigestItem>,
                    }
                    #[derive(
                        Debug, crate::gp::Decode, crate::gp::DecodeAsType, crate::gp::Encode,
                    )]
                    pub enum DigestItem {
                        #[codec(index = 6)]
                        PreRuntime(
                            [::core::primitive::u8; 4usize],
                            ::std::vec::Vec<::core::primitive::u8>,
                        ),
                        #[codec(index = 4)]
                        Consensus(
                            [::core::primitive::u8; 4usize],
                            ::std::vec::Vec<::core::primitive::u8>,
                        ),
                        #[codec(index = 5)]
                        Seal(
                            [::core::primitive::u8; 4usize],
                            ::std::vec::Vec<::core::primitive::u8>,
                        ),
                        #[codec(index = 0)]
                        Other(::std::vec::Vec<::core::primitive::u8>),
                        #[codec(index = 8)]
                        RuntimeEnvironmentUpdated,
                    }
                }
                pub mod era {
                    use super::runtime_types;
                    #[derive(
                        Debug, crate::gp::Decode, crate::gp::DecodeAsType, crate::gp::Encode,
                    )]
                    pub enum Era {
                        #[codec(index = 0)]
                        Immortal,
                        #[codec(index = 1)]
                        Mortal1(::core::primitive::u8),
                        #[codec(index = 2)]
                        Mortal2(::core::primitive::u8),
                        #[codec(index = 3)]
                        Mortal3(::core::primitive::u8),
                        #[codec(index = 4)]
                        Mortal4(::core::primitive::u8),
                        #[codec(index = 5)]
                        Mortal5(::core::primitive::u8),
                        #[codec(index = 6)]
                        Mortal6(::core::primitive::u8),
                        #[codec(index = 7)]
                        Mortal7(::core::primitive::u8),
                        #[codec(index = 8)]
                        Mortal8(::core::primitive::u8),
                        #[codec(index = 9)]
                        Mortal9(::core::primitive::u8),
                        #[codec(index = 10)]
                        Mortal10(::core::primitive::u8),
                        #[codec(index = 11)]
                        Mortal11(::core::primitive::u8),
                        #[codec(index = 12)]
                        Mortal12(::core::primitive::u8),
                        #[codec(index = 13)]
                        Mortal13(::core::primitive::u8),
                        #[codec(index = 14)]
                        Mortal14(::core::primitive::u8),
                        #[codec(index = 15)]
                        Mortal15(::core::primitive::u8),
                        #[codec(index = 16)]
                        Mortal16(::core::primitive::u8),
                        #[codec(index = 17)]
                        Mortal17(::core::primitive::u8),
                        #[codec(index = 18)]
                        Mortal18(::core::primitive::u8),
                        #[codec(index = 19)]
                        Mortal19(::core::primitive::u8),
                        #[codec(index = 20)]
                        Mortal20(::core::primitive::u8),
                        #[codec(index = 21)]
                        Mortal21(::core::primitive::u8),
                        #[codec(index = 22)]
                        Mortal22(::core::primitive::u8),
                        #[codec(index = 23)]
                        Mortal23(::core::primitive::u8),
                        #[codec(index = 24)]
                        Mortal24(::core::primitive::u8),
                        #[codec(index = 25)]
                        Mortal25(::core::primitive::u8),
                        #[codec(index = 26)]
                        Mortal26(::core::primitive::u8),
                        #[codec(index = 27)]
                        Mortal27(::core::primitive::u8),
                        #[codec(index = 28)]
                        Mortal28(::core::primitive::u8),
                        #[codec(index = 29)]
                        Mortal29(::core::primitive::u8),
                        #[codec(index = 30)]
                        Mortal30(::core::primitive::u8),
                        #[codec(index = 31)]
                        Mortal31(::core::primitive::u8),
                        #[codec(index = 32)]
                        Mortal32(::core::primitive::u8),
                        #[codec(index = 33)]
                        Mortal33(::core::primitive::u8),
                        #[codec(index = 34)]
                        Mortal34(::core::primitive::u8),
                        #[codec(index = 35)]
                        Mortal35(::core::primitive::u8),
                        #[codec(index = 36)]
                        Mortal36(::core::primitive::u8),
                        #[codec(index = 37)]
                        Mortal37(::core::primitive::u8),
                        #[codec(index = 38)]
                        Mortal38(::core::primitive::u8),
                        #[codec(index = 39)]
                        Mortal39(::core::primitive::u8),
                        #[codec(index = 40)]
                        Mortal40(::core::primitive::u8),
                        #[codec(index = 41)]
                        Mortal41(::core::primitive::u8),
                        #[codec(index = 42)]
                        Mortal42(::core::primitive::u8),
                        #[codec(index = 43)]
                        Mortal43(::core::primitive::u8),
                        #[codec(index = 44)]
                        Mortal44(::core::primitive::u8),
                        #[codec(index = 45)]
                        Mortal45(::core::primitive::u8),
                        #[codec(index = 46)]
                        Mortal46(::core::primitive::u8),
                        #[codec(index = 47)]
                        Mortal47(::core::primitive::u8),
                        #[codec(index = 48)]
                        Mortal48(::core::primitive::u8),
                        #[codec(index = 49)]
                        Mortal49(::core::primitive::u8),
                        #[codec(index = 50)]
                        Mortal50(::core::primitive::u8),
                        #[codec(index = 51)]
                        Mortal51(::core::primitive::u8),
                        #[codec(index = 52)]
                        Mortal52(::core::primitive::u8),
                        #[codec(index = 53)]
                        Mortal53(::core::primitive::u8),
                        #[codec(index = 54)]
                        Mortal54(::core::primitive::u8),
                        #[codec(index = 55)]
                        Mortal55(::core::primitive::u8),
                        #[codec(index = 56)]
                        Mortal56(::core::primitive::u8),
                        #[codec(index = 57)]
                        Mortal57(::core::primitive::u8),
                        #[codec(index = 58)]
                        Mortal58(::core::primitive::u8),
                        #[codec(index = 59)]
                        Mortal59(::core::primitive::u8),
                        #[codec(index = 60)]
                        Mortal60(::core::primitive::u8),
                        #[codec(index = 61)]
                        Mortal61(::core::primitive::u8),
                        #[codec(index = 62)]
                        Mortal62(::core::primitive::u8),
                        #[codec(index = 63)]
                        Mortal63(::core::primitive::u8),
                        #[codec(index = 64)]
                        Mortal64(::core::primitive::u8),
                        #[codec(index = 65)]
                        Mortal65(::core::primitive::u8),
                        #[codec(index = 66)]
                        Mortal66(::core::primitive::u8),
                        #[codec(index = 67)]
                        Mortal67(::core::primitive::u8),
                        #[codec(index = 68)]
                        Mortal68(::core::primitive::u8),
                        #[codec(index = 69)]
                        Mortal69(::core::primitive::u8),
                        #[codec(index = 70)]
                        Mortal70(::core::primitive::u8),
                        #[codec(index = 71)]
                        Mortal71(::core::primitive::u8),
                        #[codec(index = 72)]
                        Mortal72(::core::primitive::u8),
                        #[codec(index = 73)]
                        Mortal73(::core::primitive::u8),
                        #[codec(index = 74)]
                        Mortal74(::core::primitive::u8),
                        #[codec(index = 75)]
                        Mortal75(::core::primitive::u8),
                        #[codec(index = 76)]
                        Mortal76(::core::primitive::u8),
                        #[codec(index = 77)]
                        Mortal77(::core::primitive::u8),
                        #[codec(index = 78)]
                        Mortal78(::core::primitive::u8),
                        #[codec(index = 79)]
                        Mortal79(::core::primitive::u8),
                        #[codec(index = 80)]
                        Mortal80(::core::primitive::u8),
                        #[codec(index = 81)]
                        Mortal81(::core::primitive::u8),
                        #[codec(index = 82)]
                        Mortal82(::core::primitive::u8),
                        #[codec(index = 83)]
                        Mortal83(::core::primitive::u8),
                        #[codec(index = 84)]
                        Mortal84(::core::primitive::u8),
                        #[codec(index = 85)]
                        Mortal85(::core::primitive::u8),
                        #[codec(index = 86)]
                        Mortal86(::core::primitive::u8),
                        #[codec(index = 87)]
                        Mortal87(::core::primitive::u8),
                        #[codec(index = 88)]
                        Mortal88(::core::primitive::u8),
                        #[codec(index = 89)]
                        Mortal89(::core::primitive::u8),
                        #[codec(index = 90)]
                        Mortal90(::core::primitive::u8),
                        #[codec(index = 91)]
                        Mortal91(::core::primitive::u8),
                        #[codec(index = 92)]
                        Mortal92(::core::primitive::u8),
                        #[codec(index = 93)]
                        Mortal93(::core::primitive::u8),
                        #[codec(index = 94)]
                        Mortal94(::core::primitive::u8),
                        #[codec(index = 95)]
                        Mortal95(::core::primitive::u8),
                        #[codec(index = 96)]
                        Mortal96(::core::primitive::u8),
                        #[codec(index = 97)]
                        Mortal97(::core::primitive::u8),
                        #[codec(index = 98)]
                        Mortal98(::core::primitive::u8),
                        #[codec(index = 99)]
                        Mortal99(::core::primitive::u8),
                        #[codec(index = 100)]
                        Mortal100(::core::primitive::u8),
                        #[codec(index = 101)]
                        Mortal101(::core::primitive::u8),
                        #[codec(index = 102)]
                        Mortal102(::core::primitive::u8),
                        #[codec(index = 103)]
                        Mortal103(::core::primitive::u8),
                        #[codec(index = 104)]
                        Mortal104(::core::primitive::u8),
                        #[codec(index = 105)]
                        Mortal105(::core::primitive::u8),
                        #[codec(index = 106)]
                        Mortal106(::core::primitive::u8),
                        #[codec(index = 107)]
                        Mortal107(::core::primitive::u8),
                        #[codec(index = 108)]
                        Mortal108(::core::primitive::u8),
                        #[codec(index = 109)]
                        Mortal109(::core::primitive::u8),
                        #[codec(index = 110)]
                        Mortal110(::core::primitive::u8),
                        #[codec(index = 111)]
                        Mortal111(::core::primitive::u8),
                        #[codec(index = 112)]
                        Mortal112(::core::primitive::u8),
                        #[codec(index = 113)]
                        Mortal113(::core::primitive::u8),
                        #[codec(index = 114)]
                        Mortal114(::core::primitive::u8),
                        #[codec(index = 115)]
                        Mortal115(::core::primitive::u8),
                        #[codec(index = 116)]
                        Mortal116(::core::primitive::u8),
                        #[codec(index = 117)]
                        Mortal117(::core::primitive::u8),
                        #[codec(index = 118)]
                        Mortal118(::core::primitive::u8),
                        #[codec(index = 119)]
                        Mortal119(::core::primitive::u8),
                        #[codec(index = 120)]
                        Mortal120(::core::primitive::u8),
                        #[codec(index = 121)]
                        Mortal121(::core::primitive::u8),
                        #[codec(index = 122)]
                        Mortal122(::core::primitive::u8),
                        #[codec(index = 123)]
                        Mortal123(::core::primitive::u8),
                        #[codec(index = 124)]
                        Mortal124(::core::primitive::u8),
                        #[codec(index = 125)]
                        Mortal125(::core::primitive::u8),
                        #[codec(index = 126)]
                        Mortal126(::core::primitive::u8),
                        #[codec(index = 127)]
                        Mortal127(::core::primitive::u8),
                        #[codec(index = 128)]
                        Mortal128(::core::primitive::u8),
                        #[codec(index = 129)]
                        Mortal129(::core::primitive::u8),
                        #[codec(index = 130)]
                        Mortal130(::core::primitive::u8),
                        #[codec(index = 131)]
                        Mortal131(::core::primitive::u8),
                        #[codec(index = 132)]
                        Mortal132(::core::primitive::u8),
                        #[codec(index = 133)]
                        Mortal133(::core::primitive::u8),
                        #[codec(index = 134)]
                        Mortal134(::core::primitive::u8),
                        #[codec(index = 135)]
                        Mortal135(::core::primitive::u8),
                        #[codec(index = 136)]
                        Mortal136(::core::primitive::u8),
                        #[codec(index = 137)]
                        Mortal137(::core::primitive::u8),
                        #[codec(index = 138)]
                        Mortal138(::core::primitive::u8),
                        #[codec(index = 139)]
                        Mortal139(::core::primitive::u8),
                        #[codec(index = 140)]
                        Mortal140(::core::primitive::u8),
                        #[codec(index = 141)]
                        Mortal141(::core::primitive::u8),
                        #[codec(index = 142)]
                        Mortal142(::core::primitive::u8),
                        #[codec(index = 143)]
                        Mortal143(::core::primitive::u8),
                        #[codec(index = 144)]
                        Mortal144(::core::primitive::u8),
                        #[codec(index = 145)]
                        Mortal145(::core::primitive::u8),
                        #[codec(index = 146)]
                        Mortal146(::core::primitive::u8),
                        #[codec(index = 147)]
                        Mortal147(::core::primitive::u8),
                        #[codec(index = 148)]
                        Mortal148(::core::primitive::u8),
                        #[codec(index = 149)]
                        Mortal149(::core::primitive::u8),
                        #[codec(index = 150)]
                        Mortal150(::core::primitive::u8),
                        #[codec(index = 151)]
                        Mortal151(::core::primitive::u8),
                        #[codec(index = 152)]
                        Mortal152(::core::primitive::u8),
                        #[codec(index = 153)]
                        Mortal153(::core::primitive::u8),
                        #[codec(index = 154)]
                        Mortal154(::core::primitive::u8),
                        #[codec(index = 155)]
                        Mortal155(::core::primitive::u8),
                        #[codec(index = 156)]
                        Mortal156(::core::primitive::u8),
                        #[codec(index = 157)]
                        Mortal157(::core::primitive::u8),
                        #[codec(index = 158)]
                        Mortal158(::core::primitive::u8),
                        #[codec(index = 159)]
                        Mortal159(::core::primitive::u8),
                        #[codec(index = 160)]
                        Mortal160(::core::primitive::u8),
                        #[codec(index = 161)]
                        Mortal161(::core::primitive::u8),
                        #[codec(index = 162)]
                        Mortal162(::core::primitive::u8),
                        #[codec(index = 163)]
                        Mortal163(::core::primitive::u8),
                        #[codec(index = 164)]
                        Mortal164(::core::primitive::u8),
                        #[codec(index = 165)]
                        Mortal165(::core::primitive::u8),
                        #[codec(index = 166)]
                        Mortal166(::core::primitive::u8),
                        #[codec(index = 167)]
                        Mortal167(::core::primitive::u8),
                        #[codec(index = 168)]
                        Mortal168(::core::primitive::u8),
                        #[codec(index = 169)]
                        Mortal169(::core::primitive::u8),
                        #[codec(index = 170)]
                        Mortal170(::core::primitive::u8),
                        #[codec(index = 171)]
                        Mortal171(::core::primitive::u8),
                        #[codec(index = 172)]
                        Mortal172(::core::primitive::u8),
                        #[codec(index = 173)]
                        Mortal173(::core::primitive::u8),
                        #[codec(index = 174)]
                        Mortal174(::core::primitive::u8),
                        #[codec(index = 175)]
                        Mortal175(::core::primitive::u8),
                        #[codec(index = 176)]
                        Mortal176(::core::primitive::u8),
                        #[codec(index = 177)]
                        Mortal177(::core::primitive::u8),
                        #[codec(index = 178)]
                        Mortal178(::core::primitive::u8),
                        #[codec(index = 179)]
                        Mortal179(::core::primitive::u8),
                        #[codec(index = 180)]
                        Mortal180(::core::primitive::u8),
                        #[codec(index = 181)]
                        Mortal181(::core::primitive::u8),
                        #[codec(index = 182)]
                        Mortal182(::core::primitive::u8),
                        #[codec(index = 183)]
                        Mortal183(::core::primitive::u8),
                        #[codec(index = 184)]
                        Mortal184(::core::primitive::u8),
                        #[codec(index = 185)]
                        Mortal185(::core::primitive::u8),
                        #[codec(index = 186)]
                        Mortal186(::core::primitive::u8),
                        #[codec(index = 187)]
                        Mortal187(::core::primitive::u8),
                        #[codec(index = 188)]
                        Mortal188(::core::primitive::u8),
                        #[codec(index = 189)]
                        Mortal189(::core::primitive::u8),
                        #[codec(index = 190)]
                        Mortal190(::core::primitive::u8),
                        #[codec(index = 191)]
                        Mortal191(::core::primitive::u8),
                        #[codec(index = 192)]
                        Mortal192(::core::primitive::u8),
                        #[codec(index = 193)]
                        Mortal193(::core::primitive::u8),
                        #[codec(index = 194)]
                        Mortal194(::core::primitive::u8),
                        #[codec(index = 195)]
                        Mortal195(::core::primitive::u8),
                        #[codec(index = 196)]
                        Mortal196(::core::primitive::u8),
                        #[codec(index = 197)]
                        Mortal197(::core::primitive::u8),
                        #[codec(index = 198)]
                        Mortal198(::core::primitive::u8),
                        #[codec(index = 199)]
                        Mortal199(::core::primitive::u8),
                        #[codec(index = 200)]
                        Mortal200(::core::primitive::u8),
                        #[codec(index = 201)]
                        Mortal201(::core::primitive::u8),
                        #[codec(index = 202)]
                        Mortal202(::core::primitive::u8),
                        #[codec(index = 203)]
                        Mortal203(::core::primitive::u8),
                        #[codec(index = 204)]
                        Mortal204(::core::primitive::u8),
                        #[codec(index = 205)]
                        Mortal205(::core::primitive::u8),
                        #[codec(index = 206)]
                        Mortal206(::core::primitive::u8),
                        #[codec(index = 207)]
                        Mortal207(::core::primitive::u8),
                        #[codec(index = 208)]
                        Mortal208(::core::primitive::u8),
                        #[codec(index = 209)]
                        Mortal209(::core::primitive::u8),
                        #[codec(index = 210)]
                        Mortal210(::core::primitive::u8),
                        #[codec(index = 211)]
                        Mortal211(::core::primitive::u8),
                        #[codec(index = 212)]
                        Mortal212(::core::primitive::u8),
                        #[codec(index = 213)]
                        Mortal213(::core::primitive::u8),
                        #[codec(index = 214)]
                        Mortal214(::core::primitive::u8),
                        #[codec(index = 215)]
                        Mortal215(::core::primitive::u8),
                        #[codec(index = 216)]
                        Mortal216(::core::primitive::u8),
                        #[codec(index = 217)]
                        Mortal217(::core::primitive::u8),
                        #[codec(index = 218)]
                        Mortal218(::core::primitive::u8),
                        #[codec(index = 219)]
                        Mortal219(::core::primitive::u8),
                        #[codec(index = 220)]
                        Mortal220(::core::primitive::u8),
                        #[codec(index = 221)]
                        Mortal221(::core::primitive::u8),
                        #[codec(index = 222)]
                        Mortal222(::core::primitive::u8),
                        #[codec(index = 223)]
                        Mortal223(::core::primitive::u8),
                        #[codec(index = 224)]
                        Mortal224(::core::primitive::u8),
                        #[codec(index = 225)]
                        Mortal225(::core::primitive::u8),
                        #[codec(index = 226)]
                        Mortal226(::core::primitive::u8),
                        #[codec(index = 227)]
                        Mortal227(::core::primitive::u8),
                        #[codec(index = 228)]
                        Mortal228(::core::primitive::u8),
                        #[codec(index = 229)]
                        Mortal229(::core::primitive::u8),
                        #[codec(index = 230)]
                        Mortal230(::core::primitive::u8),
                        #[codec(index = 231)]
                        Mortal231(::core::primitive::u8),
                        #[codec(index = 232)]
                        Mortal232(::core::primitive::u8),
                        #[codec(index = 233)]
                        Mortal233(::core::primitive::u8),
                        #[codec(index = 234)]
                        Mortal234(::core::primitive::u8),
                        #[codec(index = 235)]
                        Mortal235(::core::primitive::u8),
                        #[codec(index = 236)]
                        Mortal236(::core::primitive::u8),
                        #[codec(index = 237)]
                        Mortal237(::core::primitive::u8),
                        #[codec(index = 238)]
                        Mortal238(::core::primitive::u8),
                        #[codec(index = 239)]
                        Mortal239(::core::primitive::u8),
                        #[codec(index = 240)]
                        Mortal240(::core::primitive::u8),
                        #[codec(index = 241)]
                        Mortal241(::core::primitive::u8),
                        #[codec(index = 242)]
                        Mortal242(::core::primitive::u8),
                        #[codec(index = 243)]
                        Mortal243(::core::primitive::u8),
                        #[codec(index = 244)]
                        Mortal244(::core::primitive::u8),
                        #[codec(index = 245)]
                        Mortal245(::core::primitive::u8),
                        #[codec(index = 246)]
                        Mortal246(::core::primitive::u8),
                        #[codec(index = 247)]
                        Mortal247(::core::primitive::u8),
                        #[codec(index = 248)]
                        Mortal248(::core::primitive::u8),
                        #[codec(index = 249)]
                        Mortal249(::core::primitive::u8),
                        #[codec(index = 250)]
                        Mortal250(::core::primitive::u8),
                        #[codec(index = 251)]
                        Mortal251(::core::primitive::u8),
                        #[codec(index = 252)]
                        Mortal252(::core::primitive::u8),
                        #[codec(index = 253)]
                        Mortal253(::core::primitive::u8),
                        #[codec(index = 254)]
                        Mortal254(::core::primitive::u8),
                        #[codec(index = 255)]
                        Mortal255(::core::primitive::u8),
                    }
                }
                pub mod header {
                    use super::runtime_types;
                    #[derive(
                        Debug, crate::gp::Decode, crate::gp::DecodeAsType, crate::gp::Encode,
                    )]
                    pub struct Header<_0, _1> {
                        pub parent_hash: ::subxt::utils::H256,
                        #[codec(compact)]
                        pub number: _0,
                        pub state_root: ::subxt::utils::H256,
                        pub extrinsics_root: ::subxt::utils::H256,
                        pub digest: runtime_types::sp_runtime::generic::digest::Digest,
                        #[codec(skip)]
                        pub __subxt_unused_type_params: ::core::marker::PhantomData<_1>,
                    }
                }
                pub mod unchecked_extrinsic {
                    use super::runtime_types;
                    #[derive(
                        Debug, crate::gp::Decode, crate::gp::DecodeAsType, crate::gp::Encode,
                    )]
                    pub struct UncheckedExtrinsic<_0, _1, _2, _3>(
                        pub ::std::vec::Vec<::core::primitive::u8>,
                        #[codec(skip)] pub ::core::marker::PhantomData<(_1, _0, _2, _3)>,
                    );
                }
            }
            pub mod traits {
                use super::runtime_types;
                #[derive(Debug, crate::gp::Decode, crate::gp::DecodeAsType, crate::gp::Encode)]
                pub struct BlakeTwo256;
            }
            #[derive(Debug, crate::gp::Decode, crate::gp::DecodeAsType, crate::gp::Encode)]
            pub enum DispatchError {
                #[codec(index = 0)]
                Other,
                #[codec(index = 1)]
                CannotLookup,
                #[codec(index = 2)]
                BadOrigin,
                #[codec(index = 3)]
                Module(runtime_types::sp_runtime::ModuleError),
                #[codec(index = 4)]
                ConsumerRemaining,
                #[codec(index = 5)]
                NoProviders,
                #[codec(index = 6)]
                TooManyConsumers,
                #[codec(index = 7)]
                Token(runtime_types::sp_runtime::TokenError),
                #[codec(index = 8)]
                Arithmetic(runtime_types::sp_arithmetic::ArithmeticError),
                #[codec(index = 9)]
                Transactional(runtime_types::sp_runtime::TransactionalError),
                #[codec(index = 10)]
                Exhausted,
                #[codec(index = 11)]
                Corruption,
                #[codec(index = 12)]
                Unavailable,
            }
            #[derive(Debug, crate::gp::Decode, crate::gp::DecodeAsType, crate::gp::Encode)]
            pub struct DispatchErrorWithPostInfo<_0> {
                pub post_info: _0,
                pub error: runtime_types::sp_runtime::DispatchError,
            }
            #[derive(Debug, crate::gp::Decode, crate::gp::DecodeAsType, crate::gp::Encode)]
            pub struct ModuleError {
                pub index: ::core::primitive::u8,
                pub error: [::core::primitive::u8; 4usize],
            }
            #[derive(Debug, crate::gp::Decode, crate::gp::DecodeAsType, crate::gp::Encode)]
            pub enum MultiSignature {
                #[codec(index = 0)]
                Ed25519(runtime_types::sp_core::ed25519::Signature),
                #[codec(index = 1)]
                Sr25519(runtime_types::sp_core::sr25519::Signature),
                #[codec(index = 2)]
                Ecdsa(runtime_types::sp_core::ecdsa::Signature),
            }
            #[derive(Debug, crate::gp::Decode, crate::gp::DecodeAsType, crate::gp::Encode)]
            pub enum TokenError {
                #[codec(index = 0)]
                NoFunds,
                #[codec(index = 1)]
                WouldDie,
                #[codec(index = 2)]
                BelowMinimum,
                #[codec(index = 3)]
                CannotCreate,
                #[codec(index = 4)]
                UnknownAsset,
                #[codec(index = 5)]
                Frozen,
                #[codec(index = 6)]
                Unsupported,
            }
            #[derive(Debug, crate::gp::Decode, crate::gp::DecodeAsType, crate::gp::Encode)]
            pub enum TransactionalError {
                #[codec(index = 0)]
                LimitReached,
                #[codec(index = 1)]
                NoLayer,
            }
        }
        pub mod sp_session {
            use super::runtime_types;
            #[derive(Debug, crate::gp::Decode, crate::gp::DecodeAsType, crate::gp::Encode)]
            pub struct MembershipProof {
                pub session: ::core::primitive::u32,
                pub trie_nodes: ::std::vec::Vec<::std::vec::Vec<::core::primitive::u8>>,
                pub validator_count: ::core::primitive::u32,
            }
        }
        pub mod sp_version {
            use super::runtime_types;
            #[derive(Debug, crate::gp::Decode, crate::gp::DecodeAsType, crate::gp::Encode)]
            pub struct RuntimeVersion {
                pub spec_name: ::std::string::String,
                pub impl_name: ::std::string::String,
                pub authoring_version: ::core::primitive::u32,
                pub spec_version: ::core::primitive::u32,
                pub impl_version: ::core::primitive::u32,
                pub apis:
                    ::std::vec::Vec<([::core::primitive::u8; 8usize], ::core::primitive::u32)>,
                pub transaction_version: ::core::primitive::u32,
                pub state_version: ::core::primitive::u8,
            }
        }
        pub mod sp_weights {
            use super::runtime_types;
            pub mod weight_v2 {
                use super::runtime_types;
                #[derive(Debug, crate::gp::Decode, crate::gp::DecodeAsType, crate::gp::Encode)]
                pub struct Weight {
                    #[codec(compact)]
                    pub ref_time: ::core::primitive::u64,
                    #[codec(compact)]
                    pub proof_size: ::core::primitive::u64,
                }
            }
            #[derive(Debug, crate::gp::Decode, crate::gp::DecodeAsType, crate::gp::Encode)]
            pub struct RuntimeDbWeight {
                pub read: ::core::primitive::u64,
                pub write: ::core::primitive::u64,
            }
        }
        pub mod substrate_validator_set {
            use super::runtime_types;
            pub mod pallet {
                use super::runtime_types;
                #[derive(Debug, crate::gp::Decode, crate::gp::DecodeAsType, crate::gp::Encode)]
                #[doc = "Contains one variant per dispatchable that can be called by an extrinsic."]
                pub enum Call {
                    #[codec(index = 0)]
                    #[doc = "Add a new validator."]
                    #[doc = ""]
                    #[doc = "New validator's session keys should be set in Session pallet before"]
                    #[doc = "calling this."]
                    #[doc = ""]
                    #[doc = "The origin can be configured using the `AddRemoveOrigin` type in the"]
                    #[doc = "host runtime. Can also be set to sudo/root."]
                    add_validator {
                        validator_id: ::subxt::utils::AccountId32,
                    },
                    #[codec(index = 1)]
                    #[doc = "Remove a validator."]
                    #[doc = ""]
                    #[doc = "The origin can be configured using the `AddRemoveOrigin` type in the"]
                    #[doc = "host runtime. Can also be set to sudo/root."]
                    remove_validator {
                        validator_id: ::subxt::utils::AccountId32,
                    },
                    #[codec(index = 2)]
                    #[doc = "Add an approved validator again when it comes back online."]
                    #[doc = ""]
                    #[doc = "For this call, the dispatch origin must be the validator itself."]
                    add_validator_again {
                        validator_id: ::subxt::utils::AccountId32,
                    },
                }
                #[derive(Debug, crate::gp::Decode, crate::gp::DecodeAsType, crate::gp::Encode)]
                #[doc = "\n\t\t\tCustom [dispatch errors](https://docs.substrate.io/main-docs/build/events-errors/)\n\t\t\tof this pallet.\n\t\t\t"]
                pub enum Error {
                    #[codec(index = 0)]
                    #[doc = "Target (post-removal) validator count is below the minimum."]
                    TooLowValidatorCount,
                    #[codec(index = 1)]
                    #[doc = "Validator is already in the validator set."]
                    Duplicate,
                    #[codec(index = 2)]
                    #[doc = "Validator is not approved for re-addition."]
                    ValidatorNotApproved,
                    #[codec(index = 3)]
                    #[doc = "Only the validator can add itself back after coming online."]
                    BadOrigin,
                }
                #[derive(Debug, crate::gp::Decode, crate::gp::DecodeAsType, crate::gp::Encode)]
                #[doc = "\n\t\t\tThe [event](https://docs.substrate.io/main-docs/build/events-errors/) emitted\n\t\t\tby this pallet.\n\t\t\t"]
                pub enum Event {
                    #[codec(index = 0)]
                    #[doc = "New validator addition initiated. Effective in ~2 sessions."]
                    ValidatorAdditionInitiated(::subxt::utils::AccountId32),
                    #[codec(index = 1)]
                    #[doc = "Validator removal initiated. Effective in ~2 sessions."]
                    ValidatorRemovalInitiated(::subxt::utils::AccountId32),
                }
            }
        }
        pub mod vara_runtime {
            use super::runtime_types;
            pub mod extensions {
                use super::runtime_types;
                #[derive(Debug, crate::gp::Decode, crate::gp::DecodeAsType, crate::gp::Encode)]
                pub struct DisableValueTransfers;
            }
            pub mod governance {
                use super::runtime_types;
                pub mod origins {
                    use super::runtime_types;
                    pub mod pallet_custom_origins {
                        use super::runtime_types;
                        #[derive(
                            Debug, crate::gp::Decode, crate::gp::DecodeAsType, crate::gp::Encode,
                        )]
                        pub enum Origin {
                            #[codec(index = 0)]
                            StakingAdmin,
                            #[codec(index = 1)]
                            Treasurer,
                            #[codec(index = 2)]
                            FellowshipAdmin,
                            #[codec(index = 3)]
                            GeneralAdmin,
                            #[codec(index = 4)]
                            ReferendumCanceller,
                            #[codec(index = 5)]
                            ReferendumKiller,
                            #[codec(index = 6)]
                            SmallTipper,
                            #[codec(index = 7)]
                            BigTipper,
                            #[codec(index = 8)]
                            SmallSpender,
                            #[codec(index = 9)]
                            MediumSpender,
                            #[codec(index = 10)]
                            BigSpender,
                            #[codec(index = 11)]
                            WhitelistedCaller,
                            #[codec(index = 12)]
                            FellowshipInitiates,
                            #[codec(index = 13)]
                            Fellows,
                            #[codec(index = 14)]
                            FellowshipExperts,
                            #[codec(index = 15)]
                            FellowshipMasters,
                            #[codec(index = 16)]
                            Fellowship1Dan,
                            #[codec(index = 17)]
                            Fellowship2Dan,
                            #[codec(index = 18)]
                            Fellowship3Dan,
                            #[codec(index = 19)]
                            Fellowship4Dan,
                            #[codec(index = 20)]
                            Fellowship5Dan,
                            #[codec(index = 21)]
                            Fellowship6Dan,
                            #[codec(index = 22)]
                            Fellowship7Dan,
                            #[codec(index = 23)]
                            Fellowship8Dan,
                            #[codec(index = 24)]
                            Fellowship9Dan,
                        }
                    }
                }
            }
            #[derive(Debug, crate::gp::Decode, crate::gp::DecodeAsType, crate::gp::Encode)]
            pub enum OriginCaller {
                #[codec(index = 0)]
                system(
                    runtime_types::frame_support::dispatch::RawOrigin<::subxt::utils::AccountId32>,
                ),
                #[codec(index = 20)]
                Origins(
                    runtime_types::vara_runtime::governance::origins::pallet_custom_origins::Origin,
                ),
                #[codec(index = 2)]
                Void(runtime_types::sp_core::Void),
            }
            #[derive(Debug, crate::gp::Decode, crate::gp::DecodeAsType, crate::gp::Encode)]
            pub enum ProxyType {
                #[codec(index = 0)]
                Any,
                #[codec(index = 1)]
                NonTransfer,
                #[codec(index = 2)]
                Governance,
                #[codec(index = 3)]
                Staking,
                #[codec(index = 4)]
                IdentityJudgement,
                #[codec(index = 5)]
                CancelProxy,
            }
            #[derive(Debug, crate::gp::Decode, crate::gp::DecodeAsType, crate::gp::Encode)]
            pub struct Runtime;
            #[derive(Debug, crate::gp::Decode, crate::gp::DecodeAsType, crate::gp::Encode)]
            pub enum RuntimeCall {
                #[codec(index = 0)]
                System(runtime_types::frame_system::pallet::Call),
                #[codec(index = 1)]
                Timestamp(runtime_types::pallet_timestamp::pallet::Call),
                #[codec(index = 3)]
                Babe(runtime_types::pallet_babe::pallet::Call),
                #[codec(index = 4)]
                Grandpa(runtime_types::pallet_grandpa::pallet::Call),
                #[codec(index = 5)]
                Balances(runtime_types::pallet_balances::pallet::Call),
                #[codec(index = 10)]
                Vesting(runtime_types::pallet_vesting::pallet::Call),
                #[codec(index = 11)]
                BagsList(runtime_types::pallet_bags_list::pallet::Call),
                #[codec(index = 12)]
                ImOnline(runtime_types::pallet_im_online::pallet::Call),
                #[codec(index = 13)]
                Staking(runtime_types::pallet_staking::pallet::pallet::Call),
                #[codec(index = 7)]
                Session(runtime_types::pallet_session::pallet::Call),
                #[codec(index = 14)]
                Treasury(runtime_types::pallet_treasury::pallet::Call),
                #[codec(index = 16)]
                ConvictionVoting(runtime_types::pallet_conviction_voting::pallet::Call),
                #[codec(index = 17)]
                Referenda(runtime_types::pallet_referenda::pallet::Call),
                #[codec(index = 18)]
                FellowshipCollective(runtime_types::pallet_ranked_collective::pallet::Call),
                #[codec(index = 19)]
                FellowshipReferenda(runtime_types::pallet_referenda::pallet::Call2),
                #[codec(index = 21)]
                Whitelist(runtime_types::pallet_whitelist::pallet::Call),
                #[codec(index = 98)]
                ValidatorSet(runtime_types::substrate_validator_set::pallet::Call),
                #[codec(index = 99)]
                Sudo(runtime_types::pallet_sudo::pallet::Call),
                #[codec(index = 22)]
                Scheduler(runtime_types::pallet_scheduler::pallet::Call),
                #[codec(index = 23)]
                Preimage(runtime_types::pallet_preimage::pallet::Call),
                #[codec(index = 24)]
                Identity(runtime_types::pallet_identity::pallet::Call),
                #[codec(index = 25)]
                Proxy(runtime_types::pallet_proxy::pallet::Call),
                #[codec(index = 26)]
                Multisig(runtime_types::pallet_multisig::pallet::Call),
                #[codec(index = 8)]
                Utility(runtime_types::pallet_utility::pallet::Call),
                #[codec(index = 104)]
                Gear(runtime_types::pallet_gear::pallet::Call),
                #[codec(index = 106)]
                StakingRewards(runtime_types::pallet_gear_staking_rewards::pallet::Call),
                #[codec(index = 198)]
                Airdrop(runtime_types::pallet_airdrop::pallet::Call),
                #[codec(index = 199)]
                GearDebug(runtime_types::pallet_gear_debug::pallet::Call),
            }
            #[derive(Debug, crate::gp::Decode, crate::gp::DecodeAsType, crate::gp::Encode)]
            pub enum RuntimeEvent {
                #[codec(index = 0)]
                System(runtime_types::frame_system::pallet::Event),
                #[codec(index = 4)]
                Grandpa(runtime_types::pallet_grandpa::pallet::Event),
                #[codec(index = 5)]
                Balances(runtime_types::pallet_balances::pallet::Event),
                #[codec(index = 10)]
                Vesting(runtime_types::pallet_vesting::pallet::Event),
                #[codec(index = 6)]
                TransactionPayment(runtime_types::pallet_transaction_payment::pallet::Event),
                #[codec(index = 11)]
                BagsList(runtime_types::pallet_bags_list::pallet::Event),
                #[codec(index = 12)]
                ImOnline(runtime_types::pallet_im_online::pallet::Event),
                #[codec(index = 13)]
                Staking(runtime_types::pallet_staking::pallet::pallet::Event),
                #[codec(index = 7)]
                Session(runtime_types::pallet_session::pallet::Event),
                #[codec(index = 14)]
                Treasury(runtime_types::pallet_treasury::pallet::Event),
                #[codec(index = 16)]
                ConvictionVoting(runtime_types::pallet_conviction_voting::pallet::Event),
                #[codec(index = 17)]
                Referenda(runtime_types::pallet_referenda::pallet::Event),
                #[codec(index = 18)]
                FellowshipCollective(runtime_types::pallet_ranked_collective::pallet::Event),
                #[codec(index = 19)]
                FellowshipReferenda(runtime_types::pallet_referenda::pallet::Event2),
                #[codec(index = 21)]
                Whitelist(runtime_types::pallet_whitelist::pallet::Event),
                #[codec(index = 98)]
                ValidatorSet(runtime_types::substrate_validator_set::pallet::Event),
                #[codec(index = 99)]
                Sudo(runtime_types::pallet_sudo::pallet::Event),
                #[codec(index = 22)]
                Scheduler(runtime_types::pallet_scheduler::pallet::Event),
                #[codec(index = 23)]
                Preimage(runtime_types::pallet_preimage::pallet::Event),
                #[codec(index = 24)]
                Identity(runtime_types::pallet_identity::pallet::Event),
                #[codec(index = 25)]
                Proxy(runtime_types::pallet_proxy::pallet::Event),
                #[codec(index = 26)]
                Multisig(runtime_types::pallet_multisig::pallet::Event),
                #[codec(index = 8)]
                Utility(runtime_types::pallet_utility::pallet::Event),
                #[codec(index = 104)]
                Gear(runtime_types::pallet_gear::pallet::Event),
                #[codec(index = 106)]
                StakingRewards(runtime_types::pallet_gear_staking_rewards::pallet::Event),
                #[codec(index = 198)]
                Airdrop(runtime_types::pallet_airdrop::pallet::Event),
                #[codec(index = 199)]
                GearDebug(runtime_types::pallet_gear_debug::pallet::Event),
            }
            #[derive(Debug, crate::gp::Decode, crate::gp::DecodeAsType, crate::gp::Encode)]
            pub struct SessionKeys {
                pub babe: runtime_types::sp_consensus_babe::app::Public,
                pub grandpa: runtime_types::sp_consensus_grandpa::app::Public,
                pub im_online: runtime_types::pallet_im_online::sr25519::app_sr25519::Public,
                pub authority_discovery: runtime_types::sp_authority_discovery::app::Public,
            }
        }
    }
}
pub mod impls {
    use crate::metadata::Event;
    impl subxt::events::RootEvent for Event {
        fn root_event(
            pallet_bytes: &[u8],
            pallet_name: &str,
            pallet_ty: u32,
            metadata: &subxt::Metadata,
        ) -> Result<Self, subxt::Error> {
            use subxt::metadata::DecodeWithMetadata;
            if pallet_name == "System" {
                return Ok(Event::System(
                    crate::metadata::system::Event::decode_with_metadata(
                        &mut &*pallet_bytes,
                        pallet_ty,
                        metadata,
                    )?,
                ));
            }
            if pallet_name == "Grandpa" {
                return Ok(Event::Grandpa(
                    crate::metadata::grandpa::Event::decode_with_metadata(
                        &mut &*pallet_bytes,
                        pallet_ty,
                        metadata,
                    )?,
                ));
            }
            if pallet_name == "Balances" {
                return Ok(Event::Balances(
                    crate::metadata::balances::Event::decode_with_metadata(
                        &mut &*pallet_bytes,
                        pallet_ty,
                        metadata,
                    )?,
                ));
            }
            if pallet_name == "Vesting" {
                return Ok(Event::Vesting(
                    crate::metadata::vesting::Event::decode_with_metadata(
                        &mut &*pallet_bytes,
                        pallet_ty,
                        metadata,
                    )?,
                ));
            }
            if pallet_name == "TransactionPayment" {
                return Ok(Event::TransactionPayment(
                    crate::metadata::transaction_payment::Event::decode_with_metadata(
                        &mut &*pallet_bytes,
                        pallet_ty,
                        metadata,
                    )?,
                ));
            }
            if pallet_name == "BagsList" {
                return Ok(Event::BagsList(
                    crate::metadata::bags_list::Event::decode_with_metadata(
                        &mut &*pallet_bytes,
                        pallet_ty,
                        metadata,
                    )?,
                ));
            }
            if pallet_name == "ImOnline" {
                return Ok(Event::ImOnline(
                    crate::metadata::im_online::Event::decode_with_metadata(
                        &mut &*pallet_bytes,
                        pallet_ty,
                        metadata,
                    )?,
                ));
            }
            if pallet_name == "Staking" {
                return Ok(Event::Staking(
                    crate::metadata::staking::Event::decode_with_metadata(
                        &mut &*pallet_bytes,
                        pallet_ty,
                        metadata,
                    )?,
                ));
            }
            if pallet_name == "Session" {
                return Ok(Event::Session(
                    crate::metadata::session::Event::decode_with_metadata(
                        &mut &*pallet_bytes,
                        pallet_ty,
                        metadata,
                    )?,
                ));
            }
            if pallet_name == "Treasury" {
                return Ok(Event::Treasury(
                    crate::metadata::treasury::Event::decode_with_metadata(
                        &mut &*pallet_bytes,
                        pallet_ty,
                        metadata,
                    )?,
                ));
            }
            if pallet_name == "ConvictionVoting" {
                return Ok(Event::ConvictionVoting(
                    crate::metadata::conviction_voting::Event::decode_with_metadata(
                        &mut &*pallet_bytes,
                        pallet_ty,
                        metadata,
                    )?,
                ));
            }
            if pallet_name == "Referenda" {
                return Ok(Event::Referenda(
                    crate::metadata::referenda::Event::decode_with_metadata(
                        &mut &*pallet_bytes,
                        pallet_ty,
                        metadata,
                    )?,
                ));
            }
            if pallet_name == "FellowshipCollective" {
                return Ok(Event::FellowshipCollective(
                    crate::metadata::fellowship_collective::Event::decode_with_metadata(
                        &mut &*pallet_bytes,
                        pallet_ty,
                        metadata,
                    )?,
                ));
            }
            if pallet_name == "FellowshipReferenda" {
                return Ok(Event::FellowshipReferenda(
                    crate::metadata::fellowship_referenda::Event::decode_with_metadata(
                        &mut &*pallet_bytes,
                        pallet_ty,
                        metadata,
                    )?,
                ));
            }
            if pallet_name == "Whitelist" {
                return Ok(Event::Whitelist(
                    crate::metadata::whitelist::Event::decode_with_metadata(
                        &mut &*pallet_bytes,
                        pallet_ty,
                        metadata,
                    )?,
                ));
            }
            if pallet_name == "ValidatorSet" {
                return Ok(Event::ValidatorSet(
                    crate::metadata::validator_set::Event::decode_with_metadata(
                        &mut &*pallet_bytes,
                        pallet_ty,
                        metadata,
                    )?,
                ));
            }
            if pallet_name == "Sudo" {
                return Ok(Event::Sudo(
                    crate::metadata::sudo::Event::decode_with_metadata(
                        &mut &*pallet_bytes,
                        pallet_ty,
                        metadata,
                    )?,
                ));
            }
            if pallet_name == "Scheduler" {
                return Ok(Event::Scheduler(
                    crate::metadata::scheduler::Event::decode_with_metadata(
                        &mut &*pallet_bytes,
                        pallet_ty,
                        metadata,
                    )?,
                ));
            }
            if pallet_name == "Preimage" {
                return Ok(Event::Preimage(
                    crate::metadata::preimage::Event::decode_with_metadata(
                        &mut &*pallet_bytes,
                        pallet_ty,
                        metadata,
                    )?,
                ));
            }
            if pallet_name == "Identity" {
                return Ok(Event::Identity(
                    crate::metadata::identity::Event::decode_with_metadata(
                        &mut &*pallet_bytes,
                        pallet_ty,
                        metadata,
                    )?,
                ));
            }
            if pallet_name == "Proxy" {
                return Ok(Event::Proxy(
                    crate::metadata::proxy::Event::decode_with_metadata(
                        &mut &*pallet_bytes,
                        pallet_ty,
                        metadata,
                    )?,
                ));
            }
            if pallet_name == "Multisig" {
                return Ok(Event::Multisig(
                    crate::metadata::multisig::Event::decode_with_metadata(
                        &mut &*pallet_bytes,
                        pallet_ty,
                        metadata,
                    )?,
                ));
            }
            if pallet_name == "Utility" {
                return Ok(Event::Utility(
                    crate::metadata::utility::Event::decode_with_metadata(
                        &mut &*pallet_bytes,
                        pallet_ty,
                        metadata,
                    )?,
                ));
            }
            if pallet_name == "Gear" {
                return Ok(Event::Gear(
                    crate::metadata::gear::Event::decode_with_metadata(
                        &mut &*pallet_bytes,
                        pallet_ty,
                        metadata,
                    )?,
                ));
            }
            if pallet_name == "StakingRewards" {
                return Ok(Event::StakingRewards(
                    crate::metadata::staking_rewards::Event::decode_with_metadata(
                        &mut &*pallet_bytes,
                        pallet_ty,
                        metadata,
                    )?,
                ));
            }
            if pallet_name == "Airdrop" {
                return Ok(Event::Airdrop(
                    crate::metadata::airdrop::Event::decode_with_metadata(
                        &mut &*pallet_bytes,
                        pallet_ty,
                        metadata,
                    )?,
                ));
            }
            if pallet_name == "GearDebug" {
                return Ok(Event::GearDebug(
                    crate::metadata::gear_debug::Event::decode_with_metadata(
                        &mut &*pallet_bytes,
                        pallet_ty,
                        metadata,
                    )?,
                ));
            }
            Err(subxt::ext::scale_decode::Error::custom(format!(
                "Pallet name '{}' not found in root Event enum",
                pallet_name
            ))
            .into())
        }
    }
}
pub mod exports {
    use crate::metadata::runtime_types;
    pub mod system {
        pub use super::runtime_types::frame_system::pallet::Event;
    }
    pub mod grandpa {
        pub use super::runtime_types::pallet_grandpa::pallet::Event;
    }
    pub mod balances {
        pub use super::runtime_types::pallet_balances::pallet::Event;
    }
    pub mod vesting {
        pub use super::runtime_types::pallet_vesting::pallet::Event;
    }
    pub mod transaction_payment {
        pub use super::runtime_types::pallet_transaction_payment::pallet::Event;
    }
    pub mod bags_list {
        pub use super::runtime_types::pallet_bags_list::pallet::Event;
    }
    pub mod im_online {
        pub use super::runtime_types::pallet_im_online::pallet::Event;
    }
    pub mod staking {
        pub use super::runtime_types::pallet_staking::pallet::pallet::Event;
    }
    pub mod session {
        pub use super::runtime_types::pallet_session::pallet::Event;
    }
    pub mod treasury {
        pub use super::runtime_types::pallet_treasury::pallet::Event;
    }
    pub mod conviction_voting {
        pub use super::runtime_types::pallet_conviction_voting::pallet::Event;
    }
    pub mod referenda {
        pub use super::runtime_types::pallet_referenda::pallet::Event;
    }
    pub mod fellowship_collective {
        pub use super::runtime_types::pallet_ranked_collective::pallet::Event;
    }
    pub mod fellowship_referenda {
        pub use super::runtime_types::pallet_referenda::pallet::Event2 as Event;
    }
    pub mod whitelist {
        pub use super::runtime_types::pallet_whitelist::pallet::Event;
    }
    pub mod validator_set {
        pub use super::runtime_types::substrate_validator_set::pallet::Event;
    }
    pub mod sudo {
        pub use super::runtime_types::pallet_sudo::pallet::Event;
    }
    pub mod scheduler {
        pub use super::runtime_types::pallet_scheduler::pallet::Event;
    }
    pub mod preimage {
        pub use super::runtime_types::pallet_preimage::pallet::Event;
    }
    pub mod identity {
        pub use super::runtime_types::pallet_identity::pallet::Event;
    }
    pub mod proxy {
        pub use super::runtime_types::pallet_proxy::pallet::Event;
    }
    pub mod multisig {
        pub use super::runtime_types::pallet_multisig::pallet::Event;
    }
    pub mod utility {
        pub use super::runtime_types::pallet_utility::pallet::Event;
    }
    pub mod gear {
        pub use super::runtime_types::pallet_gear::pallet::Event;
    }
    pub mod staking_rewards {
        pub use super::runtime_types::pallet_gear_staking_rewards::pallet::Event;
    }
    pub mod airdrop {
        pub use super::runtime_types::pallet_airdrop::pallet::Event;
    }
    pub mod gear_debug {
        pub use super::runtime_types::pallet_gear_debug::pallet::Event;
    }
}<|MERGE_RESOLUTION|>--- conflicted
+++ resolved
@@ -578,11 +578,7 @@
             }
             pub mod paused_program_storage {
                 use super::runtime_types;
-<<<<<<< HEAD
-                #[derive(::subxt::ext::codec::Decode, ::subxt::ext::codec::Encode, Debug)]
-=======
-                #[derive(Debug, crate::gp::Decode, crate::gp::DecodeAsType, crate::gp::Encode)]
->>>>>>> 38156341
+                #[derive(Debug, crate::gp::Decode, crate::gp::DecodeAsType, crate::gp::Encode)]
                 pub struct ResumeSession<_0, _1> {
                     pub page_count: _1,
                     pub user: _0,
@@ -723,15 +719,6 @@
             }
             pub mod ids {
                 use super::runtime_types;
-<<<<<<< HEAD
-                #[derive(::subxt::ext::codec::Decode, ::subxt::ext::codec::Encode, Debug)]
-                pub struct CodeId(pub [::core::primitive::u8; 32usize]);
-                #[derive(::subxt::ext::codec::Decode, ::subxt::ext::codec::Encode, Debug)]
-                pub struct MessageId(pub [::core::primitive::u8; 32usize]);
-                #[derive(::subxt::ext::codec::Decode, ::subxt::ext::codec::Encode, Debug)]
-                pub struct ProgramId(pub [::core::primitive::u8; 32usize]);
-                #[derive(::subxt::ext::codec::Decode, ::subxt::ext::codec::Encode, Debug)]
-=======
                 #[derive(
                     Copy, Debug, crate::gp::Decode, crate::gp::DecodeAsType, crate::gp::Encode,
                 )]
@@ -747,7 +734,6 @@
                 #[derive(
                     Copy, Debug, crate::gp::Decode, crate::gp::DecodeAsType, crate::gp::Encode,
                 )]
->>>>>>> 38156341
                 pub struct ReservationId(pub [::core::primitive::u8; 32usize]);
             }
             pub mod memory {
@@ -859,10 +845,11 @@
                         >,
                     }
                 }
-<<<<<<< HEAD
                 pub mod user {
                     use super::runtime_types;
-                    #[derive(::subxt::ext::codec::Decode, ::subxt::ext::codec::Encode, Debug)]
+                    #[derive(
+                        Debug, crate::gp::Decode, crate::gp::DecodeAsType, crate::gp::Encode,
+                    )]
                     pub struct UserMessage {
                         pub id: runtime_types::gear_core::ids::MessageId,
                         pub source: runtime_types::gear_core::ids::ProgramId,
@@ -877,7 +864,9 @@
                             runtime_types::gear_core::message::common::ReplyDetails,
                         >,
                     }
-                    #[derive(::subxt::ext::codec::Decode, ::subxt::ext::codec::Encode, Debug)]
+                    #[derive(
+                        Debug, crate::gp::Decode, crate::gp::DecodeAsType, crate::gp::Encode,
+                    )]
                     pub struct UserStoredMessage {
                         pub id: runtime_types::gear_core::ids::MessageId,
                         pub source: runtime_types::gear_core::ids::ProgramId,
@@ -890,10 +879,7 @@
                         pub value: ::core::primitive::u128,
                     }
                 }
-                #[derive(::subxt::ext::codec::Decode, ::subxt::ext::codec::Encode, Debug)]
-=======
-                #[derive(Debug, crate::gp::Decode, crate::gp::DecodeAsType, crate::gp::Encode)]
->>>>>>> 38156341
+                #[derive(Debug, crate::gp::Decode, crate::gp::DecodeAsType, crate::gp::Encode)]
                 pub enum DispatchKind {
                     #[codec(index = 0)]
                     Init,
@@ -921,7 +907,7 @@
             use super::runtime_types;
             pub mod simple {
                 use super::runtime_types;
-                #[derive(::subxt::ext::codec::Decode, ::subxt::ext::codec::Encode, Debug)]
+                #[derive(Debug, crate::gp::Decode, crate::gp::DecodeAsType, crate::gp::Encode)]
                 pub enum ErrorReason {
                     #[codec(index = 0)]
                     Execution(runtime_types::gear_core_errors::simple::SimpleExecutionError),
@@ -936,7 +922,7 @@
                     #[codec(index = 255)]
                     Unsupported,
                 }
-                #[derive(::subxt::ext::codec::Decode, ::subxt::ext::codec::Encode, Debug)]
+                #[derive(Debug, crate::gp::Decode, crate::gp::DecodeAsType, crate::gp::Encode)]
                 pub enum ReplyCode {
                     #[codec(index = 0)]
                     Success(runtime_types::gear_core_errors::simple::SuccessReason),
@@ -945,14 +931,14 @@
                     #[codec(index = 255)]
                     Unsupported,
                 }
-                #[derive(::subxt::ext::codec::Decode, ::subxt::ext::codec::Encode, Debug)]
+                #[derive(Debug, crate::gp::Decode, crate::gp::DecodeAsType, crate::gp::Encode)]
                 pub enum SignalCode {
                     #[codec(index = 0)]
                     Execution(runtime_types::gear_core_errors::simple::SimpleExecutionError),
                     #[codec(index = 1)]
                     RemovedFromWaitlist,
                 }
-                #[derive(::subxt::ext::codec::Decode, ::subxt::ext::codec::Encode, Debug)]
+                #[derive(Debug, crate::gp::Decode, crate::gp::DecodeAsType, crate::gp::Encode)]
                 pub enum SimpleExecutionError {
                     #[codec(index = 0)]
                     RanOutOfGas,
@@ -967,14 +953,14 @@
                     #[codec(index = 255)]
                     Unsupported,
                 }
-                #[derive(::subxt::ext::codec::Decode, ::subxt::ext::codec::Encode, Debug)]
+                #[derive(Debug, crate::gp::Decode, crate::gp::DecodeAsType, crate::gp::Encode)]
                 pub enum SimpleProgramCreationError {
                     #[codec(index = 0)]
                     CodeNotExists,
                     #[codec(index = 255)]
                     Unsupported,
                 }
-                #[derive(::subxt::ext::codec::Decode, ::subxt::ext::codec::Encode, Debug)]
+                #[derive(Debug, crate::gp::Decode, crate::gp::DecodeAsType, crate::gp::Encode)]
                 pub enum SuccessReason {
                     #[codec(index = 0)]
                     Auto,
@@ -1023,22 +1009,13 @@
                     #[doc = "Emits the following events:"]
                     #[doc = "- `VestingScheduleRemoved{ who, schedule_index }`"]
                     transfer_vested {
-<<<<<<< HEAD
-                        source: sp_runtime::AccountId32,
-                        dest: sp_runtime::AccountId32,
-=======
                         source: ::subxt::utils::AccountId32,
                         dest: ::subxt::utils::AccountId32,
->>>>>>> 38156341
                         schedule_index: ::core::primitive::u32,
                         amount: ::core::option::Option<::core::primitive::u128>,
                     },
                 }
-<<<<<<< HEAD
-                #[derive(::subxt::ext::codec::Decode, ::subxt::ext::codec::Encode, Debug)]
-=======
-                #[derive(Debug, crate::gp::Decode, crate::gp::DecodeAsType, crate::gp::Encode)]
->>>>>>> 38156341
+                #[derive(Debug, crate::gp::Decode, crate::gp::DecodeAsType, crate::gp::Encode)]
                 #[doc = "Error for the airdrop pallet."]
                 pub enum Error {
                     #[codec(index = 0)]
@@ -1055,11 +1032,7 @@
                     },
                     #[codec(index = 1)]
                     VestingScheduleRemoved {
-<<<<<<< HEAD
-                        who: sp_runtime::AccountId32,
-=======
                         who: ::subxt::utils::AccountId32,
->>>>>>> 38156341
                         schedule_index: ::core::primitive::u32,
                     },
                 }
@@ -1949,6 +1922,45 @@
                         session_id: ::core::primitive::u128,
                         block_count: ::core::primitive::u32,
                     },
+                    #[codec(index = 12)]
+                    #[doc = "Sends a message to a program using pre-allocated funds."]
+                    #[doc = ""]
+                    #[doc = "The origin must be Signed and the sender must have been issued a `voucher` -"]
+                    #[doc = "a record for the (`AccountId`, `ProgramId`) pair exists in the `Voucher` pallet"]
+                    #[doc = "and the respective synthesize account for such pair has funds in it."]
+                    #[doc = "The `gas` and transaction fees will, therefore, be paid from this synthesize account."]
+                    #[doc = ""]
+                    #[doc = "Parameters:"]
+                    #[doc = "- `destination`: the message destination (must be an initialized program)."]
+                    #[doc = "- `payload`: in case of a program destination, parameters of the `handle` function."]
+                    #[doc = "- `gas_limit`: maximum amount of gas the program can spend before it is halted."]
+                    #[doc = "- `value`: balance to be transferred to the program once it's been created."]
+                    #[doc = ""]
+                    #[doc = "Emits the following events:"]
+                    #[doc = "- `DispatchMessageEnqueued(MessageInfo)` when dispatch message is placed in the queue."]
+                    send_message_with_voucher {
+                        destination: runtime_types::gear_core::ids::ProgramId,
+                        payload: ::std::vec::Vec<::core::primitive::u8>,
+                        gas_limit: ::core::primitive::u64,
+                        value: ::core::primitive::u128,
+                    },
+                    #[codec(index = 13)]
+                    #[doc = "Sends the reply to a message in `Mailbox` using pre-allocated funds."]
+                    #[doc = ""]
+                    #[doc = "Removes message by given `MessageId` from callers `Mailbox`:"]
+                    #[doc = "rent funds become free, associated with the message value"]
+                    #[doc = "transfers from message sender to extrinsic caller."]
+                    #[doc = ""]
+                    #[doc = "Generates reply on removed message with given parameters"]
+                    #[doc = "and pushes it in `MessageQueue`."]
+                    #[doc = ""]
+                    #[doc = "NOTE: source of the message in mailbox must be a program."]
+                    send_reply_with_voucher {
+                        reply_to_id: runtime_types::gear_core::ids::MessageId,
+                        payload: ::std::vec::Vec<::core::primitive::u8>,
+                        gas_limit: ::core::primitive::u64,
+                        value: ::core::primitive::u128,
+                    },
                 }
                 #[derive(Debug, crate::gp::Decode, crate::gp::DecodeAsType, crate::gp::Encode)]
                 #[doc = "\n\t\t\tCustom [dispatch errors](https://docs.substrate.io/main-docs/build/events-errors/)\n\t\t\tof this pallet.\n\t\t\t"]
@@ -2010,6 +2022,12 @@
                     #[codec(index = 13)]
                     #[doc = "Block count doesn't cover MinimalResumePeriod."]
                     ResumePeriodLessThanMinimal,
+                    #[codec(index = 14)]
+                    #[doc = "Program with the specified id is not found."]
+                    ProgramNotFound,
+                    #[codec(index = 15)]
+                    #[doc = "Voucher can't be redemmed"]
+                    FailureRedeemingVoucher,
                 }
                 #[derive(Debug, crate::gp::Decode, crate::gp::DecodeAsType, crate::gp::Encode)]
                 #[doc = "\n\t\t\tThe [event](https://docs.substrate.io/main-docs/build/events-errors/) emitted\n\t\t\tby this pallet.\n\t\t\t"]
@@ -2100,11 +2118,7 @@
                     #[doc = "Program resume session has been started."]
                     ProgramResumeSessionStarted {
                         session_id: ::core::primitive::u128,
-<<<<<<< HEAD
-                        account_id: sp_runtime::AccountId32,
-=======
                         account_id: ::subxt::utils::AccountId32,
->>>>>>> 38156341
                         program_id: runtime_types::gear_core::ids::ProgramId,
                         session_end_block: ::core::primitive::u32,
                     },
@@ -2596,6 +2610,54 @@
                     #[codec(index = 2)]
                     #[doc = "Burned from the pool."]
                     Burned { amount: ::core::primitive::u128 },
+                }
+            }
+        }
+        pub mod pallet_gear_voucher {
+            use super::runtime_types;
+            pub mod pallet {
+                use super::runtime_types;
+                #[derive(Debug, crate::gp::Decode, crate::gp::DecodeAsType, crate::gp::Encode)]
+                #[doc = "Contains one variant per dispatchable that can be called by an extrinsic."]
+                pub enum Call {
+                    #[codec(index = 0)]
+                    #[doc = "Issue a new voucher for a `user` to be used to pay for sending messages"]
+                    #[doc = "to `program_id` program."]
+                    #[doc = ""]
+                    #[doc = "The dispatch origin for this call must be _Signed_."]
+                    #[doc = ""]
+                    #[doc = "- `to`: The voucher holder account id."]
+                    #[doc = "- `program`: The program id, messages to whom can be paid with the voucher."]
+                    #[doc = "NOTE: the fact a program with such id exists in storage is not checked - it's"]
+                    #[doc = "a caller's responsibility to ensure the consistency of the input parameters."]
+                    #[doc = "- `amount`: The voucher amount."]
+                    #[doc = ""]
+                    #[doc = "## Complexity"]
+                    #[doc = "O(Z + C) where Z is the length of the call and C its execution weight."]
+                    issue {
+                        to: ::subxt::utils::MultiAddress<::subxt::utils::AccountId32, ()>,
+                        program: runtime_types::gear_core::ids::ProgramId,
+                        value: ::core::primitive::u128,
+                    },
+                }
+                #[derive(Debug, crate::gp::Decode, crate::gp::DecodeAsType, crate::gp::Encode)]
+                #[doc = "\n\t\t\tCustom [dispatch errors](https://docs.substrate.io/main-docs/build/events-errors/)\n\t\t\tof this pallet.\n\t\t\t"]
+                pub enum Error {
+                    #[codec(index = 0)]
+                    FailureToCreateVoucher,
+                    #[codec(index = 1)]
+                    FailureToRedeemVoucher,
+                }
+                #[derive(Debug, crate::gp::Decode, crate::gp::DecodeAsType, crate::gp::Encode)]
+                #[doc = "\n\t\t\tThe [event](https://docs.substrate.io/main-docs/build/events-errors/) emitted\n\t\t\tby this pallet.\n\t\t\t"]
+                pub enum Event {
+                    #[codec(index = 0)]
+                    #[doc = "A new voucher issued."]
+                    VoucherIssued {
+                        holder: ::subxt::utils::AccountId32,
+                        program: runtime_types::gear_core::ids::ProgramId,
+                        value: ::core::primitive::u128,
+                    },
                 }
             }
         }
@@ -7483,6 +7545,8 @@
                 Gear(runtime_types::pallet_gear::pallet::Call),
                 #[codec(index = 106)]
                 StakingRewards(runtime_types::pallet_gear_staking_rewards::pallet::Call),
+                #[codec(index = 107)]
+                GearVoucher(runtime_types::pallet_gear_voucher::pallet::Call),
                 #[codec(index = 198)]
                 Airdrop(runtime_types::pallet_airdrop::pallet::Call),
                 #[codec(index = 199)]
@@ -7540,6 +7604,8 @@
                 Gear(runtime_types::pallet_gear::pallet::Event),
                 #[codec(index = 106)]
                 StakingRewards(runtime_types::pallet_gear_staking_rewards::pallet::Event),
+                #[codec(index = 107)]
+                GearVoucher(runtime_types::pallet_gear_voucher::pallet::Event),
                 #[codec(index = 198)]
                 Airdrop(runtime_types::pallet_airdrop::pallet::Event),
                 #[codec(index = 199)]
@@ -7784,6 +7850,15 @@
             if pallet_name == "StakingRewards" {
                 return Ok(Event::StakingRewards(
                     crate::metadata::staking_rewards::Event::decode_with_metadata(
+                        &mut &*pallet_bytes,
+                        pallet_ty,
+                        metadata,
+                    )?,
+                ));
+            }
+            if pallet_name == "GearVoucher" {
+                return Ok(Event::GearVoucher(
+                    crate::metadata::gear_voucher::Event::decode_with_metadata(
                         &mut &*pallet_bytes,
                         pallet_ty,
                         metadata,
@@ -7893,6 +7968,9 @@
     pub mod staking_rewards {
         pub use super::runtime_types::pallet_gear_staking_rewards::pallet::Event;
     }
+    pub mod gear_voucher {
+        pub use super::runtime_types::pallet_gear_voucher::pallet::Event;
+    }
     pub mod airdrop {
         pub use super::runtime_types::pallet_airdrop::pallet::Event;
     }
