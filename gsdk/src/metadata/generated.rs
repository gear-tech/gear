--- conflicted
+++ resolved
@@ -908,11 +908,7 @@
             pub mod simple {
                 use super::runtime_types;
                 #[derive(Debug, crate::gp::Decode, crate::gp::DecodeAsType, crate::gp::Encode)]
-<<<<<<< HEAD
-                pub enum ErrorReason {
-=======
                 pub enum ErrorReplyReason {
->>>>>>> 6dd7f4cb
                     #[codec(index = 0)]
                     Execution(runtime_types::gear_core_errors::simple::SimpleExecutionError),
                     #[codec(index = 1)]
@@ -929,15 +925,9 @@
                 #[derive(Debug, crate::gp::Decode, crate::gp::DecodeAsType, crate::gp::Encode)]
                 pub enum ReplyCode {
                     #[codec(index = 0)]
-<<<<<<< HEAD
-                    Success(runtime_types::gear_core_errors::simple::SuccessReason),
-                    #[codec(index = 1)]
-                    Error(runtime_types::gear_core_errors::simple::ErrorReason),
-=======
                     Success(runtime_types::gear_core_errors::simple::SuccessReplyReason),
                     #[codec(index = 1)]
                     Error(runtime_types::gear_core_errors::simple::ErrorReplyReason),
->>>>>>> 6dd7f4cb
                     #[codec(index = 255)]
                     Unsupported,
                 }
@@ -971,11 +961,7 @@
                     Unsupported,
                 }
                 #[derive(Debug, crate::gp::Decode, crate::gp::DecodeAsType, crate::gp::Encode)]
-<<<<<<< HEAD
-                pub enum SuccessReason {
-=======
                 pub enum SuccessReplyReason {
->>>>>>> 6dd7f4cb
                     #[codec(index = 0)]
                     Auto,
                     #[codec(index = 1)]
@@ -2196,10 +2182,6 @@
                     pub gr_send_push_input_per_byte: runtime_types::sp_weights::weight_v2::Weight,
                     pub gr_debug: runtime_types::sp_weights::weight_v2::Weight,
                     pub gr_debug_per_byte: runtime_types::sp_weights::weight_v2::Weight,
-<<<<<<< HEAD
-=======
-                    pub gr_error: runtime_types::sp_weights::weight_v2::Weight,
->>>>>>> 6dd7f4cb
                     pub gr_reply_code: runtime_types::sp_weights::weight_v2::Weight,
                     pub gr_exit: runtime_types::sp_weights::weight_v2::Weight,
                     pub gr_leave: runtime_types::sp_weights::weight_v2::Weight,
