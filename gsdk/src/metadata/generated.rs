// This file is part of Gear.
//
// Copyright (C) 2021-2024 Gear Technologies Inc.
// SPDX-License-Identifier: GPL-3.0-or-later WITH Classpath-exception-2.0
//
// This program is free software: you can redistribute it and/or modify
// it under the terms of the GNU General Public License as published by
// the Free Software Foundation, either version 3 of the License, or
// (at your option) any later version.
//
// This program is distributed in the hope that it will be useful,
// but WITHOUT ANY WARRANTY; without even the implied warranty of
// MERCHANTABILITY or FITNESS FOR A PARTICULAR PURPOSE. See the
// GNU General Public License for more details.
//
// You should have received a copy of the GNU General Public License
// along with this program. If not, see <https://www.gnu.org/licenses/>.

#[allow(dead_code, unused_imports, non_camel_case_types)]
#[allow(clippy::all)]
#[allow(rustdoc::broken_intra_doc_links)]
pub mod runtime_types {
    #[allow(unused_imports)]
    mod root_mod {
        pub use super::*;
    }
    pub mod runtime_types {
        use super::runtime_types;
        pub mod bounded_collections {
            use super::runtime_types;
            pub mod bounded_btree_map {
                use super::runtime_types;
                #[derive(Debug, crate::gp::Decode, crate::gp::DecodeAsType, crate::gp::Encode)]
                pub struct BoundedBTreeMap<_0, _1>(pub ::subxt::utils::KeyedVec<_0, _1>);
            }
            pub mod bounded_vec {
                use super::runtime_types;
                #[derive(Debug, crate::gp::Decode, crate::gp::DecodeAsType, crate::gp::Encode)]
                pub struct BoundedVec<_0>(pub ::std::vec::Vec<_0>);
            }
            pub mod weak_bounded_vec {
                use super::runtime_types;
                #[derive(Debug, crate::gp::Decode, crate::gp::DecodeAsType, crate::gp::Encode)]
                pub struct WeakBoundedVec<_0>(pub ::std::vec::Vec<_0>);
            }
        }
        pub mod finality_grandpa {
            use super::runtime_types;
            #[derive(Debug, crate::gp::Decode, crate::gp::DecodeAsType, crate::gp::Encode)]
            pub struct Equivocation<_0, _1, _2> {
                pub round_number: ::core::primitive::u64,
                pub identity: _0,
                pub first: (_1, _2),
                pub second: (_1, _2),
            }
            #[derive(Debug, crate::gp::Decode, crate::gp::DecodeAsType, crate::gp::Encode)]
            pub struct Precommit<_0, _1> {
                pub target_hash: _0,
                pub target_number: _1,
            }
            #[derive(Debug, crate::gp::Decode, crate::gp::DecodeAsType, crate::gp::Encode)]
            pub struct Prevote<_0, _1> {
                pub target_hash: _0,
                pub target_number: _1,
            }
        }
        pub mod frame_support {
            use super::runtime_types;
            pub mod dispatch {
                use super::runtime_types;
                #[derive(Debug, crate::gp::Decode, crate::gp::DecodeAsType, crate::gp::Encode)]
                pub enum DispatchClass {
                    #[codec(index = 0)]
                    Normal,
                    #[codec(index = 1)]
                    Operational,
                    #[codec(index = 2)]
                    Mandatory,
                }
                #[derive(Debug, crate::gp::Decode, crate::gp::DecodeAsType, crate::gp::Encode)]
                pub struct DispatchInfo {
                    pub weight: runtime_types::sp_weights::weight_v2::Weight,
                    pub class: runtime_types::frame_support::dispatch::DispatchClass,
                    pub pays_fee: runtime_types::frame_support::dispatch::Pays,
                }
                #[derive(Debug, crate::gp::Decode, crate::gp::DecodeAsType, crate::gp::Encode)]
                pub enum Pays {
                    #[codec(index = 0)]
                    Yes,
                    #[codec(index = 1)]
                    No,
                }
                #[derive(Debug, crate::gp::Decode, crate::gp::DecodeAsType, crate::gp::Encode)]
                pub struct PerDispatchClass<_0> {
                    pub normal: _0,
                    pub operational: _0,
                    pub mandatory: _0,
                }
                #[derive(Debug, crate::gp::Decode, crate::gp::DecodeAsType, crate::gp::Encode)]
                pub struct PostDispatchInfo {
                    pub actual_weight:
                        ::core::option::Option<runtime_types::sp_weights::weight_v2::Weight>,
                    pub pays_fee: runtime_types::frame_support::dispatch::Pays,
                }
                #[derive(Debug, crate::gp::Decode, crate::gp::DecodeAsType, crate::gp::Encode)]
                pub enum RawOrigin<_0> {
                    #[codec(index = 0)]
                    Root,
                    #[codec(index = 1)]
                    Signed(_0),
                    #[codec(index = 2)]
                    None,
                }
            }
            pub mod traits {
                use super::runtime_types;
                pub mod preimages {
                    use super::runtime_types;
                    #[derive(
                        Debug, crate::gp::Decode, crate::gp::DecodeAsType, crate::gp::Encode,
                    )]
                    pub enum Bounded<_0, _1> {
                        #[codec(index = 0)]
                        Legacy {
                            hash: ::subxt::utils::H256,
                        },
                        #[codec(index = 1)]
                        Inline(
                            runtime_types::bounded_collections::bounded_vec::BoundedVec<
                                ::core::primitive::u8,
                            >,
                        ),
                        #[codec(index = 2)]
                        Lookup {
                            hash: ::subxt::utils::H256,
                            len: ::core::primitive::u32,
                        },
                        __Ignore(::core::marker::PhantomData<(_0, _1)>),
                    }
                }
                pub mod schedule {
                    use super::runtime_types;
                    #[derive(
                        Debug, crate::gp::Decode, crate::gp::DecodeAsType, crate::gp::Encode,
                    )]
                    pub enum DispatchTime<_0> {
                        #[codec(index = 0)]
                        At(_0),
                        #[codec(index = 1)]
                        After(_0),
                    }
                }
                pub mod tokens {
                    use super::runtime_types;
                    pub mod fungible {
                        use super::runtime_types;
                        #[derive(
                            ::subxt::ext::codec::CompactAs,
                            Debug,
                            crate::gp::Decode,
                            crate::gp::DecodeAsType,
                            crate::gp::Encode,
                        )]
                        pub struct HoldConsideration(pub ::core::primitive::u128);
                    }
                    pub mod misc {
                        use super::runtime_types;
                        #[derive(
                            Debug, crate::gp::Decode, crate::gp::DecodeAsType, crate::gp::Encode,
                        )]
                        pub enum BalanceStatus {
                            #[codec(index = 0)]
                            Free,
                            #[codec(index = 1)]
                            Reserved,
                        }
                    }
                }
            }
            #[derive(Debug, crate::gp::Decode, crate::gp::DecodeAsType, crate::gp::Encode)]
            pub struct PalletId(pub [::core::primitive::u8; 8usize]);
        }
        pub mod frame_system {
            use super::runtime_types;
            pub mod extensions {
                use super::runtime_types;
                pub mod check_genesis {
                    use super::runtime_types;
                    #[derive(
                        Debug, crate::gp::Decode, crate::gp::DecodeAsType, crate::gp::Encode,
                    )]
                    pub struct CheckGenesis;
                }
                pub mod check_mortality {
                    use super::runtime_types;
                    #[derive(
                        Debug, crate::gp::Decode, crate::gp::DecodeAsType, crate::gp::Encode,
                    )]
                    pub struct CheckMortality(pub runtime_types::sp_runtime::generic::era::Era);
                }
                pub mod check_non_zero_sender {
                    use super::runtime_types;
                    #[derive(
                        Debug, crate::gp::Decode, crate::gp::DecodeAsType, crate::gp::Encode,
                    )]
                    pub struct CheckNonZeroSender;
                }
                pub mod check_spec_version {
                    use super::runtime_types;
                    #[derive(
                        Debug, crate::gp::Decode, crate::gp::DecodeAsType, crate::gp::Encode,
                    )]
                    pub struct CheckSpecVersion;
                }
                pub mod check_tx_version {
                    use super::runtime_types;
                    #[derive(
                        Debug, crate::gp::Decode, crate::gp::DecodeAsType, crate::gp::Encode,
                    )]
                    pub struct CheckTxVersion;
                }
                pub mod check_weight {
                    use super::runtime_types;
                    #[derive(
                        Debug, crate::gp::Decode, crate::gp::DecodeAsType, crate::gp::Encode,
                    )]
                    pub struct CheckWeight;
                }
            }
            pub mod limits {
                use super::runtime_types;
                #[derive(Debug, crate::gp::Decode, crate::gp::DecodeAsType, crate::gp::Encode)]
                pub struct BlockLength {
                    pub max: runtime_types::frame_support::dispatch::PerDispatchClass<
                        ::core::primitive::u32,
                    >,
                }
                #[derive(Debug, crate::gp::Decode, crate::gp::DecodeAsType, crate::gp::Encode)]
                pub struct BlockWeights {
                    pub base_block: runtime_types::sp_weights::weight_v2::Weight,
                    pub max_block: runtime_types::sp_weights::weight_v2::Weight,
                    pub per_class: runtime_types::frame_support::dispatch::PerDispatchClass<
                        runtime_types::frame_system::limits::WeightsPerClass,
                    >,
                }
                #[derive(Debug, crate::gp::Decode, crate::gp::DecodeAsType, crate::gp::Encode)]
                pub struct WeightsPerClass {
                    pub base_extrinsic: runtime_types::sp_weights::weight_v2::Weight,
                    pub max_extrinsic:
                        ::core::option::Option<runtime_types::sp_weights::weight_v2::Weight>,
                    pub max_total:
                        ::core::option::Option<runtime_types::sp_weights::weight_v2::Weight>,
                    pub reserved:
                        ::core::option::Option<runtime_types::sp_weights::weight_v2::Weight>,
                }
            }
            pub mod pallet {
                use super::runtime_types;
                #[derive(Debug, crate::gp::Decode, crate::gp::DecodeAsType, crate::gp::Encode)]
                #[doc = "Contains a variant per dispatchable extrinsic that this pallet has."]
                pub enum Call {
                    #[codec(index = 0)]
                    #[doc = "See [`Pallet::remark`]."]
                    remark {
                        remark: ::std::vec::Vec<::core::primitive::u8>,
                    },
                    #[codec(index = 1)]
                    #[doc = "See [`Pallet::set_heap_pages`]."]
                    set_heap_pages { pages: ::core::primitive::u64 },
                    #[codec(index = 2)]
                    #[doc = "See [`Pallet::set_code`]."]
                    set_code {
                        code: ::std::vec::Vec<::core::primitive::u8>,
                    },
                    #[codec(index = 3)]
                    #[doc = "See [`Pallet::set_code_without_checks`]."]
                    set_code_without_checks {
                        code: ::std::vec::Vec<::core::primitive::u8>,
                    },
                    #[codec(index = 4)]
                    #[doc = "See [`Pallet::set_storage`]."]
                    set_storage {
                        items: ::std::vec::Vec<(
                            ::std::vec::Vec<::core::primitive::u8>,
                            ::std::vec::Vec<::core::primitive::u8>,
                        )>,
                    },
                    #[codec(index = 5)]
                    #[doc = "See [`Pallet::kill_storage`]."]
                    kill_storage {
                        keys: ::std::vec::Vec<::std::vec::Vec<::core::primitive::u8>>,
                    },
                    #[codec(index = 6)]
                    #[doc = "See [`Pallet::kill_prefix`]."]
                    kill_prefix {
                        prefix: ::std::vec::Vec<::core::primitive::u8>,
                        subkeys: ::core::primitive::u32,
                    },
                    #[codec(index = 7)]
                    #[doc = "See [`Pallet::remark_with_event`]."]
                    remark_with_event {
                        remark: ::std::vec::Vec<::core::primitive::u8>,
                    },
                }
                #[derive(Debug, crate::gp::Decode, crate::gp::DecodeAsType, crate::gp::Encode)]
                #[doc = "Error for the System pallet"]
                pub enum Error {
                    #[codec(index = 0)]
                    #[doc = "The name of specification does not match between the current runtime"]
                    #[doc = "and the new runtime."]
                    InvalidSpecName,
                    #[codec(index = 1)]
                    #[doc = "The specification version is not allowed to decrease between the current runtime"]
                    #[doc = "and the new runtime."]
                    SpecVersionNeedsToIncrease,
                    #[codec(index = 2)]
                    #[doc = "Failed to extract the runtime version from the new runtime."]
                    #[doc = ""]
                    #[doc = "Either calling `Core_version` or decoding `RuntimeVersion` failed."]
                    FailedToExtractRuntimeVersion,
                    #[codec(index = 3)]
                    #[doc = "Suicide called when the account has non-default composite data."]
                    NonDefaultComposite,
                    #[codec(index = 4)]
                    #[doc = "There is a non-zero reference count preventing the account from being purged."]
                    NonZeroRefCount,
                    #[codec(index = 5)]
                    #[doc = "The origin filter prevent the call to be dispatched."]
                    CallFiltered,
                }
                #[derive(Debug, crate::gp::Decode, crate::gp::DecodeAsType, crate::gp::Encode)]
                #[doc = "Event for the System pallet."]
                pub enum Event {
                    #[codec(index = 0)]
                    #[doc = "An extrinsic completed successfully."]
                    ExtrinsicSuccess {
                        dispatch_info: runtime_types::frame_support::dispatch::DispatchInfo,
                    },
                    #[codec(index = 1)]
                    #[doc = "An extrinsic failed."]
                    ExtrinsicFailed {
                        dispatch_error: runtime_types::sp_runtime::DispatchError,
                        dispatch_info: runtime_types::frame_support::dispatch::DispatchInfo,
                    },
                    #[codec(index = 2)]
                    #[doc = "`:code` was updated."]
                    CodeUpdated,
                    #[codec(index = 3)]
                    #[doc = "A new account was created."]
                    NewAccount {
                        account: ::subxt::utils::AccountId32,
                    },
                    #[codec(index = 4)]
                    #[doc = "An account was reaped."]
                    KilledAccount {
                        account: ::subxt::utils::AccountId32,
                    },
                    #[codec(index = 5)]
                    #[doc = "On on-chain remark happened."]
                    Remarked {
                        sender: ::subxt::utils::AccountId32,
                        hash: ::subxt::utils::H256,
                    },
                }
            }
            #[derive(Debug, crate::gp::Decode, crate::gp::DecodeAsType, crate::gp::Encode)]
            pub struct AccountInfo<_0, _1> {
                pub nonce: _0,
                pub consumers: ::core::primitive::u32,
                pub providers: ::core::primitive::u32,
                pub sufficients: ::core::primitive::u32,
                pub data: _1,
            }
            #[derive(Debug, crate::gp::Decode, crate::gp::DecodeAsType, crate::gp::Encode)]
            pub struct EventRecord<_0, _1> {
                pub phase: runtime_types::frame_system::Phase,
                pub event: _0,
                pub topics: ::std::vec::Vec<_1>,
            }
            #[derive(Debug, crate::gp::Decode, crate::gp::DecodeAsType, crate::gp::Encode)]
            pub struct LastRuntimeUpgradeInfo {
                #[codec(compact)]
                pub spec_version: ::core::primitive::u32,
                pub spec_name: ::std::string::String,
            }
            #[derive(Debug, crate::gp::Decode, crate::gp::DecodeAsType, crate::gp::Encode)]
            pub enum Phase {
                #[codec(index = 0)]
                ApplyExtrinsic(::core::primitive::u32),
                #[codec(index = 1)]
                Finalization,
                #[codec(index = 2)]
                Initialization,
            }
        }
        pub mod gear_common {
            use super::runtime_types;
            pub mod event {
                use super::runtime_types;
                #[derive(Debug, crate::gp::Decode, crate::gp::DecodeAsType, crate::gp::Encode)]
                pub enum CodeChangeKind<_0> {
                    #[codec(index = 0)]
                    Active {
                        expiration: ::core::option::Option<_0>,
                    },
                    #[codec(index = 1)]
                    Inactive,
                    #[codec(index = 2)]
                    Reinstrumented,
                }
                #[derive(Debug, crate::gp::Decode, crate::gp::DecodeAsType, crate::gp::Encode)]
                pub enum DispatchStatus {
                    #[codec(index = 0)]
                    Success,
                    #[codec(index = 1)]
                    Failed,
                    #[codec(index = 2)]
                    NotExecuted,
                }
                #[derive(Debug, crate::gp::Decode, crate::gp::DecodeAsType, crate::gp::Encode)]
                pub enum MessageEntry {
                    #[codec(index = 0)]
                    Init,
                    #[codec(index = 1)]
                    Handle,
                    #[codec(index = 2)]
                    Reply(runtime_types::gprimitives::MessageId),
                    #[codec(index = 3)]
                    Signal,
                }
                #[derive(Debug, crate::gp::Decode, crate::gp::DecodeAsType, crate::gp::Encode)]
                pub enum MessageWaitedRuntimeReason {
                    #[codec(index = 0)]
                    WaitCalled,
                    #[codec(index = 1)]
                    WaitForCalled,
                    #[codec(index = 2)]
                    WaitUpToCalled,
                    #[codec(index = 3)]
                    WaitUpToCalledFull,
                }
                #[derive(Debug, crate::gp::Decode, crate::gp::DecodeAsType, crate::gp::Encode)]
                pub enum MessageWaitedSystemReason {}
                #[derive(Debug, crate::gp::Decode, crate::gp::DecodeAsType, crate::gp::Encode)]
                pub enum MessageWokenRuntimeReason {
                    #[codec(index = 0)]
                    WakeCalled,
                }
                #[derive(Debug, crate::gp::Decode, crate::gp::DecodeAsType, crate::gp::Encode)]
                pub enum MessageWokenSystemReason {
                    #[codec(index = 0)]
                    ProgramGotInitialized,
                    #[codec(index = 1)]
                    TimeoutHasCome,
                    #[codec(index = 2)]
                    OutOfRent,
                }
                #[derive(Debug, crate::gp::Decode, crate::gp::DecodeAsType, crate::gp::Encode)]
                pub enum ProgramChangeKind<_0> {
                    #[codec(index = 0)]
                    Active { expiration: _0 },
                    #[codec(index = 1)]
                    Inactive,
                    #[codec(index = 2)]
                    Paused,
                    #[codec(index = 3)]
                    Terminated,
                    #[codec(index = 4)]
                    ExpirationChanged { expiration: _0 },
                    #[codec(index = 5)]
                    ProgramSet { expiration: _0 },
                }
                #[derive(Debug, crate::gp::Decode, crate::gp::DecodeAsType, crate::gp::Encode)]
                pub enum Reason<_0, _1> {
                    #[codec(index = 0)]
                    Runtime(_0),
                    #[codec(index = 1)]
                    System(_1),
                }
                #[derive(Debug, crate::gp::Decode, crate::gp::DecodeAsType, crate::gp::Encode)]
                pub enum UserMessageReadRuntimeReason {
                    #[codec(index = 0)]
                    MessageReplied,
                    #[codec(index = 1)]
                    MessageClaimed,
                }
                #[derive(Debug, crate::gp::Decode, crate::gp::DecodeAsType, crate::gp::Encode)]
                pub enum UserMessageReadSystemReason {
                    #[codec(index = 0)]
                    OutOfRent,
                }
            }
            pub mod gas_provider {
                use super::runtime_types;
                pub mod node {
                    use super::runtime_types;
                    #[derive(
                        Debug, crate::gp::Decode, crate::gp::DecodeAsType, crate::gp::Encode,
                    )]
                    pub struct ChildrenRefs {
                        pub spec_refs: ::core::primitive::u32,
                        pub unspec_refs: ::core::primitive::u32,
                    }
                    #[derive(
                        Debug, crate::gp::Decode, crate::gp::DecodeAsType, crate::gp::Encode,
                    )]
                    pub enum GasNode<_0, _1, _2, _3> {
                        #[codec(index = 0)]
                        External {
                            id: _0,
                            multiplier: runtime_types::gear_common::GasMultiplier<_3, _2>,
                            value: _2,
                            lock: runtime_types::gear_common::gas_provider::node::NodeLock<_2>,
                            system_reserve: _2,
                            refs: runtime_types::gear_common::gas_provider::node::ChildrenRefs,
                            consumed: ::core::primitive::bool,
                            deposit: ::core::primitive::bool,
                        },
                        #[codec(index = 1)]
                        Cut {
                            id: _0,
                            multiplier: runtime_types::gear_common::GasMultiplier<_3, _2>,
                            value: _2,
                            lock: runtime_types::gear_common::gas_provider::node::NodeLock<_2>,
                        },
                        #[codec(index = 2)]
                        Reserved {
                            id: _0,
                            multiplier: runtime_types::gear_common::GasMultiplier<_3, _2>,
                            value: _2,
                            lock: runtime_types::gear_common::gas_provider::node::NodeLock<_2>,
                            refs: runtime_types::gear_common::gas_provider::node::ChildrenRefs,
                            consumed: ::core::primitive::bool,
                        },
                        #[codec(index = 3)]
                        SpecifiedLocal {
                            parent: _1,
                            root: _1,
                            value: _2,
                            lock: runtime_types::gear_common::gas_provider::node::NodeLock<_2>,
                            system_reserve: _2,
                            refs: runtime_types::gear_common::gas_provider::node::ChildrenRefs,
                            consumed: ::core::primitive::bool,
                        },
                        #[codec(index = 4)]
                        UnspecifiedLocal {
                            parent: _1,
                            root: _1,
                            lock: runtime_types::gear_common::gas_provider::node::NodeLock<_2>,
                            system_reserve: _2,
                        },
                    }
                    #[derive(
                        Debug, crate::gp::Decode, crate::gp::DecodeAsType, crate::gp::Encode,
                    )]
                    pub enum GasNodeId<_0, _1> {
                        #[codec(index = 0)]
                        Node(_0),
                        #[codec(index = 1)]
                        Reservation(_1),
                    }
                    #[derive(
                        Debug, crate::gp::Decode, crate::gp::DecodeAsType, crate::gp::Encode,
                    )]
                    pub struct NodeLock<_0>(pub [_0; 4usize]);
                }
            }
            pub mod paused_program_storage {
                use super::runtime_types;
                #[derive(Debug, crate::gp::Decode, crate::gp::DecodeAsType, crate::gp::Encode)]
                pub struct ResumeSession<_0, _1> {
                    pub page_count: ::core::primitive::u32,
                    pub user: _0,
                    pub program_id: runtime_types::gprimitives::ActorId,
                    pub allocations: ::std::vec::Vec<runtime_types::gear_core::pages::Page2>,
                    pub pages_with_data: ::std::vec::Vec<runtime_types::gear_core::pages::Page>,
                    pub code_hash: runtime_types::gprimitives::CodeId,
                    pub end_block: _1,
                }
            }
            pub mod scheduler {
                use super::runtime_types;
                pub mod task {
                    use super::runtime_types;
                    #[derive(
                        Debug, crate::gp::Decode, crate::gp::DecodeAsType, crate::gp::Encode,
                    )]
                    pub enum ScheduledTask<_0> {
                        #[codec(index = 0)]
                        PauseProgram(runtime_types::gprimitives::ActorId),
                        #[codec(index = 1)]
                        RemoveCode(runtime_types::gprimitives::CodeId),
                        #[codec(index = 2)]
                        RemoveFromMailbox(_0, runtime_types::gprimitives::MessageId),
                        #[codec(index = 3)]
                        RemoveFromWaitlist(
                            runtime_types::gprimitives::ActorId,
                            runtime_types::gprimitives::MessageId,
                        ),
                        #[codec(index = 4)]
                        RemovePausedProgram(runtime_types::gprimitives::ActorId),
                        #[codec(index = 5)]
                        WakeMessage(
                            runtime_types::gprimitives::ActorId,
                            runtime_types::gprimitives::MessageId,
                        ),
                        #[codec(index = 6)]
                        SendDispatch(runtime_types::gprimitives::MessageId),
                        #[codec(index = 7)]
                        SendUserMessage {
                            message_id: runtime_types::gprimitives::MessageId,
                            to_mailbox: ::core::primitive::bool,
                        },
                        #[codec(index = 8)]
                        RemoveGasReservation(
                            runtime_types::gprimitives::ActorId,
                            runtime_types::gprimitives::ReservationId,
                        ),
                        #[codec(index = 9)]
                        RemoveResumeSession(::core::primitive::u32),
                    }
                }
            }
            pub mod storage {
                use super::runtime_types;
                pub mod complicated {
                    use super::runtime_types;
                    pub mod dequeue {
                        use super::runtime_types;
                        #[derive(
                            Debug, crate::gp::Decode, crate::gp::DecodeAsType, crate::gp::Encode,
                        )]
                        pub struct LinkedNode<_0, _1> {
                            pub next: ::core::option::Option<_0>,
                            pub value: _1,
                        }
                    }
                }
                pub mod primitives {
                    use super::runtime_types;
                    #[derive(
                        Debug, crate::gp::Decode, crate::gp::DecodeAsType, crate::gp::Encode,
                    )]
                    pub struct Interval<_0> {
                        pub start: _0,
                        pub finish: _0,
                    }
                }
            }
            #[derive(Debug, crate::gp::Decode, crate::gp::DecodeAsType, crate::gp::Encode)]
            pub struct CodeMetadata {
                pub author: ::subxt::utils::H256,
                #[codec(compact)]
                pub block_number: ::core::primitive::u32,
            }
            #[derive(Debug, crate::gp::Decode, crate::gp::DecodeAsType, crate::gp::Encode)]
            pub enum GasMultiplier<_0, _1> {
                #[codec(index = 0)]
                ValuePerGas(_0),
                #[codec(index = 1)]
                GasPerValue(_1),
            }
        }
        pub mod gear_core {
            use super::runtime_types;
            pub mod buffer {
                use super::runtime_types;
                #[derive(Debug, crate::gp::Decode, crate::gp::DecodeAsType, crate::gp::Encode)]
                pub struct LimitedVec<_0, _1>(
                    pub ::std::vec::Vec<_0>,
                    #[codec(skip)] pub ::core::marker::PhantomData<_1>,
                );
            }
            pub mod code {
                use super::runtime_types;
                pub mod instrumented {
                    use super::runtime_types;
                    #[derive(
                        Debug, crate::gp::Decode, crate::gp::DecodeAsType, crate::gp::Encode,
                    )]
                    pub struct InstrumentedCode {
                        pub code: ::std::vec::Vec<::core::primitive::u8>,
                        pub original_code_len: ::core::primitive::u32,
                        pub exports:
                            ::std::vec::Vec<runtime_types::gear_core::message::DispatchKind>,
                        pub static_pages: runtime_types::gear_core::pages::PagesAmount,
                        pub stack_end:
                            ::core::option::Option<runtime_types::gear_core::pages::Page2>,
                        pub version: ::core::primitive::u32,
                    }
                }
            }
            pub mod memory {
                use super::runtime_types;
                #[derive(Debug, crate::gp::Decode, crate::gp::DecodeAsType, crate::gp::Encode)]
                pub struct PageBuf(
                    pub runtime_types::gear_core::buffer::LimitedVec<::core::primitive::u8, ()>,
                );
            }
            pub mod message {
                use super::runtime_types;
                pub mod common {
                    use super::runtime_types;
                    #[derive(
                        Debug, crate::gp::Decode, crate::gp::DecodeAsType, crate::gp::Encode,
                    )]
                    pub enum MessageDetails {
                        #[codec(index = 0)]
                        Reply(runtime_types::gear_core::message::common::ReplyDetails),
                        #[codec(index = 1)]
                        Signal(runtime_types::gear_core::message::common::SignalDetails),
                    }
                    #[derive(
                        Debug, crate::gp::Decode, crate::gp::DecodeAsType, crate::gp::Encode,
                    )]
                    pub struct ReplyDetails {
                        pub to: runtime_types::gprimitives::MessageId,
                        pub code: runtime_types::gear_core_errors::simple::ReplyCode,
                    }
                    #[derive(
                        Debug, crate::gp::Decode, crate::gp::DecodeAsType, crate::gp::Encode,
                    )]
                    pub struct SignalDetails {
                        pub to: runtime_types::gprimitives::MessageId,
                        pub code: runtime_types::gear_core_errors::simple::SignalCode,
                    }
                }
                pub mod context {
                    use super::runtime_types;
                    #[derive(
                        Debug, crate::gp::Decode, crate::gp::DecodeAsType, crate::gp::Encode,
                    )]
                    pub struct ContextStore {
                        pub outgoing: ::subxt::utils::KeyedVec<
                            ::core::primitive::u32,
                            ::core::option::Option<
                                runtime_types::gear_core::buffer::LimitedVec<
                                    ::core::primitive::u8,
                                    runtime_types::gear_core::message::PayloadSizeError,
                                >,
                            >,
                        >,
                        pub reply: ::core::option::Option<
                            runtime_types::gear_core::buffer::LimitedVec<
                                ::core::primitive::u8,
                                runtime_types::gear_core::message::PayloadSizeError,
                            >,
                        >,
                        pub initialized: ::std::vec::Vec<runtime_types::gprimitives::ActorId>,
                        pub reservation_nonce:
                            runtime_types::gear_core::reservation::ReservationNonce,
                        pub system_reservation: ::core::option::Option<::core::primitive::u64>,
                    }
                }
                pub mod stored {
                    use super::runtime_types;
                    #[derive(
                        Debug, crate::gp::Decode, crate::gp::DecodeAsType, crate::gp::Encode,
                    )]
                    pub struct StoredDelayedDispatch {
                        pub kind: runtime_types::gear_core::message::DispatchKind,
                        pub message: runtime_types::gear_core::message::stored::StoredMessage,
                    }
                    #[derive(
                        Debug, crate::gp::Decode, crate::gp::DecodeAsType, crate::gp::Encode,
                    )]
                    pub struct StoredDispatch {
                        pub kind: runtime_types::gear_core::message::DispatchKind,
                        pub message: runtime_types::gear_core::message::stored::StoredMessage,
                        pub context: ::core::option::Option<
                            runtime_types::gear_core::message::context::ContextStore,
                        >,
                    }
                    #[derive(
                        Debug, crate::gp::Decode, crate::gp::DecodeAsType, crate::gp::Encode,
                    )]
                    pub struct StoredMessage {
                        pub id: runtime_types::gprimitives::MessageId,
                        pub source: runtime_types::gprimitives::ActorId,
                        pub destination: runtime_types::gprimitives::ActorId,
                        pub payload: runtime_types::gear_core::buffer::LimitedVec<
                            ::core::primitive::u8,
                            runtime_types::gear_core::message::PayloadSizeError,
                        >,
                        #[codec(compact)]
                        pub value: ::core::primitive::u128,
                        pub details: ::core::option::Option<
                            runtime_types::gear_core::message::common::MessageDetails,
                        >,
                    }
                }
                pub mod user {
                    use super::runtime_types;
                    #[derive(
                        Debug, crate::gp::Decode, crate::gp::DecodeAsType, crate::gp::Encode,
                    )]
                    pub struct UserMessage {
                        pub id: runtime_types::gprimitives::MessageId,
                        pub source: runtime_types::gprimitives::ActorId,
                        pub destination: runtime_types::gprimitives::ActorId,
                        pub payload: runtime_types::gear_core::buffer::LimitedVec<
                            ::core::primitive::u8,
                            runtime_types::gear_core::message::PayloadSizeError,
                        >,
                        #[codec(compact)]
                        pub value: ::core::primitive::u128,
                        pub details: ::core::option::Option<
                            runtime_types::gear_core::message::common::ReplyDetails,
                        >,
                    }
                    #[derive(
                        Debug, crate::gp::Decode, crate::gp::DecodeAsType, crate::gp::Encode,
                    )]
                    pub struct UserStoredMessage {
                        pub id: runtime_types::gprimitives::MessageId,
                        pub source: runtime_types::gprimitives::ActorId,
                        pub destination: runtime_types::gprimitives::ActorId,
                        pub payload: runtime_types::gear_core::buffer::LimitedVec<
                            ::core::primitive::u8,
                            runtime_types::gear_core::message::PayloadSizeError,
                        >,
                        #[codec(compact)]
                        pub value: ::core::primitive::u128,
                    }
                }
                #[derive(Debug, crate::gp::Decode, crate::gp::DecodeAsType, crate::gp::Encode)]
                pub enum DispatchKind {
                    #[codec(index = 0)]
                    Init,
                    #[codec(index = 1)]
                    Handle,
                    #[codec(index = 2)]
                    Reply,
                    #[codec(index = 3)]
                    Signal,
                }
                #[derive(Debug, crate::gp::Decode, crate::gp::DecodeAsType, crate::gp::Encode)]
                pub struct PayloadSizeError;
            }
            pub mod pages {
                use super::runtime_types;
                #[derive(
                    ::subxt::ext::codec::CompactAs,
                    Debug,
                    crate::gp::Decode,
                    crate::gp::DecodeAsType,
                    crate::gp::Encode,
                )]
                pub struct Page(pub ::core::primitive::u32);
                #[derive(
                    ::subxt::ext::codec::CompactAs,
                    Debug,
                    crate::gp::Decode,
                    crate::gp::DecodeAsType,
                    crate::gp::Encode,
                )]
                pub struct Page2(pub ::core::primitive::u32);
                #[derive(
                    ::subxt::ext::codec::CompactAs,
                    Debug,
                    crate::gp::Decode,
                    crate::gp::DecodeAsType,
                    crate::gp::Encode,
                )]
                pub struct PagesAmount(pub ::core::primitive::u32);
            }
            pub mod percent {
                use super::runtime_types;
                #[derive(
                    ::subxt::ext::codec::CompactAs,
                    Debug,
                    crate::gp::Decode,
                    crate::gp::DecodeAsType,
                    crate::gp::Encode,
                )]
                pub struct Percent(pub ::core::primitive::u32);
            }
            pub mod program {
                use super::runtime_types;
                #[derive(Debug, crate::gp::Decode, crate::gp::DecodeAsType, crate::gp::Encode)]
                pub struct ActiveProgram<_0> {
                    pub allocations: runtime_types::numerated::tree::IntervalsTree<
                        runtime_types::gear_core::pages::Page2,
                    >,
                    pub pages_with_data: runtime_types::numerated::tree::IntervalsTree<
                        runtime_types::gear_core::pages::Page,
                    >,
                    pub memory_infix: runtime_types::gear_core::program::MemoryInfix,
                    pub gas_reservation_map: ::subxt::utils::KeyedVec<
<<<<<<< HEAD
                        runtime_types::gear_core::ids::ReservationId,
=======
                        runtime_types::gprimitives::ReservationId,
>>>>>>> 9442bf27
                        runtime_types::gear_core::reservation::GasReservationSlot,
                    >,
                    pub code_hash: ::subxt::utils::H256,
                    pub code_exports:
                        ::std::vec::Vec<runtime_types::gear_core::message::DispatchKind>,
                    pub static_pages: runtime_types::gear_core::pages::PagesAmount,
                    pub state: runtime_types::gear_core::program::ProgramState,
                    pub expiration_block: _0,
                }
                #[derive(
                    ::subxt::ext::codec::CompactAs,
                    Debug,
                    crate::gp::Decode,
                    crate::gp::DecodeAsType,
                    crate::gp::Encode,
                )]
                pub struct MemoryInfix(pub ::core::primitive::u32);
                #[derive(Debug, crate::gp::Decode, crate::gp::DecodeAsType, crate::gp::Encode)]
                pub enum Program<_0> {
                    #[codec(index = 0)]
                    Active(runtime_types::gear_core::program::ActiveProgram<_0>),
                    #[codec(index = 1)]
<<<<<<< HEAD
                    Exited(runtime_types::gear_core::ids::ProgramId),
                    #[codec(index = 2)]
                    Terminated(runtime_types::gear_core::ids::ProgramId),
=======
                    Exited(runtime_types::gprimitives::ActorId),
                    #[codec(index = 2)]
                    Terminated(runtime_types::gprimitives::ActorId),
>>>>>>> 9442bf27
                }
                #[derive(Debug, crate::gp::Decode, crate::gp::DecodeAsType, crate::gp::Encode)]
                pub enum ProgramState {
                    #[codec(index = 0)]
                    Uninitialized {
<<<<<<< HEAD
                        message_id: runtime_types::gear_core::ids::MessageId,
=======
                        message_id: runtime_types::gprimitives::MessageId,
>>>>>>> 9442bf27
                    },
                    #[codec(index = 1)]
                    Initialized,
                }
            }
            pub mod reservation {
                use super::runtime_types;
                #[derive(Debug, crate::gp::Decode, crate::gp::DecodeAsType, crate::gp::Encode)]
                pub struct GasReservationSlot {
                    pub amount: ::core::primitive::u64,
                    pub start: ::core::primitive::u32,
                    pub finish: ::core::primitive::u32,
                }
                #[derive(
                    ::subxt::ext::codec::CompactAs,
                    Debug,
                    crate::gp::Decode,
                    crate::gp::DecodeAsType,
                    crate::gp::Encode,
                )]
                pub struct ReservationNonce(pub ::core::primitive::u64);
            }
        }
        pub mod gear_core_errors {
            use super::runtime_types;
            pub mod simple {
                use super::runtime_types;
                #[derive(Debug, crate::gp::Decode, crate::gp::DecodeAsType, crate::gp::Encode)]
                pub enum ErrorReplyReason {
                    #[codec(index = 0)]
                    Execution(runtime_types::gear_core_errors::simple::SimpleExecutionError),
                    #[codec(index = 1)]
                    FailedToCreateProgram(
                        runtime_types::gear_core_errors::simple::SimpleProgramCreationError,
                    ),
                    #[codec(index = 2)]
                    InactiveActor,
                    #[codec(index = 3)]
                    RemovedFromWaitlist,
                    #[codec(index = 4)]
                    ReinstrumentationFailure,
                    #[codec(index = 255)]
                    Unsupported,
                }
                #[derive(Debug, crate::gp::Decode, crate::gp::DecodeAsType, crate::gp::Encode)]
                pub enum ReplyCode {
                    #[codec(index = 0)]
                    Success(runtime_types::gear_core_errors::simple::SuccessReplyReason),
                    #[codec(index = 1)]
                    Error(runtime_types::gear_core_errors::simple::ErrorReplyReason),
                    #[codec(index = 255)]
                    Unsupported,
                }
                #[derive(Debug, crate::gp::Decode, crate::gp::DecodeAsType, crate::gp::Encode)]
                pub enum SignalCode {
                    #[codec(index = 0)]
                    Execution(runtime_types::gear_core_errors::simple::SimpleExecutionError),
                    #[codec(index = 1)]
                    RemovedFromWaitlist,
                }
                #[derive(Debug, crate::gp::Decode, crate::gp::DecodeAsType, crate::gp::Encode)]
                pub enum SimpleExecutionError {
                    #[codec(index = 0)]
                    RanOutOfGas,
                    #[codec(index = 1)]
                    MemoryOverflow,
                    #[codec(index = 2)]
                    BackendError,
                    #[codec(index = 3)]
                    UserspacePanic,
                    #[codec(index = 4)]
                    UnreachableInstruction,
                    #[codec(index = 5)]
                    StackLimitExceeded,
                    #[codec(index = 255)]
                    Unsupported,
                }
                #[derive(Debug, crate::gp::Decode, crate::gp::DecodeAsType, crate::gp::Encode)]
                pub enum SimpleProgramCreationError {
                    #[codec(index = 0)]
                    CodeNotExists,
                    #[codec(index = 255)]
                    Unsupported,
                }
                #[derive(Debug, crate::gp::Decode, crate::gp::DecodeAsType, crate::gp::Encode)]
                pub enum SuccessReplyReason {
                    #[codec(index = 0)]
                    Auto,
                    #[codec(index = 1)]
                    Manual,
                    #[codec(index = 255)]
                    Unsupported,
                }
            }
        }
        pub mod gprimitives {
            use super::runtime_types;
            #[derive(
                Copy, Debug, crate::gp::Decode, crate::gp::DecodeAsType, crate::gp::Encode,
            )]
            pub struct ActorId(pub [::core::primitive::u8; 32usize]);
            #[derive(
                Copy, Debug, crate::gp::Decode, crate::gp::DecodeAsType, crate::gp::Encode,
            )]
            pub struct CodeId(pub [::core::primitive::u8; 32usize]);
            #[derive(
                Copy, Debug, crate::gp::Decode, crate::gp::DecodeAsType, crate::gp::Encode,
            )]
            pub struct MessageId(pub [::core::primitive::u8; 32usize]);
            #[derive(
                Copy, Debug, crate::gp::Decode, crate::gp::DecodeAsType, crate::gp::Encode,
            )]
            pub struct ReservationId(pub [::core::primitive::u8; 32usize]);
        }
        pub mod numerated {
            use super::runtime_types;
            pub mod tree {
                use super::runtime_types;
                #[derive(Debug, crate::gp::Decode, crate::gp::DecodeAsType, crate::gp::Encode)]
                pub struct IntervalsTree<_0> {
                    pub inner: ::subxt::utils::KeyedVec<_0, _0>,
                }
            }
        }
        pub mod pallet_babe {
            use super::runtime_types;
            pub mod pallet {
                use super::runtime_types;
                #[derive(Debug, crate::gp::Decode, crate::gp::DecodeAsType, crate::gp::Encode)]
                #[doc = "Contains a variant per dispatchable extrinsic that this pallet has."]
                pub enum Call {
                    #[codec(index = 0)]
                    #[doc = "See [`Pallet::report_equivocation`]."]
                    report_equivocation {
                        equivocation_proof: ::std::boxed::Box<
                            runtime_types::sp_consensus_slots::EquivocationProof<
                                runtime_types::sp_runtime::generic::header::Header<
                                    ::core::primitive::u32,
                                >,
                                runtime_types::sp_consensus_babe::app::Public,
                            >,
                        >,
                        key_owner_proof: runtime_types::sp_session::MembershipProof,
                    },
                    #[codec(index = 1)]
                    #[doc = "See [`Pallet::report_equivocation_unsigned`]."]
                    report_equivocation_unsigned {
                        equivocation_proof: ::std::boxed::Box<
                            runtime_types::sp_consensus_slots::EquivocationProof<
                                runtime_types::sp_runtime::generic::header::Header<
                                    ::core::primitive::u32,
                                >,
                                runtime_types::sp_consensus_babe::app::Public,
                            >,
                        >,
                        key_owner_proof: runtime_types::sp_session::MembershipProof,
                    },
                    #[codec(index = 2)]
                    #[doc = "See [`Pallet::plan_config_change`]."]
                    plan_config_change {
                        config: runtime_types::sp_consensus_babe::digests::NextConfigDescriptor,
                    },
                }
                #[derive(Debug, crate::gp::Decode, crate::gp::DecodeAsType, crate::gp::Encode)]
                #[doc = "The `Error` enum of this pallet."]
                pub enum Error {
                    #[codec(index = 0)]
                    #[doc = "An equivocation proof provided as part of an equivocation report is invalid."]
                    InvalidEquivocationProof,
                    #[codec(index = 1)]
                    #[doc = "A key ownership proof provided as part of an equivocation report is invalid."]
                    InvalidKeyOwnershipProof,
                    #[codec(index = 2)]
                    #[doc = "A given equivocation report is valid but already previously reported."]
                    DuplicateOffenceReport,
                    #[codec(index = 3)]
                    #[doc = "Submitted configuration is invalid."]
                    InvalidConfiguration,
                }
            }
        }
        pub mod pallet_bags_list {
            use super::runtime_types;
            pub mod list {
                use super::runtime_types;
                #[derive(Debug, crate::gp::Decode, crate::gp::DecodeAsType, crate::gp::Encode)]
                pub struct Bag {
                    pub head: ::core::option::Option<::subxt::utils::AccountId32>,
                    pub tail: ::core::option::Option<::subxt::utils::AccountId32>,
                }
                #[derive(Debug, crate::gp::Decode, crate::gp::DecodeAsType, crate::gp::Encode)]
                pub enum ListError {
                    #[codec(index = 0)]
                    Duplicate,
                    #[codec(index = 1)]
                    NotHeavier,
                    #[codec(index = 2)]
                    NotInSameBag,
                    #[codec(index = 3)]
                    NodeNotFound,
                }
                #[derive(Debug, crate::gp::Decode, crate::gp::DecodeAsType, crate::gp::Encode)]
                pub struct Node {
                    pub id: ::subxt::utils::AccountId32,
                    pub prev: ::core::option::Option<::subxt::utils::AccountId32>,
                    pub next: ::core::option::Option<::subxt::utils::AccountId32>,
                    pub bag_upper: ::core::primitive::u64,
                    pub score: ::core::primitive::u64,
                }
            }
            pub mod pallet {
                use super::runtime_types;
                #[derive(Debug, crate::gp::Decode, crate::gp::DecodeAsType, crate::gp::Encode)]
                #[doc = "Contains a variant per dispatchable extrinsic that this pallet has."]
                pub enum Call {
                    #[codec(index = 0)]
                    #[doc = "See [`Pallet::rebag`]."]
                    rebag {
                        dislocated: ::subxt::utils::MultiAddress<::subxt::utils::AccountId32, ()>,
                    },
                    #[codec(index = 1)]
                    #[doc = "See [`Pallet::put_in_front_of`]."]
                    put_in_front_of {
                        lighter: ::subxt::utils::MultiAddress<::subxt::utils::AccountId32, ()>,
                    },
                    #[codec(index = 2)]
                    #[doc = "See [`Pallet::put_in_front_of_other`]."]
                    put_in_front_of_other {
                        heavier: ::subxt::utils::MultiAddress<::subxt::utils::AccountId32, ()>,
                        lighter: ::subxt::utils::MultiAddress<::subxt::utils::AccountId32, ()>,
                    },
                }
                #[derive(Debug, crate::gp::Decode, crate::gp::DecodeAsType, crate::gp::Encode)]
                #[doc = "The `Error` enum of this pallet."]
                pub enum Error {
                    #[codec(index = 0)]
                    #[doc = "A error in the list interface implementation."]
                    List(runtime_types::pallet_bags_list::list::ListError),
                }
                #[derive(Debug, crate::gp::Decode, crate::gp::DecodeAsType, crate::gp::Encode)]
                #[doc = "The `Event` enum of this pallet"]
                pub enum Event {
                    #[codec(index = 0)]
                    #[doc = "Moved an account from one bag to another."]
                    Rebagged {
                        who: ::subxt::utils::AccountId32,
                        from: ::core::primitive::u64,
                        to: ::core::primitive::u64,
                    },
                    #[codec(index = 1)]
                    #[doc = "Updated the score of some account to the given amount."]
                    ScoreUpdated {
                        who: ::subxt::utils::AccountId32,
                        new_score: ::core::primitive::u64,
                    },
                }
            }
        }
        pub mod pallet_balances {
            use super::runtime_types;
            pub mod pallet {
                use super::runtime_types;
                #[derive(Debug, crate::gp::Decode, crate::gp::DecodeAsType, crate::gp::Encode)]
                #[doc = "Contains a variant per dispatchable extrinsic that this pallet has."]
                pub enum Call {
                    #[codec(index = 0)]
                    #[doc = "See [`Pallet::transfer_allow_death`]."]
                    transfer_allow_death {
                        dest: ::subxt::utils::MultiAddress<::subxt::utils::AccountId32, ()>,
                        #[codec(compact)]
                        value: ::core::primitive::u128,
                    },
                    #[codec(index = 2)]
                    #[doc = "See [`Pallet::force_transfer`]."]
                    force_transfer {
                        source: ::subxt::utils::MultiAddress<::subxt::utils::AccountId32, ()>,
                        dest: ::subxt::utils::MultiAddress<::subxt::utils::AccountId32, ()>,
                        #[codec(compact)]
                        value: ::core::primitive::u128,
                    },
                    #[codec(index = 3)]
                    #[doc = "See [`Pallet::transfer_keep_alive`]."]
                    transfer_keep_alive {
                        dest: ::subxt::utils::MultiAddress<::subxt::utils::AccountId32, ()>,
                        #[codec(compact)]
                        value: ::core::primitive::u128,
                    },
                    #[codec(index = 4)]
                    #[doc = "See [`Pallet::transfer_all`]."]
                    transfer_all {
                        dest: ::subxt::utils::MultiAddress<::subxt::utils::AccountId32, ()>,
                        keep_alive: ::core::primitive::bool,
                    },
                    #[codec(index = 5)]
                    #[doc = "See [`Pallet::force_unreserve`]."]
                    force_unreserve {
                        who: ::subxt::utils::MultiAddress<::subxt::utils::AccountId32, ()>,
                        amount: ::core::primitive::u128,
                    },
                    #[codec(index = 6)]
                    #[doc = "See [`Pallet::upgrade_accounts`]."]
                    upgrade_accounts {
                        who: ::std::vec::Vec<::subxt::utils::AccountId32>,
                    },
                    #[codec(index = 8)]
                    #[doc = "See [`Pallet::force_set_balance`]."]
                    force_set_balance {
                        who: ::subxt::utils::MultiAddress<::subxt::utils::AccountId32, ()>,
                        #[codec(compact)]
                        new_free: ::core::primitive::u128,
                    },
                }
                #[derive(Debug, crate::gp::Decode, crate::gp::DecodeAsType, crate::gp::Encode)]
                #[doc = "The `Error` enum of this pallet."]
                pub enum Error {
                    #[codec(index = 0)]
                    #[doc = "Vesting balance too high to send value."]
                    VestingBalance,
                    #[codec(index = 1)]
                    #[doc = "Account liquidity restrictions prevent withdrawal."]
                    LiquidityRestrictions,
                    #[codec(index = 2)]
                    #[doc = "Balance too low to send value."]
                    InsufficientBalance,
                    #[codec(index = 3)]
                    #[doc = "Value too low to create account due to existential deposit."]
                    ExistentialDeposit,
                    #[codec(index = 4)]
                    #[doc = "Transfer/payment would kill account."]
                    Expendability,
                    #[codec(index = 5)]
                    #[doc = "A vesting schedule already exists for this account."]
                    ExistingVestingSchedule,
                    #[codec(index = 6)]
                    #[doc = "Beneficiary account must pre-exist."]
                    DeadAccount,
                    #[codec(index = 7)]
                    #[doc = "Number of named reserves exceed `MaxReserves`."]
                    TooManyReserves,
                    #[codec(index = 8)]
                    #[doc = "Number of holds exceed `MaxHolds`."]
                    TooManyHolds,
                    #[codec(index = 9)]
                    #[doc = "Number of freezes exceed `MaxFreezes`."]
                    TooManyFreezes,
                }
                #[derive(Debug, crate::gp::Decode, crate::gp::DecodeAsType, crate::gp::Encode)]
                #[doc = "The `Event` enum of this pallet"]
                pub enum Event {
                    #[codec(index = 0)]
                    #[doc = "An account was created with some free balance."]
                    Endowed {
                        account: ::subxt::utils::AccountId32,
                        free_balance: ::core::primitive::u128,
                    },
                    #[codec(index = 1)]
                    #[doc = "An account was removed whose balance was non-zero but below ExistentialDeposit,"]
                    #[doc = "resulting in an outright loss."]
                    DustLost {
                        account: ::subxt::utils::AccountId32,
                        amount: ::core::primitive::u128,
                    },
                    #[codec(index = 2)]
                    #[doc = "Transfer succeeded."]
                    Transfer {
                        from: ::subxt::utils::AccountId32,
                        to: ::subxt::utils::AccountId32,
                        amount: ::core::primitive::u128,
                    },
                    #[codec(index = 3)]
                    #[doc = "A balance was set by root."]
                    BalanceSet {
                        who: ::subxt::utils::AccountId32,
                        free: ::core::primitive::u128,
                    },
                    #[codec(index = 4)]
                    #[doc = "Some balance was reserved (moved from free to reserved)."]
                    Reserved {
                        who: ::subxt::utils::AccountId32,
                        amount: ::core::primitive::u128,
                    },
                    #[codec(index = 5)]
                    #[doc = "Some balance was unreserved (moved from reserved to free)."]
                    Unreserved {
                        who: ::subxt::utils::AccountId32,
                        amount: ::core::primitive::u128,
                    },
                    #[codec(index = 6)]
                    #[doc = "Some balance was moved from the reserve of the first account to the second account."]
                    #[doc = "Final argument indicates the destination balance type."]
                    ReserveRepatriated {
                        from: ::subxt::utils::AccountId32,
                        to: ::subxt::utils::AccountId32,
                        amount: ::core::primitive::u128,
                        destination_status:
                            runtime_types::frame_support::traits::tokens::misc::BalanceStatus,
                    },
                    #[codec(index = 7)]
                    #[doc = "Some amount was deposited (e.g. for transaction fees)."]
                    Deposit {
                        who: ::subxt::utils::AccountId32,
                        amount: ::core::primitive::u128,
                    },
                    #[codec(index = 8)]
                    #[doc = "Some amount was withdrawn from the account (e.g. for transaction fees)."]
                    Withdraw {
                        who: ::subxt::utils::AccountId32,
                        amount: ::core::primitive::u128,
                    },
                    #[codec(index = 9)]
                    #[doc = "Some amount was removed from the account (e.g. for misbehavior)."]
                    Slashed {
                        who: ::subxt::utils::AccountId32,
                        amount: ::core::primitive::u128,
                    },
                    #[codec(index = 10)]
                    #[doc = "Some amount was minted into an account."]
                    Minted {
                        who: ::subxt::utils::AccountId32,
                        amount: ::core::primitive::u128,
                    },
                    #[codec(index = 11)]
                    #[doc = "Some amount was burned from an account."]
                    Burned {
                        who: ::subxt::utils::AccountId32,
                        amount: ::core::primitive::u128,
                    },
                    #[codec(index = 12)]
                    #[doc = "Some amount was suspended from an account (it can be restored later)."]
                    Suspended {
                        who: ::subxt::utils::AccountId32,
                        amount: ::core::primitive::u128,
                    },
                    #[codec(index = 13)]
                    #[doc = "Some amount was restored into an account."]
                    Restored {
                        who: ::subxt::utils::AccountId32,
                        amount: ::core::primitive::u128,
                    },
                    #[codec(index = 14)]
                    #[doc = "An account was upgraded."]
                    Upgraded { who: ::subxt::utils::AccountId32 },
                    #[codec(index = 15)]
                    #[doc = "Total issuance was increased by `amount`, creating a credit to be balanced."]
                    Issued { amount: ::core::primitive::u128 },
                    #[codec(index = 16)]
                    #[doc = "Total issuance was decreased by `amount`, creating a debt to be balanced."]
                    Rescinded { amount: ::core::primitive::u128 },
                    #[codec(index = 17)]
                    #[doc = "Some balance was locked."]
                    Locked {
                        who: ::subxt::utils::AccountId32,
                        amount: ::core::primitive::u128,
                    },
                    #[codec(index = 18)]
                    #[doc = "Some balance was unlocked."]
                    Unlocked {
                        who: ::subxt::utils::AccountId32,
                        amount: ::core::primitive::u128,
                    },
                    #[codec(index = 19)]
                    #[doc = "Some balance was frozen."]
                    Frozen {
                        who: ::subxt::utils::AccountId32,
                        amount: ::core::primitive::u128,
                    },
                    #[codec(index = 20)]
                    #[doc = "Some balance was thawed."]
                    Thawed {
                        who: ::subxt::utils::AccountId32,
                        amount: ::core::primitive::u128,
                    },
                }
            }
            pub mod types {
                use super::runtime_types;
                #[derive(Debug, crate::gp::Decode, crate::gp::DecodeAsType, crate::gp::Encode)]
                pub struct AccountData<_0> {
                    pub free: _0,
                    pub reserved: _0,
                    pub frozen: _0,
                    pub flags: runtime_types::pallet_balances::types::ExtraFlags,
                }
                #[derive(Debug, crate::gp::Decode, crate::gp::DecodeAsType, crate::gp::Encode)]
                pub struct BalanceLock<_0> {
                    pub id: [::core::primitive::u8; 8usize],
                    pub amount: _0,
                    pub reasons: runtime_types::pallet_balances::types::Reasons,
                }
                #[derive(
                    ::subxt::ext::codec::CompactAs,
                    Debug,
                    crate::gp::Decode,
                    crate::gp::DecodeAsType,
                    crate::gp::Encode,
                )]
                pub struct ExtraFlags(pub ::core::primitive::u128);
                #[derive(Debug, crate::gp::Decode, crate::gp::DecodeAsType, crate::gp::Encode)]
                pub struct IdAmount<_0, _1> {
                    pub id: _0,
                    pub amount: _1,
                }
                #[derive(Debug, crate::gp::Decode, crate::gp::DecodeAsType, crate::gp::Encode)]
                pub enum Reasons {
                    #[codec(index = 0)]
                    Fee,
                    #[codec(index = 1)]
                    Misc,
                    #[codec(index = 2)]
                    All,
                }
                #[derive(Debug, crate::gp::Decode, crate::gp::DecodeAsType, crate::gp::Encode)]
                pub struct ReserveData<_0, _1> {
                    pub id: _0,
                    pub amount: _1,
                }
            }
        }
        pub mod pallet_bounties {
            use super::runtime_types;
            pub mod pallet {
                use super::runtime_types;
                #[derive(Debug, crate::gp::Decode, crate::gp::DecodeAsType, crate::gp::Encode)]
                #[doc = "Contains a variant per dispatchable extrinsic that this pallet has."]
                pub enum Call {
                    #[codec(index = 0)]
                    #[doc = "See [`Pallet::propose_bounty`]."]
                    propose_bounty {
                        #[codec(compact)]
                        value: ::core::primitive::u128,
                        description: ::std::vec::Vec<::core::primitive::u8>,
                    },
                    #[codec(index = 1)]
                    #[doc = "See [`Pallet::approve_bounty`]."]
                    approve_bounty {
                        #[codec(compact)]
                        bounty_id: ::core::primitive::u32,
                    },
                    #[codec(index = 2)]
                    #[doc = "See [`Pallet::propose_curator`]."]
                    propose_curator {
                        #[codec(compact)]
                        bounty_id: ::core::primitive::u32,
                        curator: ::subxt::utils::MultiAddress<::subxt::utils::AccountId32, ()>,
                        #[codec(compact)]
                        fee: ::core::primitive::u128,
                    },
                    #[codec(index = 3)]
                    #[doc = "See [`Pallet::unassign_curator`]."]
                    unassign_curator {
                        #[codec(compact)]
                        bounty_id: ::core::primitive::u32,
                    },
                    #[codec(index = 4)]
                    #[doc = "See [`Pallet::accept_curator`]."]
                    accept_curator {
                        #[codec(compact)]
                        bounty_id: ::core::primitive::u32,
                    },
                    #[codec(index = 5)]
                    #[doc = "See [`Pallet::award_bounty`]."]
                    award_bounty {
                        #[codec(compact)]
                        bounty_id: ::core::primitive::u32,
                        beneficiary: ::subxt::utils::MultiAddress<::subxt::utils::AccountId32, ()>,
                    },
                    #[codec(index = 6)]
                    #[doc = "See [`Pallet::claim_bounty`]."]
                    claim_bounty {
                        #[codec(compact)]
                        bounty_id: ::core::primitive::u32,
                    },
                    #[codec(index = 7)]
                    #[doc = "See [`Pallet::close_bounty`]."]
                    close_bounty {
                        #[codec(compact)]
                        bounty_id: ::core::primitive::u32,
                    },
                    #[codec(index = 8)]
                    #[doc = "See [`Pallet::extend_bounty_expiry`]."]
                    extend_bounty_expiry {
                        #[codec(compact)]
                        bounty_id: ::core::primitive::u32,
                        remark: ::std::vec::Vec<::core::primitive::u8>,
                    },
                }
                #[derive(Debug, crate::gp::Decode, crate::gp::DecodeAsType, crate::gp::Encode)]
                #[doc = "The `Error` enum of this pallet."]
                pub enum Error {
                    #[codec(index = 0)]
                    #[doc = "Proposer's balance is too low."]
                    InsufficientProposersBalance,
                    #[codec(index = 1)]
                    #[doc = "No proposal or bounty at that index."]
                    InvalidIndex,
                    #[codec(index = 2)]
                    #[doc = "The reason given is just too big."]
                    ReasonTooBig,
                    #[codec(index = 3)]
                    #[doc = "The bounty status is unexpected."]
                    UnexpectedStatus,
                    #[codec(index = 4)]
                    #[doc = "Require bounty curator."]
                    RequireCurator,
                    #[codec(index = 5)]
                    #[doc = "Invalid bounty value."]
                    InvalidValue,
                    #[codec(index = 6)]
                    #[doc = "Invalid bounty fee."]
                    InvalidFee,
                    #[codec(index = 7)]
                    #[doc = "A bounty payout is pending."]
                    #[doc = "To cancel the bounty, you must unassign and slash the curator."]
                    PendingPayout,
                    #[codec(index = 8)]
                    #[doc = "The bounties cannot be claimed/closed because it's still in the countdown period."]
                    Premature,
                    #[codec(index = 9)]
                    #[doc = "The bounty cannot be closed because it has active child bounties."]
                    HasActiveChildBounty,
                    #[codec(index = 10)]
                    #[doc = "Too many approvals are already queued."]
                    TooManyQueued,
                }
                #[derive(Debug, crate::gp::Decode, crate::gp::DecodeAsType, crate::gp::Encode)]
                #[doc = "The `Event` enum of this pallet"]
                pub enum Event {
                    #[codec(index = 0)]
                    #[doc = "New bounty proposal."]
                    BountyProposed { index: ::core::primitive::u32 },
                    #[codec(index = 1)]
                    #[doc = "A bounty proposal was rejected; funds were slashed."]
                    BountyRejected {
                        index: ::core::primitive::u32,
                        bond: ::core::primitive::u128,
                    },
                    #[codec(index = 2)]
                    #[doc = "A bounty proposal is funded and became active."]
                    BountyBecameActive { index: ::core::primitive::u32 },
                    #[codec(index = 3)]
                    #[doc = "A bounty is awarded to a beneficiary."]
                    BountyAwarded {
                        index: ::core::primitive::u32,
                        beneficiary: ::subxt::utils::AccountId32,
                    },
                    #[codec(index = 4)]
                    #[doc = "A bounty is claimed by beneficiary."]
                    BountyClaimed {
                        index: ::core::primitive::u32,
                        payout: ::core::primitive::u128,
                        beneficiary: ::subxt::utils::AccountId32,
                    },
                    #[codec(index = 5)]
                    #[doc = "A bounty is cancelled."]
                    BountyCanceled { index: ::core::primitive::u32 },
                    #[codec(index = 6)]
                    #[doc = "A bounty expiry is extended."]
                    BountyExtended { index: ::core::primitive::u32 },
                    #[codec(index = 7)]
                    #[doc = "A bounty is approved."]
                    BountyApproved { index: ::core::primitive::u32 },
                    #[codec(index = 8)]
                    #[doc = "A bounty curator is proposed."]
                    CuratorProposed {
                        bounty_id: ::core::primitive::u32,
                        curator: ::subxt::utils::AccountId32,
                    },
                    #[codec(index = 9)]
                    #[doc = "A bounty curator is unassigned."]
                    CuratorUnassigned { bounty_id: ::core::primitive::u32 },
                    #[codec(index = 10)]
                    #[doc = "A bounty curator is accepted."]
                    CuratorAccepted {
                        bounty_id: ::core::primitive::u32,
                        curator: ::subxt::utils::AccountId32,
                    },
                }
            }
            #[derive(Debug, crate::gp::Decode, crate::gp::DecodeAsType, crate::gp::Encode)]
            pub struct Bounty<_0, _1, _2> {
                pub proposer: _0,
                pub value: _1,
                pub fee: _1,
                pub curator_deposit: _1,
                pub bond: _1,
                pub status: runtime_types::pallet_bounties::BountyStatus<_0, _2>,
            }
            #[derive(Debug, crate::gp::Decode, crate::gp::DecodeAsType, crate::gp::Encode)]
            pub enum BountyStatus<_0, _1> {
                #[codec(index = 0)]
                Proposed,
                #[codec(index = 1)]
                Approved,
                #[codec(index = 2)]
                Funded,
                #[codec(index = 3)]
                CuratorProposed { curator: _0 },
                #[codec(index = 4)]
                Active { curator: _0, update_due: _1 },
                #[codec(index = 5)]
                PendingPayout {
                    curator: _0,
                    beneficiary: _0,
                    unlock_at: _1,
                },
            }
        }
        pub mod pallet_child_bounties {
            use super::runtime_types;
            pub mod pallet {
                use super::runtime_types;
                #[derive(Debug, crate::gp::Decode, crate::gp::DecodeAsType, crate::gp::Encode)]
                #[doc = "Contains a variant per dispatchable extrinsic that this pallet has."]
                pub enum Call {
                    #[codec(index = 0)]
                    #[doc = "See [`Pallet::add_child_bounty`]."]
                    add_child_bounty {
                        #[codec(compact)]
                        parent_bounty_id: ::core::primitive::u32,
                        #[codec(compact)]
                        value: ::core::primitive::u128,
                        description: ::std::vec::Vec<::core::primitive::u8>,
                    },
                    #[codec(index = 1)]
                    #[doc = "See [`Pallet::propose_curator`]."]
                    propose_curator {
                        #[codec(compact)]
                        parent_bounty_id: ::core::primitive::u32,
                        #[codec(compact)]
                        child_bounty_id: ::core::primitive::u32,
                        curator: ::subxt::utils::MultiAddress<::subxt::utils::AccountId32, ()>,
                        #[codec(compact)]
                        fee: ::core::primitive::u128,
                    },
                    #[codec(index = 2)]
                    #[doc = "See [`Pallet::accept_curator`]."]
                    accept_curator {
                        #[codec(compact)]
                        parent_bounty_id: ::core::primitive::u32,
                        #[codec(compact)]
                        child_bounty_id: ::core::primitive::u32,
                    },
                    #[codec(index = 3)]
                    #[doc = "See [`Pallet::unassign_curator`]."]
                    unassign_curator {
                        #[codec(compact)]
                        parent_bounty_id: ::core::primitive::u32,
                        #[codec(compact)]
                        child_bounty_id: ::core::primitive::u32,
                    },
                    #[codec(index = 4)]
                    #[doc = "See [`Pallet::award_child_bounty`]."]
                    award_child_bounty {
                        #[codec(compact)]
                        parent_bounty_id: ::core::primitive::u32,
                        #[codec(compact)]
                        child_bounty_id: ::core::primitive::u32,
                        beneficiary: ::subxt::utils::MultiAddress<::subxt::utils::AccountId32, ()>,
                    },
                    #[codec(index = 5)]
                    #[doc = "See [`Pallet::claim_child_bounty`]."]
                    claim_child_bounty {
                        #[codec(compact)]
                        parent_bounty_id: ::core::primitive::u32,
                        #[codec(compact)]
                        child_bounty_id: ::core::primitive::u32,
                    },
                    #[codec(index = 6)]
                    #[doc = "See [`Pallet::close_child_bounty`]."]
                    close_child_bounty {
                        #[codec(compact)]
                        parent_bounty_id: ::core::primitive::u32,
                        #[codec(compact)]
                        child_bounty_id: ::core::primitive::u32,
                    },
                }
                #[derive(Debug, crate::gp::Decode, crate::gp::DecodeAsType, crate::gp::Encode)]
                #[doc = "The `Error` enum of this pallet."]
                pub enum Error {
                    #[codec(index = 0)]
                    #[doc = "The parent bounty is not in active state."]
                    ParentBountyNotActive,
                    #[codec(index = 1)]
                    #[doc = "The bounty balance is not enough to add new child-bounty."]
                    InsufficientBountyBalance,
                    #[codec(index = 2)]
                    #[doc = "Number of child bounties exceeds limit `MaxActiveChildBountyCount`."]
                    TooManyChildBounties,
                }
                #[derive(Debug, crate::gp::Decode, crate::gp::DecodeAsType, crate::gp::Encode)]
                #[doc = "The `Event` enum of this pallet"]
                pub enum Event {
                    #[codec(index = 0)]
                    #[doc = "A child-bounty is added."]
                    Added {
                        index: ::core::primitive::u32,
                        child_index: ::core::primitive::u32,
                    },
                    #[codec(index = 1)]
                    #[doc = "A child-bounty is awarded to a beneficiary."]
                    Awarded {
                        index: ::core::primitive::u32,
                        child_index: ::core::primitive::u32,
                        beneficiary: ::subxt::utils::AccountId32,
                    },
                    #[codec(index = 2)]
                    #[doc = "A child-bounty is claimed by beneficiary."]
                    Claimed {
                        index: ::core::primitive::u32,
                        child_index: ::core::primitive::u32,
                        payout: ::core::primitive::u128,
                        beneficiary: ::subxt::utils::AccountId32,
                    },
                    #[codec(index = 3)]
                    #[doc = "A child-bounty is cancelled."]
                    Canceled {
                        index: ::core::primitive::u32,
                        child_index: ::core::primitive::u32,
                    },
                }
            }
            #[derive(Debug, crate::gp::Decode, crate::gp::DecodeAsType, crate::gp::Encode)]
            pub struct ChildBounty<_0, _1, _2> {
                pub parent_bounty: ::core::primitive::u32,
                pub value: _1,
                pub fee: _1,
                pub curator_deposit: _1,
                pub status: runtime_types::pallet_child_bounties::ChildBountyStatus<_0, _2>,
            }
            #[derive(Debug, crate::gp::Decode, crate::gp::DecodeAsType, crate::gp::Encode)]
            pub enum ChildBountyStatus<_0, _1> {
                #[codec(index = 0)]
                Added,
                #[codec(index = 1)]
                CuratorProposed { curator: _0 },
                #[codec(index = 2)]
                Active { curator: _0 },
                #[codec(index = 3)]
                PendingPayout {
                    curator: _0,
                    beneficiary: _0,
                    unlock_at: _1,
                },
            }
        }
        pub mod pallet_conviction_voting {
            use super::runtime_types;
            pub mod conviction {
                use super::runtime_types;
                #[derive(Debug, crate::gp::Decode, crate::gp::DecodeAsType, crate::gp::Encode)]
                pub enum Conviction {
                    #[codec(index = 0)]
                    None,
                    #[codec(index = 1)]
                    Locked1x,
                    #[codec(index = 2)]
                    Locked2x,
                    #[codec(index = 3)]
                    Locked3x,
                    #[codec(index = 4)]
                    Locked4x,
                    #[codec(index = 5)]
                    Locked5x,
                    #[codec(index = 6)]
                    Locked6x,
                }
            }
            pub mod pallet {
                use super::runtime_types;
                #[derive(Debug, crate::gp::Decode, crate::gp::DecodeAsType, crate::gp::Encode)]
                #[doc = "Contains a variant per dispatchable extrinsic that this pallet has."]
                pub enum Call {
                    #[codec(index = 0)]
                    #[doc = "See [`Pallet::vote`]."]
                    vote {
                        #[codec(compact)]
                        poll_index: ::core::primitive::u32,
                        vote: runtime_types::pallet_conviction_voting::vote::AccountVote<
                            ::core::primitive::u128,
                        >,
                    },
                    #[codec(index = 1)]
                    #[doc = "See [`Pallet::delegate`]."]
                    delegate {
                        class: ::core::primitive::u16,
                        to: ::subxt::utils::MultiAddress<::subxt::utils::AccountId32, ()>,
                        conviction: runtime_types::pallet_conviction_voting::conviction::Conviction,
                        balance: ::core::primitive::u128,
                    },
                    #[codec(index = 2)]
                    #[doc = "See [`Pallet::undelegate`]."]
                    undelegate { class: ::core::primitive::u16 },
                    #[codec(index = 3)]
                    #[doc = "See [`Pallet::unlock`]."]
                    unlock {
                        class: ::core::primitive::u16,
                        target: ::subxt::utils::MultiAddress<::subxt::utils::AccountId32, ()>,
                    },
                    #[codec(index = 4)]
                    #[doc = "See [`Pallet::remove_vote`]."]
                    remove_vote {
                        class: ::core::option::Option<::core::primitive::u16>,
                        index: ::core::primitive::u32,
                    },
                    #[codec(index = 5)]
                    #[doc = "See [`Pallet::remove_other_vote`]."]
                    remove_other_vote {
                        target: ::subxt::utils::MultiAddress<::subxt::utils::AccountId32, ()>,
                        class: ::core::primitive::u16,
                        index: ::core::primitive::u32,
                    },
                }
                #[derive(Debug, crate::gp::Decode, crate::gp::DecodeAsType, crate::gp::Encode)]
                #[doc = "The `Error` enum of this pallet."]
                pub enum Error {
                    #[codec(index = 0)]
                    #[doc = "Poll is not ongoing."]
                    NotOngoing,
                    #[codec(index = 1)]
                    #[doc = "The given account did not vote on the poll."]
                    NotVoter,
                    #[codec(index = 2)]
                    #[doc = "The actor has no permission to conduct the action."]
                    NoPermission,
                    #[codec(index = 3)]
                    #[doc = "The actor has no permission to conduct the action right now but will do in the future."]
                    NoPermissionYet,
                    #[codec(index = 4)]
                    #[doc = "The account is already delegating."]
                    AlreadyDelegating,
                    #[codec(index = 5)]
                    #[doc = "The account currently has votes attached to it and the operation cannot succeed until"]
                    #[doc = "these are removed, either through `unvote` or `reap_vote`."]
                    AlreadyVoting,
                    #[codec(index = 6)]
                    #[doc = "Too high a balance was provided that the account cannot afford."]
                    InsufficientFunds,
                    #[codec(index = 7)]
                    #[doc = "The account is not currently delegating."]
                    NotDelegating,
                    #[codec(index = 8)]
                    #[doc = "Delegation to oneself makes no sense."]
                    Nonsense,
                    #[codec(index = 9)]
                    #[doc = "Maximum number of votes reached."]
                    MaxVotesReached,
                    #[codec(index = 10)]
                    #[doc = "The class must be supplied since it is not easily determinable from the state."]
                    ClassNeeded,
                    #[codec(index = 11)]
                    #[doc = "The class ID supplied is invalid."]
                    BadClass,
                }
                #[derive(Debug, crate::gp::Decode, crate::gp::DecodeAsType, crate::gp::Encode)]
                #[doc = "The `Event` enum of this pallet"]
                pub enum Event {
                    #[codec(index = 0)]
                    #[doc = "An account has delegated their vote to another account. \\[who, target\\]"]
                    Delegated(::subxt::utils::AccountId32, ::subxt::utils::AccountId32),
                    #[codec(index = 1)]
                    #[doc = "An \\[account\\] has cancelled a previous delegation operation."]
                    Undelegated(::subxt::utils::AccountId32),
                }
            }
            pub mod types {
                use super::runtime_types;
                #[derive(Debug, crate::gp::Decode, crate::gp::DecodeAsType, crate::gp::Encode)]
                pub struct Delegations<_0> {
                    pub votes: _0,
                    pub capital: _0,
                }
                #[derive(Debug, crate::gp::Decode, crate::gp::DecodeAsType, crate::gp::Encode)]
                pub struct Tally<_0> {
                    pub ayes: _0,
                    pub nays: _0,
                    pub support: _0,
                }
            }
            pub mod vote {
                use super::runtime_types;
                #[derive(Debug, crate::gp::Decode, crate::gp::DecodeAsType, crate::gp::Encode)]
                pub enum AccountVote<_0> {
                    #[codec(index = 0)]
                    Standard {
                        vote: runtime_types::pallet_conviction_voting::vote::Vote,
                        balance: _0,
                    },
                    #[codec(index = 1)]
                    Split { aye: _0, nay: _0 },
                    #[codec(index = 2)]
                    SplitAbstain { aye: _0, nay: _0, abstain: _0 },
                }
                #[derive(Debug, crate::gp::Decode, crate::gp::DecodeAsType, crate::gp::Encode)]
                pub struct Casting<_0, _1, _2> {
                    pub votes: runtime_types::bounded_collections::bounded_vec::BoundedVec<(
                        _1,
                        runtime_types::pallet_conviction_voting::vote::AccountVote<_0>,
                    )>,
                    pub delegations:
                        runtime_types::pallet_conviction_voting::types::Delegations<_0>,
                    pub prior: runtime_types::pallet_conviction_voting::vote::PriorLock<_1, _0>,
                    #[codec(skip)]
                    pub __subxt_unused_type_params: ::core::marker::PhantomData<_2>,
                }
                #[derive(Debug, crate::gp::Decode, crate::gp::DecodeAsType, crate::gp::Encode)]
                pub struct Delegating<_0, _1, _2> {
                    pub balance: _0,
                    pub target: _1,
                    pub conviction: runtime_types::pallet_conviction_voting::conviction::Conviction,
                    pub delegations:
                        runtime_types::pallet_conviction_voting::types::Delegations<_0>,
                    pub prior: runtime_types::pallet_conviction_voting::vote::PriorLock<_2, _0>,
                }
                #[derive(Debug, crate::gp::Decode, crate::gp::DecodeAsType, crate::gp::Encode)]
                pub struct PriorLock<_0, _1>(pub _0, pub _1);
                #[derive(
                    ::subxt::ext::codec::CompactAs,
                    Debug,
                    crate::gp::Decode,
                    crate::gp::DecodeAsType,
                    crate::gp::Encode,
                )]
                pub struct Vote(pub ::core::primitive::u8);
                #[derive(Debug, crate::gp::Decode, crate::gp::DecodeAsType, crate::gp::Encode)]
                pub enum Voting<_0, _1, _2, _3> {
                    #[codec(index = 0)]
                    Casting(runtime_types::pallet_conviction_voting::vote::Casting<_0, _2, _2>),
                    #[codec(index = 1)]
                    Delegating(
                        runtime_types::pallet_conviction_voting::vote::Delegating<_0, _1, _2>,
                    ),
                    __Ignore(::core::marker::PhantomData<_3>),
                }
            }
        }
        pub mod pallet_election_provider_multi_phase {
            use super::runtime_types;
            pub mod pallet {
                use super::runtime_types;
                #[derive(Debug, crate::gp::Decode, crate::gp::DecodeAsType, crate::gp::Encode)]
                #[doc = "Contains a variant per dispatchable extrinsic that this pallet has."]
                pub enum Call {
                    # [codec (index = 0)] # [doc = "See [`Pallet::submit_unsigned`]."] submit_unsigned { raw_solution: ::std::boxed::Box < runtime_types::pallet_election_provider_multi_phase::RawSolution < runtime_types::vara_runtime::NposSolution16 > > , witness : runtime_types::pallet_election_provider_multi_phase::SolutionOrSnapshotSize , } , # [codec (index = 1)] # [doc = "See [`Pallet::set_minimum_untrusted_score`]."] set_minimum_untrusted_score { maybe_next_score: ::core::option::Option < runtime_types::sp_npos_elections::ElectionScore > , } , # [codec (index = 2)] # [doc = "See [`Pallet::set_emergency_election_result`]."] set_emergency_election_result { supports: ::std::vec::Vec < (::subxt::utils::AccountId32 , runtime_types::sp_npos_elections::Support < ::subxt::utils::AccountId32 > ,) > , } , # [codec (index = 3)] # [doc = "See [`Pallet::submit`]."] submit { raw_solution: ::std::boxed::Box < runtime_types::pallet_election_provider_multi_phase::RawSolution < runtime_types::vara_runtime::NposSolution16 > > , } , # [codec (index = 4)] # [doc = "See [`Pallet::governance_fallback`]."] governance_fallback { maybe_max_voters: ::core::option::Option <::core::primitive::u32 > , maybe_max_targets: ::core::option::Option <::core::primitive::u32 > , } , }
                #[derive(Debug, crate::gp::Decode, crate::gp::DecodeAsType, crate::gp::Encode)]
                #[doc = "Error of the pallet that can be returned in response to dispatches."]
                pub enum Error {
                    #[codec(index = 0)]
                    #[doc = "Submission was too early."]
                    PreDispatchEarlySubmission,
                    #[codec(index = 1)]
                    #[doc = "Wrong number of winners presented."]
                    PreDispatchWrongWinnerCount,
                    #[codec(index = 2)]
                    #[doc = "Submission was too weak, score-wise."]
                    PreDispatchWeakSubmission,
                    #[codec(index = 3)]
                    #[doc = "The queue was full, and the solution was not better than any of the existing ones."]
                    SignedQueueFull,
                    #[codec(index = 4)]
                    #[doc = "The origin failed to pay the deposit."]
                    SignedCannotPayDeposit,
                    #[codec(index = 5)]
                    #[doc = "Witness data to dispatchable is invalid."]
                    SignedInvalidWitness,
                    #[codec(index = 6)]
                    #[doc = "The signed submission consumes too much weight"]
                    SignedTooMuchWeight,
                    #[codec(index = 7)]
                    #[doc = "OCW submitted solution for wrong round"]
                    OcwCallWrongEra,
                    #[codec(index = 8)]
                    #[doc = "Snapshot metadata should exist but didn't."]
                    MissingSnapshotMetadata,
                    #[codec(index = 9)]
                    #[doc = "`Self::insert_submission` returned an invalid index."]
                    InvalidSubmissionIndex,
                    #[codec(index = 10)]
                    #[doc = "The call is not allowed at this point."]
                    CallNotAllowed,
                    #[codec(index = 11)]
                    #[doc = "The fallback failed"]
                    FallbackFailed,
                    #[codec(index = 12)]
                    #[doc = "Some bound not met"]
                    BoundNotMet,
                    #[codec(index = 13)]
                    #[doc = "Submitted solution has too many winners"]
                    TooManyWinners,
                }
                #[derive(Debug, crate::gp::Decode, crate::gp::DecodeAsType, crate::gp::Encode)]
                #[doc = "The `Event` enum of this pallet"]
                pub enum Event {
                    #[codec(index = 0)]
                    #[doc = "A solution was stored with the given compute."]
                    #[doc = ""]
                    #[doc = "The `origin` indicates the origin of the solution. If `origin` is `Some(AccountId)`,"]
                    #[doc = "the stored solution was submited in the signed phase by a miner with the `AccountId`."]
                    #[doc = "Otherwise, the solution was stored either during the unsigned phase or by"]
                    #[doc = "`T::ForceOrigin`. The `bool` is `true` when a previous solution was ejected to make"]
                    #[doc = "room for this one."]
                    SolutionStored {
                        compute:
                            runtime_types::pallet_election_provider_multi_phase::ElectionCompute,
                        origin: ::core::option::Option<::subxt::utils::AccountId32>,
                        prev_ejected: ::core::primitive::bool,
                    },
                    #[codec(index = 1)]
                    #[doc = "The election has been finalized, with the given computation and score."]
                    ElectionFinalized {
                        compute:
                            runtime_types::pallet_election_provider_multi_phase::ElectionCompute,
                        score: runtime_types::sp_npos_elections::ElectionScore,
                    },
                    #[codec(index = 2)]
                    #[doc = "An election failed."]
                    #[doc = ""]
                    #[doc = "Not much can be said about which computes failed in the process."]
                    ElectionFailed,
                    #[codec(index = 3)]
                    #[doc = "An account has been rewarded for their signed submission being finalized."]
                    Rewarded {
                        account: ::subxt::utils::AccountId32,
                        value: ::core::primitive::u128,
                    },
                    #[codec(index = 4)]
                    #[doc = "An account has been slashed for submitting an invalid signed submission."]
                    Slashed {
                        account: ::subxt::utils::AccountId32,
                        value: ::core::primitive::u128,
                    },
                    #[codec(index = 5)]
                    #[doc = "There was a phase transition in a given round."]
                    PhaseTransitioned {
                        from: runtime_types::pallet_election_provider_multi_phase::Phase<
                            ::core::primitive::u32,
                        >,
                        to: runtime_types::pallet_election_provider_multi_phase::Phase<
                            ::core::primitive::u32,
                        >,
                        round: ::core::primitive::u32,
                    },
                }
            }
            pub mod signed {
                use super::runtime_types;
                #[derive(Debug, crate::gp::Decode, crate::gp::DecodeAsType, crate::gp::Encode)]
                pub struct SignedSubmission<_0, _1, _2> {
                    pub who: _0,
                    pub deposit: _1,
                    pub raw_solution:
                        runtime_types::pallet_election_provider_multi_phase::RawSolution<_2>,
                    pub call_fee: _1,
                }
            }
            #[derive(Debug, crate::gp::Decode, crate::gp::DecodeAsType, crate::gp::Encode)]
            pub enum ElectionCompute {
                #[codec(index = 0)]
                OnChain,
                #[codec(index = 1)]
                Signed,
                #[codec(index = 2)]
                Unsigned,
                #[codec(index = 3)]
                Fallback,
                #[codec(index = 4)]
                Emergency,
            }
            #[derive(Debug, crate::gp::Decode, crate::gp::DecodeAsType, crate::gp::Encode)]
            pub enum Phase<_0> {
                #[codec(index = 0)]
                Off,
                #[codec(index = 1)]
                Signed,
                #[codec(index = 2)]
                Unsigned((::core::primitive::bool, _0)),
                #[codec(index = 3)]
                Emergency,
            }
            #[derive(Debug, crate::gp::Decode, crate::gp::DecodeAsType, crate::gp::Encode)]
            pub struct RawSolution<_0> {
                pub solution: _0,
                pub score: runtime_types::sp_npos_elections::ElectionScore,
                pub round: ::core::primitive::u32,
            }
            #[derive(Debug, crate::gp::Decode, crate::gp::DecodeAsType, crate::gp::Encode)]
            pub struct ReadySolution {
                pub supports: runtime_types::bounded_collections::bounded_vec::BoundedVec<(
                    ::subxt::utils::AccountId32,
                    runtime_types::sp_npos_elections::Support<::subxt::utils::AccountId32>,
                )>,
                pub score: runtime_types::sp_npos_elections::ElectionScore,
                pub compute: runtime_types::pallet_election_provider_multi_phase::ElectionCompute,
            }
            #[derive(Debug, crate::gp::Decode, crate::gp::DecodeAsType, crate::gp::Encode)]
            pub struct RoundSnapshot<_0, _1> {
                pub voters: ::std::vec::Vec<_1>,
                pub targets: ::std::vec::Vec<_0>,
            }
            #[derive(Debug, crate::gp::Decode, crate::gp::DecodeAsType, crate::gp::Encode)]
            pub struct SolutionOrSnapshotSize {
                #[codec(compact)]
                pub voters: ::core::primitive::u32,
                #[codec(compact)]
                pub targets: ::core::primitive::u32,
            }
        }
        pub mod pallet_gear {
            use super::runtime_types;
            pub mod pallet {
                use super::runtime_types;
                #[derive(Debug, crate::gp::Decode, crate::gp::DecodeAsType, crate::gp::Encode)]
                #[doc = "Contains a variant per dispatchable extrinsic that this pallet has."]
                pub enum Call {
                    #[codec(index = 0)]
                    #[doc = "See [`Pallet::upload_code`]."]
                    upload_code {
                        code: ::std::vec::Vec<::core::primitive::u8>,
                    },
                    #[codec(index = 1)]
                    #[doc = "See [`Pallet::upload_program`]."]
                    upload_program {
                        code: ::std::vec::Vec<::core::primitive::u8>,
                        salt: ::std::vec::Vec<::core::primitive::u8>,
                        init_payload: ::std::vec::Vec<::core::primitive::u8>,
                        gas_limit: ::core::primitive::u64,
                        value: ::core::primitive::u128,
                        keep_alive: ::core::primitive::bool,
                    },
                    #[codec(index = 2)]
                    #[doc = "See [`Pallet::create_program`]."]
                    create_program {
                        code_id: runtime_types::gprimitives::CodeId,
                        salt: ::std::vec::Vec<::core::primitive::u8>,
                        init_payload: ::std::vec::Vec<::core::primitive::u8>,
                        gas_limit: ::core::primitive::u64,
                        value: ::core::primitive::u128,
                        keep_alive: ::core::primitive::bool,
                    },
                    #[codec(index = 3)]
                    #[doc = "See [`Pallet::send_message`]."]
                    send_message {
                        destination: runtime_types::gprimitives::ActorId,
                        payload: ::std::vec::Vec<::core::primitive::u8>,
                        gas_limit: ::core::primitive::u64,
                        value: ::core::primitive::u128,
                        keep_alive: ::core::primitive::bool,
                    },
                    #[codec(index = 4)]
                    #[doc = "See [`Pallet::send_reply`]."]
                    send_reply {
                        reply_to_id: runtime_types::gprimitives::MessageId,
                        payload: ::std::vec::Vec<::core::primitive::u8>,
                        gas_limit: ::core::primitive::u64,
                        value: ::core::primitive::u128,
                        keep_alive: ::core::primitive::bool,
                    },
                    #[codec(index = 5)]
                    #[doc = "See [`Pallet::claim_value`]."]
                    claim_value {
                        message_id: runtime_types::gprimitives::MessageId,
                    },
                    #[codec(index = 6)]
                    #[doc = "See [`Pallet::run`]."]
                    run {
                        max_gas: ::core::option::Option<::core::primitive::u64>,
                    },
                    #[codec(index = 7)]
                    #[doc = "See [`Pallet::set_execute_inherent`]."]
                    set_execute_inherent { value: ::core::primitive::bool },
                }
                #[derive(Debug, crate::gp::Decode, crate::gp::DecodeAsType, crate::gp::Encode)]
                #[doc = "The `Error` enum of this pallet."]
                pub enum Error {
                    #[codec(index = 0)]
                    #[doc = "Message wasn't found in the mailbox."]
                    MessageNotFound,
                    #[codec(index = 1)]
                    #[doc = "Not enough balance to execute an action."]
                    #[doc = ""]
                    #[doc = "Usually occurs when the gas_limit specified is such that the origin account can't afford the message."]
                    InsufficientBalance,
                    #[codec(index = 2)]
                    #[doc = "Gas limit too high."]
                    #[doc = ""]
                    #[doc = "Occurs when an extrinsic's declared `gas_limit` is greater than a block's maximum gas limit."]
                    GasLimitTooHigh,
                    #[codec(index = 3)]
                    #[doc = "Program already exists."]
                    #[doc = ""]
                    #[doc = "Occurs if a program with some specific program id already exists in program storage."]
                    ProgramAlreadyExists,
                    #[codec(index = 4)]
                    #[doc = "Program is terminated."]
                    #[doc = ""]
                    #[doc = "Program init failed, so such message destination is no longer unavailable."]
                    InactiveProgram,
                    #[codec(index = 5)]
                    #[doc = "Message gas tree is not found."]
                    #[doc = ""]
                    #[doc = "When a message claimed from the mailbox has a corrupted or non-extant gas tree associated."]
                    NoMessageTree,
                    #[codec(index = 6)]
                    #[doc = "Code already exists."]
                    #[doc = ""]
                    #[doc = "Occurs when trying to save to storage a program code that has been saved there."]
                    CodeAlreadyExists,
                    #[codec(index = 7)]
                    #[doc = "Code does not exist."]
                    #[doc = ""]
                    #[doc = "Occurs when trying to get a program code from storage, that doesn't exist."]
                    CodeDoesntExist,
                    #[codec(index = 8)]
                    #[doc = "The code supplied to `upload_code` or `upload_program` exceeds the limit specified in the"]
                    #[doc = "current schedule."]
                    CodeTooLarge,
                    #[codec(index = 9)]
                    #[doc = "Failed to create a program."]
                    ProgramConstructionFailed,
                    #[codec(index = 10)]
                    #[doc = "Value doesn't cover ExistentialDeposit."]
                    ValueLessThanMinimal,
                    #[codec(index = 11)]
                    #[doc = "Message queue processing is disabled."]
                    MessageQueueProcessingDisabled,
                    #[codec(index = 12)]
                    #[doc = "Block count doesn't cover MinimalResumePeriod."]
                    ResumePeriodLessThanMinimal,
                    #[codec(index = 13)]
                    #[doc = "Program with the specified id is not found."]
                    ProgramNotFound,
                    #[codec(index = 14)]
                    #[doc = "Gear::run() already included in current block."]
                    GearRunAlreadyInBlock,
                    #[codec(index = 15)]
                    #[doc = "The program rent logic is disabled."]
                    ProgramRentDisabled,
                }
                #[derive(Debug, crate::gp::Decode, crate::gp::DecodeAsType, crate::gp::Encode)]
                #[doc = "The `Event` enum of this pallet"]
                pub enum Event {
                    #[codec(index = 0)]
                    #[doc = "User sends message to program, which was successfully"]
                    #[doc = "added to the Gear message queue."]
                    MessageQueued {
                        id: runtime_types::gprimitives::MessageId,
                        source: ::subxt::utils::AccountId32,
                        destination: runtime_types::gprimitives::ActorId,
                        entry: runtime_types::gear_common::event::MessageEntry,
                    },
                    #[codec(index = 1)]
                    #[doc = "Somebody sent a message to the user."]
                    UserMessageSent {
                        message: runtime_types::gear_core::message::user::UserMessage,
                        expiration: ::core::option::Option<::core::primitive::u32>,
                    },
                    #[codec(index = 2)]
                    #[doc = "Message marked as \"read\" and removes it from `Mailbox`."]
                    #[doc = "This event only affects messages that were"]
                    #[doc = "already inserted in `Mailbox`."]
                    UserMessageRead {
                        id: runtime_types::gprimitives::MessageId,
                        reason: runtime_types::gear_common::event::Reason<
                            runtime_types::gear_common::event::UserMessageReadRuntimeReason,
                            runtime_types::gear_common::event::UserMessageReadSystemReason,
                        >,
                    },
                    #[codec(index = 3)]
                    #[doc = "The result of processing the messages within the block."]
                    MessagesDispatched {
                        total: ::core::primitive::u32,
                        statuses: ::subxt::utils::KeyedVec<
                            runtime_types::gprimitives::MessageId,
                            runtime_types::gear_common::event::DispatchStatus,
                        >,
                        state_changes: ::std::vec::Vec<runtime_types::gprimitives::ActorId>,
                    },
                    #[codec(index = 4)]
                    #[doc = "Messages execution delayed (waited) and successfully"]
                    #[doc = "added to gear waitlist."]
                    MessageWaited {
                        id: runtime_types::gprimitives::MessageId,
                        origin: ::core::option::Option<
                            runtime_types::gear_common::gas_provider::node::GasNodeId<
                                runtime_types::gprimitives::MessageId,
                                runtime_types::gprimitives::ReservationId,
                            >,
                        >,
                        reason: runtime_types::gear_common::event::Reason<
                            runtime_types::gear_common::event::MessageWaitedRuntimeReason,
                            runtime_types::gear_common::event::MessageWaitedSystemReason,
                        >,
                        expiration: ::core::primitive::u32,
                    },
                    #[codec(index = 5)]
                    #[doc = "Message is ready to continue its execution"]
                    #[doc = "and was removed from `Waitlist`."]
                    MessageWoken {
                        id: runtime_types::gprimitives::MessageId,
                        reason: runtime_types::gear_common::event::Reason<
                            runtime_types::gear_common::event::MessageWokenRuntimeReason,
                            runtime_types::gear_common::event::MessageWokenSystemReason,
                        >,
                    },
                    #[codec(index = 6)]
                    #[doc = "Any data related to program codes changed."]
                    CodeChanged {
                        id: runtime_types::gprimitives::CodeId,
                        change: runtime_types::gear_common::event::CodeChangeKind<
                            ::core::primitive::u32,
                        >,
                    },
                    #[codec(index = 7)]
                    #[doc = "Any data related to programs changed."]
                    ProgramChanged {
                        id: runtime_types::gprimitives::ActorId,
                        change: runtime_types::gear_common::event::ProgramChangeKind<
                            ::core::primitive::u32,
                        >,
                    },
                    #[codec(index = 8)]
                    #[doc = "The pseudo-inherent extrinsic that runs queue processing rolled back or not executed."]
                    QueueNotProcessed,
                    #[codec(index = 9)]
                    #[doc = "Program resume session has been started."]
                    ProgramResumeSessionStarted {
                        session_id: ::core::primitive::u32,
                        account_id: ::subxt::utils::AccountId32,
                        program_id: runtime_types::gprimitives::ActorId,
                        session_end_block: ::core::primitive::u32,
                    },
                }
            }
            pub mod schedule {
                use super::runtime_types;
                #[derive(Debug, crate::gp::Decode, crate::gp::DecodeAsType, crate::gp::Encode)]
                pub struct InstructionWeights {
                    pub version: ::core::primitive::u32,
                    pub i64const: ::core::primitive::u32,
                    pub i64load: ::core::primitive::u32,
                    pub i32load: ::core::primitive::u32,
                    pub i64store: ::core::primitive::u32,
                    pub i32store: ::core::primitive::u32,
                    pub select: ::core::primitive::u32,
                    pub r#if: ::core::primitive::u32,
                    pub br: ::core::primitive::u32,
                    pub br_if: ::core::primitive::u32,
                    pub br_table: ::core::primitive::u32,
                    pub br_table_per_entry: ::core::primitive::u32,
                    pub call: ::core::primitive::u32,
                    pub call_indirect: ::core::primitive::u32,
                    pub call_indirect_per_param: ::core::primitive::u32,
                    pub call_per_local: ::core::primitive::u32,
                    pub local_get: ::core::primitive::u32,
                    pub local_set: ::core::primitive::u32,
                    pub local_tee: ::core::primitive::u32,
                    pub global_get: ::core::primitive::u32,
                    pub global_set: ::core::primitive::u32,
                    pub memory_current: ::core::primitive::u32,
                    pub i64clz: ::core::primitive::u32,
                    pub i32clz: ::core::primitive::u32,
                    pub i64ctz: ::core::primitive::u32,
                    pub i32ctz: ::core::primitive::u32,
                    pub i64popcnt: ::core::primitive::u32,
                    pub i32popcnt: ::core::primitive::u32,
                    pub i64eqz: ::core::primitive::u32,
                    pub i32eqz: ::core::primitive::u32,
                    pub i32extend8s: ::core::primitive::u32,
                    pub i32extend16s: ::core::primitive::u32,
                    pub i64extend8s: ::core::primitive::u32,
                    pub i64extend16s: ::core::primitive::u32,
                    pub i64extend32s: ::core::primitive::u32,
                    pub i64extendsi32: ::core::primitive::u32,
                    pub i64extendui32: ::core::primitive::u32,
                    pub i32wrapi64: ::core::primitive::u32,
                    pub i64eq: ::core::primitive::u32,
                    pub i32eq: ::core::primitive::u32,
                    pub i64ne: ::core::primitive::u32,
                    pub i32ne: ::core::primitive::u32,
                    pub i64lts: ::core::primitive::u32,
                    pub i32lts: ::core::primitive::u32,
                    pub i64ltu: ::core::primitive::u32,
                    pub i32ltu: ::core::primitive::u32,
                    pub i64gts: ::core::primitive::u32,
                    pub i32gts: ::core::primitive::u32,
                    pub i64gtu: ::core::primitive::u32,
                    pub i32gtu: ::core::primitive::u32,
                    pub i64les: ::core::primitive::u32,
                    pub i32les: ::core::primitive::u32,
                    pub i64leu: ::core::primitive::u32,
                    pub i32leu: ::core::primitive::u32,
                    pub i64ges: ::core::primitive::u32,
                    pub i32ges: ::core::primitive::u32,
                    pub i64geu: ::core::primitive::u32,
                    pub i32geu: ::core::primitive::u32,
                    pub i64add: ::core::primitive::u32,
                    pub i32add: ::core::primitive::u32,
                    pub i64sub: ::core::primitive::u32,
                    pub i32sub: ::core::primitive::u32,
                    pub i64mul: ::core::primitive::u32,
                    pub i32mul: ::core::primitive::u32,
                    pub i64divs: ::core::primitive::u32,
                    pub i32divs: ::core::primitive::u32,
                    pub i64divu: ::core::primitive::u32,
                    pub i32divu: ::core::primitive::u32,
                    pub i64rems: ::core::primitive::u32,
                    pub i32rems: ::core::primitive::u32,
                    pub i64remu: ::core::primitive::u32,
                    pub i32remu: ::core::primitive::u32,
                    pub i64and: ::core::primitive::u32,
                    pub i32and: ::core::primitive::u32,
                    pub i64or: ::core::primitive::u32,
                    pub i32or: ::core::primitive::u32,
                    pub i64xor: ::core::primitive::u32,
                    pub i32xor: ::core::primitive::u32,
                    pub i64shl: ::core::primitive::u32,
                    pub i32shl: ::core::primitive::u32,
                    pub i64shrs: ::core::primitive::u32,
                    pub i32shrs: ::core::primitive::u32,
                    pub i64shru: ::core::primitive::u32,
                    pub i32shru: ::core::primitive::u32,
                    pub i64rotl: ::core::primitive::u32,
                    pub i32rotl: ::core::primitive::u32,
                    pub i64rotr: ::core::primitive::u32,
                    pub i32rotr: ::core::primitive::u32,
                }
                #[derive(Debug, crate::gp::Decode, crate::gp::DecodeAsType, crate::gp::Encode)]
                pub struct Limits {
                    pub stack_height: ::core::option::Option<::core::primitive::u32>,
                    pub globals: ::core::primitive::u32,
                    pub locals: ::core::primitive::u32,
                    pub parameters: ::core::primitive::u32,
                    pub memory_pages: ::core::primitive::u16,
                    pub table_size: ::core::primitive::u32,
                    pub br_table_size: ::core::primitive::u32,
                    pub subject_len: ::core::primitive::u32,
                    pub call_depth: ::core::primitive::u32,
                    pub payload_len: ::core::primitive::u32,
                    pub code_len: ::core::primitive::u32,
                    pub data_segments_amount: ::core::primitive::u32,
                }
                #[derive(Debug, crate::gp::Decode, crate::gp::DecodeAsType, crate::gp::Encode)]
                pub struct MemoryWeights {
                    pub lazy_pages_signal_read: runtime_types::sp_weights::weight_v2::Weight,
                    pub lazy_pages_signal_write: runtime_types::sp_weights::weight_v2::Weight,
                    pub lazy_pages_signal_write_after_read:
                        runtime_types::sp_weights::weight_v2::Weight,
                    pub lazy_pages_host_func_read: runtime_types::sp_weights::weight_v2::Weight,
                    pub lazy_pages_host_func_write: runtime_types::sp_weights::weight_v2::Weight,
                    pub lazy_pages_host_func_write_after_read:
                        runtime_types::sp_weights::weight_v2::Weight,
                    pub load_page_data: runtime_types::sp_weights::weight_v2::Weight,
                    pub upload_page_data: runtime_types::sp_weights::weight_v2::Weight,
                    pub static_page: runtime_types::sp_weights::weight_v2::Weight,
                    pub mem_grow: runtime_types::sp_weights::weight_v2::Weight,
                    pub mem_grow_per_page: runtime_types::sp_weights::weight_v2::Weight,
                    pub parachain_read_heuristic: runtime_types::sp_weights::weight_v2::Weight,
                }
                #[derive(Debug, crate::gp::Decode, crate::gp::DecodeAsType, crate::gp::Encode)]
                pub struct Schedule {
                    pub limits: runtime_types::pallet_gear::schedule::Limits,
                    pub instruction_weights:
                        runtime_types::pallet_gear::schedule::InstructionWeights,
                    pub syscall_weights: runtime_types::pallet_gear::schedule::SyscallWeights,
                    pub memory_weights: runtime_types::pallet_gear::schedule::MemoryWeights,
                    pub module_instantiation_per_byte: runtime_types::sp_weights::weight_v2::Weight,
                    pub db_write_per_byte: runtime_types::sp_weights::weight_v2::Weight,
                    pub db_read_per_byte: runtime_types::sp_weights::weight_v2::Weight,
                    pub code_instrumentation_cost: runtime_types::sp_weights::weight_v2::Weight,
                    pub code_instrumentation_byte_cost:
                        runtime_types::sp_weights::weight_v2::Weight,
                }
                #[derive(Debug, crate::gp::Decode, crate::gp::DecodeAsType, crate::gp::Encode)]
                pub struct SyscallWeights {
                    pub alloc: runtime_types::sp_weights::weight_v2::Weight,
                    pub free: runtime_types::sp_weights::weight_v2::Weight,
                    pub free_range: runtime_types::sp_weights::weight_v2::Weight,
                    pub free_range_per_page: runtime_types::sp_weights::weight_v2::Weight,
                    pub gr_reserve_gas: runtime_types::sp_weights::weight_v2::Weight,
                    pub gr_unreserve_gas: runtime_types::sp_weights::weight_v2::Weight,
                    pub gr_system_reserve_gas: runtime_types::sp_weights::weight_v2::Weight,
                    pub gr_gas_available: runtime_types::sp_weights::weight_v2::Weight,
                    pub gr_message_id: runtime_types::sp_weights::weight_v2::Weight,
                    pub gr_program_id: runtime_types::sp_weights::weight_v2::Weight,
                    pub gr_source: runtime_types::sp_weights::weight_v2::Weight,
                    pub gr_value: runtime_types::sp_weights::weight_v2::Weight,
                    pub gr_value_available: runtime_types::sp_weights::weight_v2::Weight,
                    pub gr_size: runtime_types::sp_weights::weight_v2::Weight,
                    pub gr_read: runtime_types::sp_weights::weight_v2::Weight,
                    pub gr_read_per_byte: runtime_types::sp_weights::weight_v2::Weight,
                    pub gr_env_vars: runtime_types::sp_weights::weight_v2::Weight,
                    pub gr_block_height: runtime_types::sp_weights::weight_v2::Weight,
                    pub gr_block_timestamp: runtime_types::sp_weights::weight_v2::Weight,
                    pub gr_random: runtime_types::sp_weights::weight_v2::Weight,
                    pub gr_reply_deposit: runtime_types::sp_weights::weight_v2::Weight,
                    pub gr_send: runtime_types::sp_weights::weight_v2::Weight,
                    pub gr_send_per_byte: runtime_types::sp_weights::weight_v2::Weight,
                    pub gr_send_wgas: runtime_types::sp_weights::weight_v2::Weight,
                    pub gr_send_wgas_per_byte: runtime_types::sp_weights::weight_v2::Weight,
                    pub gr_send_init: runtime_types::sp_weights::weight_v2::Weight,
                    pub gr_send_push: runtime_types::sp_weights::weight_v2::Weight,
                    pub gr_send_push_per_byte: runtime_types::sp_weights::weight_v2::Weight,
                    pub gr_send_commit: runtime_types::sp_weights::weight_v2::Weight,
                    pub gr_send_commit_wgas: runtime_types::sp_weights::weight_v2::Weight,
                    pub gr_reservation_send: runtime_types::sp_weights::weight_v2::Weight,
                    pub gr_reservation_send_per_byte: runtime_types::sp_weights::weight_v2::Weight,
                    pub gr_reservation_send_commit: runtime_types::sp_weights::weight_v2::Weight,
                    pub gr_reply_commit: runtime_types::sp_weights::weight_v2::Weight,
                    pub gr_reply_commit_wgas: runtime_types::sp_weights::weight_v2::Weight,
                    pub gr_reservation_reply: runtime_types::sp_weights::weight_v2::Weight,
                    pub gr_reservation_reply_per_byte: runtime_types::sp_weights::weight_v2::Weight,
                    pub gr_reservation_reply_commit: runtime_types::sp_weights::weight_v2::Weight,
                    pub gr_reply_push: runtime_types::sp_weights::weight_v2::Weight,
                    pub gr_reply: runtime_types::sp_weights::weight_v2::Weight,
                    pub gr_reply_per_byte: runtime_types::sp_weights::weight_v2::Weight,
                    pub gr_reply_wgas: runtime_types::sp_weights::weight_v2::Weight,
                    pub gr_reply_wgas_per_byte: runtime_types::sp_weights::weight_v2::Weight,
                    pub gr_reply_push_per_byte: runtime_types::sp_weights::weight_v2::Weight,
                    pub gr_reply_to: runtime_types::sp_weights::weight_v2::Weight,
                    pub gr_signal_code: runtime_types::sp_weights::weight_v2::Weight,
                    pub gr_signal_from: runtime_types::sp_weights::weight_v2::Weight,
                    pub gr_reply_input: runtime_types::sp_weights::weight_v2::Weight,
                    pub gr_reply_input_wgas: runtime_types::sp_weights::weight_v2::Weight,
                    pub gr_reply_push_input: runtime_types::sp_weights::weight_v2::Weight,
                    pub gr_reply_push_input_per_byte: runtime_types::sp_weights::weight_v2::Weight,
                    pub gr_send_input: runtime_types::sp_weights::weight_v2::Weight,
                    pub gr_send_input_wgas: runtime_types::sp_weights::weight_v2::Weight,
                    pub gr_send_push_input: runtime_types::sp_weights::weight_v2::Weight,
                    pub gr_send_push_input_per_byte: runtime_types::sp_weights::weight_v2::Weight,
                    pub gr_debug: runtime_types::sp_weights::weight_v2::Weight,
                    pub gr_debug_per_byte: runtime_types::sp_weights::weight_v2::Weight,
                    pub gr_reply_code: runtime_types::sp_weights::weight_v2::Weight,
                    pub gr_exit: runtime_types::sp_weights::weight_v2::Weight,
                    pub gr_leave: runtime_types::sp_weights::weight_v2::Weight,
                    pub gr_wait: runtime_types::sp_weights::weight_v2::Weight,
                    pub gr_wait_for: runtime_types::sp_weights::weight_v2::Weight,
                    pub gr_wait_up_to: runtime_types::sp_weights::weight_v2::Weight,
                    pub gr_wake: runtime_types::sp_weights::weight_v2::Weight,
                    pub gr_create_program: runtime_types::sp_weights::weight_v2::Weight,
                    pub gr_create_program_payload_per_byte:
                        runtime_types::sp_weights::weight_v2::Weight,
                    pub gr_create_program_salt_per_byte:
                        runtime_types::sp_weights::weight_v2::Weight,
                    pub gr_create_program_wgas: runtime_types::sp_weights::weight_v2::Weight,
                    pub gr_create_program_wgas_payload_per_byte:
                        runtime_types::sp_weights::weight_v2::Weight,
                    pub gr_create_program_wgas_salt_per_byte:
                        runtime_types::sp_weights::weight_v2::Weight,
                }
            }
        }
        pub mod pallet_gear_bank {
            use super::runtime_types;
            pub mod pallet {
                use super::runtime_types;
                #[derive(Debug, crate::gp::Decode, crate::gp::DecodeAsType, crate::gp::Encode)]
                pub struct BankAccount<_0> {
                    pub gas: _0,
                    pub value: _0,
                }
                #[derive(Debug, crate::gp::Decode, crate::gp::DecodeAsType, crate::gp::Encode)]
                #[doc = "The `Error` enum of this pallet."]
                pub enum Error {
                    #[codec(index = 0)]
                    #[doc = "Insufficient user balance."]
                    InsufficientBalance,
                    #[codec(index = 1)]
                    #[doc = "Insufficient user's bank account gas balance."]
                    InsufficientGasBalance,
                    #[codec(index = 2)]
                    #[doc = "Insufficient user's bank account gas balance."]
                    InsufficientValueBalance,
                    #[codec(index = 3)]
                    #[doc = "Insufficient bank account balance."]
                    #[doc = "**Must be unreachable in Gear main protocol.**"]
                    InsufficientBankBalance,
                    #[codec(index = 4)]
                    #[doc = "Deposit of funds that will not keep bank account alive."]
                    #[doc = "**Must be unreachable in Gear main protocol.**"]
                    InsufficientDeposit,
                }
            }
        }
        pub mod pallet_gear_debug {
            use super::runtime_types;
            pub mod pallet {
                use super::runtime_types;
                #[derive(Debug, crate::gp::Decode, crate::gp::DecodeAsType, crate::gp::Encode)]
                #[doc = "Contains a variant per dispatchable extrinsic that this pallet has."]
                pub enum Call {
                    #[codec(index = 0)]
                    #[doc = "See [`Pallet::enable_debug_mode`]."]
                    enable_debug_mode {
                        debug_mode_on: ::core::primitive::bool,
                    },
                    #[codec(index = 1)]
                    #[doc = "See [`Pallet::exhaust_block_resources`]."]
                    exhaust_block_resources {
                        fraction: runtime_types::sp_arithmetic::per_things::Percent,
                    },
                }
                #[derive(Debug, crate::gp::Decode, crate::gp::DecodeAsType, crate::gp::Encode)]
                pub struct DebugData {
                    pub dispatch_queue:
                        ::std::vec::Vec<runtime_types::gear_core::message::stored::StoredDispatch>,
                    pub programs:
                        ::std::vec::Vec<runtime_types::pallet_gear_debug::pallet::ProgramDetails>,
                }
                #[derive(Debug, crate::gp::Decode, crate::gp::DecodeAsType, crate::gp::Encode)]
                #[doc = "The `Error` enum of this pallet."]
                pub enum Error {}
                #[derive(Debug, crate::gp::Decode, crate::gp::DecodeAsType, crate::gp::Encode)]
                #[doc = "The `Event` enum of this pallet"]
                pub enum Event {
                    #[codec(index = 0)]
                    DebugMode(::core::primitive::bool),
                    #[codec(index = 1)]
                    #[doc = "A snapshot of the debug data: programs and message queue ('debug mode' only)"]
                    DebugDataSnapshot(runtime_types::pallet_gear_debug::pallet::DebugData),
                }
                #[derive(Debug, crate::gp::Decode, crate::gp::DecodeAsType, crate::gp::Encode)]
                pub struct ProgramDetails {
                    pub id: runtime_types::gprimitives::ActorId,
                    pub state: runtime_types::pallet_gear_debug::pallet::ProgramState,
                }
                #[derive(Debug, crate::gp::Decode, crate::gp::DecodeAsType, crate::gp::Encode)]
                pub struct ProgramInfo {
                    pub static_pages: runtime_types::gear_core::pages::PagesAmount,
                    pub persistent_pages: ::subxt::utils::KeyedVec<
                        runtime_types::gear_core::pages::Page,
                        runtime_types::gear_core::memory::PageBuf,
                    >,
                    pub code_hash: ::subxt::utils::H256,
                }
                #[derive(Debug, crate::gp::Decode, crate::gp::DecodeAsType, crate::gp::Encode)]
                pub enum ProgramState {
                    #[codec(index = 0)]
                    Active(runtime_types::pallet_gear_debug::pallet::ProgramInfo),
                    #[codec(index = 1)]
                    Terminated,
                }
            }
        }
        pub mod pallet_gear_gas {
            use super::runtime_types;
            pub mod pallet {
                use super::runtime_types;
                #[derive(Debug, crate::gp::Decode, crate::gp::DecodeAsType, crate::gp::Encode)]
                #[doc = "The `Error` enum of this pallet."]
                pub enum Error {
                    #[codec(index = 0)]
                    Forbidden,
                    #[codec(index = 1)]
                    NodeAlreadyExists,
                    #[codec(index = 2)]
                    InsufficientBalance,
                    #[codec(index = 3)]
                    NodeNotFound,
                    #[codec(index = 4)]
                    NodeWasConsumed,
                    #[codec(index = 5)]
                    #[doc = "Errors stating that gas tree has been invalidated"]
                    ParentIsLost,
                    #[codec(index = 6)]
                    ParentHasNoChildren,
                    #[codec(index = 7)]
                    #[doc = "Output of `Tree::consume` procedure that wasn't expected."]
                    #[doc = ""]
                    #[doc = "Outputs of consumption procedure are determined. The error is returned"]
                    #[doc = "when unexpected one occurred. That signals, that algorithm works wrong"]
                    #[doc = "and expected invariants are not correct."]
                    UnexpectedConsumeOutput,
                    #[codec(index = 8)]
                    #[doc = "Node type that can't occur if algorithm work well"]
                    UnexpectedNodeType,
                    #[codec(index = 9)]
                    #[doc = "Value must have been caught, but was missed or blocked (for more info see `ValueNode::catch_value`)."]
                    ValueIsNotCaught,
                    #[codec(index = 10)]
                    #[doc = "Value must have been caught or moved upstream, but was blocked (for more info see `ValueNode::catch_value`)."]
                    ValueIsBlocked,
                    #[codec(index = 11)]
                    #[doc = "Value must have been blocked, but was either moved or caught (for more info see `ValueNode::catch_value`)."]
                    ValueIsNotBlocked,
                    #[codec(index = 12)]
                    #[doc = "`GasTree::consume` called on node, which has some balance locked."]
                    ConsumedWithLock,
                    #[codec(index = 13)]
                    #[doc = "`GasTree::consume` called on node, which has some system reservation."]
                    ConsumedWithSystemReservation,
                    #[codec(index = 14)]
                    #[doc = "`GasTree::create` called with some value amount leading to"]
                    #[doc = "the total value overflow."]
                    TotalValueIsOverflowed,
                    #[codec(index = 15)]
                    #[doc = "Either `GasTree::consume` or `GasTree::spent` called on a node creating"]
                    #[doc = "negative imbalance which leads to the total value drop below 0."]
                    TotalValueIsUnderflowed,
                }
            }
        }
        pub mod pallet_gear_messenger {
            use super::runtime_types;
            pub mod pallet {
                use super::runtime_types;
                #[derive(Debug, crate::gp::Decode, crate::gp::DecodeAsType, crate::gp::Encode)]
                #[doc = "The `Error` enum of this pallet."]
                pub enum Error {
                    #[codec(index = 0)]
                    #[doc = "Occurs when given key already exists in queue."]
                    QueueDuplicateKey,
                    #[codec(index = 1)]
                    #[doc = "Occurs when queue's element wasn't found in storage."]
                    QueueElementNotFound,
                    #[codec(index = 2)]
                    #[doc = "Occurs when queue's head should contain value,"]
                    #[doc = "but it's empty for some reason."]
                    QueueHeadShouldBeSet,
                    #[codec(index = 3)]
                    #[doc = "Occurs when queue's head should be empty,"]
                    #[doc = "but it contains value for some reason."]
                    QueueHeadShouldNotBeSet,
                    #[codec(index = 4)]
                    #[doc = "Occurs when queue's tail element contains link"]
                    #[doc = "to the next element."]
                    QueueTailHasNextKey,
                    #[codec(index = 5)]
                    #[doc = "Occurs when while searching queue's pre-tail,"]
                    #[doc = "element wasn't found."]
                    QueueTailParentNotFound,
                    #[codec(index = 6)]
                    #[doc = "Occurs when queue's tail should contain value,"]
                    #[doc = "but it's empty for some reason."]
                    QueueTailShouldBeSet,
                    #[codec(index = 7)]
                    #[doc = "Occurs when queue's tail should be empty,"]
                    #[doc = "but it contains value for some reason."]
                    QueueTailShouldNotBeSet,
                    #[codec(index = 8)]
                    #[doc = "Occurs when given value already exists in mailbox."]
                    MailboxDuplicateKey,
                    #[codec(index = 9)]
                    #[doc = "Occurs when mailbox's element wasn't found in storage."]
                    MailboxElementNotFound,
                    #[codec(index = 10)]
                    #[doc = "Occurs when given value already exists in waitlist."]
                    WaitlistDuplicateKey,
                    #[codec(index = 11)]
                    #[doc = "Occurs when waitlist's element wasn't found in storage."]
                    WaitlistElementNotFound,
                }
            }
        }
        pub mod pallet_gear_payment {
            use super::runtime_types;
            #[derive(Debug, crate::gp::Decode, crate::gp::DecodeAsType, crate::gp::Encode)]
            pub struct CustomChargeTransactionPayment<_0>(
                pub runtime_types::pallet_transaction_payment::ChargeTransactionPayment,
                #[codec(skip)] pub ::core::marker::PhantomData<_0>,
            );
        }
        pub mod pallet_gear_program {
            use super::runtime_types;
            pub mod pallet {
                use super::runtime_types;
                #[derive(Debug, crate::gp::Decode, crate::gp::DecodeAsType, crate::gp::Encode)]
                #[doc = "The `Error` enum of this pallet."]
                pub enum Error {
                    #[codec(index = 0)]
                    DuplicateItem,
                    #[codec(index = 1)]
                    ProgramNotFound,
                    #[codec(index = 2)]
                    NotActiveProgram,
                    #[codec(index = 3)]
                    CannotFindDataForPage,
                    #[codec(index = 4)]
                    ResumeSessionNotFound,
                    #[codec(index = 5)]
                    NotSessionOwner,
                    #[codec(index = 6)]
                    ResumeSessionFailed,
                    #[codec(index = 7)]
                    ProgramCodeNotFound,
                    #[codec(index = 8)]
                    DuplicateResumeSession,
                }
            }
        }
        pub mod pallet_gear_scheduler {
            use super::runtime_types;
            pub mod pallet {
                use super::runtime_types;
                #[derive(Debug, crate::gp::Decode, crate::gp::DecodeAsType, crate::gp::Encode)]
                #[doc = "The `Error` enum of this pallet."]
                pub enum Error {
                    #[codec(index = 0)]
                    #[doc = "Occurs when given task already exists in task pool."]
                    DuplicateTask,
                    #[codec(index = 1)]
                    #[doc = "Occurs when task wasn't found in storage."]
                    TaskNotFound,
                }
            }
        }
        pub mod pallet_gear_staking_rewards {
            use super::runtime_types;
            pub mod extension {
                use super::runtime_types;
                #[derive(Debug, crate::gp::Decode, crate::gp::DecodeAsType, crate::gp::Encode)]
                pub struct StakingBlackList;
            }
            pub mod pallet {
                use super::runtime_types;
                #[derive(Debug, crate::gp::Decode, crate::gp::DecodeAsType, crate::gp::Encode)]
                #[doc = "Contains a variant per dispatchable extrinsic that this pallet has."]
                pub enum Call {
                    #[codec(index = 0)]
                    #[doc = "See [`Pallet::refill`]."]
                    refill { value: ::core::primitive::u128 },
                    #[codec(index = 1)]
                    #[doc = "See [`Pallet::force_refill`]."]
                    force_refill {
                        from: ::subxt::utils::MultiAddress<::subxt::utils::AccountId32, ()>,
                        value: ::core::primitive::u128,
                    },
                    #[codec(index = 2)]
                    #[doc = "See [`Pallet::withdraw`]."]
                    withdraw {
                        to: ::subxt::utils::MultiAddress<::subxt::utils::AccountId32, ()>,
                        value: ::core::primitive::u128,
                    },
                    #[codec(index = 3)]
                    #[doc = "See [`Pallet::align_supply`]."]
                    align_supply { target: ::core::primitive::u128 },
                }
                #[derive(Debug, crate::gp::Decode, crate::gp::DecodeAsType, crate::gp::Encode)]
                #[doc = "Error for the staking rewards pallet."]
                pub enum Error {
                    #[codec(index = 0)]
                    #[doc = "Pool not replenished due to error."]
                    FailureToRefillPool,
                    #[codec(index = 1)]
                    #[doc = "Failure to withdraw funds from the rewards pool."]
                    FailureToWithdrawFromPool,
                }
                #[derive(Debug, crate::gp::Decode, crate::gp::DecodeAsType, crate::gp::Encode)]
                #[doc = "The `Event` enum of this pallet"]
                pub enum Event {
                    #[codec(index = 0)]
                    #[doc = "Deposited to the pool."]
                    Deposited { amount: ::core::primitive::u128 },
                    #[codec(index = 1)]
                    #[doc = "Transferred from the pool to an external account."]
                    Withdrawn { amount: ::core::primitive::u128 },
                    #[codec(index = 2)]
                    #[doc = "Burned from the pool."]
                    Burned { amount: ::core::primitive::u128 },
                    #[codec(index = 3)]
                    #[doc = "Minted to the pool."]
                    Minted { amount: ::core::primitive::u128 },
                }
            }
        }
        pub mod pallet_gear_voucher {
            use super::runtime_types;
            pub mod internal {
                use super::runtime_types;
                #[derive(Debug, crate::gp::Decode, crate::gp::DecodeAsType, crate::gp::Encode)]
                pub enum PrepaidCall<_0> {
                    #[codec(index = 0)]
                    SendMessage {
                        destination: runtime_types::gprimitives::ActorId,
                        payload: ::std::vec::Vec<::core::primitive::u8>,
                        gas_limit: ::core::primitive::u64,
                        value: _0,
                        keep_alive: ::core::primitive::bool,
                    },
                    #[codec(index = 1)]
                    SendReply {
                        reply_to_id: runtime_types::gprimitives::MessageId,
                        payload: ::std::vec::Vec<::core::primitive::u8>,
                        gas_limit: ::core::primitive::u64,
                        value: _0,
                        keep_alive: ::core::primitive::bool,
                    },
                    #[codec(index = 2)]
                    UploadCode {
                        code: ::std::vec::Vec<::core::primitive::u8>,
                    },
                    #[codec(index = 3)]
                    DeclineVoucher,
                }
                #[derive(Debug, crate::gp::Decode, crate::gp::DecodeAsType, crate::gp::Encode)]
                pub struct VoucherId(pub [::core::primitive::u8; 32usize]);
                #[derive(Debug, crate::gp::Decode, crate::gp::DecodeAsType, crate::gp::Encode)]
                pub struct VoucherInfo<_0, _1> {
                    pub owner: _0,
                    pub programs: ::core::option::Option<
                        ::std::vec::Vec<runtime_types::gprimitives::ActorId>,
                    >,
                    pub code_uploading: ::core::primitive::bool,
                    pub expiry: _1,
                }
            }
            pub mod pallet {
                use super::runtime_types;
                #[derive(Debug, crate::gp::Decode, crate::gp::DecodeAsType, crate::gp::Encode)]
                #[doc = "Contains a variant per dispatchable extrinsic that this pallet has."]
                pub enum Call {
                    #[codec(index = 0)]
                    #[doc = "See [`Pallet::issue`]."]
                    issue {
                        spender: ::subxt::utils::AccountId32,
                        balance: ::core::primitive::u128,
                        programs: ::core::option::Option<
                            ::std::vec::Vec<runtime_types::gprimitives::ActorId>,
                        >,
                        code_uploading: ::core::primitive::bool,
                        duration: ::core::primitive::u32,
                    },
                    #[codec(index = 1)]
                    #[doc = "See [`Pallet::call`]."]
                    call {
                        voucher_id: runtime_types::pallet_gear_voucher::internal::VoucherId,
                        call: runtime_types::pallet_gear_voucher::internal::PrepaidCall<
                            ::core::primitive::u128,
                        >,
                    },
                    #[codec(index = 2)]
                    #[doc = "See [`Pallet::revoke`]."]
                    revoke {
                        spender: ::subxt::utils::AccountId32,
                        voucher_id: runtime_types::pallet_gear_voucher::internal::VoucherId,
                    },
                    #[codec(index = 3)]
                    #[doc = "See [`Pallet::update`]."]
                    update {
                        spender: ::subxt::utils::AccountId32,
                        voucher_id: runtime_types::pallet_gear_voucher::internal::VoucherId,
                        move_ownership: ::core::option::Option<::subxt::utils::AccountId32>,
                        balance_top_up: ::core::option::Option<::core::primitive::u128>,
                        append_programs: ::core::option::Option<
                            ::core::option::Option<
                                ::std::vec::Vec<runtime_types::gprimitives::ActorId>,
                            >,
                        >,
                        code_uploading: ::core::option::Option<::core::primitive::bool>,
                        prolong_duration: ::core::option::Option<::core::primitive::u32>,
                    },
                    #[codec(index = 4)]
                    #[doc = "See [`Pallet::call_deprecated`]."]
                    call_deprecated {
                        call: runtime_types::pallet_gear_voucher::internal::PrepaidCall<
                            ::core::primitive::u128,
                        >,
                    },
                    #[codec(index = 5)]
                    #[doc = "See [`Pallet::decline`]."]
                    decline {
                        voucher_id: runtime_types::pallet_gear_voucher::internal::VoucherId,
                    },
                }
                #[derive(Debug, crate::gp::Decode, crate::gp::DecodeAsType, crate::gp::Encode)]
                #[doc = "The `Error` enum of this pallet."]
                pub enum Error {
                    #[codec(index = 0)]
                    #[doc = "The origin is not eligible to execute call."]
                    BadOrigin,
                    #[codec(index = 1)]
                    #[doc = "Error trying transfer balance to/from voucher account."]
                    BalanceTransfer,
                    #[codec(index = 2)]
                    #[doc = "Destination program is not in whitelisted set for voucher."]
                    InappropriateDestination,
                    #[codec(index = 3)]
                    #[doc = "Voucher with given identifier doesn't exist for given spender id."]
                    InexistentVoucher,
                    #[codec(index = 4)]
                    #[doc = "Voucher still valid and couldn't be revoked."]
                    IrrevocableYet,
                    #[codec(index = 5)]
                    #[doc = "Try to whitelist more programs than allowed."]
                    MaxProgramsLimitExceeded,
                    #[codec(index = 6)]
                    #[doc = "Failed to query destination of the prepaid call."]
                    UnknownDestination,
                    #[codec(index = 7)]
                    #[doc = "Voucher has expired and couldn't be used."]
                    VoucherExpired,
                    #[codec(index = 8)]
                    #[doc = "Voucher issue/prolongation duration out of [min; max] constants."]
                    DurationOutOfBounds,
                    #[codec(index = 9)]
                    #[doc = "Voucher update function tries to cut voucher ability of code upload."]
                    CodeUploadingEnabled,
                    #[codec(index = 10)]
                    #[doc = "Voucher is disabled for code uploading, but requested."]
                    CodeUploadingDisabled,
                }
                #[derive(Debug, crate::gp::Decode, crate::gp::DecodeAsType, crate::gp::Encode)]
                #[doc = "Pallet Gear Voucher event."]
                pub enum Event {
                    #[codec(index = 0)]
                    #[doc = "Voucher has been issued."]
                    VoucherIssued {
                        owner: ::subxt::utils::AccountId32,
                        spender: ::subxt::utils::AccountId32,
                        voucher_id: runtime_types::pallet_gear_voucher::internal::VoucherId,
                    },
                    #[codec(index = 1)]
                    #[doc = "Voucher has been revoked by owner."]
                    #[doc = ""]
                    #[doc = "NOTE: currently means only \"refunded\"."]
                    VoucherRevoked {
                        spender: ::subxt::utils::AccountId32,
                        voucher_id: runtime_types::pallet_gear_voucher::internal::VoucherId,
                    },
                    #[codec(index = 2)]
                    #[doc = "Voucher has been updated."]
                    VoucherUpdated {
                        spender: ::subxt::utils::AccountId32,
                        voucher_id: runtime_types::pallet_gear_voucher::internal::VoucherId,
                        new_owner: ::core::option::Option<::subxt::utils::AccountId32>,
                    },
                    #[codec(index = 3)]
                    #[doc = "Voucher has been declined (set to expired state)."]
                    VoucherDeclined {
                        spender: ::subxt::utils::AccountId32,
                        voucher_id: runtime_types::pallet_gear_voucher::internal::VoucherId,
                    },
                }
            }
        }
        pub mod pallet_grandpa {
            use super::runtime_types;
            pub mod pallet {
                use super::runtime_types;
                #[derive(Debug, crate::gp::Decode, crate::gp::DecodeAsType, crate::gp::Encode)]
                #[doc = "Contains a variant per dispatchable extrinsic that this pallet has."]
                pub enum Call {
                    #[codec(index = 0)]
                    #[doc = "See [`Pallet::report_equivocation`]."]
                    report_equivocation {
                        equivocation_proof: ::std::boxed::Box<
                            runtime_types::sp_consensus_grandpa::EquivocationProof<
                                ::subxt::utils::H256,
                                ::core::primitive::u32,
                            >,
                        >,
                        key_owner_proof: runtime_types::sp_session::MembershipProof,
                    },
                    #[codec(index = 1)]
                    #[doc = "See [`Pallet::report_equivocation_unsigned`]."]
                    report_equivocation_unsigned {
                        equivocation_proof: ::std::boxed::Box<
                            runtime_types::sp_consensus_grandpa::EquivocationProof<
                                ::subxt::utils::H256,
                                ::core::primitive::u32,
                            >,
                        >,
                        key_owner_proof: runtime_types::sp_session::MembershipProof,
                    },
                    #[codec(index = 2)]
                    #[doc = "See [`Pallet::note_stalled`]."]
                    note_stalled {
                        delay: ::core::primitive::u32,
                        best_finalized_block_number: ::core::primitive::u32,
                    },
                }
                #[derive(Debug, crate::gp::Decode, crate::gp::DecodeAsType, crate::gp::Encode)]
                #[doc = "The `Error` enum of this pallet."]
                pub enum Error {
                    #[codec(index = 0)]
                    #[doc = "Attempt to signal GRANDPA pause when the authority set isn't live"]
                    #[doc = "(either paused or already pending pause)."]
                    PauseFailed,
                    #[codec(index = 1)]
                    #[doc = "Attempt to signal GRANDPA resume when the authority set isn't paused"]
                    #[doc = "(either live or already pending resume)."]
                    ResumeFailed,
                    #[codec(index = 2)]
                    #[doc = "Attempt to signal GRANDPA change with one already pending."]
                    ChangePending,
                    #[codec(index = 3)]
                    #[doc = "Cannot signal forced change so soon after last."]
                    TooSoon,
                    #[codec(index = 4)]
                    #[doc = "A key ownership proof provided as part of an equivocation report is invalid."]
                    InvalidKeyOwnershipProof,
                    #[codec(index = 5)]
                    #[doc = "An equivocation proof provided as part of an equivocation report is invalid."]
                    InvalidEquivocationProof,
                    #[codec(index = 6)]
                    #[doc = "A given equivocation report is valid but already previously reported."]
                    DuplicateOffenceReport,
                }
                #[derive(Debug, crate::gp::Decode, crate::gp::DecodeAsType, crate::gp::Encode)]
                #[doc = "The `Event` enum of this pallet"]
                pub enum Event {
                    #[codec(index = 0)]
                    #[doc = "New authority set has been applied."]
                    NewAuthorities {
                        authority_set: ::std::vec::Vec<(
                            runtime_types::sp_consensus_grandpa::app::Public,
                            ::core::primitive::u64,
                        )>,
                    },
                    #[codec(index = 1)]
                    #[doc = "Current authority set has been paused."]
                    Paused,
                    #[codec(index = 2)]
                    #[doc = "Current authority set has been resumed."]
                    Resumed,
                }
            }
            #[derive(Debug, crate::gp::Decode, crate::gp::DecodeAsType, crate::gp::Encode)]
            pub struct StoredPendingChange<_0> {
                pub scheduled_at: _0,
                pub delay: _0,
                pub next_authorities:
                    runtime_types::bounded_collections::weak_bounded_vec::WeakBoundedVec<(
                        runtime_types::sp_consensus_grandpa::app::Public,
                        ::core::primitive::u64,
                    )>,
                pub forced: ::core::option::Option<_0>,
            }
            #[derive(Debug, crate::gp::Decode, crate::gp::DecodeAsType, crate::gp::Encode)]
            pub enum StoredState<_0> {
                #[codec(index = 0)]
                Live,
                #[codec(index = 1)]
                PendingPause { scheduled_at: _0, delay: _0 },
                #[codec(index = 2)]
                Paused,
                #[codec(index = 3)]
                PendingResume { scheduled_at: _0, delay: _0 },
            }
        }
        pub mod pallet_identity {
            use super::runtime_types;
            pub mod pallet {
                use super::runtime_types;
                #[derive(Debug, crate::gp::Decode, crate::gp::DecodeAsType, crate::gp::Encode)]
                #[doc = "Identity pallet declaration."]
                pub enum Call {
                    #[codec(index = 0)]
                    #[doc = "See [`Pallet::add_registrar`]."]
                    add_registrar {
                        account: ::subxt::utils::MultiAddress<::subxt::utils::AccountId32, ()>,
                    },
                    #[codec(index = 1)]
                    #[doc = "See [`Pallet::set_identity`]."]
                    set_identity {
                        info:
                            ::std::boxed::Box<runtime_types::pallet_identity::simple::IdentityInfo>,
                    },
                    #[codec(index = 2)]
                    #[doc = "See [`Pallet::set_subs`]."]
                    set_subs {
                        subs: ::std::vec::Vec<(
                            ::subxt::utils::AccountId32,
                            runtime_types::pallet_identity::types::Data,
                        )>,
                    },
                    #[codec(index = 3)]
                    #[doc = "See [`Pallet::clear_identity`]."]
                    clear_identity,
                    #[codec(index = 4)]
                    #[doc = "See [`Pallet::request_judgement`]."]
                    request_judgement {
                        #[codec(compact)]
                        reg_index: ::core::primitive::u32,
                        #[codec(compact)]
                        max_fee: ::core::primitive::u128,
                    },
                    #[codec(index = 5)]
                    #[doc = "See [`Pallet::cancel_request`]."]
                    cancel_request { reg_index: ::core::primitive::u32 },
                    #[codec(index = 6)]
                    #[doc = "See [`Pallet::set_fee`]."]
                    set_fee {
                        #[codec(compact)]
                        index: ::core::primitive::u32,
                        #[codec(compact)]
                        fee: ::core::primitive::u128,
                    },
                    #[codec(index = 7)]
                    #[doc = "See [`Pallet::set_account_id`]."]
                    set_account_id {
                        #[codec(compact)]
                        index: ::core::primitive::u32,
                        new: ::subxt::utils::MultiAddress<::subxt::utils::AccountId32, ()>,
                    },
                    #[codec(index = 8)]
                    #[doc = "See [`Pallet::set_fields`]."]
                    set_fields {
                        #[codec(compact)]
                        index: ::core::primitive::u32,
                        fields: runtime_types::pallet_identity::types::BitFlags<
                            runtime_types::pallet_identity::simple::IdentityField,
                        >,
                    },
                    #[codec(index = 9)]
                    #[doc = "See [`Pallet::provide_judgement`]."]
                    provide_judgement {
                        #[codec(compact)]
                        reg_index: ::core::primitive::u32,
                        target: ::subxt::utils::MultiAddress<::subxt::utils::AccountId32, ()>,
                        judgement: runtime_types::pallet_identity::types::Judgement<
                            ::core::primitive::u128,
                        >,
                        identity: ::subxt::utils::H256,
                    },
                    #[codec(index = 10)]
                    #[doc = "See [`Pallet::kill_identity`]."]
                    kill_identity {
                        target: ::subxt::utils::MultiAddress<::subxt::utils::AccountId32, ()>,
                    },
                    #[codec(index = 11)]
                    #[doc = "See [`Pallet::add_sub`]."]
                    add_sub {
                        sub: ::subxt::utils::MultiAddress<::subxt::utils::AccountId32, ()>,
                        data: runtime_types::pallet_identity::types::Data,
                    },
                    #[codec(index = 12)]
                    #[doc = "See [`Pallet::rename_sub`]."]
                    rename_sub {
                        sub: ::subxt::utils::MultiAddress<::subxt::utils::AccountId32, ()>,
                        data: runtime_types::pallet_identity::types::Data,
                    },
                    #[codec(index = 13)]
                    #[doc = "See [`Pallet::remove_sub`]."]
                    remove_sub {
                        sub: ::subxt::utils::MultiAddress<::subxt::utils::AccountId32, ()>,
                    },
                    #[codec(index = 14)]
                    #[doc = "See [`Pallet::quit_sub`]."]
                    quit_sub,
                }
                #[derive(Debug, crate::gp::Decode, crate::gp::DecodeAsType, crate::gp::Encode)]
                #[doc = "The `Error` enum of this pallet."]
                pub enum Error {
                    #[codec(index = 0)]
                    #[doc = "Too many subs-accounts."]
                    TooManySubAccounts,
                    #[codec(index = 1)]
                    #[doc = "Account isn't found."]
                    NotFound,
                    #[codec(index = 2)]
                    #[doc = "Account isn't named."]
                    NotNamed,
                    #[codec(index = 3)]
                    #[doc = "Empty index."]
                    EmptyIndex,
                    #[codec(index = 4)]
                    #[doc = "Fee is changed."]
                    FeeChanged,
                    #[codec(index = 5)]
                    #[doc = "No identity found."]
                    NoIdentity,
                    #[codec(index = 6)]
                    #[doc = "Sticky judgement."]
                    StickyJudgement,
                    #[codec(index = 7)]
                    #[doc = "Judgement given."]
                    JudgementGiven,
                    #[codec(index = 8)]
                    #[doc = "Invalid judgement."]
                    InvalidJudgement,
                    #[codec(index = 9)]
                    #[doc = "The index is invalid."]
                    InvalidIndex,
                    #[codec(index = 10)]
                    #[doc = "The target is invalid."]
                    InvalidTarget,
                    #[codec(index = 11)]
                    #[doc = "Too many additional fields."]
                    TooManyFields,
                    #[codec(index = 12)]
                    #[doc = "Maximum amount of registrars reached. Cannot add any more."]
                    TooManyRegistrars,
                    #[codec(index = 13)]
                    #[doc = "Account ID is already named."]
                    AlreadyClaimed,
                    #[codec(index = 14)]
                    #[doc = "Sender is not a sub-account."]
                    NotSub,
                    #[codec(index = 15)]
                    #[doc = "Sub-account isn't owned by sender."]
                    NotOwned,
                    #[codec(index = 16)]
                    #[doc = "The provided judgement was for a different identity."]
                    JudgementForDifferentIdentity,
                    #[codec(index = 17)]
                    #[doc = "Error that occurs when there is an issue paying for judgement."]
                    JudgementPaymentFailed,
                }
                #[derive(Debug, crate::gp::Decode, crate::gp::DecodeAsType, crate::gp::Encode)]
                #[doc = "The `Event` enum of this pallet"]
                pub enum Event {
                    #[codec(index = 0)]
                    #[doc = "A name was set or reset (which will remove all judgements)."]
                    IdentitySet { who: ::subxt::utils::AccountId32 },
                    #[codec(index = 1)]
                    #[doc = "A name was cleared, and the given balance returned."]
                    IdentityCleared {
                        who: ::subxt::utils::AccountId32,
                        deposit: ::core::primitive::u128,
                    },
                    #[codec(index = 2)]
                    #[doc = "A name was removed and the given balance slashed."]
                    IdentityKilled {
                        who: ::subxt::utils::AccountId32,
                        deposit: ::core::primitive::u128,
                    },
                    #[codec(index = 3)]
                    #[doc = "A judgement was asked from a registrar."]
                    JudgementRequested {
                        who: ::subxt::utils::AccountId32,
                        registrar_index: ::core::primitive::u32,
                    },
                    #[codec(index = 4)]
                    #[doc = "A judgement request was retracted."]
                    JudgementUnrequested {
                        who: ::subxt::utils::AccountId32,
                        registrar_index: ::core::primitive::u32,
                    },
                    #[codec(index = 5)]
                    #[doc = "A judgement was given by a registrar."]
                    JudgementGiven {
                        target: ::subxt::utils::AccountId32,
                        registrar_index: ::core::primitive::u32,
                    },
                    #[codec(index = 6)]
                    #[doc = "A registrar was added."]
                    RegistrarAdded {
                        registrar_index: ::core::primitive::u32,
                    },
                    #[codec(index = 7)]
                    #[doc = "A sub-identity was added to an identity and the deposit paid."]
                    SubIdentityAdded {
                        sub: ::subxt::utils::AccountId32,
                        main: ::subxt::utils::AccountId32,
                        deposit: ::core::primitive::u128,
                    },
                    #[codec(index = 8)]
                    #[doc = "A sub-identity was removed from an identity and the deposit freed."]
                    SubIdentityRemoved {
                        sub: ::subxt::utils::AccountId32,
                        main: ::subxt::utils::AccountId32,
                        deposit: ::core::primitive::u128,
                    },
                    #[codec(index = 9)]
                    #[doc = "A sub-identity was cleared, and the given deposit repatriated from the"]
                    #[doc = "main identity account to the sub-identity account."]
                    SubIdentityRevoked {
                        sub: ::subxt::utils::AccountId32,
                        main: ::subxt::utils::AccountId32,
                        deposit: ::core::primitive::u128,
                    },
                }
            }
            pub mod simple {
                use super::runtime_types;
                #[derive(Debug, crate::gp::Decode, crate::gp::DecodeAsType, crate::gp::Encode)]
                pub enum IdentityField {
                    #[codec(index = 0)]
                    Display,
                    #[codec(index = 1)]
                    Legal,
                    #[codec(index = 2)]
                    Web,
                    #[codec(index = 3)]
                    Riot,
                    #[codec(index = 4)]
                    Email,
                    #[codec(index = 5)]
                    PgpFingerprint,
                    #[codec(index = 6)]
                    Image,
                    #[codec(index = 7)]
                    Twitter,
                }
                #[derive(Debug, crate::gp::Decode, crate::gp::DecodeAsType, crate::gp::Encode)]
                pub struct IdentityInfo {
                    pub additional: runtime_types::bounded_collections::bounded_vec::BoundedVec<(
                        runtime_types::pallet_identity::types::Data,
                        runtime_types::pallet_identity::types::Data,
                    )>,
                    pub display: runtime_types::pallet_identity::types::Data,
                    pub legal: runtime_types::pallet_identity::types::Data,
                    pub web: runtime_types::pallet_identity::types::Data,
                    pub riot: runtime_types::pallet_identity::types::Data,
                    pub email: runtime_types::pallet_identity::types::Data,
                    pub pgp_fingerprint: ::core::option::Option<[::core::primitive::u8; 20usize]>,
                    pub image: runtime_types::pallet_identity::types::Data,
                    pub twitter: runtime_types::pallet_identity::types::Data,
                }
            }
            pub mod types {
                use super::runtime_types;
                #[derive(
                    ::subxt::ext::codec::CompactAs,
                    Debug,
                    crate::gp::Decode,
                    crate::gp::DecodeAsType,
                    crate::gp::Encode,
                )]
                pub struct BitFlags<_0>(
                    pub ::core::primitive::u64,
                    #[codec(skip)] pub ::core::marker::PhantomData<_0>,
                );
                #[derive(Debug, crate::gp::Decode, crate::gp::DecodeAsType, crate::gp::Encode)]
                pub enum Data {
                    #[codec(index = 0)]
                    None,
                    #[codec(index = 1)]
                    Raw0([::core::primitive::u8; 0usize]),
                    #[codec(index = 2)]
                    Raw1([::core::primitive::u8; 1usize]),
                    #[codec(index = 3)]
                    Raw2([::core::primitive::u8; 2usize]),
                    #[codec(index = 4)]
                    Raw3([::core::primitive::u8; 3usize]),
                    #[codec(index = 5)]
                    Raw4([::core::primitive::u8; 4usize]),
                    #[codec(index = 6)]
                    Raw5([::core::primitive::u8; 5usize]),
                    #[codec(index = 7)]
                    Raw6([::core::primitive::u8; 6usize]),
                    #[codec(index = 8)]
                    Raw7([::core::primitive::u8; 7usize]),
                    #[codec(index = 9)]
                    Raw8([::core::primitive::u8; 8usize]),
                    #[codec(index = 10)]
                    Raw9([::core::primitive::u8; 9usize]),
                    #[codec(index = 11)]
                    Raw10([::core::primitive::u8; 10usize]),
                    #[codec(index = 12)]
                    Raw11([::core::primitive::u8; 11usize]),
                    #[codec(index = 13)]
                    Raw12([::core::primitive::u8; 12usize]),
                    #[codec(index = 14)]
                    Raw13([::core::primitive::u8; 13usize]),
                    #[codec(index = 15)]
                    Raw14([::core::primitive::u8; 14usize]),
                    #[codec(index = 16)]
                    Raw15([::core::primitive::u8; 15usize]),
                    #[codec(index = 17)]
                    Raw16([::core::primitive::u8; 16usize]),
                    #[codec(index = 18)]
                    Raw17([::core::primitive::u8; 17usize]),
                    #[codec(index = 19)]
                    Raw18([::core::primitive::u8; 18usize]),
                    #[codec(index = 20)]
                    Raw19([::core::primitive::u8; 19usize]),
                    #[codec(index = 21)]
                    Raw20([::core::primitive::u8; 20usize]),
                    #[codec(index = 22)]
                    Raw21([::core::primitive::u8; 21usize]),
                    #[codec(index = 23)]
                    Raw22([::core::primitive::u8; 22usize]),
                    #[codec(index = 24)]
                    Raw23([::core::primitive::u8; 23usize]),
                    #[codec(index = 25)]
                    Raw24([::core::primitive::u8; 24usize]),
                    #[codec(index = 26)]
                    Raw25([::core::primitive::u8; 25usize]),
                    #[codec(index = 27)]
                    Raw26([::core::primitive::u8; 26usize]),
                    #[codec(index = 28)]
                    Raw27([::core::primitive::u8; 27usize]),
                    #[codec(index = 29)]
                    Raw28([::core::primitive::u8; 28usize]),
                    #[codec(index = 30)]
                    Raw29([::core::primitive::u8; 29usize]),
                    #[codec(index = 31)]
                    Raw30([::core::primitive::u8; 30usize]),
                    #[codec(index = 32)]
                    Raw31([::core::primitive::u8; 31usize]),
                    #[codec(index = 33)]
                    Raw32([::core::primitive::u8; 32usize]),
                    #[codec(index = 34)]
                    BlakeTwo256([::core::primitive::u8; 32usize]),
                    #[codec(index = 35)]
                    Sha256([::core::primitive::u8; 32usize]),
                    #[codec(index = 36)]
                    Keccak256([::core::primitive::u8; 32usize]),
                    #[codec(index = 37)]
                    ShaThree256([::core::primitive::u8; 32usize]),
                }
                #[derive(Debug, crate::gp::Decode, crate::gp::DecodeAsType, crate::gp::Encode)]
                pub enum Judgement<_0> {
                    #[codec(index = 0)]
                    Unknown,
                    #[codec(index = 1)]
                    FeePaid(_0),
                    #[codec(index = 2)]
                    Reasonable,
                    #[codec(index = 3)]
                    KnownGood,
                    #[codec(index = 4)]
                    OutOfDate,
                    #[codec(index = 5)]
                    LowQuality,
                    #[codec(index = 6)]
                    Erroneous,
                }
                #[derive(Debug, crate::gp::Decode, crate::gp::DecodeAsType, crate::gp::Encode)]
                pub struct RegistrarInfo<_0, _1, _2> {
                    pub account: _1,
                    pub fee: _0,
                    pub fields: runtime_types::pallet_identity::types::BitFlags<_2>,
                }
                #[derive(Debug, crate::gp::Decode, crate::gp::DecodeAsType, crate::gp::Encode)]
                pub struct Registration<_0, _2> {
                    pub judgements: runtime_types::bounded_collections::bounded_vec::BoundedVec<(
                        ::core::primitive::u32,
                        runtime_types::pallet_identity::types::Judgement<_0>,
                    )>,
                    pub deposit: _0,
                    pub info: _2,
                }
            }
        }
        pub mod pallet_im_online {
            use super::runtime_types;
            pub mod pallet {
                use super::runtime_types;
                #[derive(Debug, crate::gp::Decode, crate::gp::DecodeAsType, crate::gp::Encode)]
                #[doc = "Contains a variant per dispatchable extrinsic that this pallet has."]
                pub enum Call {
                    #[codec(index = 0)]
                    #[doc = "See [`Pallet::heartbeat`]."]
                    heartbeat {
                        heartbeat:
                            runtime_types::pallet_im_online::Heartbeat<::core::primitive::u32>,
                        signature: runtime_types::pallet_im_online::sr25519::app_sr25519::Signature,
                    },
                }
                #[derive(Debug, crate::gp::Decode, crate::gp::DecodeAsType, crate::gp::Encode)]
                #[doc = "The `Error` enum of this pallet."]
                pub enum Error {
                    #[codec(index = 0)]
                    #[doc = "Non existent public key."]
                    InvalidKey,
                    #[codec(index = 1)]
                    #[doc = "Duplicated heartbeat."]
                    DuplicatedHeartbeat,
                }
                #[derive(Debug, crate::gp::Decode, crate::gp::DecodeAsType, crate::gp::Encode)]
                #[doc = "The `Event` enum of this pallet"]
                pub enum Event {
                    #[codec(index = 0)]
                    #[doc = "A new heartbeat was received from `AuthorityId`."]
                    HeartbeatReceived {
                        authority_id: runtime_types::pallet_im_online::sr25519::app_sr25519::Public,
                    },
                    #[codec(index = 1)]
                    #[doc = "At the end of the session, no offence was committed."]
                    AllGood,
                    #[codec(index = 2)]
                    #[doc = "At the end of the session, at least one validator was found to be offline."]
                    SomeOffline {
                        offline: ::std::vec::Vec<(
                            ::subxt::utils::AccountId32,
                            runtime_types::pallet_staking::Exposure<
                                ::subxt::utils::AccountId32,
                                ::core::primitive::u128,
                            >,
                        )>,
                    },
                }
            }
            pub mod sr25519 {
                use super::runtime_types;
                pub mod app_sr25519 {
                    use super::runtime_types;
                    #[derive(
                        Debug, crate::gp::Decode, crate::gp::DecodeAsType, crate::gp::Encode,
                    )]
                    pub struct Public(pub runtime_types::sp_core::sr25519::Public);
                    #[derive(
                        Debug, crate::gp::Decode, crate::gp::DecodeAsType, crate::gp::Encode,
                    )]
                    pub struct Signature(pub runtime_types::sp_core::sr25519::Signature);
                }
            }
            #[derive(Debug, crate::gp::Decode, crate::gp::DecodeAsType, crate::gp::Encode)]
            pub struct Heartbeat<_0> {
                pub block_number: _0,
                pub session_index: ::core::primitive::u32,
                pub authority_index: ::core::primitive::u32,
                pub validators_len: ::core::primitive::u32,
            }
        }
        pub mod pallet_multisig {
            use super::runtime_types;
            pub mod pallet {
                use super::runtime_types;
                #[derive(Debug, crate::gp::Decode, crate::gp::DecodeAsType, crate::gp::Encode)]
                #[doc = "Contains a variant per dispatchable extrinsic that this pallet has."]
                pub enum Call {
                    #[codec(index = 0)]
                    #[doc = "See [`Pallet::as_multi_threshold_1`]."]
                    as_multi_threshold_1 {
                        other_signatories: ::std::vec::Vec<::subxt::utils::AccountId32>,
                        call: ::std::boxed::Box<runtime_types::vara_runtime::RuntimeCall>,
                    },
                    #[codec(index = 1)]
                    #[doc = "See [`Pallet::as_multi`]."]
                    as_multi {
                        threshold: ::core::primitive::u16,
                        other_signatories: ::std::vec::Vec<::subxt::utils::AccountId32>,
                        maybe_timepoint: ::core::option::Option<
                            runtime_types::pallet_multisig::Timepoint<::core::primitive::u32>,
                        >,
                        call: ::std::boxed::Box<runtime_types::vara_runtime::RuntimeCall>,
                        max_weight: runtime_types::sp_weights::weight_v2::Weight,
                    },
                    #[codec(index = 2)]
                    #[doc = "See [`Pallet::approve_as_multi`]."]
                    approve_as_multi {
                        threshold: ::core::primitive::u16,
                        other_signatories: ::std::vec::Vec<::subxt::utils::AccountId32>,
                        maybe_timepoint: ::core::option::Option<
                            runtime_types::pallet_multisig::Timepoint<::core::primitive::u32>,
                        >,
                        call_hash: [::core::primitive::u8; 32usize],
                        max_weight: runtime_types::sp_weights::weight_v2::Weight,
                    },
                    #[codec(index = 3)]
                    #[doc = "See [`Pallet::cancel_as_multi`]."]
                    cancel_as_multi {
                        threshold: ::core::primitive::u16,
                        other_signatories: ::std::vec::Vec<::subxt::utils::AccountId32>,
                        timepoint:
                            runtime_types::pallet_multisig::Timepoint<::core::primitive::u32>,
                        call_hash: [::core::primitive::u8; 32usize],
                    },
                }
                #[derive(Debug, crate::gp::Decode, crate::gp::DecodeAsType, crate::gp::Encode)]
                #[doc = "The `Error` enum of this pallet."]
                pub enum Error {
                    #[codec(index = 0)]
                    #[doc = "Threshold must be 2 or greater."]
                    MinimumThreshold,
                    #[codec(index = 1)]
                    #[doc = "Call is already approved by this signatory."]
                    AlreadyApproved,
                    #[codec(index = 2)]
                    #[doc = "Call doesn't need any (more) approvals."]
                    NoApprovalsNeeded,
                    #[codec(index = 3)]
                    #[doc = "There are too few signatories in the list."]
                    TooFewSignatories,
                    #[codec(index = 4)]
                    #[doc = "There are too many signatories in the list."]
                    TooManySignatories,
                    #[codec(index = 5)]
                    #[doc = "The signatories were provided out of order; they should be ordered."]
                    SignatoriesOutOfOrder,
                    #[codec(index = 6)]
                    #[doc = "The sender was contained in the other signatories; it shouldn't be."]
                    SenderInSignatories,
                    #[codec(index = 7)]
                    #[doc = "Multisig operation not found when attempting to cancel."]
                    NotFound,
                    #[codec(index = 8)]
                    #[doc = "Only the account that originally created the multisig is able to cancel it."]
                    NotOwner,
                    #[codec(index = 9)]
                    #[doc = "No timepoint was given, yet the multisig operation is already underway."]
                    NoTimepoint,
                    #[codec(index = 10)]
                    #[doc = "A different timepoint was given to the multisig operation that is underway."]
                    WrongTimepoint,
                    #[codec(index = 11)]
                    #[doc = "A timepoint was given, yet no multisig operation is underway."]
                    UnexpectedTimepoint,
                    #[codec(index = 12)]
                    #[doc = "The maximum weight information provided was too low."]
                    MaxWeightTooLow,
                    #[codec(index = 13)]
                    #[doc = "The data to be stored is already stored."]
                    AlreadyStored,
                }
                #[derive(Debug, crate::gp::Decode, crate::gp::DecodeAsType, crate::gp::Encode)]
                #[doc = "The `Event` enum of this pallet"]
                pub enum Event {
                    #[codec(index = 0)]
                    #[doc = "A new multisig operation has begun."]
                    NewMultisig {
                        approving: ::subxt::utils::AccountId32,
                        multisig: ::subxt::utils::AccountId32,
                        call_hash: [::core::primitive::u8; 32usize],
                    },
                    #[codec(index = 1)]
                    #[doc = "A multisig operation has been approved by someone."]
                    MultisigApproval {
                        approving: ::subxt::utils::AccountId32,
                        timepoint:
                            runtime_types::pallet_multisig::Timepoint<::core::primitive::u32>,
                        multisig: ::subxt::utils::AccountId32,
                        call_hash: [::core::primitive::u8; 32usize],
                    },
                    #[codec(index = 2)]
                    #[doc = "A multisig operation has been executed."]
                    MultisigExecuted {
                        approving: ::subxt::utils::AccountId32,
                        timepoint:
                            runtime_types::pallet_multisig::Timepoint<::core::primitive::u32>,
                        multisig: ::subxt::utils::AccountId32,
                        call_hash: [::core::primitive::u8; 32usize],
                        result:
                            ::core::result::Result<(), runtime_types::sp_runtime::DispatchError>,
                    },
                    #[codec(index = 3)]
                    #[doc = "A multisig operation has been cancelled."]
                    MultisigCancelled {
                        cancelling: ::subxt::utils::AccountId32,
                        timepoint:
                            runtime_types::pallet_multisig::Timepoint<::core::primitive::u32>,
                        multisig: ::subxt::utils::AccountId32,
                        call_hash: [::core::primitive::u8; 32usize],
                    },
                }
            }
            #[derive(Debug, crate::gp::Decode, crate::gp::DecodeAsType, crate::gp::Encode)]
            pub struct Multisig<_0, _1, _2> {
                pub when: runtime_types::pallet_multisig::Timepoint<_0>,
                pub deposit: _1,
                pub depositor: _2,
                pub approvals: runtime_types::bounded_collections::bounded_vec::BoundedVec<_2>,
            }
            #[derive(Debug, crate::gp::Decode, crate::gp::DecodeAsType, crate::gp::Encode)]
            pub struct Timepoint<_0> {
                pub height: _0,
                pub index: ::core::primitive::u32,
            }
        }
        pub mod pallet_nomination_pools {
            use super::runtime_types;
            pub mod pallet {
                use super::runtime_types;
                #[derive(Debug, crate::gp::Decode, crate::gp::DecodeAsType, crate::gp::Encode)]
                #[doc = "Contains a variant per dispatchable extrinsic that this pallet has."]
                pub enum Call {
                    #[codec(index = 0)]
                    #[doc = "See [`Pallet::join`]."]
                    join {
                        #[codec(compact)]
                        amount: ::core::primitive::u128,
                        pool_id: ::core::primitive::u32,
                    },
                    #[codec(index = 1)]
                    #[doc = "See [`Pallet::bond_extra`]."]
                    bond_extra {
                        extra: runtime_types::pallet_nomination_pools::BondExtra<
                            ::core::primitive::u128,
                        >,
                    },
                    #[codec(index = 2)]
                    #[doc = "See [`Pallet::claim_payout`]."]
                    claim_payout,
                    #[codec(index = 3)]
                    #[doc = "See [`Pallet::unbond`]."]
                    unbond {
                        member_account:
                            ::subxt::utils::MultiAddress<::subxt::utils::AccountId32, ()>,
                        #[codec(compact)]
                        unbonding_points: ::core::primitive::u128,
                    },
                    #[codec(index = 4)]
                    #[doc = "See [`Pallet::pool_withdraw_unbonded`]."]
                    pool_withdraw_unbonded {
                        pool_id: ::core::primitive::u32,
                        num_slashing_spans: ::core::primitive::u32,
                    },
                    #[codec(index = 5)]
                    #[doc = "See [`Pallet::withdraw_unbonded`]."]
                    withdraw_unbonded {
                        member_account:
                            ::subxt::utils::MultiAddress<::subxt::utils::AccountId32, ()>,
                        num_slashing_spans: ::core::primitive::u32,
                    },
                    #[codec(index = 6)]
                    #[doc = "See [`Pallet::create`]."]
                    create {
                        #[codec(compact)]
                        amount: ::core::primitive::u128,
                        root: ::subxt::utils::MultiAddress<::subxt::utils::AccountId32, ()>,
                        nominator: ::subxt::utils::MultiAddress<::subxt::utils::AccountId32, ()>,
                        bouncer: ::subxt::utils::MultiAddress<::subxt::utils::AccountId32, ()>,
                    },
                    #[codec(index = 7)]
                    #[doc = "See [`Pallet::create_with_pool_id`]."]
                    create_with_pool_id {
                        #[codec(compact)]
                        amount: ::core::primitive::u128,
                        root: ::subxt::utils::MultiAddress<::subxt::utils::AccountId32, ()>,
                        nominator: ::subxt::utils::MultiAddress<::subxt::utils::AccountId32, ()>,
                        bouncer: ::subxt::utils::MultiAddress<::subxt::utils::AccountId32, ()>,
                        pool_id: ::core::primitive::u32,
                    },
                    #[codec(index = 8)]
                    #[doc = "See [`Pallet::nominate`]."]
                    nominate {
                        pool_id: ::core::primitive::u32,
                        validators: ::std::vec::Vec<::subxt::utils::AccountId32>,
                    },
                    #[codec(index = 9)]
                    #[doc = "See [`Pallet::set_state`]."]
                    set_state {
                        pool_id: ::core::primitive::u32,
                        state: runtime_types::pallet_nomination_pools::PoolState,
                    },
                    #[codec(index = 10)]
                    #[doc = "See [`Pallet::set_metadata`]."]
                    set_metadata {
                        pool_id: ::core::primitive::u32,
                        metadata: ::std::vec::Vec<::core::primitive::u8>,
                    },
                    #[codec(index = 11)]
                    #[doc = "See [`Pallet::set_configs`]."]
                    set_configs {
                        min_join_bond: runtime_types::pallet_nomination_pools::ConfigOp<
                            ::core::primitive::u128,
                        >,
                        min_create_bond: runtime_types::pallet_nomination_pools::ConfigOp<
                            ::core::primitive::u128,
                        >,
                        max_pools: runtime_types::pallet_nomination_pools::ConfigOp<
                            ::core::primitive::u32,
                        >,
                        max_members: runtime_types::pallet_nomination_pools::ConfigOp<
                            ::core::primitive::u32,
                        >,
                        max_members_per_pool: runtime_types::pallet_nomination_pools::ConfigOp<
                            ::core::primitive::u32,
                        >,
                        global_max_commission: runtime_types::pallet_nomination_pools::ConfigOp<
                            runtime_types::sp_arithmetic::per_things::Perbill,
                        >,
                    },
                    #[codec(index = 12)]
                    #[doc = "See [`Pallet::update_roles`]."]
                    update_roles {
                        pool_id: ::core::primitive::u32,
                        new_root: runtime_types::pallet_nomination_pools::ConfigOp<
                            ::subxt::utils::AccountId32,
                        >,
                        new_nominator: runtime_types::pallet_nomination_pools::ConfigOp<
                            ::subxt::utils::AccountId32,
                        >,
                        new_bouncer: runtime_types::pallet_nomination_pools::ConfigOp<
                            ::subxt::utils::AccountId32,
                        >,
                    },
                    #[codec(index = 13)]
                    #[doc = "See [`Pallet::chill`]."]
                    chill { pool_id: ::core::primitive::u32 },
                    #[codec(index = 14)]
                    #[doc = "See [`Pallet::bond_extra_other`]."]
                    bond_extra_other {
                        member: ::subxt::utils::MultiAddress<::subxt::utils::AccountId32, ()>,
                        extra: runtime_types::pallet_nomination_pools::BondExtra<
                            ::core::primitive::u128,
                        >,
                    },
                    #[codec(index = 15)]
                    #[doc = "See [`Pallet::set_claim_permission`]."]
                    set_claim_permission {
                        permission: runtime_types::pallet_nomination_pools::ClaimPermission,
                    },
                    #[codec(index = 16)]
                    #[doc = "See [`Pallet::claim_payout_other`]."]
                    claim_payout_other { other: ::subxt::utils::AccountId32 },
                    #[codec(index = 17)]
                    #[doc = "See [`Pallet::set_commission`]."]
                    set_commission {
                        pool_id: ::core::primitive::u32,
                        new_commission: ::core::option::Option<(
                            runtime_types::sp_arithmetic::per_things::Perbill,
                            ::subxt::utils::AccountId32,
                        )>,
                    },
                    #[codec(index = 18)]
                    #[doc = "See [`Pallet::set_commission_max`]."]
                    set_commission_max {
                        pool_id: ::core::primitive::u32,
                        max_commission: runtime_types::sp_arithmetic::per_things::Perbill,
                    },
                    #[codec(index = 19)]
                    #[doc = "See [`Pallet::set_commission_change_rate`]."]
                    set_commission_change_rate {
                        pool_id: ::core::primitive::u32,
                        change_rate: runtime_types::pallet_nomination_pools::CommissionChangeRate<
                            ::core::primitive::u32,
                        >,
                    },
                    #[codec(index = 20)]
                    #[doc = "See [`Pallet::claim_commission`]."]
                    claim_commission { pool_id: ::core::primitive::u32 },
                    #[codec(index = 21)]
                    #[doc = "See [`Pallet::adjust_pool_deposit`]."]
                    adjust_pool_deposit { pool_id: ::core::primitive::u32 },
                }
                #[derive(Debug, crate::gp::Decode, crate::gp::DecodeAsType, crate::gp::Encode)]
                pub enum DefensiveError {
                    #[codec(index = 0)]
                    NotEnoughSpaceInUnbondPool,
                    #[codec(index = 1)]
                    PoolNotFound,
                    #[codec(index = 2)]
                    RewardPoolNotFound,
                    #[codec(index = 3)]
                    SubPoolsNotFound,
                    #[codec(index = 4)]
                    BondedStashKilledPrematurely,
                }
                #[derive(Debug, crate::gp::Decode, crate::gp::DecodeAsType, crate::gp::Encode)]
                #[doc = "The `Error` enum of this pallet."]
                pub enum Error {
                    #[codec(index = 0)]
                    #[doc = "A (bonded) pool id does not exist."]
                    PoolNotFound,
                    #[codec(index = 1)]
                    #[doc = "An account is not a member."]
                    PoolMemberNotFound,
                    #[codec(index = 2)]
                    #[doc = "A reward pool does not exist. In all cases this is a system logic error."]
                    RewardPoolNotFound,
                    #[codec(index = 3)]
                    #[doc = "A sub pool does not exist."]
                    SubPoolsNotFound,
                    #[codec(index = 4)]
                    #[doc = "An account is already delegating in another pool. An account may only belong to one"]
                    #[doc = "pool at a time."]
                    AccountBelongsToOtherPool,
                    #[codec(index = 5)]
                    #[doc = "The member is fully unbonded (and thus cannot access the bonded and reward pool"]
                    #[doc = "anymore to, for example, collect rewards)."]
                    FullyUnbonding,
                    #[codec(index = 6)]
                    #[doc = "The member cannot unbond further chunks due to reaching the limit."]
                    MaxUnbondingLimit,
                    #[codec(index = 7)]
                    #[doc = "None of the funds can be withdrawn yet because the bonding duration has not passed."]
                    CannotWithdrawAny,
                    #[codec(index = 8)]
                    #[doc = "The amount does not meet the minimum bond to either join or create a pool."]
                    #[doc = ""]
                    #[doc = "The depositor can never unbond to a value less than `Pallet::depositor_min_bond`. The"]
                    #[doc = "caller does not have nominating permissions for the pool. Members can never unbond to a"]
                    #[doc = "value below `MinJoinBond`."]
                    MinimumBondNotMet,
                    #[codec(index = 9)]
                    #[doc = "The transaction could not be executed due to overflow risk for the pool."]
                    OverflowRisk,
                    #[codec(index = 10)]
                    #[doc = "A pool must be in [`PoolState::Destroying`] in order for the depositor to unbond or for"]
                    #[doc = "other members to be permissionlessly unbonded."]
                    NotDestroying,
                    #[codec(index = 11)]
                    #[doc = "The caller does not have nominating permissions for the pool."]
                    NotNominator,
                    #[codec(index = 12)]
                    #[doc = "Either a) the caller cannot make a valid kick or b) the pool is not destroying."]
                    NotKickerOrDestroying,
                    #[codec(index = 13)]
                    #[doc = "The pool is not open to join"]
                    NotOpen,
                    #[codec(index = 14)]
                    #[doc = "The system is maxed out on pools."]
                    MaxPools,
                    #[codec(index = 15)]
                    #[doc = "Too many members in the pool or system."]
                    MaxPoolMembers,
                    #[codec(index = 16)]
                    #[doc = "The pools state cannot be changed."]
                    CanNotChangeState,
                    #[codec(index = 17)]
                    #[doc = "The caller does not have adequate permissions."]
                    DoesNotHavePermission,
                    #[codec(index = 18)]
                    #[doc = "Metadata exceeds [`Config::MaxMetadataLen`]"]
                    MetadataExceedsMaxLen,
                    #[codec(index = 19)]
                    #[doc = "Some error occurred that should never happen. This should be reported to the"]
                    #[doc = "maintainers."]
                    Defensive(runtime_types::pallet_nomination_pools::pallet::DefensiveError),
                    #[codec(index = 20)]
                    #[doc = "Partial unbonding now allowed permissionlessly."]
                    PartialUnbondNotAllowedPermissionlessly,
                    #[codec(index = 21)]
                    #[doc = "The pool's max commission cannot be set higher than the existing value."]
                    MaxCommissionRestricted,
                    #[codec(index = 22)]
                    #[doc = "The supplied commission exceeds the max allowed commission."]
                    CommissionExceedsMaximum,
                    #[codec(index = 23)]
                    #[doc = "The supplied commission exceeds global maximum commission."]
                    CommissionExceedsGlobalMaximum,
                    #[codec(index = 24)]
                    #[doc = "Not enough blocks have surpassed since the last commission update."]
                    CommissionChangeThrottled,
                    #[codec(index = 25)]
                    #[doc = "The submitted changes to commission change rate are not allowed."]
                    CommissionChangeRateNotAllowed,
                    #[codec(index = 26)]
                    #[doc = "There is no pending commission to claim."]
                    NoPendingCommission,
                    #[codec(index = 27)]
                    #[doc = "No commission current has been set."]
                    NoCommissionCurrentSet,
                    #[codec(index = 28)]
                    #[doc = "Pool id currently in use."]
                    PoolIdInUse,
                    #[codec(index = 29)]
                    #[doc = "Pool id provided is not correct/usable."]
                    InvalidPoolId,
                    #[codec(index = 30)]
                    #[doc = "Bonding extra is restricted to the exact pending reward amount."]
                    BondExtraRestricted,
                    #[codec(index = 31)]
                    #[doc = "No imbalance in the ED deposit for the pool."]
                    NothingToAdjust,
                }
                #[derive(Debug, crate::gp::Decode, crate::gp::DecodeAsType, crate::gp::Encode)]
                #[doc = "Events of this pallet."]
                pub enum Event {
                    #[codec(index = 0)]
                    #[doc = "A pool has been created."]
                    Created {
                        depositor: ::subxt::utils::AccountId32,
                        pool_id: ::core::primitive::u32,
                    },
                    #[codec(index = 1)]
                    #[doc = "A member has became bonded in a pool."]
                    Bonded {
                        member: ::subxt::utils::AccountId32,
                        pool_id: ::core::primitive::u32,
                        bonded: ::core::primitive::u128,
                        joined: ::core::primitive::bool,
                    },
                    #[codec(index = 2)]
                    #[doc = "A payout has been made to a member."]
                    PaidOut {
                        member: ::subxt::utils::AccountId32,
                        pool_id: ::core::primitive::u32,
                        payout: ::core::primitive::u128,
                    },
                    #[codec(index = 3)]
                    #[doc = "A member has unbonded from their pool."]
                    #[doc = ""]
                    #[doc = "- `balance` is the corresponding balance of the number of points that has been"]
                    #[doc = "  requested to be unbonded (the argument of the `unbond` transaction) from the bonded"]
                    #[doc = "  pool."]
                    #[doc = "- `points` is the number of points that are issued as a result of `balance` being"]
                    #[doc = "dissolved into the corresponding unbonding pool."]
                    #[doc = "- `era` is the era in which the balance will be unbonded."]
                    #[doc = "In the absence of slashing, these values will match. In the presence of slashing, the"]
                    #[doc = "number of points that are issued in the unbonding pool will be less than the amount"]
                    #[doc = "requested to be unbonded."]
                    Unbonded {
                        member: ::subxt::utils::AccountId32,
                        pool_id: ::core::primitive::u32,
                        balance: ::core::primitive::u128,
                        points: ::core::primitive::u128,
                        era: ::core::primitive::u32,
                    },
                    #[codec(index = 4)]
                    #[doc = "A member has withdrawn from their pool."]
                    #[doc = ""]
                    #[doc = "The given number of `points` have been dissolved in return of `balance`."]
                    #[doc = ""]
                    #[doc = "Similar to `Unbonded` event, in the absence of slashing, the ratio of point to balance"]
                    #[doc = "will be 1."]
                    Withdrawn {
                        member: ::subxt::utils::AccountId32,
                        pool_id: ::core::primitive::u32,
                        balance: ::core::primitive::u128,
                        points: ::core::primitive::u128,
                    },
                    #[codec(index = 5)]
                    #[doc = "A pool has been destroyed."]
                    Destroyed { pool_id: ::core::primitive::u32 },
                    #[codec(index = 6)]
                    #[doc = "The state of a pool has changed"]
                    StateChanged {
                        pool_id: ::core::primitive::u32,
                        new_state: runtime_types::pallet_nomination_pools::PoolState,
                    },
                    #[codec(index = 7)]
                    #[doc = "A member has been removed from a pool."]
                    #[doc = ""]
                    #[doc = "The removal can be voluntary (withdrawn all unbonded funds) or involuntary (kicked)."]
                    MemberRemoved {
                        pool_id: ::core::primitive::u32,
                        member: ::subxt::utils::AccountId32,
                    },
                    #[codec(index = 8)]
                    #[doc = "The roles of a pool have been updated to the given new roles. Note that the depositor"]
                    #[doc = "can never change."]
                    RolesUpdated {
                        root: ::core::option::Option<::subxt::utils::AccountId32>,
                        bouncer: ::core::option::Option<::subxt::utils::AccountId32>,
                        nominator: ::core::option::Option<::subxt::utils::AccountId32>,
                    },
                    #[codec(index = 9)]
                    #[doc = "The active balance of pool `pool_id` has been slashed to `balance`."]
                    PoolSlashed {
                        pool_id: ::core::primitive::u32,
                        balance: ::core::primitive::u128,
                    },
                    #[codec(index = 10)]
                    #[doc = "The unbond pool at `era` of pool `pool_id` has been slashed to `balance`."]
                    UnbondingPoolSlashed {
                        pool_id: ::core::primitive::u32,
                        era: ::core::primitive::u32,
                        balance: ::core::primitive::u128,
                    },
                    #[codec(index = 11)]
                    #[doc = "A pool's commission setting has been changed."]
                    PoolCommissionUpdated {
                        pool_id: ::core::primitive::u32,
                        current: ::core::option::Option<(
                            runtime_types::sp_arithmetic::per_things::Perbill,
                            ::subxt::utils::AccountId32,
                        )>,
                    },
                    #[codec(index = 12)]
                    #[doc = "A pool's maximum commission setting has been changed."]
                    PoolMaxCommissionUpdated {
                        pool_id: ::core::primitive::u32,
                        max_commission: runtime_types::sp_arithmetic::per_things::Perbill,
                    },
                    #[codec(index = 13)]
                    #[doc = "A pool's commission `change_rate` has been changed."]
                    PoolCommissionChangeRateUpdated {
                        pool_id: ::core::primitive::u32,
                        change_rate: runtime_types::pallet_nomination_pools::CommissionChangeRate<
                            ::core::primitive::u32,
                        >,
                    },
                    #[codec(index = 14)]
                    #[doc = "Pool commission has been claimed."]
                    PoolCommissionClaimed {
                        pool_id: ::core::primitive::u32,
                        commission: ::core::primitive::u128,
                    },
                    #[codec(index = 15)]
                    #[doc = "Topped up deficit in frozen ED of the reward pool."]
                    MinBalanceDeficitAdjusted {
                        pool_id: ::core::primitive::u32,
                        amount: ::core::primitive::u128,
                    },
                    #[codec(index = 16)]
                    #[doc = "Claimed excess frozen ED of af the reward pool."]
                    MinBalanceExcessAdjusted {
                        pool_id: ::core::primitive::u32,
                        amount: ::core::primitive::u128,
                    },
                }
                #[derive(Debug, crate::gp::Decode, crate::gp::DecodeAsType, crate::gp::Encode)]
                pub enum FreezeReason {
                    #[codec(index = 0)]
                    PoolMinBalance,
                }
            }
            #[derive(Debug, crate::gp::Decode, crate::gp::DecodeAsType, crate::gp::Encode)]
            pub enum BondExtra<_0> {
                #[codec(index = 0)]
                FreeBalance(_0),
                #[codec(index = 1)]
                Rewards,
            }
            #[derive(Debug, crate::gp::Decode, crate::gp::DecodeAsType, crate::gp::Encode)]
            pub struct BondedPoolInner {
                pub commission: runtime_types::pallet_nomination_pools::Commission,
                pub member_counter: ::core::primitive::u32,
                pub points: ::core::primitive::u128,
                pub roles:
                    runtime_types::pallet_nomination_pools::PoolRoles<::subxt::utils::AccountId32>,
                pub state: runtime_types::pallet_nomination_pools::PoolState,
            }
            #[derive(Debug, crate::gp::Decode, crate::gp::DecodeAsType, crate::gp::Encode)]
            pub enum ClaimPermission {
                #[codec(index = 0)]
                Permissioned,
                #[codec(index = 1)]
                PermissionlessCompound,
                #[codec(index = 2)]
                PermissionlessWithdraw,
                #[codec(index = 3)]
                PermissionlessAll,
            }
            #[derive(Debug, crate::gp::Decode, crate::gp::DecodeAsType, crate::gp::Encode)]
            pub struct Commission {
                pub current: ::core::option::Option<(
                    runtime_types::sp_arithmetic::per_things::Perbill,
                    ::subxt::utils::AccountId32,
                )>,
                pub max: ::core::option::Option<runtime_types::sp_arithmetic::per_things::Perbill>,
                pub change_rate: ::core::option::Option<
                    runtime_types::pallet_nomination_pools::CommissionChangeRate<
                        ::core::primitive::u32,
                    >,
                >,
                pub throttle_from: ::core::option::Option<::core::primitive::u32>,
            }
            #[derive(Debug, crate::gp::Decode, crate::gp::DecodeAsType, crate::gp::Encode)]
            pub struct CommissionChangeRate<_0> {
                pub max_increase: runtime_types::sp_arithmetic::per_things::Perbill,
                pub min_delay: _0,
            }
            #[derive(Debug, crate::gp::Decode, crate::gp::DecodeAsType, crate::gp::Encode)]
            pub enum ConfigOp<_0> {
                #[codec(index = 0)]
                Noop,
                #[codec(index = 1)]
                Set(_0),
                #[codec(index = 2)]
                Remove,
            }
            #[derive(Debug, crate::gp::Decode, crate::gp::DecodeAsType, crate::gp::Encode)]
            pub struct PoolMember {
                pub pool_id: ::core::primitive::u32,
                pub points: ::core::primitive::u128,
                pub last_recorded_reward_counter:
                    runtime_types::sp_arithmetic::fixed_point::FixedU128,
                pub unbonding_eras:
                    runtime_types::bounded_collections::bounded_btree_map::BoundedBTreeMap<
                        ::core::primitive::u32,
                        ::core::primitive::u128,
                    >,
            }
            #[derive(Debug, crate::gp::Decode, crate::gp::DecodeAsType, crate::gp::Encode)]
            pub struct PoolRoles<_0> {
                pub depositor: _0,
                pub root: ::core::option::Option<_0>,
                pub nominator: ::core::option::Option<_0>,
                pub bouncer: ::core::option::Option<_0>,
            }
            #[derive(Debug, crate::gp::Decode, crate::gp::DecodeAsType, crate::gp::Encode)]
            pub enum PoolState {
                #[codec(index = 0)]
                Open,
                #[codec(index = 1)]
                Blocked,
                #[codec(index = 2)]
                Destroying,
            }
            #[derive(Debug, crate::gp::Decode, crate::gp::DecodeAsType, crate::gp::Encode)]
            pub struct RewardPool {
                pub last_recorded_reward_counter:
                    runtime_types::sp_arithmetic::fixed_point::FixedU128,
                pub last_recorded_total_payouts: ::core::primitive::u128,
                pub total_rewards_claimed: ::core::primitive::u128,
                pub total_commission_pending: ::core::primitive::u128,
                pub total_commission_claimed: ::core::primitive::u128,
            }
            #[derive(Debug, crate::gp::Decode, crate::gp::DecodeAsType, crate::gp::Encode)]
            pub struct SubPools {
                pub no_era: runtime_types::pallet_nomination_pools::UnbondPool,
                pub with_era:
                    runtime_types::bounded_collections::bounded_btree_map::BoundedBTreeMap<
                        ::core::primitive::u32,
                        runtime_types::pallet_nomination_pools::UnbondPool,
                    >,
            }
            #[derive(Debug, crate::gp::Decode, crate::gp::DecodeAsType, crate::gp::Encode)]
            pub struct UnbondPool {
                pub points: ::core::primitive::u128,
                pub balance: ::core::primitive::u128,
            }
        }
        pub mod pallet_offences {
            use super::runtime_types;
            pub mod pallet {
                use super::runtime_types;
                #[derive(Debug, crate::gp::Decode, crate::gp::DecodeAsType, crate::gp::Encode)]
                #[doc = "Events type."]
                pub enum Event {
                    #[codec(index = 0)]
                    #[doc = "There is an offence reported of the given `kind` happened at the `session_index` and"]
                    #[doc = "(kind-specific) time slot. This event is not deposited for duplicate slashes."]
                    #[doc = "\\[kind, timeslot\\]."]
                    Offence {
                        kind: [::core::primitive::u8; 16usize],
                        timeslot: ::std::vec::Vec<::core::primitive::u8>,
                    },
                }
            }
        }
        pub mod pallet_preimage {
            use super::runtime_types;
            pub mod pallet {
                use super::runtime_types;
                #[derive(Debug, crate::gp::Decode, crate::gp::DecodeAsType, crate::gp::Encode)]
                #[doc = "Contains a variant per dispatchable extrinsic that this pallet has."]
                pub enum Call {
                    #[codec(index = 0)]
                    #[doc = "See [`Pallet::note_preimage`]."]
                    note_preimage {
                        bytes: ::std::vec::Vec<::core::primitive::u8>,
                    },
                    #[codec(index = 1)]
                    #[doc = "See [`Pallet::unnote_preimage`]."]
                    unnote_preimage { hash: ::subxt::utils::H256 },
                    #[codec(index = 2)]
                    #[doc = "See [`Pallet::request_preimage`]."]
                    request_preimage { hash: ::subxt::utils::H256 },
                    #[codec(index = 3)]
                    #[doc = "See [`Pallet::unrequest_preimage`]."]
                    unrequest_preimage { hash: ::subxt::utils::H256 },
                    #[codec(index = 4)]
                    #[doc = "See [`Pallet::ensure_updated`]."]
                    ensure_updated {
                        hashes: ::std::vec::Vec<::subxt::utils::H256>,
                    },
                }
                #[derive(Debug, crate::gp::Decode, crate::gp::DecodeAsType, crate::gp::Encode)]
                #[doc = "The `Error` enum of this pallet."]
                pub enum Error {
                    #[codec(index = 0)]
                    #[doc = "Preimage is too large to store on-chain."]
                    TooBig,
                    #[codec(index = 1)]
                    #[doc = "Preimage has already been noted on-chain."]
                    AlreadyNoted,
                    #[codec(index = 2)]
                    #[doc = "The user is not authorized to perform this action."]
                    NotAuthorized,
                    #[codec(index = 3)]
                    #[doc = "The preimage cannot be removed since it has not yet been noted."]
                    NotNoted,
                    #[codec(index = 4)]
                    #[doc = "A preimage may not be removed when there are outstanding requests."]
                    Requested,
                    #[codec(index = 5)]
                    #[doc = "The preimage request cannot be removed since no outstanding requests exist."]
                    NotRequested,
                    #[codec(index = 6)]
                    #[doc = "More than `MAX_HASH_UPGRADE_BULK_COUNT` hashes were requested to be upgraded at once."]
                    TooMany,
                    #[codec(index = 7)]
                    #[doc = "Too few hashes were requested to be upgraded (i.e. zero)."]
                    TooFew,
                }
                #[derive(Debug, crate::gp::Decode, crate::gp::DecodeAsType, crate::gp::Encode)]
                #[doc = "The `Event` enum of this pallet"]
                pub enum Event {
                    #[codec(index = 0)]
                    #[doc = "A preimage has been noted."]
                    Noted { hash: ::subxt::utils::H256 },
                    #[codec(index = 1)]
                    #[doc = "A preimage has been requested."]
                    Requested { hash: ::subxt::utils::H256 },
                    #[codec(index = 2)]
                    #[doc = "A preimage has ben cleared."]
                    Cleared { hash: ::subxt::utils::H256 },
                }
                #[derive(Debug, crate::gp::Decode, crate::gp::DecodeAsType, crate::gp::Encode)]
                pub enum HoldReason {
                    #[codec(index = 0)]
                    Preimage,
                }
            }
            #[derive(Debug, crate::gp::Decode, crate::gp::DecodeAsType, crate::gp::Encode)]
            pub enum OldRequestStatus<_0, _1> {
                #[codec(index = 0)]
                Unrequested {
                    deposit: (_0, _1),
                    len: ::core::primitive::u32,
                },
                #[codec(index = 1)]
                Requested {
                    deposit: ::core::option::Option<(_0, _1)>,
                    count: ::core::primitive::u32,
                    len: ::core::option::Option<::core::primitive::u32>,
                },
            }
            #[derive(Debug, crate::gp::Decode, crate::gp::DecodeAsType, crate::gp::Encode)]
            pub enum RequestStatus<_0, _1> {
                #[codec(index = 0)]
                Unrequested {
                    ticket: (_0, _1),
                    len: ::core::primitive::u32,
                },
                #[codec(index = 1)]
                Requested {
                    maybe_ticket: ::core::option::Option<(_0, _1)>,
                    count: ::core::primitive::u32,
                    maybe_len: ::core::option::Option<::core::primitive::u32>,
                },
            }
        }
        pub mod pallet_proxy {
            use super::runtime_types;
            pub mod pallet {
                use super::runtime_types;
                #[derive(Debug, crate::gp::Decode, crate::gp::DecodeAsType, crate::gp::Encode)]
                #[doc = "Contains a variant per dispatchable extrinsic that this pallet has."]
                pub enum Call {
                    #[codec(index = 0)]
                    #[doc = "See [`Pallet::proxy`]."]
                    proxy {
                        real: ::subxt::utils::MultiAddress<::subxt::utils::AccountId32, ()>,
                        force_proxy_type:
                            ::core::option::Option<runtime_types::vara_runtime::ProxyType>,
                        call: ::std::boxed::Box<runtime_types::vara_runtime::RuntimeCall>,
                    },
                    #[codec(index = 1)]
                    #[doc = "See [`Pallet::add_proxy`]."]
                    add_proxy {
                        delegate: ::subxt::utils::MultiAddress<::subxt::utils::AccountId32, ()>,
                        proxy_type: runtime_types::vara_runtime::ProxyType,
                        delay: ::core::primitive::u32,
                    },
                    #[codec(index = 2)]
                    #[doc = "See [`Pallet::remove_proxy`]."]
                    remove_proxy {
                        delegate: ::subxt::utils::MultiAddress<::subxt::utils::AccountId32, ()>,
                        proxy_type: runtime_types::vara_runtime::ProxyType,
                        delay: ::core::primitive::u32,
                    },
                    #[codec(index = 3)]
                    #[doc = "See [`Pallet::remove_proxies`]."]
                    remove_proxies,
                    #[codec(index = 4)]
                    #[doc = "See [`Pallet::create_pure`]."]
                    create_pure {
                        proxy_type: runtime_types::vara_runtime::ProxyType,
                        delay: ::core::primitive::u32,
                        index: ::core::primitive::u16,
                    },
                    #[codec(index = 5)]
                    #[doc = "See [`Pallet::kill_pure`]."]
                    kill_pure {
                        spawner: ::subxt::utils::MultiAddress<::subxt::utils::AccountId32, ()>,
                        proxy_type: runtime_types::vara_runtime::ProxyType,
                        index: ::core::primitive::u16,
                        #[codec(compact)]
                        height: ::core::primitive::u32,
                        #[codec(compact)]
                        ext_index: ::core::primitive::u32,
                    },
                    #[codec(index = 6)]
                    #[doc = "See [`Pallet::announce`]."]
                    announce {
                        real: ::subxt::utils::MultiAddress<::subxt::utils::AccountId32, ()>,
                        call_hash: ::subxt::utils::H256,
                    },
                    #[codec(index = 7)]
                    #[doc = "See [`Pallet::remove_announcement`]."]
                    remove_announcement {
                        real: ::subxt::utils::MultiAddress<::subxt::utils::AccountId32, ()>,
                        call_hash: ::subxt::utils::H256,
                    },
                    #[codec(index = 8)]
                    #[doc = "See [`Pallet::reject_announcement`]."]
                    reject_announcement {
                        delegate: ::subxt::utils::MultiAddress<::subxt::utils::AccountId32, ()>,
                        call_hash: ::subxt::utils::H256,
                    },
                    #[codec(index = 9)]
                    #[doc = "See [`Pallet::proxy_announced`]."]
                    proxy_announced {
                        delegate: ::subxt::utils::MultiAddress<::subxt::utils::AccountId32, ()>,
                        real: ::subxt::utils::MultiAddress<::subxt::utils::AccountId32, ()>,
                        force_proxy_type:
                            ::core::option::Option<runtime_types::vara_runtime::ProxyType>,
                        call: ::std::boxed::Box<runtime_types::vara_runtime::RuntimeCall>,
                    },
                }
                #[derive(Debug, crate::gp::Decode, crate::gp::DecodeAsType, crate::gp::Encode)]
                #[doc = "The `Error` enum of this pallet."]
                pub enum Error {
                    #[codec(index = 0)]
                    #[doc = "There are too many proxies registered or too many announcements pending."]
                    TooMany,
                    #[codec(index = 1)]
                    #[doc = "Proxy registration not found."]
                    NotFound,
                    #[codec(index = 2)]
                    #[doc = "Sender is not a proxy of the account to be proxied."]
                    NotProxy,
                    #[codec(index = 3)]
                    #[doc = "A call which is incompatible with the proxy type's filter was attempted."]
                    Unproxyable,
                    #[codec(index = 4)]
                    #[doc = "Account is already a proxy."]
                    Duplicate,
                    #[codec(index = 5)]
                    #[doc = "Call may not be made by proxy because it may escalate its privileges."]
                    NoPermission,
                    #[codec(index = 6)]
                    #[doc = "Announcement, if made at all, was made too recently."]
                    Unannounced,
                    #[codec(index = 7)]
                    #[doc = "Cannot add self as proxy."]
                    NoSelfProxy,
                }
                #[derive(Debug, crate::gp::Decode, crate::gp::DecodeAsType, crate::gp::Encode)]
                #[doc = "The `Event` enum of this pallet"]
                pub enum Event {
                    #[codec(index = 0)]
                    #[doc = "A proxy was executed correctly, with the given."]
                    ProxyExecuted {
                        result:
                            ::core::result::Result<(), runtime_types::sp_runtime::DispatchError>,
                    },
                    #[codec(index = 1)]
                    #[doc = "A pure account has been created by new proxy with given"]
                    #[doc = "disambiguation index and proxy type."]
                    PureCreated {
                        pure: ::subxt::utils::AccountId32,
                        who: ::subxt::utils::AccountId32,
                        proxy_type: runtime_types::vara_runtime::ProxyType,
                        disambiguation_index: ::core::primitive::u16,
                    },
                    #[codec(index = 2)]
                    #[doc = "An announcement was placed to make a call in the future."]
                    Announced {
                        real: ::subxt::utils::AccountId32,
                        proxy: ::subxt::utils::AccountId32,
                        call_hash: ::subxt::utils::H256,
                    },
                    #[codec(index = 3)]
                    #[doc = "A proxy was added."]
                    ProxyAdded {
                        delegator: ::subxt::utils::AccountId32,
                        delegatee: ::subxt::utils::AccountId32,
                        proxy_type: runtime_types::vara_runtime::ProxyType,
                        delay: ::core::primitive::u32,
                    },
                    #[codec(index = 4)]
                    #[doc = "A proxy was removed."]
                    ProxyRemoved {
                        delegator: ::subxt::utils::AccountId32,
                        delegatee: ::subxt::utils::AccountId32,
                        proxy_type: runtime_types::vara_runtime::ProxyType,
                        delay: ::core::primitive::u32,
                    },
                }
            }
            #[derive(Debug, crate::gp::Decode, crate::gp::DecodeAsType, crate::gp::Encode)]
            pub struct Announcement<_0, _1, _2> {
                pub real: _0,
                pub call_hash: _1,
                pub height: _2,
            }
            #[derive(Debug, crate::gp::Decode, crate::gp::DecodeAsType, crate::gp::Encode)]
            pub struct ProxyDefinition<_0, _1, _2> {
                pub delegate: _0,
                pub proxy_type: _1,
                pub delay: _2,
            }
        }
        pub mod pallet_ranked_collective {
            use super::runtime_types;
            pub mod pallet {
                use super::runtime_types;
                #[derive(Debug, crate::gp::Decode, crate::gp::DecodeAsType, crate::gp::Encode)]
                #[doc = "Contains a variant per dispatchable extrinsic that this pallet has."]
                pub enum Call {
                    #[codec(index = 0)]
                    #[doc = "See [`Pallet::add_member`]."]
                    add_member {
                        who: ::subxt::utils::MultiAddress<::subxt::utils::AccountId32, ()>,
                    },
                    #[codec(index = 1)]
                    #[doc = "See [`Pallet::promote_member`]."]
                    promote_member {
                        who: ::subxt::utils::MultiAddress<::subxt::utils::AccountId32, ()>,
                    },
                    #[codec(index = 2)]
                    #[doc = "See [`Pallet::demote_member`]."]
                    demote_member {
                        who: ::subxt::utils::MultiAddress<::subxt::utils::AccountId32, ()>,
                    },
                    #[codec(index = 3)]
                    #[doc = "See [`Pallet::remove_member`]."]
                    remove_member {
                        who: ::subxt::utils::MultiAddress<::subxt::utils::AccountId32, ()>,
                        min_rank: ::core::primitive::u16,
                    },
                    #[codec(index = 4)]
                    #[doc = "See [`Pallet::vote`]."]
                    vote {
                        poll: ::core::primitive::u32,
                        aye: ::core::primitive::bool,
                    },
                    #[codec(index = 5)]
                    #[doc = "See [`Pallet::cleanup_poll`]."]
                    cleanup_poll {
                        poll_index: ::core::primitive::u32,
                        max: ::core::primitive::u32,
                    },
                }
                #[derive(Debug, crate::gp::Decode, crate::gp::DecodeAsType, crate::gp::Encode)]
                #[doc = "The `Error` enum of this pallet."]
                pub enum Error {
                    #[codec(index = 0)]
                    #[doc = "Account is already a member."]
                    AlreadyMember,
                    #[codec(index = 1)]
                    #[doc = "Account is not a member."]
                    NotMember,
                    #[codec(index = 2)]
                    #[doc = "The given poll index is unknown or has closed."]
                    NotPolling,
                    #[codec(index = 3)]
                    #[doc = "The given poll is still ongoing."]
                    Ongoing,
                    #[codec(index = 4)]
                    #[doc = "There are no further records to be removed."]
                    NoneRemaining,
                    #[codec(index = 5)]
                    #[doc = "Unexpected error in state."]
                    Corruption,
                    #[codec(index = 6)]
                    #[doc = "The member's rank is too low to vote."]
                    RankTooLow,
                    #[codec(index = 7)]
                    #[doc = "The information provided is incorrect."]
                    InvalidWitness,
                    #[codec(index = 8)]
                    #[doc = "The origin is not sufficiently privileged to do the operation."]
                    NoPermission,
                }
                #[derive(Debug, crate::gp::Decode, crate::gp::DecodeAsType, crate::gp::Encode)]
                #[doc = "The `Event` enum of this pallet"]
                pub enum Event {
                    #[codec(index = 0)]
                    #[doc = "A member `who` has been added."]
                    MemberAdded { who: ::subxt::utils::AccountId32 },
                    #[codec(index = 1)]
                    #[doc = "The member `who`se rank has been changed to the given `rank`."]
                    RankChanged {
                        who: ::subxt::utils::AccountId32,
                        rank: ::core::primitive::u16,
                    },
                    #[codec(index = 2)]
                    #[doc = "The member `who` of given `rank` has been removed from the collective."]
                    MemberRemoved {
                        who: ::subxt::utils::AccountId32,
                        rank: ::core::primitive::u16,
                    },
                    #[codec(index = 3)]
                    #[doc = "The member `who` has voted for the `poll` with the given `vote` leading to an updated"]
                    #[doc = "`tally`."]
                    Voted {
                        who: ::subxt::utils::AccountId32,
                        poll: ::core::primitive::u32,
                        vote: runtime_types::pallet_ranked_collective::VoteRecord,
                        tally: runtime_types::pallet_ranked_collective::Tally,
                    },
                }
            }
            #[derive(
                ::subxt::ext::codec::CompactAs,
                Debug,
                crate::gp::Decode,
                crate::gp::DecodeAsType,
                crate::gp::Encode,
            )]
            pub struct MemberRecord {
                pub rank: ::core::primitive::u16,
            }
            #[derive(Debug, crate::gp::Decode, crate::gp::DecodeAsType, crate::gp::Encode)]
            pub struct Tally {
                pub bare_ayes: ::core::primitive::u32,
                pub ayes: ::core::primitive::u32,
                pub nays: ::core::primitive::u32,
            }
            #[derive(Debug, crate::gp::Decode, crate::gp::DecodeAsType, crate::gp::Encode)]
            pub enum VoteRecord {
                #[codec(index = 0)]
                Aye(::core::primitive::u32),
                #[codec(index = 1)]
                Nay(::core::primitive::u32),
            }
        }
        pub mod pallet_referenda {
            use super::runtime_types;
            pub mod pallet {
                use super::runtime_types;
                #[derive(Debug, crate::gp::Decode, crate::gp::DecodeAsType, crate::gp::Encode)]
                #[doc = "Contains a variant per dispatchable extrinsic that this pallet has."]
                pub enum Call {
                    #[codec(index = 0)]
                    #[doc = "See [`Pallet::submit`]."]
                    submit {
                        proposal_origin:
                            ::std::boxed::Box<runtime_types::vara_runtime::OriginCaller>,
                        proposal: runtime_types::frame_support::traits::preimages::Bounded<
                            runtime_types::vara_runtime::RuntimeCall,
                            runtime_types::sp_runtime::traits::BlakeTwo256,
                        >,
                        enactment_moment:
                            runtime_types::frame_support::traits::schedule::DispatchTime<
                                ::core::primitive::u32,
                            >,
                    },
                    #[codec(index = 1)]
                    #[doc = "See [`Pallet::place_decision_deposit`]."]
                    place_decision_deposit { index: ::core::primitive::u32 },
                    #[codec(index = 2)]
                    #[doc = "See [`Pallet::refund_decision_deposit`]."]
                    refund_decision_deposit { index: ::core::primitive::u32 },
                    #[codec(index = 3)]
                    #[doc = "See [`Pallet::cancel`]."]
                    cancel { index: ::core::primitive::u32 },
                    #[codec(index = 4)]
                    #[doc = "See [`Pallet::kill`]."]
                    kill { index: ::core::primitive::u32 },
                    #[codec(index = 5)]
                    #[doc = "See [`Pallet::nudge_referendum`]."]
                    nudge_referendum { index: ::core::primitive::u32 },
                    #[codec(index = 6)]
                    #[doc = "See [`Pallet::one_fewer_deciding`]."]
                    one_fewer_deciding { track: ::core::primitive::u16 },
                    #[codec(index = 7)]
                    #[doc = "See [`Pallet::refund_submission_deposit`]."]
                    refund_submission_deposit { index: ::core::primitive::u32 },
                    #[codec(index = 8)]
                    #[doc = "See [`Pallet::set_metadata`]."]
                    set_metadata {
                        index: ::core::primitive::u32,
                        maybe_hash: ::core::option::Option<::subxt::utils::H256>,
                    },
                }
                #[derive(Debug, crate::gp::Decode, crate::gp::DecodeAsType, crate::gp::Encode)]
                #[doc = "Contains a variant per dispatchable extrinsic that this pallet has."]
                pub enum Call2 {
                    #[codec(index = 0)]
                    #[doc = "See [`Pallet::submit`]."]
                    submit {
                        proposal_origin:
                            ::std::boxed::Box<runtime_types::vara_runtime::OriginCaller>,
                        proposal: runtime_types::frame_support::traits::preimages::Bounded<
                            runtime_types::vara_runtime::RuntimeCall,
                            runtime_types::sp_runtime::traits::BlakeTwo256,
                        >,
                        enactment_moment:
                            runtime_types::frame_support::traits::schedule::DispatchTime<
                                ::core::primitive::u32,
                            >,
                    },
                    #[codec(index = 1)]
                    #[doc = "See [`Pallet::place_decision_deposit`]."]
                    place_decision_deposit { index: ::core::primitive::u32 },
                    #[codec(index = 2)]
                    #[doc = "See [`Pallet::refund_decision_deposit`]."]
                    refund_decision_deposit { index: ::core::primitive::u32 },
                    #[codec(index = 3)]
                    #[doc = "See [`Pallet::cancel`]."]
                    cancel { index: ::core::primitive::u32 },
                    #[codec(index = 4)]
                    #[doc = "See [`Pallet::kill`]."]
                    kill { index: ::core::primitive::u32 },
                    #[codec(index = 5)]
                    #[doc = "See [`Pallet::nudge_referendum`]."]
                    nudge_referendum { index: ::core::primitive::u32 },
                    #[codec(index = 6)]
                    #[doc = "See [`Pallet::one_fewer_deciding`]."]
                    one_fewer_deciding { track: ::core::primitive::u16 },
                    #[codec(index = 7)]
                    #[doc = "See [`Pallet::refund_submission_deposit`]."]
                    refund_submission_deposit { index: ::core::primitive::u32 },
                    #[codec(index = 8)]
                    #[doc = "See [`Pallet::set_metadata`]."]
                    set_metadata {
                        index: ::core::primitive::u32,
                        maybe_hash: ::core::option::Option<::subxt::utils::H256>,
                    },
                }
                #[derive(Debug, crate::gp::Decode, crate::gp::DecodeAsType, crate::gp::Encode)]
                #[doc = "The `Error` enum of this pallet."]
                pub enum Error {
                    #[codec(index = 0)]
                    #[doc = "Referendum is not ongoing."]
                    NotOngoing,
                    #[codec(index = 1)]
                    #[doc = "Referendum's decision deposit is already paid."]
                    HasDeposit,
                    #[codec(index = 2)]
                    #[doc = "The track identifier given was invalid."]
                    BadTrack,
                    #[codec(index = 3)]
                    #[doc = "There are already a full complement of referenda in progress for this track."]
                    Full,
                    #[codec(index = 4)]
                    #[doc = "The queue of the track is empty."]
                    QueueEmpty,
                    #[codec(index = 5)]
                    #[doc = "The referendum index provided is invalid in this context."]
                    BadReferendum,
                    #[codec(index = 6)]
                    #[doc = "There was nothing to do in the advancement."]
                    NothingToDo,
                    #[codec(index = 7)]
                    #[doc = "No track exists for the proposal origin."]
                    NoTrack,
                    #[codec(index = 8)]
                    #[doc = "Any deposit cannot be refunded until after the decision is over."]
                    Unfinished,
                    #[codec(index = 9)]
                    #[doc = "The deposit refunder is not the depositor."]
                    NoPermission,
                    #[codec(index = 10)]
                    #[doc = "The deposit cannot be refunded since none was made."]
                    NoDeposit,
                    #[codec(index = 11)]
                    #[doc = "The referendum status is invalid for this operation."]
                    BadStatus,
                    #[codec(index = 12)]
                    #[doc = "The preimage does not exist."]
                    PreimageNotExist,
                }
                #[derive(Debug, crate::gp::Decode, crate::gp::DecodeAsType, crate::gp::Encode)]
                #[doc = "The `Error` enum of this pallet."]
                pub enum Error2 {
                    #[codec(index = 0)]
                    #[doc = "Referendum is not ongoing."]
                    NotOngoing,
                    #[codec(index = 1)]
                    #[doc = "Referendum's decision deposit is already paid."]
                    HasDeposit,
                    #[codec(index = 2)]
                    #[doc = "The track identifier given was invalid."]
                    BadTrack,
                    #[codec(index = 3)]
                    #[doc = "There are already a full complement of referenda in progress for this track."]
                    Full,
                    #[codec(index = 4)]
                    #[doc = "The queue of the track is empty."]
                    QueueEmpty,
                    #[codec(index = 5)]
                    #[doc = "The referendum index provided is invalid in this context."]
                    BadReferendum,
                    #[codec(index = 6)]
                    #[doc = "There was nothing to do in the advancement."]
                    NothingToDo,
                    #[codec(index = 7)]
                    #[doc = "No track exists for the proposal origin."]
                    NoTrack,
                    #[codec(index = 8)]
                    #[doc = "Any deposit cannot be refunded until after the decision is over."]
                    Unfinished,
                    #[codec(index = 9)]
                    #[doc = "The deposit refunder is not the depositor."]
                    NoPermission,
                    #[codec(index = 10)]
                    #[doc = "The deposit cannot be refunded since none was made."]
                    NoDeposit,
                    #[codec(index = 11)]
                    #[doc = "The referendum status is invalid for this operation."]
                    BadStatus,
                    #[codec(index = 12)]
                    #[doc = "The preimage does not exist."]
                    PreimageNotExist,
                }
                #[derive(Debug, crate::gp::Decode, crate::gp::DecodeAsType, crate::gp::Encode)]
                #[doc = "The `Event` enum of this pallet"]
                pub enum Event {
                    #[codec(index = 0)]
                    #[doc = "A referendum has been submitted."]
                    Submitted {
                        index: ::core::primitive::u32,
                        track: ::core::primitive::u16,
                        proposal: runtime_types::frame_support::traits::preimages::Bounded<
                            runtime_types::vara_runtime::RuntimeCall,
                            runtime_types::sp_runtime::traits::BlakeTwo256,
                        >,
                    },
                    #[codec(index = 1)]
                    #[doc = "The decision deposit has been placed."]
                    DecisionDepositPlaced {
                        index: ::core::primitive::u32,
                        who: ::subxt::utils::AccountId32,
                        amount: ::core::primitive::u128,
                    },
                    #[codec(index = 2)]
                    #[doc = "The decision deposit has been refunded."]
                    DecisionDepositRefunded {
                        index: ::core::primitive::u32,
                        who: ::subxt::utils::AccountId32,
                        amount: ::core::primitive::u128,
                    },
                    #[codec(index = 3)]
                    #[doc = "A deposit has been slashaed."]
                    DepositSlashed {
                        who: ::subxt::utils::AccountId32,
                        amount: ::core::primitive::u128,
                    },
                    #[codec(index = 4)]
                    #[doc = "A referendum has moved into the deciding phase."]
                    DecisionStarted {
                        index: ::core::primitive::u32,
                        track: ::core::primitive::u16,
                        proposal: runtime_types::frame_support::traits::preimages::Bounded<
                            runtime_types::vara_runtime::RuntimeCall,
                            runtime_types::sp_runtime::traits::BlakeTwo256,
                        >,
                        tally: runtime_types::pallet_conviction_voting::types::Tally<
                            ::core::primitive::u128,
                        >,
                    },
                    #[codec(index = 5)]
                    ConfirmStarted { index: ::core::primitive::u32 },
                    #[codec(index = 6)]
                    ConfirmAborted { index: ::core::primitive::u32 },
                    #[codec(index = 7)]
                    #[doc = "A referendum has ended its confirmation phase and is ready for approval."]
                    Confirmed {
                        index: ::core::primitive::u32,
                        tally: runtime_types::pallet_conviction_voting::types::Tally<
                            ::core::primitive::u128,
                        >,
                    },
                    #[codec(index = 8)]
                    #[doc = "A referendum has been approved and its proposal has been scheduled."]
                    Approved { index: ::core::primitive::u32 },
                    #[codec(index = 9)]
                    #[doc = "A proposal has been rejected by referendum."]
                    Rejected {
                        index: ::core::primitive::u32,
                        tally: runtime_types::pallet_conviction_voting::types::Tally<
                            ::core::primitive::u128,
                        >,
                    },
                    #[codec(index = 10)]
                    #[doc = "A referendum has been timed out without being decided."]
                    TimedOut {
                        index: ::core::primitive::u32,
                        tally: runtime_types::pallet_conviction_voting::types::Tally<
                            ::core::primitive::u128,
                        >,
                    },
                    #[codec(index = 11)]
                    #[doc = "A referendum has been cancelled."]
                    Cancelled {
                        index: ::core::primitive::u32,
                        tally: runtime_types::pallet_conviction_voting::types::Tally<
                            ::core::primitive::u128,
                        >,
                    },
                    #[codec(index = 12)]
                    #[doc = "A referendum has been killed."]
                    Killed {
                        index: ::core::primitive::u32,
                        tally: runtime_types::pallet_conviction_voting::types::Tally<
                            ::core::primitive::u128,
                        >,
                    },
                    #[codec(index = 13)]
                    #[doc = "The submission deposit has been refunded."]
                    SubmissionDepositRefunded {
                        index: ::core::primitive::u32,
                        who: ::subxt::utils::AccountId32,
                        amount: ::core::primitive::u128,
                    },
                    #[codec(index = 14)]
                    #[doc = "Metadata for a referendum has been set."]
                    MetadataSet {
                        index: ::core::primitive::u32,
                        hash: ::subxt::utils::H256,
                    },
                    #[codec(index = 15)]
                    #[doc = "Metadata for a referendum has been cleared."]
                    MetadataCleared {
                        index: ::core::primitive::u32,
                        hash: ::subxt::utils::H256,
                    },
                }
                #[derive(Debug, crate::gp::Decode, crate::gp::DecodeAsType, crate::gp::Encode)]
                #[doc = "The `Event` enum of this pallet"]
                pub enum Event2 {
                    #[codec(index = 0)]
                    #[doc = "A referendum has been submitted."]
                    Submitted {
                        index: ::core::primitive::u32,
                        track: ::core::primitive::u16,
                        proposal: runtime_types::frame_support::traits::preimages::Bounded<
                            runtime_types::vara_runtime::RuntimeCall,
                            runtime_types::sp_runtime::traits::BlakeTwo256,
                        >,
                    },
                    #[codec(index = 1)]
                    #[doc = "The decision deposit has been placed."]
                    DecisionDepositPlaced {
                        index: ::core::primitive::u32,
                        who: ::subxt::utils::AccountId32,
                        amount: ::core::primitive::u128,
                    },
                    #[codec(index = 2)]
                    #[doc = "The decision deposit has been refunded."]
                    DecisionDepositRefunded {
                        index: ::core::primitive::u32,
                        who: ::subxt::utils::AccountId32,
                        amount: ::core::primitive::u128,
                    },
                    #[codec(index = 3)]
                    #[doc = "A deposit has been slashaed."]
                    DepositSlashed {
                        who: ::subxt::utils::AccountId32,
                        amount: ::core::primitive::u128,
                    },
                    #[codec(index = 4)]
                    #[doc = "A referendum has moved into the deciding phase."]
                    DecisionStarted {
                        index: ::core::primitive::u32,
                        track: ::core::primitive::u16,
                        proposal: runtime_types::frame_support::traits::preimages::Bounded<
                            runtime_types::vara_runtime::RuntimeCall,
                            runtime_types::sp_runtime::traits::BlakeTwo256,
                        >,
                        tally: runtime_types::pallet_ranked_collective::Tally,
                    },
                    #[codec(index = 5)]
                    ConfirmStarted { index: ::core::primitive::u32 },
                    #[codec(index = 6)]
                    ConfirmAborted { index: ::core::primitive::u32 },
                    #[codec(index = 7)]
                    #[doc = "A referendum has ended its confirmation phase and is ready for approval."]
                    Confirmed {
                        index: ::core::primitive::u32,
                        tally: runtime_types::pallet_ranked_collective::Tally,
                    },
                    #[codec(index = 8)]
                    #[doc = "A referendum has been approved and its proposal has been scheduled."]
                    Approved { index: ::core::primitive::u32 },
                    #[codec(index = 9)]
                    #[doc = "A proposal has been rejected by referendum."]
                    Rejected {
                        index: ::core::primitive::u32,
                        tally: runtime_types::pallet_ranked_collective::Tally,
                    },
                    #[codec(index = 10)]
                    #[doc = "A referendum has been timed out without being decided."]
                    TimedOut {
                        index: ::core::primitive::u32,
                        tally: runtime_types::pallet_ranked_collective::Tally,
                    },
                    #[codec(index = 11)]
                    #[doc = "A referendum has been cancelled."]
                    Cancelled {
                        index: ::core::primitive::u32,
                        tally: runtime_types::pallet_ranked_collective::Tally,
                    },
                    #[codec(index = 12)]
                    #[doc = "A referendum has been killed."]
                    Killed {
                        index: ::core::primitive::u32,
                        tally: runtime_types::pallet_ranked_collective::Tally,
                    },
                    #[codec(index = 13)]
                    #[doc = "The submission deposit has been refunded."]
                    SubmissionDepositRefunded {
                        index: ::core::primitive::u32,
                        who: ::subxt::utils::AccountId32,
                        amount: ::core::primitive::u128,
                    },
                    #[codec(index = 14)]
                    #[doc = "Metadata for a referendum has been set."]
                    MetadataSet {
                        index: ::core::primitive::u32,
                        hash: ::subxt::utils::H256,
                    },
                    #[codec(index = 15)]
                    #[doc = "Metadata for a referendum has been cleared."]
                    MetadataCleared {
                        index: ::core::primitive::u32,
                        hash: ::subxt::utils::H256,
                    },
                }
            }
            pub mod types {
                use super::runtime_types;
                #[derive(Debug, crate::gp::Decode, crate::gp::DecodeAsType, crate::gp::Encode)]
                pub enum Curve {
                    #[codec(index = 0)]
                    LinearDecreasing {
                        length: runtime_types::sp_arithmetic::per_things::Perbill,
                        floor: runtime_types::sp_arithmetic::per_things::Perbill,
                        ceil: runtime_types::sp_arithmetic::per_things::Perbill,
                    },
                    #[codec(index = 1)]
                    SteppedDecreasing {
                        begin: runtime_types::sp_arithmetic::per_things::Perbill,
                        end: runtime_types::sp_arithmetic::per_things::Perbill,
                        step: runtime_types::sp_arithmetic::per_things::Perbill,
                        period: runtime_types::sp_arithmetic::per_things::Perbill,
                    },
                    #[codec(index = 2)]
                    Reciprocal {
                        factor: runtime_types::sp_arithmetic::fixed_point::FixedI64,
                        x_offset: runtime_types::sp_arithmetic::fixed_point::FixedI64,
                        y_offset: runtime_types::sp_arithmetic::fixed_point::FixedI64,
                    },
                }
                #[derive(Debug, crate::gp::Decode, crate::gp::DecodeAsType, crate::gp::Encode)]
                pub struct DecidingStatus<_0> {
                    pub since: _0,
                    pub confirming: ::core::option::Option<_0>,
                }
                #[derive(Debug, crate::gp::Decode, crate::gp::DecodeAsType, crate::gp::Encode)]
                pub struct Deposit<_0, _1> {
                    pub who: _0,
                    pub amount: _1,
                }
                #[derive(Debug, crate::gp::Decode, crate::gp::DecodeAsType, crate::gp::Encode)]
                pub enum ReferendumInfo<_0, _1, _2, _3, _4, _5, _6, _7> {
                    #[codec(index = 0)]
                    Ongoing(
                        runtime_types::pallet_referenda::types::ReferendumStatus<
                            _0,
                            _1,
                            _2,
                            _3,
                            _4,
                            _5,
                            _6,
                            _7,
                        >,
                    ),
                    #[codec(index = 1)]
                    Approved(
                        _2,
                        ::core::option::Option<
                            runtime_types::pallet_referenda::types::Deposit<_6, _4>,
                        >,
                        ::core::option::Option<
                            runtime_types::pallet_referenda::types::Deposit<_6, _4>,
                        >,
                    ),
                    #[codec(index = 2)]
                    Rejected(
                        _2,
                        ::core::option::Option<
                            runtime_types::pallet_referenda::types::Deposit<_6, _4>,
                        >,
                        ::core::option::Option<
                            runtime_types::pallet_referenda::types::Deposit<_6, _4>,
                        >,
                    ),
                    #[codec(index = 3)]
                    Cancelled(
                        _2,
                        ::core::option::Option<
                            runtime_types::pallet_referenda::types::Deposit<_6, _4>,
                        >,
                        ::core::option::Option<
                            runtime_types::pallet_referenda::types::Deposit<_6, _4>,
                        >,
                    ),
                    #[codec(index = 4)]
                    TimedOut(
                        _2,
                        ::core::option::Option<
                            runtime_types::pallet_referenda::types::Deposit<_6, _4>,
                        >,
                        ::core::option::Option<
                            runtime_types::pallet_referenda::types::Deposit<_6, _4>,
                        >,
                    ),
                    #[codec(index = 5)]
                    Killed(_2),
                }
                #[derive(Debug, crate::gp::Decode, crate::gp::DecodeAsType, crate::gp::Encode)]
                pub struct ReferendumStatus<_0, _1, _2, _3, _4, _5, _6, _7> {
                    pub track: _0,
                    pub origin: _1,
                    pub proposal: _3,
                    pub enactment: runtime_types::frame_support::traits::schedule::DispatchTime<_2>,
                    pub submitted: _2,
                    pub submission_deposit: runtime_types::pallet_referenda::types::Deposit<_6, _4>,
                    pub decision_deposit: ::core::option::Option<
                        runtime_types::pallet_referenda::types::Deposit<_6, _4>,
                    >,
                    pub deciding: ::core::option::Option<
                        runtime_types::pallet_referenda::types::DecidingStatus<_2>,
                    >,
                    pub tally: _5,
                    pub in_queue: ::core::primitive::bool,
                    pub alarm: ::core::option::Option<(_2, _7)>,
                }
                #[derive(Debug, crate::gp::Decode, crate::gp::DecodeAsType, crate::gp::Encode)]
                pub struct TrackInfo<_0, _1> {
                    pub name: ::std::string::String,
                    pub max_deciding: ::core::primitive::u32,
                    pub decision_deposit: _0,
                    pub prepare_period: _1,
                    pub decision_period: _1,
                    pub confirm_period: _1,
                    pub min_enactment_period: _1,
                    pub min_approval: runtime_types::pallet_referenda::types::Curve,
                    pub min_support: runtime_types::pallet_referenda::types::Curve,
                }
            }
        }
        pub mod pallet_scheduler {
            use super::runtime_types;
            pub mod pallet {
                use super::runtime_types;
                #[derive(Debug, crate::gp::Decode, crate::gp::DecodeAsType, crate::gp::Encode)]
                #[doc = "Contains a variant per dispatchable extrinsic that this pallet has."]
                pub enum Call {
                    #[codec(index = 0)]
                    #[doc = "See [`Pallet::schedule`]."]
                    schedule {
                        when: ::core::primitive::u32,
                        maybe_periodic: ::core::option::Option<(
                            ::core::primitive::u32,
                            ::core::primitive::u32,
                        )>,
                        priority: ::core::primitive::u8,
                        call: ::std::boxed::Box<runtime_types::vara_runtime::RuntimeCall>,
                    },
                    #[codec(index = 1)]
                    #[doc = "See [`Pallet::cancel`]."]
                    cancel {
                        when: ::core::primitive::u32,
                        index: ::core::primitive::u32,
                    },
                    #[codec(index = 2)]
                    #[doc = "See [`Pallet::schedule_named`]."]
                    schedule_named {
                        id: [::core::primitive::u8; 32usize],
                        when: ::core::primitive::u32,
                        maybe_periodic: ::core::option::Option<(
                            ::core::primitive::u32,
                            ::core::primitive::u32,
                        )>,
                        priority: ::core::primitive::u8,
                        call: ::std::boxed::Box<runtime_types::vara_runtime::RuntimeCall>,
                    },
                    #[codec(index = 3)]
                    #[doc = "See [`Pallet::cancel_named`]."]
                    cancel_named {
                        id: [::core::primitive::u8; 32usize],
                    },
                    #[codec(index = 4)]
                    #[doc = "See [`Pallet::schedule_after`]."]
                    schedule_after {
                        after: ::core::primitive::u32,
                        maybe_periodic: ::core::option::Option<(
                            ::core::primitive::u32,
                            ::core::primitive::u32,
                        )>,
                        priority: ::core::primitive::u8,
                        call: ::std::boxed::Box<runtime_types::vara_runtime::RuntimeCall>,
                    },
                    #[codec(index = 5)]
                    #[doc = "See [`Pallet::schedule_named_after`]."]
                    schedule_named_after {
                        id: [::core::primitive::u8; 32usize],
                        after: ::core::primitive::u32,
                        maybe_periodic: ::core::option::Option<(
                            ::core::primitive::u32,
                            ::core::primitive::u32,
                        )>,
                        priority: ::core::primitive::u8,
                        call: ::std::boxed::Box<runtime_types::vara_runtime::RuntimeCall>,
                    },
                }
                #[derive(Debug, crate::gp::Decode, crate::gp::DecodeAsType, crate::gp::Encode)]
                #[doc = "The `Error` enum of this pallet."]
                pub enum Error {
                    #[codec(index = 0)]
                    #[doc = "Failed to schedule a call"]
                    FailedToSchedule,
                    #[codec(index = 1)]
                    #[doc = "Cannot find the scheduled call."]
                    NotFound,
                    #[codec(index = 2)]
                    #[doc = "Given target block number is in the past."]
                    TargetBlockNumberInPast,
                    #[codec(index = 3)]
                    #[doc = "Reschedule failed because it does not change scheduled time."]
                    RescheduleNoChange,
                    #[codec(index = 4)]
                    #[doc = "Attempt to use a non-named function on a named task."]
                    Named,
                }
                #[derive(Debug, crate::gp::Decode, crate::gp::DecodeAsType, crate::gp::Encode)]
                #[doc = "Events type."]
                pub enum Event {
                    #[codec(index = 0)]
                    #[doc = "Scheduled some task."]
                    Scheduled {
                        when: ::core::primitive::u32,
                        index: ::core::primitive::u32,
                    },
                    #[codec(index = 1)]
                    #[doc = "Canceled some task."]
                    Canceled {
                        when: ::core::primitive::u32,
                        index: ::core::primitive::u32,
                    },
                    #[codec(index = 2)]
                    #[doc = "Dispatched some task."]
                    Dispatched {
                        task: (::core::primitive::u32, ::core::primitive::u32),
                        id: ::core::option::Option<[::core::primitive::u8; 32usize]>,
                        result:
                            ::core::result::Result<(), runtime_types::sp_runtime::DispatchError>,
                    },
                    #[codec(index = 3)]
                    #[doc = "The call for the provided hash was not found so the task has been aborted."]
                    CallUnavailable {
                        task: (::core::primitive::u32, ::core::primitive::u32),
                        id: ::core::option::Option<[::core::primitive::u8; 32usize]>,
                    },
                    #[codec(index = 4)]
                    #[doc = "The given task was unable to be renewed since the agenda is full at that block."]
                    PeriodicFailed {
                        task: (::core::primitive::u32, ::core::primitive::u32),
                        id: ::core::option::Option<[::core::primitive::u8; 32usize]>,
                    },
                    #[codec(index = 5)]
                    #[doc = "The given task can never be executed since it is overweight."]
                    PermanentlyOverweight {
                        task: (::core::primitive::u32, ::core::primitive::u32),
                        id: ::core::option::Option<[::core::primitive::u8; 32usize]>,
                    },
                }
            }
            #[derive(Debug, crate::gp::Decode, crate::gp::DecodeAsType, crate::gp::Encode)]
            pub struct Scheduled<_0, _1, _2, _3, _4> {
                pub maybe_id: ::core::option::Option<_0>,
                pub priority: ::core::primitive::u8,
                pub call: _1,
                pub maybe_periodic: ::core::option::Option<(_2, _2)>,
                pub origin: _3,
                #[codec(skip)]
                pub __subxt_unused_type_params: ::core::marker::PhantomData<_4>,
            }
        }
        pub mod pallet_session {
            use super::runtime_types;
            pub mod pallet {
                use super::runtime_types;
                #[derive(Debug, crate::gp::Decode, crate::gp::DecodeAsType, crate::gp::Encode)]
                #[doc = "Contains a variant per dispatchable extrinsic that this pallet has."]
                pub enum Call {
                    #[codec(index = 0)]
                    #[doc = "See [`Pallet::set_keys`]."]
                    set_keys {
                        keys: runtime_types::vara_runtime::SessionKeys,
                        proof: ::std::vec::Vec<::core::primitive::u8>,
                    },
                    #[codec(index = 1)]
                    #[doc = "See [`Pallet::purge_keys`]."]
                    purge_keys,
                }
                #[derive(Debug, crate::gp::Decode, crate::gp::DecodeAsType, crate::gp::Encode)]
                #[doc = "Error for the session pallet."]
                pub enum Error {
                    #[codec(index = 0)]
                    #[doc = "Invalid ownership proof."]
                    InvalidProof,
                    #[codec(index = 1)]
                    #[doc = "No associated validator ID for account."]
                    NoAssociatedValidatorId,
                    #[codec(index = 2)]
                    #[doc = "Registered duplicate key."]
                    DuplicatedKey,
                    #[codec(index = 3)]
                    #[doc = "No keys are associated with this account."]
                    NoKeys,
                    #[codec(index = 4)]
                    #[doc = "Key setting account is not live, so it's impossible to associate keys."]
                    NoAccount,
                }
                #[derive(Debug, crate::gp::Decode, crate::gp::DecodeAsType, crate::gp::Encode)]
                #[doc = "The `Event` enum of this pallet"]
                pub enum Event {
                    #[codec(index = 0)]
                    #[doc = "New session has happened. Note that the argument is the session index, not the"]
                    #[doc = "block number as the type might suggest."]
                    NewSession {
                        session_index: ::core::primitive::u32,
                    },
                }
            }
        }
        pub mod pallet_staking {
            use super::runtime_types;
            pub mod pallet {
                use super::runtime_types;
                pub mod pallet {
                    use super::runtime_types;
                    #[derive(
                        Debug, crate::gp::Decode, crate::gp::DecodeAsType, crate::gp::Encode,
                    )]
                    #[doc = "Contains a variant per dispatchable extrinsic that this pallet has."]
                    pub enum Call {
                        #[codec(index = 0)]
                        #[doc = "See [`Pallet::bond`]."]
                        bond {
                            #[codec(compact)]
                            value: ::core::primitive::u128,
                            payee: runtime_types::pallet_staking::RewardDestination<
                                ::subxt::utils::AccountId32,
                            >,
                        },
                        #[codec(index = 1)]
                        #[doc = "See [`Pallet::bond_extra`]."]
                        bond_extra {
                            #[codec(compact)]
                            max_additional: ::core::primitive::u128,
                        },
                        #[codec(index = 2)]
                        #[doc = "See [`Pallet::unbond`]."]
                        unbond {
                            #[codec(compact)]
                            value: ::core::primitive::u128,
                        },
                        #[codec(index = 3)]
                        #[doc = "See [`Pallet::withdraw_unbonded`]."]
                        withdraw_unbonded {
                            num_slashing_spans: ::core::primitive::u32,
                        },
                        #[codec(index = 4)]
                        #[doc = "See [`Pallet::validate`]."]
                        validate {
                            prefs: runtime_types::pallet_staking::ValidatorPrefs,
                        },
                        #[codec(index = 5)]
                        #[doc = "See [`Pallet::nominate`]."]
                        nominate {
                            targets: ::std::vec::Vec<
                                ::subxt::utils::MultiAddress<::subxt::utils::AccountId32, ()>,
                            >,
                        },
                        #[codec(index = 6)]
                        #[doc = "See [`Pallet::chill`]."]
                        chill,
                        #[codec(index = 7)]
                        #[doc = "See [`Pallet::set_payee`]."]
                        set_payee {
                            payee: runtime_types::pallet_staking::RewardDestination<
                                ::subxt::utils::AccountId32,
                            >,
                        },
                        #[codec(index = 8)]
                        #[doc = "See [`Pallet::set_controller`]."]
                        set_controller,
                        #[codec(index = 9)]
                        #[doc = "See [`Pallet::set_validator_count`]."]
                        set_validator_count {
                            #[codec(compact)]
                            new: ::core::primitive::u32,
                        },
                        #[codec(index = 10)]
                        #[doc = "See [`Pallet::increase_validator_count`]."]
                        increase_validator_count {
                            #[codec(compact)]
                            additional: ::core::primitive::u32,
                        },
                        #[codec(index = 11)]
                        #[doc = "See [`Pallet::scale_validator_count`]."]
                        scale_validator_count {
                            factor: runtime_types::sp_arithmetic::per_things::Percent,
                        },
                        #[codec(index = 12)]
                        #[doc = "See [`Pallet::force_no_eras`]."]
                        force_no_eras,
                        #[codec(index = 13)]
                        #[doc = "See [`Pallet::force_new_era`]."]
                        force_new_era,
                        #[codec(index = 14)]
                        #[doc = "See [`Pallet::set_invulnerables`]."]
                        set_invulnerables {
                            invulnerables: ::std::vec::Vec<::subxt::utils::AccountId32>,
                        },
                        #[codec(index = 15)]
                        #[doc = "See [`Pallet::force_unstake`]."]
                        force_unstake {
                            stash: ::subxt::utils::AccountId32,
                            num_slashing_spans: ::core::primitive::u32,
                        },
                        #[codec(index = 16)]
                        #[doc = "See [`Pallet::force_new_era_always`]."]
                        force_new_era_always,
                        #[codec(index = 17)]
                        #[doc = "See [`Pallet::cancel_deferred_slash`]."]
                        cancel_deferred_slash {
                            era: ::core::primitive::u32,
                            slash_indices: ::std::vec::Vec<::core::primitive::u32>,
                        },
                        #[codec(index = 18)]
                        #[doc = "See [`Pallet::payout_stakers`]."]
                        payout_stakers {
                            validator_stash: ::subxt::utils::AccountId32,
                            era: ::core::primitive::u32,
                        },
                        #[codec(index = 19)]
                        #[doc = "See [`Pallet::rebond`]."]
                        rebond {
                            #[codec(compact)]
                            value: ::core::primitive::u128,
                        },
                        #[codec(index = 20)]
                        #[doc = "See [`Pallet::reap_stash`]."]
                        reap_stash {
                            stash: ::subxt::utils::AccountId32,
                            num_slashing_spans: ::core::primitive::u32,
                        },
                        #[codec(index = 21)]
                        #[doc = "See [`Pallet::kick`]."]
                        kick {
                            who: ::std::vec::Vec<
                                ::subxt::utils::MultiAddress<::subxt::utils::AccountId32, ()>,
                            >,
                        },
                        #[codec(index = 22)]
                        #[doc = "See [`Pallet::set_staking_configs`]."]
                        set_staking_configs {
                            min_nominator_bond:
                                runtime_types::pallet_staking::pallet::pallet::ConfigOp<
                                    ::core::primitive::u128,
                                >,
                            min_validator_bond:
                                runtime_types::pallet_staking::pallet::pallet::ConfigOp<
                                    ::core::primitive::u128,
                                >,
                            max_nominator_count:
                                runtime_types::pallet_staking::pallet::pallet::ConfigOp<
                                    ::core::primitive::u32,
                                >,
                            max_validator_count:
                                runtime_types::pallet_staking::pallet::pallet::ConfigOp<
                                    ::core::primitive::u32,
                                >,
                            chill_threshold:
                                runtime_types::pallet_staking::pallet::pallet::ConfigOp<
                                    runtime_types::sp_arithmetic::per_things::Percent,
                                >,
                            min_commission: runtime_types::pallet_staking::pallet::pallet::ConfigOp<
                                runtime_types::sp_arithmetic::per_things::Perbill,
                            >,
                        },
                        #[codec(index = 23)]
                        #[doc = "See [`Pallet::chill_other`]."]
                        chill_other {
                            controller: ::subxt::utils::AccountId32,
                        },
                        #[codec(index = 24)]
                        #[doc = "See [`Pallet::force_apply_min_commission`]."]
                        force_apply_min_commission {
                            validator_stash: ::subxt::utils::AccountId32,
                        },
                        #[codec(index = 25)]
                        #[doc = "See [`Pallet::set_min_commission`]."]
                        set_min_commission {
                            new: runtime_types::sp_arithmetic::per_things::Perbill,
                        },
                    }
                    #[derive(
                        Debug, crate::gp::Decode, crate::gp::DecodeAsType, crate::gp::Encode,
                    )]
                    pub enum ConfigOp<_0> {
                        #[codec(index = 0)]
                        Noop,
                        #[codec(index = 1)]
                        Set(_0),
                        #[codec(index = 2)]
                        Remove,
                    }
                    #[derive(
                        Debug, crate::gp::Decode, crate::gp::DecodeAsType, crate::gp::Encode,
                    )]
                    #[doc = "The `Error` enum of this pallet."]
                    pub enum Error {
                        #[codec(index = 0)]
                        #[doc = "Not a controller account."]
                        NotController,
                        #[codec(index = 1)]
                        #[doc = "Not a stash account."]
                        NotStash,
                        #[codec(index = 2)]
                        #[doc = "Stash is already bonded."]
                        AlreadyBonded,
                        #[codec(index = 3)]
                        #[doc = "Controller is already paired."]
                        AlreadyPaired,
                        #[codec(index = 4)]
                        #[doc = "Targets cannot be empty."]
                        EmptyTargets,
                        #[codec(index = 5)]
                        #[doc = "Duplicate index."]
                        DuplicateIndex,
                        #[codec(index = 6)]
                        #[doc = "Slash record index out of bounds."]
                        InvalidSlashIndex,
                        #[codec(index = 7)]
                        #[doc = "Cannot have a validator or nominator role, with value less than the minimum defined by"]
                        #[doc = "governance (see `MinValidatorBond` and `MinNominatorBond`). If unbonding is the"]
                        #[doc = "intention, `chill` first to remove one's role as validator/nominator."]
                        InsufficientBond,
                        #[codec(index = 8)]
                        #[doc = "Can not schedule more unlock chunks."]
                        NoMoreChunks,
                        #[codec(index = 9)]
                        #[doc = "Can not rebond without unlocking chunks."]
                        NoUnlockChunk,
                        #[codec(index = 10)]
                        #[doc = "Attempting to target a stash that still has funds."]
                        FundedTarget,
                        #[codec(index = 11)]
                        #[doc = "Invalid era to reward."]
                        InvalidEraToReward,
                        #[codec(index = 12)]
                        #[doc = "Invalid number of nominations."]
                        InvalidNumberOfNominations,
                        #[codec(index = 13)]
                        #[doc = "Items are not sorted and unique."]
                        NotSortedAndUnique,
                        #[codec(index = 14)]
                        #[doc = "Rewards for this era have already been claimed for this validator."]
                        AlreadyClaimed,
                        #[codec(index = 15)]
                        #[doc = "Incorrect previous history depth input provided."]
                        IncorrectHistoryDepth,
                        #[codec(index = 16)]
                        #[doc = "Incorrect number of slashing spans provided."]
                        IncorrectSlashingSpans,
                        #[codec(index = 17)]
                        #[doc = "Internal state has become somehow corrupted and the operation cannot continue."]
                        BadState,
                        #[codec(index = 18)]
                        #[doc = "Too many nomination targets supplied."]
                        TooManyTargets,
                        #[codec(index = 19)]
                        #[doc = "A nomination target was supplied that was blocked or otherwise not a validator."]
                        BadTarget,
                        #[codec(index = 20)]
                        #[doc = "The user has enough bond and thus cannot be chilled forcefully by an external person."]
                        CannotChillOther,
                        #[codec(index = 21)]
                        #[doc = "There are too many nominators in the system. Governance needs to adjust the staking"]
                        #[doc = "settings to keep things safe for the runtime."]
                        TooManyNominators,
                        #[codec(index = 22)]
                        #[doc = "There are too many validator candidates in the system. Governance needs to adjust the"]
                        #[doc = "staking settings to keep things safe for the runtime."]
                        TooManyValidators,
                        #[codec(index = 23)]
                        #[doc = "Commission is too low. Must be at least `MinCommission`."]
                        CommissionTooLow,
                        #[codec(index = 24)]
                        #[doc = "Some bound is not met."]
                        BoundNotMet,
                    }
                    #[derive(
                        Debug, crate::gp::Decode, crate::gp::DecodeAsType, crate::gp::Encode,
                    )]
                    #[doc = "The `Event` enum of this pallet"]
                    pub enum Event {
                        #[codec(index = 0)]
                        #[doc = "The era payout has been set; the first balance is the validator-payout; the second is"]
                        #[doc = "the remainder from the maximum amount of reward."]
                        EraPaid {
                            era_index: ::core::primitive::u32,
                            validator_payout: ::core::primitive::u128,
                            remainder: ::core::primitive::u128,
                        },
                        #[codec(index = 1)]
                        #[doc = "The nominator has been rewarded by this amount to this destination."]
                        Rewarded {
                            stash: ::subxt::utils::AccountId32,
                            dest: runtime_types::pallet_staking::RewardDestination<
                                ::subxt::utils::AccountId32,
                            >,
                            amount: ::core::primitive::u128,
                        },
                        #[codec(index = 2)]
                        #[doc = "A staker (validator or nominator) has been slashed by the given amount."]
                        Slashed {
                            staker: ::subxt::utils::AccountId32,
                            amount: ::core::primitive::u128,
                        },
                        #[codec(index = 3)]
                        #[doc = "A slash for the given validator, for the given percentage of their stake, at the given"]
                        #[doc = "era as been reported."]
                        SlashReported {
                            validator: ::subxt::utils::AccountId32,
                            fraction: runtime_types::sp_arithmetic::per_things::Perbill,
                            slash_era: ::core::primitive::u32,
                        },
                        #[codec(index = 4)]
                        #[doc = "An old slashing report from a prior era was discarded because it could"]
                        #[doc = "not be processed."]
                        OldSlashingReportDiscarded {
                            session_index: ::core::primitive::u32,
                        },
                        #[codec(index = 5)]
                        #[doc = "A new set of stakers was elected."]
                        StakersElected,
                        #[codec(index = 6)]
                        #[doc = "An account has bonded this amount. \\[stash, amount\\]"]
                        #[doc = ""]
                        #[doc = "NOTE: This event is only emitted when funds are bonded via a dispatchable. Notably,"]
                        #[doc = "it will not be emitted for staking rewards when they are added to stake."]
                        Bonded {
                            stash: ::subxt::utils::AccountId32,
                            amount: ::core::primitive::u128,
                        },
                        #[codec(index = 7)]
                        #[doc = "An account has unbonded this amount."]
                        Unbonded {
                            stash: ::subxt::utils::AccountId32,
                            amount: ::core::primitive::u128,
                        },
                        #[codec(index = 8)]
                        #[doc = "An account has called `withdraw_unbonded` and removed unbonding chunks worth `Balance`"]
                        #[doc = "from the unlocking queue."]
                        Withdrawn {
                            stash: ::subxt::utils::AccountId32,
                            amount: ::core::primitive::u128,
                        },
                        #[codec(index = 9)]
                        #[doc = "A nominator has been kicked from a validator."]
                        Kicked {
                            nominator: ::subxt::utils::AccountId32,
                            stash: ::subxt::utils::AccountId32,
                        },
                        #[codec(index = 10)]
                        #[doc = "The election failed. No new era is planned."]
                        StakingElectionFailed,
                        #[codec(index = 11)]
                        #[doc = "An account has stopped participating as either a validator or nominator."]
                        Chilled { stash: ::subxt::utils::AccountId32 },
                        #[codec(index = 12)]
                        #[doc = "The stakers' rewards are getting paid."]
                        PayoutStarted {
                            era_index: ::core::primitive::u32,
                            validator_stash: ::subxt::utils::AccountId32,
                        },
                        #[codec(index = 13)]
                        #[doc = "A validator has set their preferences."]
                        ValidatorPrefsSet {
                            stash: ::subxt::utils::AccountId32,
                            prefs: runtime_types::pallet_staking::ValidatorPrefs,
                        },
                        #[codec(index = 14)]
                        #[doc = "Voters size limit reached."]
                        SnapshotVotersSizeExceeded { size: ::core::primitive::u32 },
                        #[codec(index = 15)]
                        #[doc = "Targets size limit reached."]
                        SnapshotTargetsSizeExceeded { size: ::core::primitive::u32 },
                        #[codec(index = 16)]
                        #[doc = "A new force era mode was set."]
                        ForceEra {
                            mode: runtime_types::pallet_staking::Forcing,
                        },
                    }
                }
            }
            pub mod slashing {
                use super::runtime_types;
                #[derive(Debug, crate::gp::Decode, crate::gp::DecodeAsType, crate::gp::Encode)]
                pub struct SlashingSpans {
                    pub span_index: ::core::primitive::u32,
                    pub last_start: ::core::primitive::u32,
                    pub last_nonzero_slash: ::core::primitive::u32,
                    pub prior: ::std::vec::Vec<::core::primitive::u32>,
                }
                #[derive(Debug, crate::gp::Decode, crate::gp::DecodeAsType, crate::gp::Encode)]
                pub struct SpanRecord<_0> {
                    pub slashed: _0,
                    pub paid_out: _0,
                }
            }
            #[derive(Debug, crate::gp::Decode, crate::gp::DecodeAsType, crate::gp::Encode)]
            pub struct ActiveEraInfo {
                pub index: ::core::primitive::u32,
                pub start: ::core::option::Option<::core::primitive::u64>,
            }
            #[derive(Debug, crate::gp::Decode, crate::gp::DecodeAsType, crate::gp::Encode)]
            pub struct EraRewardPoints<_0> {
                pub total: ::core::primitive::u32,
                pub individual: ::subxt::utils::KeyedVec<_0, ::core::primitive::u32>,
            }
            #[derive(Debug, crate::gp::Decode, crate::gp::DecodeAsType, crate::gp::Encode)]
            pub struct Exposure<_0, _1> {
                #[codec(compact)]
                pub total: _1,
                #[codec(compact)]
                pub own: _1,
                pub others:
                    ::std::vec::Vec<runtime_types::pallet_staking::IndividualExposure<_0, _1>>,
            }
            #[derive(Debug, crate::gp::Decode, crate::gp::DecodeAsType, crate::gp::Encode)]
            pub enum Forcing {
                #[codec(index = 0)]
                NotForcing,
                #[codec(index = 1)]
                ForceNew,
                #[codec(index = 2)]
                ForceNone,
                #[codec(index = 3)]
                ForceAlways,
            }
            #[derive(Debug, crate::gp::Decode, crate::gp::DecodeAsType, crate::gp::Encode)]
            pub struct IndividualExposure<_0, _1> {
                pub who: _0,
                #[codec(compact)]
                pub value: _1,
            }
            #[derive(Debug, crate::gp::Decode, crate::gp::DecodeAsType, crate::gp::Encode)]
            pub struct Nominations {
                pub targets: runtime_types::bounded_collections::bounded_vec::BoundedVec<
                    ::subxt::utils::AccountId32,
                >,
                pub submitted_in: ::core::primitive::u32,
                pub suppressed: ::core::primitive::bool,
            }
            #[derive(Debug, crate::gp::Decode, crate::gp::DecodeAsType, crate::gp::Encode)]
            pub enum RewardDestination<_0> {
                #[codec(index = 0)]
                Staked,
                #[codec(index = 1)]
                Stash,
                #[codec(index = 2)]
                Controller,
                #[codec(index = 3)]
                Account(_0),
                #[codec(index = 4)]
                None,
            }
            #[derive(Debug, crate::gp::Decode, crate::gp::DecodeAsType, crate::gp::Encode)]
            pub struct StakingLedger {
                pub stash: ::subxt::utils::AccountId32,
                #[codec(compact)]
                pub total: ::core::primitive::u128,
                #[codec(compact)]
                pub active: ::core::primitive::u128,
                pub unlocking: runtime_types::bounded_collections::bounded_vec::BoundedVec<
                    runtime_types::pallet_staking::UnlockChunk<::core::primitive::u128>,
                >,
                pub claimed_rewards: runtime_types::bounded_collections::bounded_vec::BoundedVec<
                    ::core::primitive::u32,
                >,
            }
            #[derive(Debug, crate::gp::Decode, crate::gp::DecodeAsType, crate::gp::Encode)]
            pub struct UnappliedSlash<_0, _1> {
                pub validator: _0,
                pub own: _1,
                pub others: ::std::vec::Vec<(_0, _1)>,
                pub reporters: ::std::vec::Vec<_0>,
                pub payout: _1,
            }
            #[derive(Debug, crate::gp::Decode, crate::gp::DecodeAsType, crate::gp::Encode)]
            pub struct UnlockChunk<_0> {
                #[codec(compact)]
                pub value: _0,
                #[codec(compact)]
                pub era: ::core::primitive::u32,
            }
            #[derive(Debug, crate::gp::Decode, crate::gp::DecodeAsType, crate::gp::Encode)]
            pub struct ValidatorPrefs {
                #[codec(compact)]
                pub commission: runtime_types::sp_arithmetic::per_things::Perbill,
                pub blocked: ::core::primitive::bool,
            }
        }
        pub mod pallet_sudo {
            use super::runtime_types;
            pub mod pallet {
                use super::runtime_types;
                #[derive(Debug, crate::gp::Decode, crate::gp::DecodeAsType, crate::gp::Encode)]
                #[doc = "Contains a variant per dispatchable extrinsic that this pallet has."]
                pub enum Call {
                    #[codec(index = 0)]
                    #[doc = "See [`Pallet::sudo`]."]
                    sudo {
                        call: ::std::boxed::Box<runtime_types::vara_runtime::RuntimeCall>,
                    },
                    #[codec(index = 1)]
                    #[doc = "See [`Pallet::sudo_unchecked_weight`]."]
                    sudo_unchecked_weight {
                        call: ::std::boxed::Box<runtime_types::vara_runtime::RuntimeCall>,
                        weight: runtime_types::sp_weights::weight_v2::Weight,
                    },
                    #[codec(index = 2)]
                    #[doc = "See [`Pallet::set_key`]."]
                    set_key {
                        new: ::subxt::utils::MultiAddress<::subxt::utils::AccountId32, ()>,
                    },
                    #[codec(index = 3)]
                    #[doc = "See [`Pallet::sudo_as`]."]
                    sudo_as {
                        who: ::subxt::utils::MultiAddress<::subxt::utils::AccountId32, ()>,
                        call: ::std::boxed::Box<runtime_types::vara_runtime::RuntimeCall>,
                    },
                }
                #[derive(Debug, crate::gp::Decode, crate::gp::DecodeAsType, crate::gp::Encode)]
                #[doc = "Error for the Sudo pallet"]
                pub enum Error {
                    #[codec(index = 0)]
                    #[doc = "Sender must be the Sudo account"]
                    RequireSudo,
                }
                #[derive(Debug, crate::gp::Decode, crate::gp::DecodeAsType, crate::gp::Encode)]
                #[doc = "The `Event` enum of this pallet"]
                pub enum Event {
                    #[codec(index = 0)]
                    #[doc = "A sudo call just took place."]
                    Sudid {
                        sudo_result:
                            ::core::result::Result<(), runtime_types::sp_runtime::DispatchError>,
                    },
                    #[codec(index = 1)]
                    #[doc = "The sudo key has been updated."]
                    KeyChanged {
                        old_sudoer: ::core::option::Option<::subxt::utils::AccountId32>,
                    },
                    #[codec(index = 2)]
                    #[doc = "A [sudo_as](Pallet::sudo_as) call just took place."]
                    SudoAsDone {
                        sudo_result:
                            ::core::result::Result<(), runtime_types::sp_runtime::DispatchError>,
                    },
                }
            }
        }
        pub mod pallet_timestamp {
            use super::runtime_types;
            pub mod pallet {
                use super::runtime_types;
                #[derive(Debug, crate::gp::Decode, crate::gp::DecodeAsType, crate::gp::Encode)]
                #[doc = "Contains a variant per dispatchable extrinsic that this pallet has."]
                pub enum Call {
                    #[codec(index = 0)]
                    #[doc = "See [`Pallet::set`]."]
                    set {
                        #[codec(compact)]
                        now: ::core::primitive::u64,
                    },
                }
            }
        }
        pub mod pallet_transaction_payment {
            use super::runtime_types;
            pub mod pallet {
                use super::runtime_types;
                #[derive(Debug, crate::gp::Decode, crate::gp::DecodeAsType, crate::gp::Encode)]
                #[doc = "The `Event` enum of this pallet"]
                pub enum Event {
                    #[codec(index = 0)]
                    #[doc = "A transaction fee `actual_fee`, of which `tip` was added to the minimum inclusion fee,"]
                    #[doc = "has been paid by `who`."]
                    TransactionFeePaid {
                        who: ::subxt::utils::AccountId32,
                        actual_fee: ::core::primitive::u128,
                        tip: ::core::primitive::u128,
                    },
                }
            }
            #[derive(Debug, crate::gp::Decode, crate::gp::DecodeAsType, crate::gp::Encode)]
            pub struct ChargeTransactionPayment(#[codec(compact)] pub ::core::primitive::u128);
            #[derive(Debug, crate::gp::Decode, crate::gp::DecodeAsType, crate::gp::Encode)]
            pub enum Releases {
                #[codec(index = 0)]
                V1Ancient,
                #[codec(index = 1)]
                V2,
            }
        }
        pub mod pallet_treasury {
            use super::runtime_types;
            pub mod pallet {
                use super::runtime_types;
                #[derive(Debug, crate::gp::Decode, crate::gp::DecodeAsType, crate::gp::Encode)]
                #[doc = "Contains a variant per dispatchable extrinsic that this pallet has."]
                pub enum Call {
                    #[codec(index = 0)]
                    #[doc = "See [`Pallet::propose_spend`]."]
                    propose_spend {
                        #[codec(compact)]
                        value: ::core::primitive::u128,
                        beneficiary: ::subxt::utils::MultiAddress<::subxt::utils::AccountId32, ()>,
                    },
                    #[codec(index = 1)]
                    #[doc = "See [`Pallet::reject_proposal`]."]
                    reject_proposal {
                        #[codec(compact)]
                        proposal_id: ::core::primitive::u32,
                    },
                    #[codec(index = 2)]
                    #[doc = "See [`Pallet::approve_proposal`]."]
                    approve_proposal {
                        #[codec(compact)]
                        proposal_id: ::core::primitive::u32,
                    },
                    #[codec(index = 3)]
                    #[doc = "See [`Pallet::spend_local`]."]
                    spend_local {
                        #[codec(compact)]
                        amount: ::core::primitive::u128,
                        beneficiary: ::subxt::utils::MultiAddress<::subxt::utils::AccountId32, ()>,
                    },
                    #[codec(index = 4)]
                    #[doc = "See [`Pallet::remove_approval`]."]
                    remove_approval {
                        #[codec(compact)]
                        proposal_id: ::core::primitive::u32,
                    },
                    #[codec(index = 5)]
                    #[doc = "See [`Pallet::spend`]."]
                    spend {
                        asset_kind: ::std::boxed::Box<()>,
                        #[codec(compact)]
                        amount: ::core::primitive::u128,
                        beneficiary: ::std::boxed::Box<::subxt::utils::AccountId32>,
                        valid_from: ::core::option::Option<::core::primitive::u32>,
                    },
                    #[codec(index = 6)]
                    #[doc = "See [`Pallet::payout`]."]
                    payout { index: ::core::primitive::u32 },
                    #[codec(index = 7)]
                    #[doc = "See [`Pallet::check_status`]."]
                    check_status { index: ::core::primitive::u32 },
                    #[codec(index = 8)]
                    #[doc = "See [`Pallet::void_spend`]."]
                    void_spend { index: ::core::primitive::u32 },
                }
                #[derive(Debug, crate::gp::Decode, crate::gp::DecodeAsType, crate::gp::Encode)]
                #[doc = "Error for the treasury pallet."]
                pub enum Error {
                    #[codec(index = 0)]
                    #[doc = "Proposer's balance is too low."]
                    InsufficientProposersBalance,
                    #[codec(index = 1)]
                    #[doc = "No proposal, bounty or spend at that index."]
                    InvalidIndex,
                    #[codec(index = 2)]
                    #[doc = "Too many approvals in the queue."]
                    TooManyApprovals,
                    #[codec(index = 3)]
                    #[doc = "The spend origin is valid but the amount it is allowed to spend is lower than the"]
                    #[doc = "amount to be spent."]
                    InsufficientPermission,
                    #[codec(index = 4)]
                    #[doc = "Proposal has not been approved."]
                    ProposalNotApproved,
                    #[codec(index = 5)]
                    #[doc = "The balance of the asset kind is not convertible to the balance of the native asset."]
                    FailedToConvertBalance,
                    #[codec(index = 6)]
                    #[doc = "The spend has expired and cannot be claimed."]
                    SpendExpired,
                    #[codec(index = 7)]
                    #[doc = "The spend is not yet eligible for payout."]
                    EarlyPayout,
                    #[codec(index = 8)]
                    #[doc = "The payment has already been attempted."]
                    AlreadyAttempted,
                    #[codec(index = 9)]
                    #[doc = "There was some issue with the mechanism of payment."]
                    PayoutError,
                    #[codec(index = 10)]
                    #[doc = "The payout was not yet attempted/claimed."]
                    NotAttempted,
                    #[codec(index = 11)]
                    #[doc = "The payment has neither failed nor succeeded yet."]
                    Inconclusive,
                }
                #[derive(Debug, crate::gp::Decode, crate::gp::DecodeAsType, crate::gp::Encode)]
                #[doc = "The `Event` enum of this pallet"]
                pub enum Event {
                    #[codec(index = 0)]
                    #[doc = "New proposal."]
                    Proposed {
                        proposal_index: ::core::primitive::u32,
                    },
                    #[codec(index = 1)]
                    #[doc = "We have ended a spend period and will now allocate funds."]
                    Spending {
                        budget_remaining: ::core::primitive::u128,
                    },
                    #[codec(index = 2)]
                    #[doc = "Some funds have been allocated."]
                    Awarded {
                        proposal_index: ::core::primitive::u32,
                        award: ::core::primitive::u128,
                        account: ::subxt::utils::AccountId32,
                    },
                    #[codec(index = 3)]
                    #[doc = "A proposal was rejected; funds were slashed."]
                    Rejected {
                        proposal_index: ::core::primitive::u32,
                        slashed: ::core::primitive::u128,
                    },
                    #[codec(index = 4)]
                    #[doc = "Some of our funds have been burnt."]
                    Burnt {
                        burnt_funds: ::core::primitive::u128,
                    },
                    #[codec(index = 5)]
                    #[doc = "Spending has finished; this is the amount that rolls over until next spend."]
                    Rollover {
                        rollover_balance: ::core::primitive::u128,
                    },
                    #[codec(index = 6)]
                    #[doc = "Some funds have been deposited."]
                    Deposit { value: ::core::primitive::u128 },
                    #[codec(index = 7)]
                    #[doc = "A new spend proposal has been approved."]
                    SpendApproved {
                        proposal_index: ::core::primitive::u32,
                        amount: ::core::primitive::u128,
                        beneficiary: ::subxt::utils::AccountId32,
                    },
                    #[codec(index = 8)]
                    #[doc = "The inactive funds of the pallet have been updated."]
                    UpdatedInactive {
                        reactivated: ::core::primitive::u128,
                        deactivated: ::core::primitive::u128,
                    },
                    #[codec(index = 9)]
                    #[doc = "A new asset spend proposal has been approved."]
                    AssetSpendApproved {
                        index: ::core::primitive::u32,
                        asset_kind: (),
                        amount: ::core::primitive::u128,
                        beneficiary: ::subxt::utils::AccountId32,
                        valid_from: ::core::primitive::u32,
                        expire_at: ::core::primitive::u32,
                    },
                    #[codec(index = 10)]
                    #[doc = "An approved spend was voided."]
                    AssetSpendVoided { index: ::core::primitive::u32 },
                    #[codec(index = 11)]
                    #[doc = "A payment happened."]
                    Paid {
                        index: ::core::primitive::u32,
                        payment_id: (),
                    },
                    #[codec(index = 12)]
                    #[doc = "A payment failed and can be retried."]
                    PaymentFailed {
                        index: ::core::primitive::u32,
                        payment_id: (),
                    },
                    #[codec(index = 13)]
                    #[doc = "A spend was processed and removed from the storage. It might have been successfully"]
                    #[doc = "paid or it may have expired."]
                    SpendProcessed { index: ::core::primitive::u32 },
                }
            }
            #[derive(Debug, crate::gp::Decode, crate::gp::DecodeAsType, crate::gp::Encode)]
            pub enum PaymentState<_0> {
                #[codec(index = 0)]
                Pending,
                #[codec(index = 1)]
                Attempted { id: _0 },
                #[codec(index = 2)]
                Failed,
            }
            #[derive(Debug, crate::gp::Decode, crate::gp::DecodeAsType, crate::gp::Encode)]
            pub struct Proposal<_0, _1> {
                pub proposer: _0,
                pub value: _1,
                pub beneficiary: _0,
                pub bond: _1,
            }
            #[derive(Debug, crate::gp::Decode, crate::gp::DecodeAsType, crate::gp::Encode)]
            pub struct SpendStatus<_0, _1, _2, _3, _4> {
                pub asset_kind: _0,
                pub amount: _1,
                pub beneficiary: _2,
                pub valid_from: _3,
                pub expire_at: _3,
                pub status: runtime_types::pallet_treasury::PaymentState<_0>,
                #[codec(skip)]
                pub __subxt_unused_type_params: ::core::marker::PhantomData<_4>,
            }
        }
        pub mod pallet_utility {
            use super::runtime_types;
            pub mod pallet {
                use super::runtime_types;
                #[derive(Debug, crate::gp::Decode, crate::gp::DecodeAsType, crate::gp::Encode)]
                #[doc = "Contains a variant per dispatchable extrinsic that this pallet has."]
                pub enum Call {
                    #[codec(index = 0)]
                    #[doc = "See [`Pallet::batch`]."]
                    batch {
                        calls: ::std::vec::Vec<runtime_types::vara_runtime::RuntimeCall>,
                    },
                    #[codec(index = 1)]
                    #[doc = "See [`Pallet::as_derivative`]."]
                    as_derivative {
                        index: ::core::primitive::u16,
                        call: ::std::boxed::Box<runtime_types::vara_runtime::RuntimeCall>,
                    },
                    #[codec(index = 2)]
                    #[doc = "See [`Pallet::batch_all`]."]
                    batch_all {
                        calls: ::std::vec::Vec<runtime_types::vara_runtime::RuntimeCall>,
                    },
                    #[codec(index = 3)]
                    #[doc = "See [`Pallet::dispatch_as`]."]
                    dispatch_as {
                        as_origin: ::std::boxed::Box<runtime_types::vara_runtime::OriginCaller>,
                        call: ::std::boxed::Box<runtime_types::vara_runtime::RuntimeCall>,
                    },
                    #[codec(index = 4)]
                    #[doc = "See [`Pallet::force_batch`]."]
                    force_batch {
                        calls: ::std::vec::Vec<runtime_types::vara_runtime::RuntimeCall>,
                    },
                    #[codec(index = 5)]
                    #[doc = "See [`Pallet::with_weight`]."]
                    with_weight {
                        call: ::std::boxed::Box<runtime_types::vara_runtime::RuntimeCall>,
                        weight: runtime_types::sp_weights::weight_v2::Weight,
                    },
                }
                #[derive(Debug, crate::gp::Decode, crate::gp::DecodeAsType, crate::gp::Encode)]
                #[doc = "The `Error` enum of this pallet."]
                pub enum Error {
                    #[codec(index = 0)]
                    #[doc = "Too many calls batched."]
                    TooManyCalls,
                }
                #[derive(Debug, crate::gp::Decode, crate::gp::DecodeAsType, crate::gp::Encode)]
                #[doc = "The `Event` enum of this pallet"]
                pub enum Event {
                    #[codec(index = 0)]
                    #[doc = "Batch of dispatches did not complete fully. Index of first failing dispatch given, as"]
                    #[doc = "well as the error."]
                    BatchInterrupted {
                        index: ::core::primitive::u32,
                        error: runtime_types::sp_runtime::DispatchError,
                    },
                    #[codec(index = 1)]
                    #[doc = "Batch of dispatches completed fully with no error."]
                    BatchCompleted,
                    #[codec(index = 2)]
                    #[doc = "Batch of dispatches completed but has errors."]
                    BatchCompletedWithErrors,
                    #[codec(index = 3)]
                    #[doc = "A single item within a Batch of dispatches has completed with no error."]
                    ItemCompleted,
                    #[codec(index = 4)]
                    #[doc = "A single item within a Batch of dispatches has completed with error."]
                    ItemFailed {
                        error: runtime_types::sp_runtime::DispatchError,
                    },
                    #[codec(index = 5)]
                    #[doc = "A call was dispatched."]
                    DispatchedAs {
                        result:
                            ::core::result::Result<(), runtime_types::sp_runtime::DispatchError>,
                    },
                }
            }
        }
        pub mod pallet_vesting {
            use super::runtime_types;
            pub mod pallet {
                use super::runtime_types;
                #[derive(Debug, crate::gp::Decode, crate::gp::DecodeAsType, crate::gp::Encode)]
                #[doc = "Contains a variant per dispatchable extrinsic that this pallet has."]
                pub enum Call {
                    #[codec(index = 0)]
                    #[doc = "See [`Pallet::vest`]."]
                    vest,
                    #[codec(index = 1)]
                    #[doc = "See [`Pallet::vest_other`]."]
                    vest_other {
                        target: ::subxt::utils::MultiAddress<::subxt::utils::AccountId32, ()>,
                    },
                    #[codec(index = 2)]
                    #[doc = "See [`Pallet::vested_transfer`]."]
                    vested_transfer {
                        target: ::subxt::utils::MultiAddress<::subxt::utils::AccountId32, ()>,
                        schedule: runtime_types::pallet_vesting::vesting_info::VestingInfo<
                            ::core::primitive::u128,
                            ::core::primitive::u32,
                        >,
                    },
                    #[codec(index = 3)]
                    #[doc = "See [`Pallet::force_vested_transfer`]."]
                    force_vested_transfer {
                        source: ::subxt::utils::MultiAddress<::subxt::utils::AccountId32, ()>,
                        target: ::subxt::utils::MultiAddress<::subxt::utils::AccountId32, ()>,
                        schedule: runtime_types::pallet_vesting::vesting_info::VestingInfo<
                            ::core::primitive::u128,
                            ::core::primitive::u32,
                        >,
                    },
                    #[codec(index = 4)]
                    #[doc = "See [`Pallet::merge_schedules`]."]
                    merge_schedules {
                        schedule1_index: ::core::primitive::u32,
                        schedule2_index: ::core::primitive::u32,
                    },
                }
                #[derive(Debug, crate::gp::Decode, crate::gp::DecodeAsType, crate::gp::Encode)]
                #[doc = "Error for the vesting pallet."]
                pub enum Error {
                    #[codec(index = 0)]
                    #[doc = "The account given is not vesting."]
                    NotVesting,
                    #[codec(index = 1)]
                    #[doc = "The account already has `MaxVestingSchedules` count of schedules and thus"]
                    #[doc = "cannot add another one. Consider merging existing schedules in order to add another."]
                    AtMaxVestingSchedules,
                    #[codec(index = 2)]
                    #[doc = "Amount being transferred is too low to create a vesting schedule."]
                    AmountLow,
                    #[codec(index = 3)]
                    #[doc = "An index was out of bounds of the vesting schedules."]
                    ScheduleIndexOutOfBounds,
                    #[codec(index = 4)]
                    #[doc = "Failed to create a new schedule because some parameter was invalid."]
                    InvalidScheduleParams,
                }
                #[derive(Debug, crate::gp::Decode, crate::gp::DecodeAsType, crate::gp::Encode)]
                #[doc = "The `Event` enum of this pallet"]
                pub enum Event {
                    #[codec(index = 0)]
                    #[doc = "The amount vested has been updated. This could indicate a change in funds available."]
                    #[doc = "The balance given is the amount which is left unvested (and thus locked)."]
                    VestingUpdated {
                        account: ::subxt::utils::AccountId32,
                        unvested: ::core::primitive::u128,
                    },
                    #[codec(index = 1)]
                    #[doc = "An \\[account\\] has become fully vested."]
                    VestingCompleted {
                        account: ::subxt::utils::AccountId32,
                    },
                }
            }
            pub mod vesting_info {
                use super::runtime_types;
                #[derive(Debug, crate::gp::Decode, crate::gp::DecodeAsType, crate::gp::Encode)]
                pub struct VestingInfo<_0, _1> {
                    pub locked: _0,
                    pub per_block: _0,
                    pub starting_block: _1,
                }
            }
            #[derive(Debug, crate::gp::Decode, crate::gp::DecodeAsType, crate::gp::Encode)]
            pub enum Releases {
                #[codec(index = 0)]
                V0,
                #[codec(index = 1)]
                V1,
            }
        }
        pub mod pallet_whitelist {
            use super::runtime_types;
            pub mod pallet {
                use super::runtime_types;
                #[derive(Debug, crate::gp::Decode, crate::gp::DecodeAsType, crate::gp::Encode)]
                #[doc = "Contains a variant per dispatchable extrinsic that this pallet has."]
                pub enum Call {
                    #[codec(index = 0)]
                    #[doc = "See [`Pallet::whitelist_call`]."]
                    whitelist_call { call_hash: ::subxt::utils::H256 },
                    #[codec(index = 1)]
                    #[doc = "See [`Pallet::remove_whitelisted_call`]."]
                    remove_whitelisted_call { call_hash: ::subxt::utils::H256 },
                    #[codec(index = 2)]
                    #[doc = "See [`Pallet::dispatch_whitelisted_call`]."]
                    dispatch_whitelisted_call {
                        call_hash: ::subxt::utils::H256,
                        call_encoded_len: ::core::primitive::u32,
                        call_weight_witness: runtime_types::sp_weights::weight_v2::Weight,
                    },
                    #[codec(index = 3)]
                    #[doc = "See [`Pallet::dispatch_whitelisted_call_with_preimage`]."]
                    dispatch_whitelisted_call_with_preimage {
                        call: ::std::boxed::Box<runtime_types::vara_runtime::RuntimeCall>,
                    },
                }
                #[derive(Debug, crate::gp::Decode, crate::gp::DecodeAsType, crate::gp::Encode)]
                #[doc = "The `Error` enum of this pallet."]
                pub enum Error {
                    #[codec(index = 0)]
                    #[doc = "The preimage of the call hash could not be loaded."]
                    UnavailablePreImage,
                    #[codec(index = 1)]
                    #[doc = "The call could not be decoded."]
                    UndecodableCall,
                    #[codec(index = 2)]
                    #[doc = "The weight of the decoded call was higher than the witness."]
                    InvalidCallWeightWitness,
                    #[codec(index = 3)]
                    #[doc = "The call was not whitelisted."]
                    CallIsNotWhitelisted,
                    #[codec(index = 4)]
                    #[doc = "The call was already whitelisted; No-Op."]
                    CallAlreadyWhitelisted,
                }
                #[derive(Debug, crate::gp::Decode, crate::gp::DecodeAsType, crate::gp::Encode)]
                #[doc = "The `Event` enum of this pallet"]
                pub enum Event {
                    #[codec(index = 0)]
                    CallWhitelisted { call_hash: ::subxt::utils::H256 },
                    #[codec(index = 1)]
                    WhitelistedCallRemoved { call_hash: ::subxt::utils::H256 },
                    #[codec(index = 2)]
                    WhitelistedCallDispatched {
                        call_hash: ::subxt::utils::H256,
                        result: ::core::result::Result<
                            runtime_types::frame_support::dispatch::PostDispatchInfo,
                            runtime_types::sp_runtime::DispatchErrorWithPostInfo<
                                runtime_types::frame_support::dispatch::PostDispatchInfo,
                            >,
                        >,
                    },
                }
            }
        }
        pub mod sp_arithmetic {
            use super::runtime_types;
            pub mod fixed_point {
                use super::runtime_types;
                #[derive(Debug, crate::gp::Decode, crate::gp::DecodeAsType, crate::gp::Encode)]
                pub struct FixedI64(pub ::core::primitive::i64);
                #[derive(
                    ::subxt::ext::codec::CompactAs,
                    Debug,
                    crate::gp::Decode,
                    crate::gp::DecodeAsType,
                    crate::gp::Encode,
                )]
                pub struct FixedU128(pub ::core::primitive::u128);
            }
            pub mod per_things {
                use super::runtime_types;
                #[derive(
                    ::subxt::ext::codec::CompactAs,
                    Debug,
                    crate::gp::Decode,
                    crate::gp::DecodeAsType,
                    crate::gp::Encode,
                )]
                pub struct PerU16(pub ::core::primitive::u16);
                #[derive(
                    ::subxt::ext::codec::CompactAs,
                    Debug,
                    crate::gp::Decode,
                    crate::gp::DecodeAsType,
                    crate::gp::Encode,
                )]
                pub struct Perbill(pub ::core::primitive::u32);
                #[derive(
                    ::subxt::ext::codec::CompactAs,
                    Debug,
                    crate::gp::Decode,
                    crate::gp::DecodeAsType,
                    crate::gp::Encode,
                )]
                pub struct Percent(pub ::core::primitive::u8);
                #[derive(
                    ::subxt::ext::codec::CompactAs,
                    Debug,
                    crate::gp::Decode,
                    crate::gp::DecodeAsType,
                    crate::gp::Encode,
                )]
                pub struct Permill(pub ::core::primitive::u32);
                #[derive(
                    ::subxt::ext::codec::CompactAs,
                    Debug,
                    crate::gp::Decode,
                    crate::gp::DecodeAsType,
                    crate::gp::Encode,
                )]
                pub struct Perquintill(pub ::core::primitive::u64);
            }
            #[derive(Debug, crate::gp::Decode, crate::gp::DecodeAsType, crate::gp::Encode)]
            pub enum ArithmeticError {
                #[codec(index = 0)]
                Underflow,
                #[codec(index = 1)]
                Overflow,
                #[codec(index = 2)]
                DivisionByZero,
            }
        }
        pub mod sp_authority_discovery {
            use super::runtime_types;
            pub mod app {
                use super::runtime_types;
                #[derive(Debug, crate::gp::Decode, crate::gp::DecodeAsType, crate::gp::Encode)]
                pub struct Public(pub runtime_types::sp_core::sr25519::Public);
            }
        }
        pub mod sp_consensus_babe {
            use super::runtime_types;
            pub mod app {
                use super::runtime_types;
                #[derive(Debug, crate::gp::Decode, crate::gp::DecodeAsType, crate::gp::Encode)]
                pub struct Public(pub runtime_types::sp_core::sr25519::Public);
            }
            pub mod digests {
                use super::runtime_types;
                #[derive(Debug, crate::gp::Decode, crate::gp::DecodeAsType, crate::gp::Encode)]
                pub enum NextConfigDescriptor {
                    #[codec(index = 1)]
                    V1 {
                        c: (::core::primitive::u64, ::core::primitive::u64),
                        allowed_slots: runtime_types::sp_consensus_babe::AllowedSlots,
                    },
                }
                #[derive(Debug, crate::gp::Decode, crate::gp::DecodeAsType, crate::gp::Encode)]
                pub enum PreDigest {
                    #[codec(index = 1)]
                    Primary(runtime_types::sp_consensus_babe::digests::PrimaryPreDigest),
                    #[codec(index = 2)]
                    SecondaryPlain(
                        runtime_types::sp_consensus_babe::digests::SecondaryPlainPreDigest,
                    ),
                    #[codec(index = 3)]
                    SecondaryVRF(runtime_types::sp_consensus_babe::digests::SecondaryVRFPreDigest),
                }
                #[derive(Debug, crate::gp::Decode, crate::gp::DecodeAsType, crate::gp::Encode)]
                pub struct PrimaryPreDigest {
                    pub authority_index: ::core::primitive::u32,
                    pub slot: runtime_types::sp_consensus_slots::Slot,
                    pub vrf_signature: runtime_types::sp_core::sr25519::vrf::VrfSignature,
                }
                #[derive(Debug, crate::gp::Decode, crate::gp::DecodeAsType, crate::gp::Encode)]
                pub struct SecondaryPlainPreDigest {
                    pub authority_index: ::core::primitive::u32,
                    pub slot: runtime_types::sp_consensus_slots::Slot,
                }
                #[derive(Debug, crate::gp::Decode, crate::gp::DecodeAsType, crate::gp::Encode)]
                pub struct SecondaryVRFPreDigest {
                    pub authority_index: ::core::primitive::u32,
                    pub slot: runtime_types::sp_consensus_slots::Slot,
                    pub vrf_signature: runtime_types::sp_core::sr25519::vrf::VrfSignature,
                }
            }
            #[derive(Debug, crate::gp::Decode, crate::gp::DecodeAsType, crate::gp::Encode)]
            pub enum AllowedSlots {
                #[codec(index = 0)]
                PrimarySlots,
                #[codec(index = 1)]
                PrimaryAndSecondaryPlainSlots,
                #[codec(index = 2)]
                PrimaryAndSecondaryVRFSlots,
            }
            #[derive(Debug, crate::gp::Decode, crate::gp::DecodeAsType, crate::gp::Encode)]
            pub struct BabeEpochConfiguration {
                pub c: (::core::primitive::u64, ::core::primitive::u64),
                pub allowed_slots: runtime_types::sp_consensus_babe::AllowedSlots,
            }
        }
        pub mod sp_consensus_grandpa {
            use super::runtime_types;
            pub mod app {
                use super::runtime_types;
                #[derive(Debug, crate::gp::Decode, crate::gp::DecodeAsType, crate::gp::Encode)]
                pub struct Public(pub runtime_types::sp_core::ed25519::Public);
                #[derive(Debug, crate::gp::Decode, crate::gp::DecodeAsType, crate::gp::Encode)]
                pub struct Signature(pub runtime_types::sp_core::ed25519::Signature);
            }
            #[derive(Debug, crate::gp::Decode, crate::gp::DecodeAsType, crate::gp::Encode)]
            pub enum Equivocation<_0, _1> {
                #[codec(index = 0)]
                Prevote(
                    runtime_types::finality_grandpa::Equivocation<
                        runtime_types::sp_consensus_grandpa::app::Public,
                        runtime_types::finality_grandpa::Prevote<_0, _1>,
                        runtime_types::sp_consensus_grandpa::app::Signature,
                    >,
                ),
                #[codec(index = 1)]
                Precommit(
                    runtime_types::finality_grandpa::Equivocation<
                        runtime_types::sp_consensus_grandpa::app::Public,
                        runtime_types::finality_grandpa::Precommit<_0, _1>,
                        runtime_types::sp_consensus_grandpa::app::Signature,
                    >,
                ),
            }
            #[derive(Debug, crate::gp::Decode, crate::gp::DecodeAsType, crate::gp::Encode)]
            pub struct EquivocationProof<_0, _1> {
                pub set_id: ::core::primitive::u64,
                pub equivocation: runtime_types::sp_consensus_grandpa::Equivocation<_0, _1>,
            }
        }
        pub mod sp_consensus_slots {
            use super::runtime_types;
            #[derive(Debug, crate::gp::Decode, crate::gp::DecodeAsType, crate::gp::Encode)]
            pub struct EquivocationProof<_0, _1> {
                pub offender: _1,
                pub slot: runtime_types::sp_consensus_slots::Slot,
                pub first_header: _0,
                pub second_header: _0,
            }
            #[derive(
                ::subxt::ext::codec::CompactAs,
                Debug,
                crate::gp::Decode,
                crate::gp::DecodeAsType,
                crate::gp::Encode,
            )]
            pub struct Slot(pub ::core::primitive::u64);
        }
        pub mod sp_core {
            use super::runtime_types;
            pub mod crypto {
                use super::runtime_types;
                #[derive(Debug, crate::gp::Decode, crate::gp::DecodeAsType, crate::gp::Encode)]
                pub struct KeyTypeId(pub [::core::primitive::u8; 4usize]);
            }
            pub mod ecdsa {
                use super::runtime_types;
                #[derive(Debug, crate::gp::Decode, crate::gp::DecodeAsType, crate::gp::Encode)]
                pub struct Signature(pub [::core::primitive::u8; 65usize]);
            }
            pub mod ed25519 {
                use super::runtime_types;
                #[derive(Debug, crate::gp::Decode, crate::gp::DecodeAsType, crate::gp::Encode)]
                pub struct Public(pub [::core::primitive::u8; 32usize]);
                #[derive(Debug, crate::gp::Decode, crate::gp::DecodeAsType, crate::gp::Encode)]
                pub struct Signature(pub [::core::primitive::u8; 64usize]);
            }
            pub mod sr25519 {
                use super::runtime_types;
                pub mod vrf {
                    use super::runtime_types;
                    #[derive(
                        Debug, crate::gp::Decode, crate::gp::DecodeAsType, crate::gp::Encode,
                    )]
                    pub struct VrfSignature {
                        pub output: [::core::primitive::u8; 32usize],
                        pub proof: [::core::primitive::u8; 64usize],
                    }
                }
                #[derive(Debug, crate::gp::Decode, crate::gp::DecodeAsType, crate::gp::Encode)]
                pub struct Public(pub [::core::primitive::u8; 32usize]);
                #[derive(Debug, crate::gp::Decode, crate::gp::DecodeAsType, crate::gp::Encode)]
                pub struct Signature(pub [::core::primitive::u8; 64usize]);
            }
            #[derive(Debug, crate::gp::Decode, crate::gp::DecodeAsType, crate::gp::Encode)]
            pub enum Void {}
        }
        pub mod sp_npos_elections {
            use super::runtime_types;
            #[derive(Debug, crate::gp::Decode, crate::gp::DecodeAsType, crate::gp::Encode)]
            pub struct ElectionScore {
                pub minimal_stake: ::core::primitive::u128,
                pub sum_stake: ::core::primitive::u128,
                pub sum_stake_squared: ::core::primitive::u128,
            }
            #[derive(Debug, crate::gp::Decode, crate::gp::DecodeAsType, crate::gp::Encode)]
            pub struct Support<_0> {
                pub total: ::core::primitive::u128,
                pub voters: ::std::vec::Vec<(_0, ::core::primitive::u128)>,
            }
        }
        pub mod sp_runtime {
            use super::runtime_types;
            pub mod generic {
                use super::runtime_types;
                pub mod digest {
                    use super::runtime_types;
                    #[derive(
                        Debug, crate::gp::Decode, crate::gp::DecodeAsType, crate::gp::Encode,
                    )]
                    pub struct Digest {
                        pub logs:
                            ::std::vec::Vec<runtime_types::sp_runtime::generic::digest::DigestItem>,
                    }
                    #[derive(
                        Debug, crate::gp::Decode, crate::gp::DecodeAsType, crate::gp::Encode,
                    )]
                    pub enum DigestItem {
                        #[codec(index = 6)]
                        PreRuntime(
                            [::core::primitive::u8; 4usize],
                            ::std::vec::Vec<::core::primitive::u8>,
                        ),
                        #[codec(index = 4)]
                        Consensus(
                            [::core::primitive::u8; 4usize],
                            ::std::vec::Vec<::core::primitive::u8>,
                        ),
                        #[codec(index = 5)]
                        Seal(
                            [::core::primitive::u8; 4usize],
                            ::std::vec::Vec<::core::primitive::u8>,
                        ),
                        #[codec(index = 0)]
                        Other(::std::vec::Vec<::core::primitive::u8>),
                        #[codec(index = 8)]
                        RuntimeEnvironmentUpdated,
                    }
                }
                pub mod era {
                    use super::runtime_types;
                    #[derive(
                        Debug, crate::gp::Decode, crate::gp::DecodeAsType, crate::gp::Encode,
                    )]
                    pub enum Era {
                        #[codec(index = 0)]
                        Immortal,
                        #[codec(index = 1)]
                        Mortal1(::core::primitive::u8),
                        #[codec(index = 2)]
                        Mortal2(::core::primitive::u8),
                        #[codec(index = 3)]
                        Mortal3(::core::primitive::u8),
                        #[codec(index = 4)]
                        Mortal4(::core::primitive::u8),
                        #[codec(index = 5)]
                        Mortal5(::core::primitive::u8),
                        #[codec(index = 6)]
                        Mortal6(::core::primitive::u8),
                        #[codec(index = 7)]
                        Mortal7(::core::primitive::u8),
                        #[codec(index = 8)]
                        Mortal8(::core::primitive::u8),
                        #[codec(index = 9)]
                        Mortal9(::core::primitive::u8),
                        #[codec(index = 10)]
                        Mortal10(::core::primitive::u8),
                        #[codec(index = 11)]
                        Mortal11(::core::primitive::u8),
                        #[codec(index = 12)]
                        Mortal12(::core::primitive::u8),
                        #[codec(index = 13)]
                        Mortal13(::core::primitive::u8),
                        #[codec(index = 14)]
                        Mortal14(::core::primitive::u8),
                        #[codec(index = 15)]
                        Mortal15(::core::primitive::u8),
                        #[codec(index = 16)]
                        Mortal16(::core::primitive::u8),
                        #[codec(index = 17)]
                        Mortal17(::core::primitive::u8),
                        #[codec(index = 18)]
                        Mortal18(::core::primitive::u8),
                        #[codec(index = 19)]
                        Mortal19(::core::primitive::u8),
                        #[codec(index = 20)]
                        Mortal20(::core::primitive::u8),
                        #[codec(index = 21)]
                        Mortal21(::core::primitive::u8),
                        #[codec(index = 22)]
                        Mortal22(::core::primitive::u8),
                        #[codec(index = 23)]
                        Mortal23(::core::primitive::u8),
                        #[codec(index = 24)]
                        Mortal24(::core::primitive::u8),
                        #[codec(index = 25)]
                        Mortal25(::core::primitive::u8),
                        #[codec(index = 26)]
                        Mortal26(::core::primitive::u8),
                        #[codec(index = 27)]
                        Mortal27(::core::primitive::u8),
                        #[codec(index = 28)]
                        Mortal28(::core::primitive::u8),
                        #[codec(index = 29)]
                        Mortal29(::core::primitive::u8),
                        #[codec(index = 30)]
                        Mortal30(::core::primitive::u8),
                        #[codec(index = 31)]
                        Mortal31(::core::primitive::u8),
                        #[codec(index = 32)]
                        Mortal32(::core::primitive::u8),
                        #[codec(index = 33)]
                        Mortal33(::core::primitive::u8),
                        #[codec(index = 34)]
                        Mortal34(::core::primitive::u8),
                        #[codec(index = 35)]
                        Mortal35(::core::primitive::u8),
                        #[codec(index = 36)]
                        Mortal36(::core::primitive::u8),
                        #[codec(index = 37)]
                        Mortal37(::core::primitive::u8),
                        #[codec(index = 38)]
                        Mortal38(::core::primitive::u8),
                        #[codec(index = 39)]
                        Mortal39(::core::primitive::u8),
                        #[codec(index = 40)]
                        Mortal40(::core::primitive::u8),
                        #[codec(index = 41)]
                        Mortal41(::core::primitive::u8),
                        #[codec(index = 42)]
                        Mortal42(::core::primitive::u8),
                        #[codec(index = 43)]
                        Mortal43(::core::primitive::u8),
                        #[codec(index = 44)]
                        Mortal44(::core::primitive::u8),
                        #[codec(index = 45)]
                        Mortal45(::core::primitive::u8),
                        #[codec(index = 46)]
                        Mortal46(::core::primitive::u8),
                        #[codec(index = 47)]
                        Mortal47(::core::primitive::u8),
                        #[codec(index = 48)]
                        Mortal48(::core::primitive::u8),
                        #[codec(index = 49)]
                        Mortal49(::core::primitive::u8),
                        #[codec(index = 50)]
                        Mortal50(::core::primitive::u8),
                        #[codec(index = 51)]
                        Mortal51(::core::primitive::u8),
                        #[codec(index = 52)]
                        Mortal52(::core::primitive::u8),
                        #[codec(index = 53)]
                        Mortal53(::core::primitive::u8),
                        #[codec(index = 54)]
                        Mortal54(::core::primitive::u8),
                        #[codec(index = 55)]
                        Mortal55(::core::primitive::u8),
                        #[codec(index = 56)]
                        Mortal56(::core::primitive::u8),
                        #[codec(index = 57)]
                        Mortal57(::core::primitive::u8),
                        #[codec(index = 58)]
                        Mortal58(::core::primitive::u8),
                        #[codec(index = 59)]
                        Mortal59(::core::primitive::u8),
                        #[codec(index = 60)]
                        Mortal60(::core::primitive::u8),
                        #[codec(index = 61)]
                        Mortal61(::core::primitive::u8),
                        #[codec(index = 62)]
                        Mortal62(::core::primitive::u8),
                        #[codec(index = 63)]
                        Mortal63(::core::primitive::u8),
                        #[codec(index = 64)]
                        Mortal64(::core::primitive::u8),
                        #[codec(index = 65)]
                        Mortal65(::core::primitive::u8),
                        #[codec(index = 66)]
                        Mortal66(::core::primitive::u8),
                        #[codec(index = 67)]
                        Mortal67(::core::primitive::u8),
                        #[codec(index = 68)]
                        Mortal68(::core::primitive::u8),
                        #[codec(index = 69)]
                        Mortal69(::core::primitive::u8),
                        #[codec(index = 70)]
                        Mortal70(::core::primitive::u8),
                        #[codec(index = 71)]
                        Mortal71(::core::primitive::u8),
                        #[codec(index = 72)]
                        Mortal72(::core::primitive::u8),
                        #[codec(index = 73)]
                        Mortal73(::core::primitive::u8),
                        #[codec(index = 74)]
                        Mortal74(::core::primitive::u8),
                        #[codec(index = 75)]
                        Mortal75(::core::primitive::u8),
                        #[codec(index = 76)]
                        Mortal76(::core::primitive::u8),
                        #[codec(index = 77)]
                        Mortal77(::core::primitive::u8),
                        #[codec(index = 78)]
                        Mortal78(::core::primitive::u8),
                        #[codec(index = 79)]
                        Mortal79(::core::primitive::u8),
                        #[codec(index = 80)]
                        Mortal80(::core::primitive::u8),
                        #[codec(index = 81)]
                        Mortal81(::core::primitive::u8),
                        #[codec(index = 82)]
                        Mortal82(::core::primitive::u8),
                        #[codec(index = 83)]
                        Mortal83(::core::primitive::u8),
                        #[codec(index = 84)]
                        Mortal84(::core::primitive::u8),
                        #[codec(index = 85)]
                        Mortal85(::core::primitive::u8),
                        #[codec(index = 86)]
                        Mortal86(::core::primitive::u8),
                        #[codec(index = 87)]
                        Mortal87(::core::primitive::u8),
                        #[codec(index = 88)]
                        Mortal88(::core::primitive::u8),
                        #[codec(index = 89)]
                        Mortal89(::core::primitive::u8),
                        #[codec(index = 90)]
                        Mortal90(::core::primitive::u8),
                        #[codec(index = 91)]
                        Mortal91(::core::primitive::u8),
                        #[codec(index = 92)]
                        Mortal92(::core::primitive::u8),
                        #[codec(index = 93)]
                        Mortal93(::core::primitive::u8),
                        #[codec(index = 94)]
                        Mortal94(::core::primitive::u8),
                        #[codec(index = 95)]
                        Mortal95(::core::primitive::u8),
                        #[codec(index = 96)]
                        Mortal96(::core::primitive::u8),
                        #[codec(index = 97)]
                        Mortal97(::core::primitive::u8),
                        #[codec(index = 98)]
                        Mortal98(::core::primitive::u8),
                        #[codec(index = 99)]
                        Mortal99(::core::primitive::u8),
                        #[codec(index = 100)]
                        Mortal100(::core::primitive::u8),
                        #[codec(index = 101)]
                        Mortal101(::core::primitive::u8),
                        #[codec(index = 102)]
                        Mortal102(::core::primitive::u8),
                        #[codec(index = 103)]
                        Mortal103(::core::primitive::u8),
                        #[codec(index = 104)]
                        Mortal104(::core::primitive::u8),
                        #[codec(index = 105)]
                        Mortal105(::core::primitive::u8),
                        #[codec(index = 106)]
                        Mortal106(::core::primitive::u8),
                        #[codec(index = 107)]
                        Mortal107(::core::primitive::u8),
                        #[codec(index = 108)]
                        Mortal108(::core::primitive::u8),
                        #[codec(index = 109)]
                        Mortal109(::core::primitive::u8),
                        #[codec(index = 110)]
                        Mortal110(::core::primitive::u8),
                        #[codec(index = 111)]
                        Mortal111(::core::primitive::u8),
                        #[codec(index = 112)]
                        Mortal112(::core::primitive::u8),
                        #[codec(index = 113)]
                        Mortal113(::core::primitive::u8),
                        #[codec(index = 114)]
                        Mortal114(::core::primitive::u8),
                        #[codec(index = 115)]
                        Mortal115(::core::primitive::u8),
                        #[codec(index = 116)]
                        Mortal116(::core::primitive::u8),
                        #[codec(index = 117)]
                        Mortal117(::core::primitive::u8),
                        #[codec(index = 118)]
                        Mortal118(::core::primitive::u8),
                        #[codec(index = 119)]
                        Mortal119(::core::primitive::u8),
                        #[codec(index = 120)]
                        Mortal120(::core::primitive::u8),
                        #[codec(index = 121)]
                        Mortal121(::core::primitive::u8),
                        #[codec(index = 122)]
                        Mortal122(::core::primitive::u8),
                        #[codec(index = 123)]
                        Mortal123(::core::primitive::u8),
                        #[codec(index = 124)]
                        Mortal124(::core::primitive::u8),
                        #[codec(index = 125)]
                        Mortal125(::core::primitive::u8),
                        #[codec(index = 126)]
                        Mortal126(::core::primitive::u8),
                        #[codec(index = 127)]
                        Mortal127(::core::primitive::u8),
                        #[codec(index = 128)]
                        Mortal128(::core::primitive::u8),
                        #[codec(index = 129)]
                        Mortal129(::core::primitive::u8),
                        #[codec(index = 130)]
                        Mortal130(::core::primitive::u8),
                        #[codec(index = 131)]
                        Mortal131(::core::primitive::u8),
                        #[codec(index = 132)]
                        Mortal132(::core::primitive::u8),
                        #[codec(index = 133)]
                        Mortal133(::core::primitive::u8),
                        #[codec(index = 134)]
                        Mortal134(::core::primitive::u8),
                        #[codec(index = 135)]
                        Mortal135(::core::primitive::u8),
                        #[codec(index = 136)]
                        Mortal136(::core::primitive::u8),
                        #[codec(index = 137)]
                        Mortal137(::core::primitive::u8),
                        #[codec(index = 138)]
                        Mortal138(::core::primitive::u8),
                        #[codec(index = 139)]
                        Mortal139(::core::primitive::u8),
                        #[codec(index = 140)]
                        Mortal140(::core::primitive::u8),
                        #[codec(index = 141)]
                        Mortal141(::core::primitive::u8),
                        #[codec(index = 142)]
                        Mortal142(::core::primitive::u8),
                        #[codec(index = 143)]
                        Mortal143(::core::primitive::u8),
                        #[codec(index = 144)]
                        Mortal144(::core::primitive::u8),
                        #[codec(index = 145)]
                        Mortal145(::core::primitive::u8),
                        #[codec(index = 146)]
                        Mortal146(::core::primitive::u8),
                        #[codec(index = 147)]
                        Mortal147(::core::primitive::u8),
                        #[codec(index = 148)]
                        Mortal148(::core::primitive::u8),
                        #[codec(index = 149)]
                        Mortal149(::core::primitive::u8),
                        #[codec(index = 150)]
                        Mortal150(::core::primitive::u8),
                        #[codec(index = 151)]
                        Mortal151(::core::primitive::u8),
                        #[codec(index = 152)]
                        Mortal152(::core::primitive::u8),
                        #[codec(index = 153)]
                        Mortal153(::core::primitive::u8),
                        #[codec(index = 154)]
                        Mortal154(::core::primitive::u8),
                        #[codec(index = 155)]
                        Mortal155(::core::primitive::u8),
                        #[codec(index = 156)]
                        Mortal156(::core::primitive::u8),
                        #[codec(index = 157)]
                        Mortal157(::core::primitive::u8),
                        #[codec(index = 158)]
                        Mortal158(::core::primitive::u8),
                        #[codec(index = 159)]
                        Mortal159(::core::primitive::u8),
                        #[codec(index = 160)]
                        Mortal160(::core::primitive::u8),
                        #[codec(index = 161)]
                        Mortal161(::core::primitive::u8),
                        #[codec(index = 162)]
                        Mortal162(::core::primitive::u8),
                        #[codec(index = 163)]
                        Mortal163(::core::primitive::u8),
                        #[codec(index = 164)]
                        Mortal164(::core::primitive::u8),
                        #[codec(index = 165)]
                        Mortal165(::core::primitive::u8),
                        #[codec(index = 166)]
                        Mortal166(::core::primitive::u8),
                        #[codec(index = 167)]
                        Mortal167(::core::primitive::u8),
                        #[codec(index = 168)]
                        Mortal168(::core::primitive::u8),
                        #[codec(index = 169)]
                        Mortal169(::core::primitive::u8),
                        #[codec(index = 170)]
                        Mortal170(::core::primitive::u8),
                        #[codec(index = 171)]
                        Mortal171(::core::primitive::u8),
                        #[codec(index = 172)]
                        Mortal172(::core::primitive::u8),
                        #[codec(index = 173)]
                        Mortal173(::core::primitive::u8),
                        #[codec(index = 174)]
                        Mortal174(::core::primitive::u8),
                        #[codec(index = 175)]
                        Mortal175(::core::primitive::u8),
                        #[codec(index = 176)]
                        Mortal176(::core::primitive::u8),
                        #[codec(index = 177)]
                        Mortal177(::core::primitive::u8),
                        #[codec(index = 178)]
                        Mortal178(::core::primitive::u8),
                        #[codec(index = 179)]
                        Mortal179(::core::primitive::u8),
                        #[codec(index = 180)]
                        Mortal180(::core::primitive::u8),
                        #[codec(index = 181)]
                        Mortal181(::core::primitive::u8),
                        #[codec(index = 182)]
                        Mortal182(::core::primitive::u8),
                        #[codec(index = 183)]
                        Mortal183(::core::primitive::u8),
                        #[codec(index = 184)]
                        Mortal184(::core::primitive::u8),
                        #[codec(index = 185)]
                        Mortal185(::core::primitive::u8),
                        #[codec(index = 186)]
                        Mortal186(::core::primitive::u8),
                        #[codec(index = 187)]
                        Mortal187(::core::primitive::u8),
                        #[codec(index = 188)]
                        Mortal188(::core::primitive::u8),
                        #[codec(index = 189)]
                        Mortal189(::core::primitive::u8),
                        #[codec(index = 190)]
                        Mortal190(::core::primitive::u8),
                        #[codec(index = 191)]
                        Mortal191(::core::primitive::u8),
                        #[codec(index = 192)]
                        Mortal192(::core::primitive::u8),
                        #[codec(index = 193)]
                        Mortal193(::core::primitive::u8),
                        #[codec(index = 194)]
                        Mortal194(::core::primitive::u8),
                        #[codec(index = 195)]
                        Mortal195(::core::primitive::u8),
                        #[codec(index = 196)]
                        Mortal196(::core::primitive::u8),
                        #[codec(index = 197)]
                        Mortal197(::core::primitive::u8),
                        #[codec(index = 198)]
                        Mortal198(::core::primitive::u8),
                        #[codec(index = 199)]
                        Mortal199(::core::primitive::u8),
                        #[codec(index = 200)]
                        Mortal200(::core::primitive::u8),
                        #[codec(index = 201)]
                        Mortal201(::core::primitive::u8),
                        #[codec(index = 202)]
                        Mortal202(::core::primitive::u8),
                        #[codec(index = 203)]
                        Mortal203(::core::primitive::u8),
                        #[codec(index = 204)]
                        Mortal204(::core::primitive::u8),
                        #[codec(index = 205)]
                        Mortal205(::core::primitive::u8),
                        #[codec(index = 206)]
                        Mortal206(::core::primitive::u8),
                        #[codec(index = 207)]
                        Mortal207(::core::primitive::u8),
                        #[codec(index = 208)]
                        Mortal208(::core::primitive::u8),
                        #[codec(index = 209)]
                        Mortal209(::core::primitive::u8),
                        #[codec(index = 210)]
                        Mortal210(::core::primitive::u8),
                        #[codec(index = 211)]
                        Mortal211(::core::primitive::u8),
                        #[codec(index = 212)]
                        Mortal212(::core::primitive::u8),
                        #[codec(index = 213)]
                        Mortal213(::core::primitive::u8),
                        #[codec(index = 214)]
                        Mortal214(::core::primitive::u8),
                        #[codec(index = 215)]
                        Mortal215(::core::primitive::u8),
                        #[codec(index = 216)]
                        Mortal216(::core::primitive::u8),
                        #[codec(index = 217)]
                        Mortal217(::core::primitive::u8),
                        #[codec(index = 218)]
                        Mortal218(::core::primitive::u8),
                        #[codec(index = 219)]
                        Mortal219(::core::primitive::u8),
                        #[codec(index = 220)]
                        Mortal220(::core::primitive::u8),
                        #[codec(index = 221)]
                        Mortal221(::core::primitive::u8),
                        #[codec(index = 222)]
                        Mortal222(::core::primitive::u8),
                        #[codec(index = 223)]
                        Mortal223(::core::primitive::u8),
                        #[codec(index = 224)]
                        Mortal224(::core::primitive::u8),
                        #[codec(index = 225)]
                        Mortal225(::core::primitive::u8),
                        #[codec(index = 226)]
                        Mortal226(::core::primitive::u8),
                        #[codec(index = 227)]
                        Mortal227(::core::primitive::u8),
                        #[codec(index = 228)]
                        Mortal228(::core::primitive::u8),
                        #[codec(index = 229)]
                        Mortal229(::core::primitive::u8),
                        #[codec(index = 230)]
                        Mortal230(::core::primitive::u8),
                        #[codec(index = 231)]
                        Mortal231(::core::primitive::u8),
                        #[codec(index = 232)]
                        Mortal232(::core::primitive::u8),
                        #[codec(index = 233)]
                        Mortal233(::core::primitive::u8),
                        #[codec(index = 234)]
                        Mortal234(::core::primitive::u8),
                        #[codec(index = 235)]
                        Mortal235(::core::primitive::u8),
                        #[codec(index = 236)]
                        Mortal236(::core::primitive::u8),
                        #[codec(index = 237)]
                        Mortal237(::core::primitive::u8),
                        #[codec(index = 238)]
                        Mortal238(::core::primitive::u8),
                        #[codec(index = 239)]
                        Mortal239(::core::primitive::u8),
                        #[codec(index = 240)]
                        Mortal240(::core::primitive::u8),
                        #[codec(index = 241)]
                        Mortal241(::core::primitive::u8),
                        #[codec(index = 242)]
                        Mortal242(::core::primitive::u8),
                        #[codec(index = 243)]
                        Mortal243(::core::primitive::u8),
                        #[codec(index = 244)]
                        Mortal244(::core::primitive::u8),
                        #[codec(index = 245)]
                        Mortal245(::core::primitive::u8),
                        #[codec(index = 246)]
                        Mortal246(::core::primitive::u8),
                        #[codec(index = 247)]
                        Mortal247(::core::primitive::u8),
                        #[codec(index = 248)]
                        Mortal248(::core::primitive::u8),
                        #[codec(index = 249)]
                        Mortal249(::core::primitive::u8),
                        #[codec(index = 250)]
                        Mortal250(::core::primitive::u8),
                        #[codec(index = 251)]
                        Mortal251(::core::primitive::u8),
                        #[codec(index = 252)]
                        Mortal252(::core::primitive::u8),
                        #[codec(index = 253)]
                        Mortal253(::core::primitive::u8),
                        #[codec(index = 254)]
                        Mortal254(::core::primitive::u8),
                        #[codec(index = 255)]
                        Mortal255(::core::primitive::u8),
                    }
                }
                pub mod header {
                    use super::runtime_types;
                    #[derive(
                        Debug, crate::gp::Decode, crate::gp::DecodeAsType, crate::gp::Encode,
                    )]
                    pub struct Header<_0> {
                        pub parent_hash: ::subxt::utils::H256,
                        #[codec(compact)]
                        pub number: _0,
                        pub state_root: ::subxt::utils::H256,
                        pub extrinsics_root: ::subxt::utils::H256,
                        pub digest: runtime_types::sp_runtime::generic::digest::Digest,
                    }
                }
            }
            pub mod traits {
                use super::runtime_types;
                #[derive(Debug, crate::gp::Decode, crate::gp::DecodeAsType, crate::gp::Encode)]
                pub struct BlakeTwo256;
            }
            #[derive(Debug, crate::gp::Decode, crate::gp::DecodeAsType, crate::gp::Encode)]
            pub enum DispatchError {
                #[codec(index = 0)]
                Other,
                #[codec(index = 1)]
                CannotLookup,
                #[codec(index = 2)]
                BadOrigin,
                #[codec(index = 3)]
                Module(runtime_types::sp_runtime::ModuleError),
                #[codec(index = 4)]
                ConsumerRemaining,
                #[codec(index = 5)]
                NoProviders,
                #[codec(index = 6)]
                TooManyConsumers,
                #[codec(index = 7)]
                Token(runtime_types::sp_runtime::TokenError),
                #[codec(index = 8)]
                Arithmetic(runtime_types::sp_arithmetic::ArithmeticError),
                #[codec(index = 9)]
                Transactional(runtime_types::sp_runtime::TransactionalError),
                #[codec(index = 10)]
                Exhausted,
                #[codec(index = 11)]
                Corruption,
                #[codec(index = 12)]
                Unavailable,
                #[codec(index = 13)]
                RootNotAllowed,
            }
            #[derive(Debug, crate::gp::Decode, crate::gp::DecodeAsType, crate::gp::Encode)]
            pub struct DispatchErrorWithPostInfo<_0> {
                pub post_info: _0,
                pub error: runtime_types::sp_runtime::DispatchError,
            }
            #[derive(Debug, crate::gp::Decode, crate::gp::DecodeAsType, crate::gp::Encode)]
            pub struct ModuleError {
                pub index: ::core::primitive::u8,
                pub error: [::core::primitive::u8; 4usize],
            }
            #[derive(Debug, crate::gp::Decode, crate::gp::DecodeAsType, crate::gp::Encode)]
            pub enum MultiSignature {
                #[codec(index = 0)]
                Ed25519(runtime_types::sp_core::ed25519::Signature),
                #[codec(index = 1)]
                Sr25519(runtime_types::sp_core::sr25519::Signature),
                #[codec(index = 2)]
                Ecdsa(runtime_types::sp_core::ecdsa::Signature),
            }
            #[derive(Debug, crate::gp::Decode, crate::gp::DecodeAsType, crate::gp::Encode)]
            pub enum TokenError {
                #[codec(index = 0)]
                FundsUnavailable,
                #[codec(index = 1)]
                OnlyProvider,
                #[codec(index = 2)]
                BelowMinimum,
                #[codec(index = 3)]
                CannotCreate,
                #[codec(index = 4)]
                UnknownAsset,
                #[codec(index = 5)]
                Frozen,
                #[codec(index = 6)]
                Unsupported,
                #[codec(index = 7)]
                CannotCreateHold,
                #[codec(index = 8)]
                NotExpendable,
                #[codec(index = 9)]
                Blocked,
            }
            #[derive(Debug, crate::gp::Decode, crate::gp::DecodeAsType, crate::gp::Encode)]
            pub enum TransactionalError {
                #[codec(index = 0)]
                LimitReached,
                #[codec(index = 1)]
                NoLayer,
            }
        }
        pub mod sp_session {
            use super::runtime_types;
            #[derive(Debug, crate::gp::Decode, crate::gp::DecodeAsType, crate::gp::Encode)]
            pub struct MembershipProof {
                pub session: ::core::primitive::u32,
                pub trie_nodes: ::std::vec::Vec<::std::vec::Vec<::core::primitive::u8>>,
                pub validator_count: ::core::primitive::u32,
            }
        }
        pub mod sp_staking {
            use super::runtime_types;
            pub mod offence {
                use super::runtime_types;
                #[derive(Debug, crate::gp::Decode, crate::gp::DecodeAsType, crate::gp::Encode)]
                pub struct OffenceDetails<_0, _1> {
                    pub offender: _1,
                    pub reporters: ::std::vec::Vec<_0>,
                }
            }
        }
        pub mod sp_version {
            use super::runtime_types;
            #[derive(Debug, crate::gp::Decode, crate::gp::DecodeAsType, crate::gp::Encode)]
            pub struct RuntimeVersion {
                pub spec_name: ::std::string::String,
                pub impl_name: ::std::string::String,
                pub authoring_version: ::core::primitive::u32,
                pub spec_version: ::core::primitive::u32,
                pub impl_version: ::core::primitive::u32,
                pub apis:
                    ::std::vec::Vec<([::core::primitive::u8; 8usize], ::core::primitive::u32)>,
                pub transaction_version: ::core::primitive::u32,
                pub state_version: ::core::primitive::u8,
            }
        }
        pub mod sp_weights {
            use super::runtime_types;
            pub mod weight_v2 {
                use super::runtime_types;
                #[derive(Debug, crate::gp::Decode, crate::gp::DecodeAsType, crate::gp::Encode)]
                pub struct Weight {
                    #[codec(compact)]
                    pub ref_time: ::core::primitive::u64,
                    #[codec(compact)]
                    pub proof_size: ::core::primitive::u64,
                }
            }
            #[derive(Debug, crate::gp::Decode, crate::gp::DecodeAsType, crate::gp::Encode)]
            pub struct RuntimeDbWeight {
                pub read: ::core::primitive::u64,
                pub write: ::core::primitive::u64,
            }
        }
        pub mod vara_runtime {
            use super::runtime_types;
            pub mod governance {
                use super::runtime_types;
                pub mod origins {
                    use super::runtime_types;
                    pub mod pallet_custom_origins {
                        use super::runtime_types;
                        #[derive(
                            Debug, crate::gp::Decode, crate::gp::DecodeAsType, crate::gp::Encode,
                        )]
                        pub enum Origin {
                            #[codec(index = 0)]
                            StakingAdmin,
                            #[codec(index = 1)]
                            Treasurer,
                            #[codec(index = 2)]
                            FellowshipAdmin,
                            #[codec(index = 3)]
                            GeneralAdmin,
                            #[codec(index = 4)]
                            ReferendumCanceller,
                            #[codec(index = 5)]
                            ReferendumKiller,
                            #[codec(index = 6)]
                            SmallTipper,
                            #[codec(index = 7)]
                            BigTipper,
                            #[codec(index = 8)]
                            SmallSpender,
                            #[codec(index = 9)]
                            MediumSpender,
                            #[codec(index = 10)]
                            BigSpender,
                            #[codec(index = 11)]
                            WhitelistedCaller,
                            #[codec(index = 12)]
                            FellowshipInitiates,
                            #[codec(index = 13)]
                            Fellows,
                            #[codec(index = 14)]
                            FellowshipExperts,
                            #[codec(index = 15)]
                            FellowshipMasters,
                            #[codec(index = 16)]
                            Fellowship1Dan,
                            #[codec(index = 17)]
                            Fellowship2Dan,
                            #[codec(index = 18)]
                            Fellowship3Dan,
                            #[codec(index = 19)]
                            Fellowship4Dan,
                            #[codec(index = 20)]
                            Fellowship5Dan,
                            #[codec(index = 21)]
                            Fellowship6Dan,
                            #[codec(index = 22)]
                            Fellowship7Dan,
                            #[codec(index = 23)]
                            Fellowship8Dan,
                            #[codec(index = 24)]
                            Fellowship9Dan,
                        }
                    }
                }
            }
            #[derive(Debug, crate::gp::Decode, crate::gp::DecodeAsType, crate::gp::Encode)]
            pub struct CustomCheckNonce(#[codec(compact)] pub ::core::primitive::u32);
            #[derive(Debug, crate::gp::Decode, crate::gp::DecodeAsType, crate::gp::Encode)]
            pub struct NposSolution16 {
                pub votes1: ::std::vec::Vec<(
                    ::subxt::ext::codec::Compact<::core::primitive::u32>,
                    ::subxt::ext::codec::Compact<::core::primitive::u16>,
                )>,
                pub votes2: ::std::vec::Vec<(
                    ::subxt::ext::codec::Compact<::core::primitive::u32>,
                    (
                        ::subxt::ext::codec::Compact<::core::primitive::u16>,
                        ::subxt::ext::codec::Compact<
                            runtime_types::sp_arithmetic::per_things::PerU16,
                        >,
                    ),
                    ::subxt::ext::codec::Compact<::core::primitive::u16>,
                )>,
                pub votes3: ::std::vec::Vec<(
                    ::subxt::ext::codec::Compact<::core::primitive::u32>,
                    [(
                        ::subxt::ext::codec::Compact<::core::primitive::u16>,
                        ::subxt::ext::codec::Compact<
                            runtime_types::sp_arithmetic::per_things::PerU16,
                        >,
                    ); 2usize],
                    ::subxt::ext::codec::Compact<::core::primitive::u16>,
                )>,
                pub votes4: ::std::vec::Vec<(
                    ::subxt::ext::codec::Compact<::core::primitive::u32>,
                    [(
                        ::subxt::ext::codec::Compact<::core::primitive::u16>,
                        ::subxt::ext::codec::Compact<
                            runtime_types::sp_arithmetic::per_things::PerU16,
                        >,
                    ); 3usize],
                    ::subxt::ext::codec::Compact<::core::primitive::u16>,
                )>,
                pub votes5: ::std::vec::Vec<(
                    ::subxt::ext::codec::Compact<::core::primitive::u32>,
                    [(
                        ::subxt::ext::codec::Compact<::core::primitive::u16>,
                        ::subxt::ext::codec::Compact<
                            runtime_types::sp_arithmetic::per_things::PerU16,
                        >,
                    ); 4usize],
                    ::subxt::ext::codec::Compact<::core::primitive::u16>,
                )>,
                pub votes6: ::std::vec::Vec<(
                    ::subxt::ext::codec::Compact<::core::primitive::u32>,
                    [(
                        ::subxt::ext::codec::Compact<::core::primitive::u16>,
                        ::subxt::ext::codec::Compact<
                            runtime_types::sp_arithmetic::per_things::PerU16,
                        >,
                    ); 5usize],
                    ::subxt::ext::codec::Compact<::core::primitive::u16>,
                )>,
                pub votes7: ::std::vec::Vec<(
                    ::subxt::ext::codec::Compact<::core::primitive::u32>,
                    [(
                        ::subxt::ext::codec::Compact<::core::primitive::u16>,
                        ::subxt::ext::codec::Compact<
                            runtime_types::sp_arithmetic::per_things::PerU16,
                        >,
                    ); 6usize],
                    ::subxt::ext::codec::Compact<::core::primitive::u16>,
                )>,
                pub votes8: ::std::vec::Vec<(
                    ::subxt::ext::codec::Compact<::core::primitive::u32>,
                    [(
                        ::subxt::ext::codec::Compact<::core::primitive::u16>,
                        ::subxt::ext::codec::Compact<
                            runtime_types::sp_arithmetic::per_things::PerU16,
                        >,
                    ); 7usize],
                    ::subxt::ext::codec::Compact<::core::primitive::u16>,
                )>,
                pub votes9: ::std::vec::Vec<(
                    ::subxt::ext::codec::Compact<::core::primitive::u32>,
                    [(
                        ::subxt::ext::codec::Compact<::core::primitive::u16>,
                        ::subxt::ext::codec::Compact<
                            runtime_types::sp_arithmetic::per_things::PerU16,
                        >,
                    ); 8usize],
                    ::subxt::ext::codec::Compact<::core::primitive::u16>,
                )>,
                pub votes10: ::std::vec::Vec<(
                    ::subxt::ext::codec::Compact<::core::primitive::u32>,
                    [(
                        ::subxt::ext::codec::Compact<::core::primitive::u16>,
                        ::subxt::ext::codec::Compact<
                            runtime_types::sp_arithmetic::per_things::PerU16,
                        >,
                    ); 9usize],
                    ::subxt::ext::codec::Compact<::core::primitive::u16>,
                )>,
                pub votes11: ::std::vec::Vec<(
                    ::subxt::ext::codec::Compact<::core::primitive::u32>,
                    [(
                        ::subxt::ext::codec::Compact<::core::primitive::u16>,
                        ::subxt::ext::codec::Compact<
                            runtime_types::sp_arithmetic::per_things::PerU16,
                        >,
                    ); 10usize],
                    ::subxt::ext::codec::Compact<::core::primitive::u16>,
                )>,
                pub votes12: ::std::vec::Vec<(
                    ::subxt::ext::codec::Compact<::core::primitive::u32>,
                    [(
                        ::subxt::ext::codec::Compact<::core::primitive::u16>,
                        ::subxt::ext::codec::Compact<
                            runtime_types::sp_arithmetic::per_things::PerU16,
                        >,
                    ); 11usize],
                    ::subxt::ext::codec::Compact<::core::primitive::u16>,
                )>,
                pub votes13: ::std::vec::Vec<(
                    ::subxt::ext::codec::Compact<::core::primitive::u32>,
                    [(
                        ::subxt::ext::codec::Compact<::core::primitive::u16>,
                        ::subxt::ext::codec::Compact<
                            runtime_types::sp_arithmetic::per_things::PerU16,
                        >,
                    ); 12usize],
                    ::subxt::ext::codec::Compact<::core::primitive::u16>,
                )>,
                pub votes14: ::std::vec::Vec<(
                    ::subxt::ext::codec::Compact<::core::primitive::u32>,
                    [(
                        ::subxt::ext::codec::Compact<::core::primitive::u16>,
                        ::subxt::ext::codec::Compact<
                            runtime_types::sp_arithmetic::per_things::PerU16,
                        >,
                    ); 13usize],
                    ::subxt::ext::codec::Compact<::core::primitive::u16>,
                )>,
                pub votes15: ::std::vec::Vec<(
                    ::subxt::ext::codec::Compact<::core::primitive::u32>,
                    [(
                        ::subxt::ext::codec::Compact<::core::primitive::u16>,
                        ::subxt::ext::codec::Compact<
                            runtime_types::sp_arithmetic::per_things::PerU16,
                        >,
                    ); 14usize],
                    ::subxt::ext::codec::Compact<::core::primitive::u16>,
                )>,
                pub votes16: ::std::vec::Vec<(
                    ::subxt::ext::codec::Compact<::core::primitive::u32>,
                    [(
                        ::subxt::ext::codec::Compact<::core::primitive::u16>,
                        ::subxt::ext::codec::Compact<
                            runtime_types::sp_arithmetic::per_things::PerU16,
                        >,
                    ); 15usize],
                    ::subxt::ext::codec::Compact<::core::primitive::u16>,
                )>,
            }
            #[derive(Debug, crate::gp::Decode, crate::gp::DecodeAsType, crate::gp::Encode)]
            pub enum OriginCaller {
                #[codec(index = 0)]
                system(
                    runtime_types::frame_support::dispatch::RawOrigin<::subxt::utils::AccountId32>,
                ),
                #[codec(index = 20)]
                Origins(
                    runtime_types::vara_runtime::governance::origins::pallet_custom_origins::Origin,
                ),
                #[codec(index = 2)]
                Void(runtime_types::sp_core::Void),
            }
            #[derive(Debug, crate::gp::Decode, crate::gp::DecodeAsType, crate::gp::Encode)]
            pub enum ProxyType {
                #[codec(index = 0)]
                Any,
                #[codec(index = 1)]
                NonTransfer,
                #[codec(index = 2)]
                Governance,
                #[codec(index = 3)]
                Staking,
                #[codec(index = 4)]
                IdentityJudgement,
                #[codec(index = 5)]
                CancelProxy,
            }
            #[derive(Debug, crate::gp::Decode, crate::gp::DecodeAsType, crate::gp::Encode)]
            pub struct Runtime;
            #[derive(Debug, crate::gp::Decode, crate::gp::DecodeAsType, crate::gp::Encode)]
            pub enum RuntimeCall {
                #[codec(index = 0)]
                System(runtime_types::frame_system::pallet::Call),
                #[codec(index = 1)]
                Timestamp(runtime_types::pallet_timestamp::pallet::Call),
                #[codec(index = 3)]
                Babe(runtime_types::pallet_babe::pallet::Call),
                #[codec(index = 4)]
                Grandpa(runtime_types::pallet_grandpa::pallet::Call),
                #[codec(index = 5)]
                Balances(runtime_types::pallet_balances::pallet::Call),
                #[codec(index = 10)]
                Vesting(runtime_types::pallet_vesting::pallet::Call),
                #[codec(index = 11)]
                BagsList(runtime_types::pallet_bags_list::pallet::Call),
                #[codec(index = 12)]
                ImOnline(runtime_types::pallet_im_online::pallet::Call),
                #[codec(index = 13)]
                Staking(runtime_types::pallet_staking::pallet::pallet::Call),
                #[codec(index = 7)]
                Session(runtime_types::pallet_session::pallet::Call),
                #[codec(index = 14)]
                Treasury(runtime_types::pallet_treasury::pallet::Call),
                #[codec(index = 8)]
                Utility(runtime_types::pallet_utility::pallet::Call),
                #[codec(index = 16)]
                ConvictionVoting(runtime_types::pallet_conviction_voting::pallet::Call),
                #[codec(index = 17)]
                Referenda(runtime_types::pallet_referenda::pallet::Call),
                #[codec(index = 18)]
                FellowshipCollective(runtime_types::pallet_ranked_collective::pallet::Call),
                #[codec(index = 19)]
                FellowshipReferenda(runtime_types::pallet_referenda::pallet::Call2),
                #[codec(index = 21)]
                Whitelist(runtime_types::pallet_whitelist::pallet::Call),
                #[codec(index = 22)]
                Scheduler(runtime_types::pallet_scheduler::pallet::Call),
                #[codec(index = 23)]
                Preimage(runtime_types::pallet_preimage::pallet::Call),
                #[codec(index = 24)]
                Identity(runtime_types::pallet_identity::pallet::Call),
                #[codec(index = 25)]
                Proxy(runtime_types::pallet_proxy::pallet::Call),
                #[codec(index = 26)]
                Multisig(runtime_types::pallet_multisig::pallet::Call),
                #[codec(index = 27)]
                ElectionProviderMultiPhase(
                    runtime_types::pallet_election_provider_multi_phase::pallet::Call,
                ),
                #[codec(index = 29)]
                Bounties(runtime_types::pallet_bounties::pallet::Call),
                #[codec(index = 30)]
                ChildBounties(runtime_types::pallet_child_bounties::pallet::Call),
                #[codec(index = 31)]
                NominationPools(runtime_types::pallet_nomination_pools::pallet::Call),
                #[codec(index = 104)]
                Gear(runtime_types::pallet_gear::pallet::Call),
                #[codec(index = 106)]
                StakingRewards(runtime_types::pallet_gear_staking_rewards::pallet::Call),
                #[codec(index = 107)]
                GearVoucher(runtime_types::pallet_gear_voucher::pallet::Call),
                #[codec(index = 99)]
                Sudo(runtime_types::pallet_sudo::pallet::Call),
                #[codec(index = 199)]
                GearDebug(runtime_types::pallet_gear_debug::pallet::Call),
            }
            #[derive(Debug, crate::gp::Decode, crate::gp::DecodeAsType, crate::gp::Encode)]
            pub enum RuntimeError {
                #[codec(index = 0)]
                System(runtime_types::frame_system::pallet::Error),
                #[codec(index = 3)]
                Babe(runtime_types::pallet_babe::pallet::Error),
                #[codec(index = 4)]
                Grandpa(runtime_types::pallet_grandpa::pallet::Error),
                #[codec(index = 5)]
                Balances(runtime_types::pallet_balances::pallet::Error),
                #[codec(index = 10)]
                Vesting(runtime_types::pallet_vesting::pallet::Error),
                #[codec(index = 11)]
                BagsList(runtime_types::pallet_bags_list::pallet::Error),
                #[codec(index = 12)]
                ImOnline(runtime_types::pallet_im_online::pallet::Error),
                #[codec(index = 13)]
                Staking(runtime_types::pallet_staking::pallet::pallet::Error),
                #[codec(index = 7)]
                Session(runtime_types::pallet_session::pallet::Error),
                #[codec(index = 14)]
                Treasury(runtime_types::pallet_treasury::pallet::Error),
                #[codec(index = 8)]
                Utility(runtime_types::pallet_utility::pallet::Error),
                #[codec(index = 16)]
                ConvictionVoting(runtime_types::pallet_conviction_voting::pallet::Error),
                #[codec(index = 17)]
                Referenda(runtime_types::pallet_referenda::pallet::Error),
                #[codec(index = 18)]
                FellowshipCollective(runtime_types::pallet_ranked_collective::pallet::Error),
                #[codec(index = 19)]
                FellowshipReferenda(runtime_types::pallet_referenda::pallet::Error2),
                #[codec(index = 21)]
                Whitelist(runtime_types::pallet_whitelist::pallet::Error),
                #[codec(index = 22)]
                Scheduler(runtime_types::pallet_scheduler::pallet::Error),
                #[codec(index = 23)]
                Preimage(runtime_types::pallet_preimage::pallet::Error),
                #[codec(index = 24)]
                Identity(runtime_types::pallet_identity::pallet::Error),
                #[codec(index = 25)]
                Proxy(runtime_types::pallet_proxy::pallet::Error),
                #[codec(index = 26)]
                Multisig(runtime_types::pallet_multisig::pallet::Error),
                #[codec(index = 27)]
                ElectionProviderMultiPhase(
                    runtime_types::pallet_election_provider_multi_phase::pallet::Error,
                ),
                #[codec(index = 29)]
                Bounties(runtime_types::pallet_bounties::pallet::Error),
                #[codec(index = 30)]
                ChildBounties(runtime_types::pallet_child_bounties::pallet::Error),
                #[codec(index = 31)]
                NominationPools(runtime_types::pallet_nomination_pools::pallet::Error),
                #[codec(index = 100)]
                GearProgram(runtime_types::pallet_gear_program::pallet::Error),
                #[codec(index = 101)]
                GearMessenger(runtime_types::pallet_gear_messenger::pallet::Error),
                #[codec(index = 102)]
                GearScheduler(runtime_types::pallet_gear_scheduler::pallet::Error),
                #[codec(index = 103)]
                GearGas(runtime_types::pallet_gear_gas::pallet::Error),
                #[codec(index = 104)]
                Gear(runtime_types::pallet_gear::pallet::Error),
                #[codec(index = 106)]
                StakingRewards(runtime_types::pallet_gear_staking_rewards::pallet::Error),
                #[codec(index = 107)]
                GearVoucher(runtime_types::pallet_gear_voucher::pallet::Error),
                #[codec(index = 108)]
                GearBank(runtime_types::pallet_gear_bank::pallet::Error),
                #[codec(index = 99)]
                Sudo(runtime_types::pallet_sudo::pallet::Error),
                #[codec(index = 199)]
                GearDebug(runtime_types::pallet_gear_debug::pallet::Error),
            }
            #[derive(Debug, crate::gp::Decode, crate::gp::DecodeAsType, crate::gp::Encode)]
            pub enum RuntimeEvent {
                #[codec(index = 0)]
                System(runtime_types::frame_system::pallet::Event),
                #[codec(index = 4)]
                Grandpa(runtime_types::pallet_grandpa::pallet::Event),
                #[codec(index = 5)]
                Balances(runtime_types::pallet_balances::pallet::Event),
                #[codec(index = 10)]
                Vesting(runtime_types::pallet_vesting::pallet::Event),
                #[codec(index = 6)]
                TransactionPayment(runtime_types::pallet_transaction_payment::pallet::Event),
                #[codec(index = 11)]
                BagsList(runtime_types::pallet_bags_list::pallet::Event),
                #[codec(index = 12)]
                ImOnline(runtime_types::pallet_im_online::pallet::Event),
                #[codec(index = 13)]
                Staking(runtime_types::pallet_staking::pallet::pallet::Event),
                #[codec(index = 7)]
                Session(runtime_types::pallet_session::pallet::Event),
                #[codec(index = 14)]
                Treasury(runtime_types::pallet_treasury::pallet::Event),
                #[codec(index = 8)]
                Utility(runtime_types::pallet_utility::pallet::Event),
                #[codec(index = 16)]
                ConvictionVoting(runtime_types::pallet_conviction_voting::pallet::Event),
                #[codec(index = 17)]
                Referenda(runtime_types::pallet_referenda::pallet::Event),
                #[codec(index = 18)]
                FellowshipCollective(runtime_types::pallet_ranked_collective::pallet::Event),
                #[codec(index = 19)]
                FellowshipReferenda(runtime_types::pallet_referenda::pallet::Event2),
                #[codec(index = 21)]
                Whitelist(runtime_types::pallet_whitelist::pallet::Event),
                #[codec(index = 22)]
                Scheduler(runtime_types::pallet_scheduler::pallet::Event),
                #[codec(index = 23)]
                Preimage(runtime_types::pallet_preimage::pallet::Event),
                #[codec(index = 24)]
                Identity(runtime_types::pallet_identity::pallet::Event),
                #[codec(index = 25)]
                Proxy(runtime_types::pallet_proxy::pallet::Event),
                #[codec(index = 26)]
                Multisig(runtime_types::pallet_multisig::pallet::Event),
                #[codec(index = 27)]
                ElectionProviderMultiPhase(
                    runtime_types::pallet_election_provider_multi_phase::pallet::Event,
                ),
                #[codec(index = 28)]
                Offences(runtime_types::pallet_offences::pallet::Event),
                #[codec(index = 29)]
                Bounties(runtime_types::pallet_bounties::pallet::Event),
                #[codec(index = 30)]
                ChildBounties(runtime_types::pallet_child_bounties::pallet::Event),
                #[codec(index = 31)]
                NominationPools(runtime_types::pallet_nomination_pools::pallet::Event),
                #[codec(index = 104)]
                Gear(runtime_types::pallet_gear::pallet::Event),
                #[codec(index = 106)]
                StakingRewards(runtime_types::pallet_gear_staking_rewards::pallet::Event),
                #[codec(index = 107)]
                GearVoucher(runtime_types::pallet_gear_voucher::pallet::Event),
                #[codec(index = 99)]
                Sudo(runtime_types::pallet_sudo::pallet::Event),
                #[codec(index = 199)]
                GearDebug(runtime_types::pallet_gear_debug::pallet::Event),
            }
            #[derive(Debug, crate::gp::Decode, crate::gp::DecodeAsType, crate::gp::Encode)]
            pub enum RuntimeFreezeReason {
                #[codec(index = 31)]
                NominationPools(runtime_types::pallet_nomination_pools::pallet::FreezeReason),
            }
            #[derive(Debug, crate::gp::Decode, crate::gp::DecodeAsType, crate::gp::Encode)]
            pub enum RuntimeHoldReason {
                #[codec(index = 23)]
                Preimage(runtime_types::pallet_preimage::pallet::HoldReason),
            }
            #[derive(Debug, crate::gp::Decode, crate::gp::DecodeAsType, crate::gp::Encode)]
            pub struct SessionKeys {
                pub babe: runtime_types::sp_consensus_babe::app::Public,
                pub grandpa: runtime_types::sp_consensus_grandpa::app::Public,
                pub im_online: runtime_types::pallet_im_online::sr25519::app_sr25519::Public,
                pub authority_discovery: runtime_types::sp_authority_discovery::app::Public,
            }
        }
    }
}
pub mod calls {
    #[doc = r" Show the call info."]
    pub trait CallInfo {
        const PALLET: &'static str;
        #[doc = r" returns call name."]
        fn call_name(&self) -> &'static str;
    }
    #[doc = "Calls of pallet `Babe`."]
    pub enum BabeCall {
        ReportEquivocation,
        ReportEquivocationUnsigned,
        PlanConfigChange,
    }
    impl CallInfo for BabeCall {
        const PALLET: &'static str = "Babe";
        fn call_name(&self) -> &'static str {
            match self {
                Self::ReportEquivocation => "report_equivocation",
                Self::ReportEquivocationUnsigned => "report_equivocation_unsigned",
                Self::PlanConfigChange => "plan_config_change",
            }
        }
    }
    #[doc = "Calls of pallet `BagsList`."]
    pub enum BagsListCall {
        Rebag,
        PutInFrontOf,
        PutInFrontOfOther,
    }
    impl CallInfo for BagsListCall {
        const PALLET: &'static str = "BagsList";
        fn call_name(&self) -> &'static str {
            match self {
                Self::Rebag => "rebag",
                Self::PutInFrontOf => "put_in_front_of",
                Self::PutInFrontOfOther => "put_in_front_of_other",
            }
        }
    }
    #[doc = "Calls of pallet `Balances`."]
    pub enum BalancesCall {
        TransferAllowDeath,
        ForceTransfer,
        TransferKeepAlive,
        TransferAll,
        ForceUnreserve,
        UpgradeAccounts,
        ForceSetBalance,
    }
    impl CallInfo for BalancesCall {
        const PALLET: &'static str = "Balances";
        fn call_name(&self) -> &'static str {
            match self {
                Self::TransferAllowDeath => "transfer_allow_death",
                Self::ForceTransfer => "force_transfer",
                Self::TransferKeepAlive => "transfer_keep_alive",
                Self::TransferAll => "transfer_all",
                Self::ForceUnreserve => "force_unreserve",
                Self::UpgradeAccounts => "upgrade_accounts",
                Self::ForceSetBalance => "force_set_balance",
            }
        }
    }
    #[doc = "Calls of pallet `Bounties`."]
    pub enum BountiesCall {
        ProposeBounty,
        ApproveBounty,
        ProposeCurator,
        UnassignCurator,
        AcceptCurator,
        AwardBounty,
        ClaimBounty,
        CloseBounty,
        ExtendBountyExpiry,
    }
    impl CallInfo for BountiesCall {
        const PALLET: &'static str = "Bounties";
        fn call_name(&self) -> &'static str {
            match self {
                Self::ProposeBounty => "propose_bounty",
                Self::ApproveBounty => "approve_bounty",
                Self::ProposeCurator => "propose_curator",
                Self::UnassignCurator => "unassign_curator",
                Self::AcceptCurator => "accept_curator",
                Self::AwardBounty => "award_bounty",
                Self::ClaimBounty => "claim_bounty",
                Self::CloseBounty => "close_bounty",
                Self::ExtendBountyExpiry => "extend_bounty_expiry",
            }
        }
    }
    #[doc = "Calls of pallet `ChildBounties`."]
    pub enum ChildBountiesCall {
        AddChildBounty,
        ProposeCurator,
        AcceptCurator,
        UnassignCurator,
        AwardChildBounty,
        ClaimChildBounty,
        CloseChildBounty,
    }
    impl CallInfo for ChildBountiesCall {
        const PALLET: &'static str = "ChildBounties";
        fn call_name(&self) -> &'static str {
            match self {
                Self::AddChildBounty => "add_child_bounty",
                Self::ProposeCurator => "propose_curator",
                Self::AcceptCurator => "accept_curator",
                Self::UnassignCurator => "unassign_curator",
                Self::AwardChildBounty => "award_child_bounty",
                Self::ClaimChildBounty => "claim_child_bounty",
                Self::CloseChildBounty => "close_child_bounty",
            }
        }
    }
    #[doc = "Calls of pallet `ConvictionVoting`."]
    pub enum ConvictionVotingCall {
        Vote,
        Delegate,
        Undelegate,
        Unlock,
        RemoveVote,
        RemoveOtherVote,
    }
    impl CallInfo for ConvictionVotingCall {
        const PALLET: &'static str = "ConvictionVoting";
        fn call_name(&self) -> &'static str {
            match self {
                Self::Vote => "vote",
                Self::Delegate => "delegate",
                Self::Undelegate => "undelegate",
                Self::Unlock => "unlock",
                Self::RemoveVote => "remove_vote",
                Self::RemoveOtherVote => "remove_other_vote",
            }
        }
    }
    #[doc = "Calls of pallet `ElectionProviderMultiPhase`."]
    pub enum ElectionProviderMultiPhaseCall {
        SubmitUnsigned,
        SetMinimumUntrustedScore,
        SetEmergencyElectionResult,
        Submit,
        GovernanceFallback,
    }
    impl CallInfo for ElectionProviderMultiPhaseCall {
        const PALLET: &'static str = "ElectionProviderMultiPhase";
        fn call_name(&self) -> &'static str {
            match self {
                Self::SubmitUnsigned => "submit_unsigned",
                Self::SetMinimumUntrustedScore => "set_minimum_untrusted_score",
                Self::SetEmergencyElectionResult => "set_emergency_election_result",
                Self::Submit => "submit",
                Self::GovernanceFallback => "governance_fallback",
            }
        }
    }
    #[doc = "Calls of pallet `FellowshipCollective`."]
    pub enum FellowshipCollectiveCall {
        AddMember,
        PromoteMember,
        DemoteMember,
        RemoveMember,
        Vote,
        CleanupPoll,
    }
    impl CallInfo for FellowshipCollectiveCall {
        const PALLET: &'static str = "FellowshipCollective";
        fn call_name(&self) -> &'static str {
            match self {
                Self::AddMember => "add_member",
                Self::PromoteMember => "promote_member",
                Self::DemoteMember => "demote_member",
                Self::RemoveMember => "remove_member",
                Self::Vote => "vote",
                Self::CleanupPoll => "cleanup_poll",
            }
        }
    }
    #[doc = "Calls of pallet `FellowshipReferenda`."]
    pub enum FellowshipReferendaCall {
        Submit,
        PlaceDecisionDeposit,
        RefundDecisionDeposit,
        Cancel,
        Kill,
        NudgeReferendum,
        OneFewerDeciding,
        RefundSubmissionDeposit,
        SetMetadata,
    }
    impl CallInfo for FellowshipReferendaCall {
        const PALLET: &'static str = "FellowshipReferenda";
        fn call_name(&self) -> &'static str {
            match self {
                Self::Submit => "submit",
                Self::PlaceDecisionDeposit => "place_decision_deposit",
                Self::RefundDecisionDeposit => "refund_decision_deposit",
                Self::Cancel => "cancel",
                Self::Kill => "kill",
                Self::NudgeReferendum => "nudge_referendum",
                Self::OneFewerDeciding => "one_fewer_deciding",
                Self::RefundSubmissionDeposit => "refund_submission_deposit",
                Self::SetMetadata => "set_metadata",
            }
        }
    }
    #[doc = "Calls of pallet `Gear`."]
    pub enum GearCall {
        UploadCode,
        UploadProgram,
        CreateProgram,
        SendMessage,
        SendReply,
        ClaimValue,
        Run,
        SetExecuteInherent,
    }
    impl CallInfo for GearCall {
        const PALLET: &'static str = "Gear";
        fn call_name(&self) -> &'static str {
            match self {
                Self::UploadCode => "upload_code",
                Self::UploadProgram => "upload_program",
                Self::CreateProgram => "create_program",
                Self::SendMessage => "send_message",
                Self::SendReply => "send_reply",
                Self::ClaimValue => "claim_value",
                Self::Run => "run",
                Self::SetExecuteInherent => "set_execute_inherent",
            }
        }
    }
    #[doc = "Calls of pallet `GearDebug`."]
    pub enum GearDebugCall {
        EnableDebugMode,
        ExhaustBlockResources,
    }
    impl CallInfo for GearDebugCall {
        const PALLET: &'static str = "GearDebug";
        fn call_name(&self) -> &'static str {
            match self {
                Self::EnableDebugMode => "enable_debug_mode",
                Self::ExhaustBlockResources => "exhaust_block_resources",
            }
        }
    }
    #[doc = "Calls of pallet `GearVoucher`."]
    pub enum GearVoucherCall {
        Issue,
        Call,
        Revoke,
        Update,
        CallDeprecated,
        Decline,
    }
    impl CallInfo for GearVoucherCall {
        const PALLET: &'static str = "GearVoucher";
        fn call_name(&self) -> &'static str {
            match self {
                Self::Issue => "issue",
                Self::Call => "call",
                Self::Revoke => "revoke",
                Self::Update => "update",
                Self::CallDeprecated => "call_deprecated",
                Self::Decline => "decline",
            }
        }
    }
    #[doc = "Calls of pallet `Grandpa`."]
    pub enum GrandpaCall {
        ReportEquivocation,
        ReportEquivocationUnsigned,
        NoteStalled,
    }
    impl CallInfo for GrandpaCall {
        const PALLET: &'static str = "Grandpa";
        fn call_name(&self) -> &'static str {
            match self {
                Self::ReportEquivocation => "report_equivocation",
                Self::ReportEquivocationUnsigned => "report_equivocation_unsigned",
                Self::NoteStalled => "note_stalled",
            }
        }
    }
    #[doc = "Calls of pallet `Identity`."]
    pub enum IdentityCall {
        AddRegistrar,
        SetIdentity,
        SetSubs,
        ClearIdentity,
        RequestJudgement,
        CancelRequest,
        SetFee,
        SetAccountId,
        SetFields,
        ProvideJudgement,
        KillIdentity,
        AddSub,
        RenameSub,
        RemoveSub,
        QuitSub,
    }
    impl CallInfo for IdentityCall {
        const PALLET: &'static str = "Identity";
        fn call_name(&self) -> &'static str {
            match self {
                Self::AddRegistrar => "add_registrar",
                Self::SetIdentity => "set_identity",
                Self::SetSubs => "set_subs",
                Self::ClearIdentity => "clear_identity",
                Self::RequestJudgement => "request_judgement",
                Self::CancelRequest => "cancel_request",
                Self::SetFee => "set_fee",
                Self::SetAccountId => "set_account_id",
                Self::SetFields => "set_fields",
                Self::ProvideJudgement => "provide_judgement",
                Self::KillIdentity => "kill_identity",
                Self::AddSub => "add_sub",
                Self::RenameSub => "rename_sub",
                Self::RemoveSub => "remove_sub",
                Self::QuitSub => "quit_sub",
            }
        }
    }
    #[doc = "Calls of pallet `ImOnline`."]
    pub enum ImOnlineCall {
        Heartbeat,
    }
    impl CallInfo for ImOnlineCall {
        const PALLET: &'static str = "ImOnline";
        fn call_name(&self) -> &'static str {
            match self {
                Self::Heartbeat => "heartbeat",
            }
        }
    }
    #[doc = "Calls of pallet `Multisig`."]
    pub enum MultisigCall {
        AsMultiThreshold1,
        AsMulti,
        ApproveAsMulti,
        CancelAsMulti,
    }
    impl CallInfo for MultisigCall {
        const PALLET: &'static str = "Multisig";
        fn call_name(&self) -> &'static str {
            match self {
                Self::AsMultiThreshold1 => "as_multi_threshold_1",
                Self::AsMulti => "as_multi",
                Self::ApproveAsMulti => "approve_as_multi",
                Self::CancelAsMulti => "cancel_as_multi",
            }
        }
    }
    #[doc = "Calls of pallet `NominationPools`."]
    pub enum NominationPoolsCall {
        Join,
        BondExtra,
        ClaimPayout,
        Unbond,
        PoolWithdrawUnbonded,
        WithdrawUnbonded,
        Create,
        CreateWithPoolId,
        Nominate,
        SetState,
        SetMetadata,
        SetConfigs,
        UpdateRoles,
        Chill,
        BondExtraOther,
        SetClaimPermission,
        ClaimPayoutOther,
        SetCommission,
        SetCommissionMax,
        SetCommissionChangeRate,
        ClaimCommission,
        AdjustPoolDeposit,
    }
    impl CallInfo for NominationPoolsCall {
        const PALLET: &'static str = "NominationPools";
        fn call_name(&self) -> &'static str {
            match self {
                Self::Join => "join",
                Self::BondExtra => "bond_extra",
                Self::ClaimPayout => "claim_payout",
                Self::Unbond => "unbond",
                Self::PoolWithdrawUnbonded => "pool_withdraw_unbonded",
                Self::WithdrawUnbonded => "withdraw_unbonded",
                Self::Create => "create",
                Self::CreateWithPoolId => "create_with_pool_id",
                Self::Nominate => "nominate",
                Self::SetState => "set_state",
                Self::SetMetadata => "set_metadata",
                Self::SetConfigs => "set_configs",
                Self::UpdateRoles => "update_roles",
                Self::Chill => "chill",
                Self::BondExtraOther => "bond_extra_other",
                Self::SetClaimPermission => "set_claim_permission",
                Self::ClaimPayoutOther => "claim_payout_other",
                Self::SetCommission => "set_commission",
                Self::SetCommissionMax => "set_commission_max",
                Self::SetCommissionChangeRate => "set_commission_change_rate",
                Self::ClaimCommission => "claim_commission",
                Self::AdjustPoolDeposit => "adjust_pool_deposit",
            }
        }
    }
    #[doc = "Calls of pallet `Preimage`."]
    pub enum PreimageCall {
        NotePreimage,
        UnnotePreimage,
        RequestPreimage,
        UnrequestPreimage,
        EnsureUpdated,
    }
    impl CallInfo for PreimageCall {
        const PALLET: &'static str = "Preimage";
        fn call_name(&self) -> &'static str {
            match self {
                Self::NotePreimage => "note_preimage",
                Self::UnnotePreimage => "unnote_preimage",
                Self::RequestPreimage => "request_preimage",
                Self::UnrequestPreimage => "unrequest_preimage",
                Self::EnsureUpdated => "ensure_updated",
            }
        }
    }
    #[doc = "Calls of pallet `Proxy`."]
    pub enum ProxyCall {
        Proxy,
        AddProxy,
        RemoveProxy,
        RemoveProxies,
        CreatePure,
        KillPure,
        Announce,
        RemoveAnnouncement,
        RejectAnnouncement,
        ProxyAnnounced,
    }
    impl CallInfo for ProxyCall {
        const PALLET: &'static str = "Proxy";
        fn call_name(&self) -> &'static str {
            match self {
                Self::Proxy => "proxy",
                Self::AddProxy => "add_proxy",
                Self::RemoveProxy => "remove_proxy",
                Self::RemoveProxies => "remove_proxies",
                Self::CreatePure => "create_pure",
                Self::KillPure => "kill_pure",
                Self::Announce => "announce",
                Self::RemoveAnnouncement => "remove_announcement",
                Self::RejectAnnouncement => "reject_announcement",
                Self::ProxyAnnounced => "proxy_announced",
            }
        }
    }
    #[doc = "Calls of pallet `Referenda`."]
    pub enum ReferendaCall {
        Submit,
        PlaceDecisionDeposit,
        RefundDecisionDeposit,
        Cancel,
        Kill,
        NudgeReferendum,
        OneFewerDeciding,
        RefundSubmissionDeposit,
        SetMetadata,
    }
    impl CallInfo for ReferendaCall {
        const PALLET: &'static str = "Referenda";
        fn call_name(&self) -> &'static str {
            match self {
                Self::Submit => "submit",
                Self::PlaceDecisionDeposit => "place_decision_deposit",
                Self::RefundDecisionDeposit => "refund_decision_deposit",
                Self::Cancel => "cancel",
                Self::Kill => "kill",
                Self::NudgeReferendum => "nudge_referendum",
                Self::OneFewerDeciding => "one_fewer_deciding",
                Self::RefundSubmissionDeposit => "refund_submission_deposit",
                Self::SetMetadata => "set_metadata",
            }
        }
    }
    #[doc = "Calls of pallet `Scheduler`."]
    pub enum SchedulerCall {
        Schedule,
        Cancel,
        ScheduleNamed,
        CancelNamed,
        ScheduleAfter,
        ScheduleNamedAfter,
    }
    impl CallInfo for SchedulerCall {
        const PALLET: &'static str = "Scheduler";
        fn call_name(&self) -> &'static str {
            match self {
                Self::Schedule => "schedule",
                Self::Cancel => "cancel",
                Self::ScheduleNamed => "schedule_named",
                Self::CancelNamed => "cancel_named",
                Self::ScheduleAfter => "schedule_after",
                Self::ScheduleNamedAfter => "schedule_named_after",
            }
        }
    }
    #[doc = "Calls of pallet `Session`."]
    pub enum SessionCall {
        SetKeys,
        PurgeKeys,
    }
    impl CallInfo for SessionCall {
        const PALLET: &'static str = "Session";
        fn call_name(&self) -> &'static str {
            match self {
                Self::SetKeys => "set_keys",
                Self::PurgeKeys => "purge_keys",
            }
        }
    }
    #[doc = "Calls of pallet `Staking`."]
    pub enum StakingCall {
        Bond,
        BondExtra,
        Unbond,
        WithdrawUnbonded,
        Validate,
        Nominate,
        Chill,
        SetPayee,
        SetController,
        SetValidatorCount,
        IncreaseValidatorCount,
        ScaleValidatorCount,
        ForceNoEras,
        ForceNewEra,
        SetInvulnerables,
        ForceUnstake,
        ForceNewEraAlways,
        CancelDeferredSlash,
        PayoutStakers,
        Rebond,
        ReapStash,
        Kick,
        SetStakingConfigs,
        ChillOther,
        ForceApplyMinCommission,
        SetMinCommission,
    }
    impl CallInfo for StakingCall {
        const PALLET: &'static str = "Staking";
        fn call_name(&self) -> &'static str {
            match self {
                Self::Bond => "bond",
                Self::BondExtra => "bond_extra",
                Self::Unbond => "unbond",
                Self::WithdrawUnbonded => "withdraw_unbonded",
                Self::Validate => "validate",
                Self::Nominate => "nominate",
                Self::Chill => "chill",
                Self::SetPayee => "set_payee",
                Self::SetController => "set_controller",
                Self::SetValidatorCount => "set_validator_count",
                Self::IncreaseValidatorCount => "increase_validator_count",
                Self::ScaleValidatorCount => "scale_validator_count",
                Self::ForceNoEras => "force_no_eras",
                Self::ForceNewEra => "force_new_era",
                Self::SetInvulnerables => "set_invulnerables",
                Self::ForceUnstake => "force_unstake",
                Self::ForceNewEraAlways => "force_new_era_always",
                Self::CancelDeferredSlash => "cancel_deferred_slash",
                Self::PayoutStakers => "payout_stakers",
                Self::Rebond => "rebond",
                Self::ReapStash => "reap_stash",
                Self::Kick => "kick",
                Self::SetStakingConfigs => "set_staking_configs",
                Self::ChillOther => "chill_other",
                Self::ForceApplyMinCommission => "force_apply_min_commission",
                Self::SetMinCommission => "set_min_commission",
            }
        }
    }
    #[doc = "Calls of pallet `StakingRewards`."]
    pub enum StakingRewardsCall {
        Refill,
        ForceRefill,
        Withdraw,
        AlignSupply,
    }
    impl CallInfo for StakingRewardsCall {
        const PALLET: &'static str = "StakingRewards";
        fn call_name(&self) -> &'static str {
            match self {
                Self::Refill => "refill",
                Self::ForceRefill => "force_refill",
                Self::Withdraw => "withdraw",
                Self::AlignSupply => "align_supply",
            }
        }
    }
    #[doc = "Calls of pallet `Sudo`."]
    pub enum SudoCall {
        Sudo,
        SudoUncheckedWeight,
        SetKey,
        SudoAs,
    }
    impl CallInfo for SudoCall {
        const PALLET: &'static str = "Sudo";
        fn call_name(&self) -> &'static str {
            match self {
                Self::Sudo => "sudo",
                Self::SudoUncheckedWeight => "sudo_unchecked_weight",
                Self::SetKey => "set_key",
                Self::SudoAs => "sudo_as",
            }
        }
    }
    #[doc = "Calls of pallet `System`."]
    pub enum SystemCall {
        Remark,
        SetHeapPages,
        SetCode,
        SetCodeWithoutChecks,
        SetStorage,
        KillStorage,
        KillPrefix,
        RemarkWithEvent,
    }
    impl CallInfo for SystemCall {
        const PALLET: &'static str = "System";
        fn call_name(&self) -> &'static str {
            match self {
                Self::Remark => "remark",
                Self::SetHeapPages => "set_heap_pages",
                Self::SetCode => "set_code",
                Self::SetCodeWithoutChecks => "set_code_without_checks",
                Self::SetStorage => "set_storage",
                Self::KillStorage => "kill_storage",
                Self::KillPrefix => "kill_prefix",
                Self::RemarkWithEvent => "remark_with_event",
            }
        }
    }
    #[doc = "Calls of pallet `Timestamp`."]
    pub enum TimestampCall {
        Set,
    }
    impl CallInfo for TimestampCall {
        const PALLET: &'static str = "Timestamp";
        fn call_name(&self) -> &'static str {
            match self {
                Self::Set => "set",
            }
        }
    }
    #[doc = "Calls of pallet `Treasury`."]
    pub enum TreasuryCall {
        ProposeSpend,
        RejectProposal,
        ApproveProposal,
        SpendLocal,
        RemoveApproval,
        Spend,
        Payout,
        CheckStatus,
        VoidSpend,
    }
    impl CallInfo for TreasuryCall {
        const PALLET: &'static str = "Treasury";
        fn call_name(&self) -> &'static str {
            match self {
                Self::ProposeSpend => "propose_spend",
                Self::RejectProposal => "reject_proposal",
                Self::ApproveProposal => "approve_proposal",
                Self::SpendLocal => "spend_local",
                Self::RemoveApproval => "remove_approval",
                Self::Spend => "spend",
                Self::Payout => "payout",
                Self::CheckStatus => "check_status",
                Self::VoidSpend => "void_spend",
            }
        }
    }
    #[doc = "Calls of pallet `Utility`."]
    pub enum UtilityCall {
        Batch,
        AsDerivative,
        BatchAll,
        DispatchAs,
        ForceBatch,
        WithWeight,
    }
    impl CallInfo for UtilityCall {
        const PALLET: &'static str = "Utility";
        fn call_name(&self) -> &'static str {
            match self {
                Self::Batch => "batch",
                Self::AsDerivative => "as_derivative",
                Self::BatchAll => "batch_all",
                Self::DispatchAs => "dispatch_as",
                Self::ForceBatch => "force_batch",
                Self::WithWeight => "with_weight",
            }
        }
    }
    #[doc = "Calls of pallet `Vesting`."]
    pub enum VestingCall {
        Vest,
        VestOther,
        VestedTransfer,
        ForceVestedTransfer,
        MergeSchedules,
    }
    impl CallInfo for VestingCall {
        const PALLET: &'static str = "Vesting";
        fn call_name(&self) -> &'static str {
            match self {
                Self::Vest => "vest",
                Self::VestOther => "vest_other",
                Self::VestedTransfer => "vested_transfer",
                Self::ForceVestedTransfer => "force_vested_transfer",
                Self::MergeSchedules => "merge_schedules",
            }
        }
    }
    #[doc = "Calls of pallet `Whitelist`."]
    pub enum WhitelistCall {
        WhitelistCall,
        RemoveWhitelistedCall,
        DispatchWhitelistedCall,
        DispatchWhitelistedCallWithPreimage,
    }
    impl CallInfo for WhitelistCall {
        const PALLET: &'static str = "Whitelist";
        fn call_name(&self) -> &'static str {
            match self {
                Self::WhitelistCall => "whitelist_call",
                Self::RemoveWhitelistedCall => "remove_whitelisted_call",
                Self::DispatchWhitelistedCall => "dispatch_whitelisted_call",
                Self::DispatchWhitelistedCallWithPreimage => {
                    "dispatch_whitelisted_call_with_preimage"
                }
            }
        }
    }
}
pub mod storage {
    #[doc = r" Show the call info."]
    pub trait StorageInfo {
        const PALLET: &'static str;
        #[doc = r" returns call name."]
        fn storage_name(&self) -> &'static str;
    }
    #[doc = "Storage of pallet `AuthorityDiscovery`."]
    pub enum AuthorityDiscoveryStorage {
        Keys,
        NextKeys,
    }
    impl StorageInfo for AuthorityDiscoveryStorage {
        const PALLET: &'static str = "AuthorityDiscovery";
        fn storage_name(&self) -> &'static str {
            match self {
                Self::Keys => "Keys",
                Self::NextKeys => "NextKeys",
            }
        }
    }
    #[doc = "Storage of pallet `Authorship`."]
    pub enum AuthorshipStorage {
        Author,
    }
    impl StorageInfo for AuthorshipStorage {
        const PALLET: &'static str = "Authorship";
        fn storage_name(&self) -> &'static str {
            match self {
                Self::Author => "Author",
            }
        }
    }
    #[doc = "Storage of pallet `Babe`."]
    pub enum BabeStorage {
        EpochIndex,
        Authorities,
        GenesisSlot,
        CurrentSlot,
        Randomness,
        PendingEpochConfigChange,
        NextRandomness,
        NextAuthorities,
        SegmentIndex,
        UnderConstruction,
        Initialized,
        AuthorVrfRandomness,
        EpochStart,
        Lateness,
        EpochConfig,
        NextEpochConfig,
        SkippedEpochs,
    }
    impl StorageInfo for BabeStorage {
        const PALLET: &'static str = "Babe";
        fn storage_name(&self) -> &'static str {
            match self {
                Self::EpochIndex => "EpochIndex",
                Self::Authorities => "Authorities",
                Self::GenesisSlot => "GenesisSlot",
                Self::CurrentSlot => "CurrentSlot",
                Self::Randomness => "Randomness",
                Self::PendingEpochConfigChange => "PendingEpochConfigChange",
                Self::NextRandomness => "NextRandomness",
                Self::NextAuthorities => "NextAuthorities",
                Self::SegmentIndex => "SegmentIndex",
                Self::UnderConstruction => "UnderConstruction",
                Self::Initialized => "Initialized",
                Self::AuthorVrfRandomness => "AuthorVrfRandomness",
                Self::EpochStart => "EpochStart",
                Self::Lateness => "Lateness",
                Self::EpochConfig => "EpochConfig",
                Self::NextEpochConfig => "NextEpochConfig",
                Self::SkippedEpochs => "SkippedEpochs",
            }
        }
    }
    #[doc = "Storage of pallet `BagsList`."]
    pub enum BagsListStorage {
        ListNodes,
        CounterForListNodes,
        ListBags,
    }
    impl StorageInfo for BagsListStorage {
        const PALLET: &'static str = "BagsList";
        fn storage_name(&self) -> &'static str {
            match self {
                Self::ListNodes => "ListNodes",
                Self::CounterForListNodes => "CounterForListNodes",
                Self::ListBags => "ListBags",
            }
        }
    }
    #[doc = "Storage of pallet `Balances`."]
    pub enum BalancesStorage {
        TotalIssuance,
        InactiveIssuance,
        Account,
        Locks,
        Reserves,
        Holds,
        Freezes,
    }
    impl StorageInfo for BalancesStorage {
        const PALLET: &'static str = "Balances";
        fn storage_name(&self) -> &'static str {
            match self {
                Self::TotalIssuance => "TotalIssuance",
                Self::InactiveIssuance => "InactiveIssuance",
                Self::Account => "Account",
                Self::Locks => "Locks",
                Self::Reserves => "Reserves",
                Self::Holds => "Holds",
                Self::Freezes => "Freezes",
            }
        }
    }
    #[doc = "Storage of pallet `Bounties`."]
    pub enum BountiesStorage {
        BountyCount,
        Bounties,
        BountyDescriptions,
        BountyApprovals,
    }
    impl StorageInfo for BountiesStorage {
        const PALLET: &'static str = "Bounties";
        fn storage_name(&self) -> &'static str {
            match self {
                Self::BountyCount => "BountyCount",
                Self::Bounties => "Bounties",
                Self::BountyDescriptions => "BountyDescriptions",
                Self::BountyApprovals => "BountyApprovals",
            }
        }
    }
    #[doc = "Storage of pallet `ChildBounties`."]
    pub enum ChildBountiesStorage {
        ChildBountyCount,
        ParentChildBounties,
        ChildBounties,
        ChildBountyDescriptions,
        ChildrenCuratorFees,
    }
    impl StorageInfo for ChildBountiesStorage {
        const PALLET: &'static str = "ChildBounties";
        fn storage_name(&self) -> &'static str {
            match self {
                Self::ChildBountyCount => "ChildBountyCount",
                Self::ParentChildBounties => "ParentChildBounties",
                Self::ChildBounties => "ChildBounties",
                Self::ChildBountyDescriptions => "ChildBountyDescriptions",
                Self::ChildrenCuratorFees => "ChildrenCuratorFees",
            }
        }
    }
    #[doc = "Storage of pallet `ConvictionVoting`."]
    pub enum ConvictionVotingStorage {
        VotingFor,
        ClassLocksFor,
    }
    impl StorageInfo for ConvictionVotingStorage {
        const PALLET: &'static str = "ConvictionVoting";
        fn storage_name(&self) -> &'static str {
            match self {
                Self::VotingFor => "VotingFor",
                Self::ClassLocksFor => "ClassLocksFor",
            }
        }
    }
    #[doc = "Storage of pallet `ElectionProviderMultiPhase`."]
    pub enum ElectionProviderMultiPhaseStorage {
        Round,
        CurrentPhase,
        QueuedSolution,
        Snapshot,
        DesiredTargets,
        SnapshotMetadata,
        SignedSubmissionNextIndex,
        SignedSubmissionIndices,
        SignedSubmissionsMap,
        MinimumUntrustedScore,
    }
    impl StorageInfo for ElectionProviderMultiPhaseStorage {
        const PALLET: &'static str = "ElectionProviderMultiPhase";
        fn storage_name(&self) -> &'static str {
            match self {
                Self::Round => "Round",
                Self::CurrentPhase => "CurrentPhase",
                Self::QueuedSolution => "QueuedSolution",
                Self::Snapshot => "Snapshot",
                Self::DesiredTargets => "DesiredTargets",
                Self::SnapshotMetadata => "SnapshotMetadata",
                Self::SignedSubmissionNextIndex => "SignedSubmissionNextIndex",
                Self::SignedSubmissionIndices => "SignedSubmissionIndices",
                Self::SignedSubmissionsMap => "SignedSubmissionsMap",
                Self::MinimumUntrustedScore => "MinimumUntrustedScore",
            }
        }
    }
    #[doc = "Storage of pallet `FellowshipCollective`."]
    pub enum FellowshipCollectiveStorage {
        MemberCount,
        Members,
        IdToIndex,
        IndexToId,
        Voting,
        VotingCleanup,
    }
    impl StorageInfo for FellowshipCollectiveStorage {
        const PALLET: &'static str = "FellowshipCollective";
        fn storage_name(&self) -> &'static str {
            match self {
                Self::MemberCount => "MemberCount",
                Self::Members => "Members",
                Self::IdToIndex => "IdToIndex",
                Self::IndexToId => "IndexToId",
                Self::Voting => "Voting",
                Self::VotingCleanup => "VotingCleanup",
            }
        }
    }
    #[doc = "Storage of pallet `FellowshipReferenda`."]
    pub enum FellowshipReferendaStorage {
        ReferendumCount,
        ReferendumInfoFor,
        TrackQueue,
        DecidingCount,
        MetadataOf,
    }
    impl StorageInfo for FellowshipReferendaStorage {
        const PALLET: &'static str = "FellowshipReferenda";
        fn storage_name(&self) -> &'static str {
            match self {
                Self::ReferendumCount => "ReferendumCount",
                Self::ReferendumInfoFor => "ReferendumInfoFor",
                Self::TrackQueue => "TrackQueue",
                Self::DecidingCount => "DecidingCount",
                Self::MetadataOf => "MetadataOf",
            }
        }
    }
    #[doc = "Storage of pallet `Gear`."]
    pub enum GearStorage {
        ExecuteInherent,
        BlockNumber,
        GearRunInBlock,
    }
    impl StorageInfo for GearStorage {
        const PALLET: &'static str = "Gear";
        fn storage_name(&self) -> &'static str {
            match self {
                Self::ExecuteInherent => "ExecuteInherent",
                Self::BlockNumber => "BlockNumber",
                Self::GearRunInBlock => "GearRunInBlock",
            }
        }
    }
    #[doc = "Storage of pallet `GearBank`."]
    pub enum GearBankStorage {
        Bank,
        UnusedValue,
        OnFinalizeTransfers,
        OnFinalizeValue,
    }
    impl StorageInfo for GearBankStorage {
        const PALLET: &'static str = "GearBank";
        fn storage_name(&self) -> &'static str {
            match self {
                Self::Bank => "Bank",
                Self::UnusedValue => "UnusedValue",
                Self::OnFinalizeTransfers => "OnFinalizeTransfers",
                Self::OnFinalizeValue => "OnFinalizeValue",
            }
        }
    }
    #[doc = "Storage of pallet `GearDebug`."]
    pub enum GearDebugStorage {
        DebugMode,
        RemapId,
        ProgramsMap,
    }
    impl StorageInfo for GearDebugStorage {
        const PALLET: &'static str = "GearDebug";
        fn storage_name(&self) -> &'static str {
            match self {
                Self::DebugMode => "DebugMode",
                Self::RemapId => "RemapId",
                Self::ProgramsMap => "ProgramsMap",
            }
        }
    }
    #[doc = "Storage of pallet `GearGas`."]
    pub enum GearGasStorage {
        TotalIssuance,
        GasNodes,
        Allowance,
    }
    impl StorageInfo for GearGasStorage {
        const PALLET: &'static str = "GearGas";
        fn storage_name(&self) -> &'static str {
            match self {
                Self::TotalIssuance => "TotalIssuance",
                Self::GasNodes => "GasNodes",
                Self::Allowance => "Allowance",
            }
        }
    }
    #[doc = "Storage of pallet `GearMessenger`."]
    pub enum GearMessengerStorage {
        Dequeued,
        Dispatches,
        CounterForDispatches,
        Head,
        Mailbox,
        QueueProcessing,
        Sent,
        Tail,
        Waitlist,
        DispatchStash,
    }
    impl StorageInfo for GearMessengerStorage {
        const PALLET: &'static str = "GearMessenger";
        fn storage_name(&self) -> &'static str {
            match self {
                Self::Dequeued => "Dequeued",
                Self::Dispatches => "Dispatches",
                Self::CounterForDispatches => "CounterForDispatches",
                Self::Head => "Head",
                Self::Mailbox => "Mailbox",
                Self::QueueProcessing => "QueueProcessing",
                Self::Sent => "Sent",
                Self::Tail => "Tail",
                Self::Waitlist => "Waitlist",
                Self::DispatchStash => "DispatchStash",
            }
        }
    }
    #[doc = "Storage of pallet `GearProgram`."]
    pub enum GearProgramStorage {
        CodeStorage,
        CodeLenStorage,
        OriginalCodeStorage,
        MetadataStorage,
        ProgramStorage,
        MemoryPages,
        PausedProgramStorage,
        ResumeSessionsNonce,
        ResumeSessions,
    }
    impl StorageInfo for GearProgramStorage {
        const PALLET: &'static str = "GearProgram";
        fn storage_name(&self) -> &'static str {
            match self {
                Self::CodeStorage => "CodeStorage",
                Self::CodeLenStorage => "CodeLenStorage",
                Self::OriginalCodeStorage => "OriginalCodeStorage",
                Self::MetadataStorage => "MetadataStorage",
                Self::ProgramStorage => "ProgramStorage",
                Self::MemoryPages => "MemoryPages",
                Self::PausedProgramStorage => "PausedProgramStorage",
                Self::ResumeSessionsNonce => "ResumeSessionsNonce",
                Self::ResumeSessions => "ResumeSessions",
            }
        }
    }
    #[doc = "Storage of pallet `GearScheduler`."]
    pub enum GearSchedulerStorage {
        FirstIncompleteTasksBlock,
        TaskPool,
    }
    impl StorageInfo for GearSchedulerStorage {
        const PALLET: &'static str = "GearScheduler";
        fn storage_name(&self) -> &'static str {
            match self {
                Self::FirstIncompleteTasksBlock => "FirstIncompleteTasksBlock",
                Self::TaskPool => "TaskPool",
            }
        }
    }
    #[doc = "Storage of pallet `GearVoucher`."]
    pub enum GearVoucherStorage {
        Issued,
        Vouchers,
    }
    impl StorageInfo for GearVoucherStorage {
        const PALLET: &'static str = "GearVoucher";
        fn storage_name(&self) -> &'static str {
            match self {
                Self::Issued => "Issued",
                Self::Vouchers => "Vouchers",
            }
        }
    }
    #[doc = "Storage of pallet `Grandpa`."]
    pub enum GrandpaStorage {
        State,
        PendingChange,
        NextForced,
        Stalled,
        CurrentSetId,
        SetIdSession,
    }
    impl StorageInfo for GrandpaStorage {
        const PALLET: &'static str = "Grandpa";
        fn storage_name(&self) -> &'static str {
            match self {
                Self::State => "State",
                Self::PendingChange => "PendingChange",
                Self::NextForced => "NextForced",
                Self::Stalled => "Stalled",
                Self::CurrentSetId => "CurrentSetId",
                Self::SetIdSession => "SetIdSession",
            }
        }
    }
    #[doc = "Storage of pallet `Historical`."]
    pub enum HistoricalStorage {
        HistoricalSessions,
        StoredRange,
    }
    impl StorageInfo for HistoricalStorage {
        const PALLET: &'static str = "Historical";
        fn storage_name(&self) -> &'static str {
            match self {
                Self::HistoricalSessions => "HistoricalSessions",
                Self::StoredRange => "StoredRange",
            }
        }
    }
    #[doc = "Storage of pallet `Identity`."]
    pub enum IdentityStorage {
        IdentityOf,
        SuperOf,
        SubsOf,
        Registrars,
    }
    impl StorageInfo for IdentityStorage {
        const PALLET: &'static str = "Identity";
        fn storage_name(&self) -> &'static str {
            match self {
                Self::IdentityOf => "IdentityOf",
                Self::SuperOf => "SuperOf",
                Self::SubsOf => "SubsOf",
                Self::Registrars => "Registrars",
            }
        }
    }
    #[doc = "Storage of pallet `ImOnline`."]
    pub enum ImOnlineStorage {
        HeartbeatAfter,
        Keys,
        ReceivedHeartbeats,
        AuthoredBlocks,
    }
    impl StorageInfo for ImOnlineStorage {
        const PALLET: &'static str = "ImOnline";
        fn storage_name(&self) -> &'static str {
            match self {
                Self::HeartbeatAfter => "HeartbeatAfter",
                Self::Keys => "Keys",
                Self::ReceivedHeartbeats => "ReceivedHeartbeats",
                Self::AuthoredBlocks => "AuthoredBlocks",
            }
        }
    }
    #[doc = "Storage of pallet `Multisig`."]
    pub enum MultisigStorage {
        Multisigs,
    }
    impl StorageInfo for MultisigStorage {
        const PALLET: &'static str = "Multisig";
        fn storage_name(&self) -> &'static str {
            match self {
                Self::Multisigs => "Multisigs",
            }
        }
    }
    #[doc = "Storage of pallet `NominationPools`."]
    pub enum NominationPoolsStorage {
        TotalValueLocked,
        MinJoinBond,
        MinCreateBond,
        MaxPools,
        MaxPoolMembers,
        MaxPoolMembersPerPool,
        GlobalMaxCommission,
        PoolMembers,
        CounterForPoolMembers,
        BondedPools,
        CounterForBondedPools,
        RewardPools,
        CounterForRewardPools,
        SubPoolsStorage,
        CounterForSubPoolsStorage,
        Metadata,
        CounterForMetadata,
        LastPoolId,
        ReversePoolIdLookup,
        CounterForReversePoolIdLookup,
        ClaimPermissions,
    }
    impl StorageInfo for NominationPoolsStorage {
        const PALLET: &'static str = "NominationPools";
        fn storage_name(&self) -> &'static str {
            match self {
                Self::TotalValueLocked => "TotalValueLocked",
                Self::MinJoinBond => "MinJoinBond",
                Self::MinCreateBond => "MinCreateBond",
                Self::MaxPools => "MaxPools",
                Self::MaxPoolMembers => "MaxPoolMembers",
                Self::MaxPoolMembersPerPool => "MaxPoolMembersPerPool",
                Self::GlobalMaxCommission => "GlobalMaxCommission",
                Self::PoolMembers => "PoolMembers",
                Self::CounterForPoolMembers => "CounterForPoolMembers",
                Self::BondedPools => "BondedPools",
                Self::CounterForBondedPools => "CounterForBondedPools",
                Self::RewardPools => "RewardPools",
                Self::CounterForRewardPools => "CounterForRewardPools",
                Self::SubPoolsStorage => "SubPoolsStorage",
                Self::CounterForSubPoolsStorage => "CounterForSubPoolsStorage",
                Self::Metadata => "Metadata",
                Self::CounterForMetadata => "CounterForMetadata",
                Self::LastPoolId => "LastPoolId",
                Self::ReversePoolIdLookup => "ReversePoolIdLookup",
                Self::CounterForReversePoolIdLookup => "CounterForReversePoolIdLookup",
                Self::ClaimPermissions => "ClaimPermissions",
            }
        }
    }
    #[doc = "Storage of pallet `Offences`."]
    pub enum OffencesStorage {
        Reports,
        ConcurrentReportsIndex,
    }
    impl StorageInfo for OffencesStorage {
        const PALLET: &'static str = "Offences";
        fn storage_name(&self) -> &'static str {
            match self {
                Self::Reports => "Reports",
                Self::ConcurrentReportsIndex => "ConcurrentReportsIndex",
            }
        }
    }
    #[doc = "Storage of pallet `Preimage`."]
    pub enum PreimageStorage {
        StatusFor,
        RequestStatusFor,
        PreimageFor,
    }
    impl StorageInfo for PreimageStorage {
        const PALLET: &'static str = "Preimage";
        fn storage_name(&self) -> &'static str {
            match self {
                Self::StatusFor => "StatusFor",
                Self::RequestStatusFor => "RequestStatusFor",
                Self::PreimageFor => "PreimageFor",
            }
        }
    }
    #[doc = "Storage of pallet `Proxy`."]
    pub enum ProxyStorage {
        Proxies,
        Announcements,
    }
    impl StorageInfo for ProxyStorage {
        const PALLET: &'static str = "Proxy";
        fn storage_name(&self) -> &'static str {
            match self {
                Self::Proxies => "Proxies",
                Self::Announcements => "Announcements",
            }
        }
    }
    #[doc = "Storage of pallet `Referenda`."]
    pub enum ReferendaStorage {
        ReferendumCount,
        ReferendumInfoFor,
        TrackQueue,
        DecidingCount,
        MetadataOf,
    }
    impl StorageInfo for ReferendaStorage {
        const PALLET: &'static str = "Referenda";
        fn storage_name(&self) -> &'static str {
            match self {
                Self::ReferendumCount => "ReferendumCount",
                Self::ReferendumInfoFor => "ReferendumInfoFor",
                Self::TrackQueue => "TrackQueue",
                Self::DecidingCount => "DecidingCount",
                Self::MetadataOf => "MetadataOf",
            }
        }
    }
    #[doc = "Storage of pallet `Scheduler`."]
    pub enum SchedulerStorage {
        IncompleteSince,
        Agenda,
        Lookup,
    }
    impl StorageInfo for SchedulerStorage {
        const PALLET: &'static str = "Scheduler";
        fn storage_name(&self) -> &'static str {
            match self {
                Self::IncompleteSince => "IncompleteSince",
                Self::Agenda => "Agenda",
                Self::Lookup => "Lookup",
            }
        }
    }
    #[doc = "Storage of pallet `Session`."]
    pub enum SessionStorage {
        Validators,
        CurrentIndex,
        QueuedChanged,
        QueuedKeys,
        DisabledValidators,
        NextKeys,
        KeyOwner,
    }
    impl StorageInfo for SessionStorage {
        const PALLET: &'static str = "Session";
        fn storage_name(&self) -> &'static str {
            match self {
                Self::Validators => "Validators",
                Self::CurrentIndex => "CurrentIndex",
                Self::QueuedChanged => "QueuedChanged",
                Self::QueuedKeys => "QueuedKeys",
                Self::DisabledValidators => "DisabledValidators",
                Self::NextKeys => "NextKeys",
                Self::KeyOwner => "KeyOwner",
            }
        }
    }
    #[doc = "Storage of pallet `Staking`."]
    pub enum StakingStorage {
        ValidatorCount,
        MinimumValidatorCount,
        Invulnerables,
        Bonded,
        MinNominatorBond,
        MinValidatorBond,
        MinimumActiveStake,
        MinCommission,
        Ledger,
        Payee,
        Validators,
        CounterForValidators,
        MaxValidatorsCount,
        Nominators,
        CounterForNominators,
        MaxNominatorsCount,
        CurrentEra,
        ActiveEra,
        ErasStartSessionIndex,
        ErasStakers,
        ErasStakersClipped,
        ErasValidatorPrefs,
        ErasValidatorReward,
        ErasRewardPoints,
        ErasTotalStake,
        ForceEra,
        SlashRewardFraction,
        CanceledSlashPayout,
        UnappliedSlashes,
        BondedEras,
        ValidatorSlashInEra,
        NominatorSlashInEra,
        SlashingSpans,
        SpanSlash,
        CurrentPlannedSession,
        OffendingValidators,
        ChillThreshold,
    }
    impl StorageInfo for StakingStorage {
        const PALLET: &'static str = "Staking";
        fn storage_name(&self) -> &'static str {
            match self {
                Self::ValidatorCount => "ValidatorCount",
                Self::MinimumValidatorCount => "MinimumValidatorCount",
                Self::Invulnerables => "Invulnerables",
                Self::Bonded => "Bonded",
                Self::MinNominatorBond => "MinNominatorBond",
                Self::MinValidatorBond => "MinValidatorBond",
                Self::MinimumActiveStake => "MinimumActiveStake",
                Self::MinCommission => "MinCommission",
                Self::Ledger => "Ledger",
                Self::Payee => "Payee",
                Self::Validators => "Validators",
                Self::CounterForValidators => "CounterForValidators",
                Self::MaxValidatorsCount => "MaxValidatorsCount",
                Self::Nominators => "Nominators",
                Self::CounterForNominators => "CounterForNominators",
                Self::MaxNominatorsCount => "MaxNominatorsCount",
                Self::CurrentEra => "CurrentEra",
                Self::ActiveEra => "ActiveEra",
                Self::ErasStartSessionIndex => "ErasStartSessionIndex",
                Self::ErasStakers => "ErasStakers",
                Self::ErasStakersClipped => "ErasStakersClipped",
                Self::ErasValidatorPrefs => "ErasValidatorPrefs",
                Self::ErasValidatorReward => "ErasValidatorReward",
                Self::ErasRewardPoints => "ErasRewardPoints",
                Self::ErasTotalStake => "ErasTotalStake",
                Self::ForceEra => "ForceEra",
                Self::SlashRewardFraction => "SlashRewardFraction",
                Self::CanceledSlashPayout => "CanceledSlashPayout",
                Self::UnappliedSlashes => "UnappliedSlashes",
                Self::BondedEras => "BondedEras",
                Self::ValidatorSlashInEra => "ValidatorSlashInEra",
                Self::NominatorSlashInEra => "NominatorSlashInEra",
                Self::SlashingSpans => "SlashingSpans",
                Self::SpanSlash => "SpanSlash",
                Self::CurrentPlannedSession => "CurrentPlannedSession",
                Self::OffendingValidators => "OffendingValidators",
                Self::ChillThreshold => "ChillThreshold",
            }
        }
    }
    #[doc = "Storage of pallet `StakingRewards`."]
    pub enum StakingRewardsStorage {
        TargetInflation,
        IdealStakingRatio,
        NonStakeableShare,
        FilteredAccounts,
    }
    impl StorageInfo for StakingRewardsStorage {
        const PALLET: &'static str = "StakingRewards";
        fn storage_name(&self) -> &'static str {
            match self {
                Self::TargetInflation => "TargetInflation",
                Self::IdealStakingRatio => "IdealStakingRatio",
                Self::NonStakeableShare => "NonStakeableShare",
                Self::FilteredAccounts => "FilteredAccounts",
            }
        }
    }
    #[doc = "Storage of pallet `Sudo`."]
    pub enum SudoStorage {
        Key,
    }
    impl StorageInfo for SudoStorage {
        const PALLET: &'static str = "Sudo";
        fn storage_name(&self) -> &'static str {
            match self {
                Self::Key => "Key",
            }
        }
    }
    #[doc = "Storage of pallet `System`."]
    pub enum SystemStorage {
        Account,
        ExtrinsicCount,
        BlockWeight,
        AllExtrinsicsLen,
        BlockHash,
        ExtrinsicData,
        Number,
        ParentHash,
        Digest,
        Events,
        EventCount,
        EventTopics,
        LastRuntimeUpgrade,
        UpgradedToU32RefCount,
        UpgradedToTripleRefCount,
        ExecutionPhase,
    }
    impl StorageInfo for SystemStorage {
        const PALLET: &'static str = "System";
        fn storage_name(&self) -> &'static str {
            match self {
                Self::Account => "Account",
                Self::ExtrinsicCount => "ExtrinsicCount",
                Self::BlockWeight => "BlockWeight",
                Self::AllExtrinsicsLen => "AllExtrinsicsLen",
                Self::BlockHash => "BlockHash",
                Self::ExtrinsicData => "ExtrinsicData",
                Self::Number => "Number",
                Self::ParentHash => "ParentHash",
                Self::Digest => "Digest",
                Self::Events => "Events",
                Self::EventCount => "EventCount",
                Self::EventTopics => "EventTopics",
                Self::LastRuntimeUpgrade => "LastRuntimeUpgrade",
                Self::UpgradedToU32RefCount => "UpgradedToU32RefCount",
                Self::UpgradedToTripleRefCount => "UpgradedToTripleRefCount",
                Self::ExecutionPhase => "ExecutionPhase",
            }
        }
    }
    #[doc = "Storage of pallet `Timestamp`."]
    pub enum TimestampStorage {
        Now,
        DidUpdate,
    }
    impl StorageInfo for TimestampStorage {
        const PALLET: &'static str = "Timestamp";
        fn storage_name(&self) -> &'static str {
            match self {
                Self::Now => "Now",
                Self::DidUpdate => "DidUpdate",
            }
        }
    }
    #[doc = "Storage of pallet `TransactionPayment`."]
    pub enum TransactionPaymentStorage {
        NextFeeMultiplier,
        StorageVersion,
    }
    impl StorageInfo for TransactionPaymentStorage {
        const PALLET: &'static str = "TransactionPayment";
        fn storage_name(&self) -> &'static str {
            match self {
                Self::NextFeeMultiplier => "NextFeeMultiplier",
                Self::StorageVersion => "StorageVersion",
            }
        }
    }
    #[doc = "Storage of pallet `Treasury`."]
    pub enum TreasuryStorage {
        ProposalCount,
        Proposals,
        Deactivated,
        Approvals,
        SpendCount,
        Spends,
    }
    impl StorageInfo for TreasuryStorage {
        const PALLET: &'static str = "Treasury";
        fn storage_name(&self) -> &'static str {
            match self {
                Self::ProposalCount => "ProposalCount",
                Self::Proposals => "Proposals",
                Self::Deactivated => "Deactivated",
                Self::Approvals => "Approvals",
                Self::SpendCount => "SpendCount",
                Self::Spends => "Spends",
            }
        }
    }
    #[doc = "Storage of pallet `Vesting`."]
    pub enum VestingStorage {
        Vesting,
        StorageVersion,
    }
    impl StorageInfo for VestingStorage {
        const PALLET: &'static str = "Vesting";
        fn storage_name(&self) -> &'static str {
            match self {
                Self::Vesting => "Vesting",
                Self::StorageVersion => "StorageVersion",
            }
        }
    }
    #[doc = "Storage of pallet `Whitelist`."]
    pub enum WhitelistStorage {
        WhitelistedCall,
    }
    impl StorageInfo for WhitelistStorage {
        const PALLET: &'static str = "Whitelist";
        fn storage_name(&self) -> &'static str {
            match self {
                Self::WhitelistedCall => "WhitelistedCall",
            }
        }
    }
}
pub mod exports {
    use crate::metadata::runtime_types;
    pub mod system {
        pub use super::runtime_types::frame_system::pallet::Event;
    }
    pub mod grandpa {
        pub use super::runtime_types::pallet_grandpa::pallet::Event;
    }
    pub mod balances {
        pub use super::runtime_types::pallet_balances::pallet::Event;
    }
    pub mod vesting {
        pub use super::runtime_types::pallet_vesting::pallet::Event;
    }
    pub mod transaction_payment {
        pub use super::runtime_types::pallet_transaction_payment::pallet::Event;
    }
    pub mod bags_list {
        pub use super::runtime_types::pallet_bags_list::pallet::Event;
    }
    pub mod im_online {
        pub use super::runtime_types::pallet_im_online::pallet::Event;
    }
    pub mod staking {
        pub use super::runtime_types::pallet_staking::pallet::pallet::Event;
    }
    pub mod session {
        pub use super::runtime_types::pallet_session::pallet::Event;
    }
    pub mod treasury {
        pub use super::runtime_types::pallet_treasury::pallet::Event;
    }
    pub mod utility {
        pub use super::runtime_types::pallet_utility::pallet::Event;
    }
    pub mod conviction_voting {
        pub use super::runtime_types::pallet_conviction_voting::pallet::Event;
    }
    pub mod referenda {
        pub use super::runtime_types::pallet_referenda::pallet::Event;
    }
    pub mod fellowship_collective {
        pub use super::runtime_types::pallet_ranked_collective::pallet::Event;
    }
    pub mod fellowship_referenda {
        pub use super::runtime_types::pallet_referenda::pallet::Event2 as Event;
    }
    pub mod whitelist {
        pub use super::runtime_types::pallet_whitelist::pallet::Event;
    }
    pub mod scheduler {
        pub use super::runtime_types::pallet_scheduler::pallet::Event;
    }
    pub mod preimage {
        pub use super::runtime_types::pallet_preimage::pallet::Event;
    }
    pub mod identity {
        pub use super::runtime_types::pallet_identity::pallet::Event;
    }
    pub mod proxy {
        pub use super::runtime_types::pallet_proxy::pallet::Event;
    }
    pub mod multisig {
        pub use super::runtime_types::pallet_multisig::pallet::Event;
    }
    pub mod election_provider_multi_phase {
        pub use super::runtime_types::pallet_election_provider_multi_phase::pallet::Event;
    }
    pub mod offences {
        pub use super::runtime_types::pallet_offences::pallet::Event;
    }
    pub mod bounties {
        pub use super::runtime_types::pallet_bounties::pallet::Event;
    }
    pub mod child_bounties {
        pub use super::runtime_types::pallet_child_bounties::pallet::Event;
    }
    pub mod nomination_pools {
        pub use super::runtime_types::pallet_nomination_pools::pallet::Event;
    }
    pub mod gear {
        pub use super::runtime_types::pallet_gear::pallet::Event;
    }
    pub mod staking_rewards {
        pub use super::runtime_types::pallet_gear_staking_rewards::pallet::Event;
    }
    pub mod gear_voucher {
        pub use super::runtime_types::pallet_gear_voucher::pallet::Event;
    }
    pub mod sudo {
        pub use super::runtime_types::pallet_sudo::pallet::Event;
    }
    pub mod gear_debug {
        pub use super::runtime_types::pallet_gear_debug::pallet::Event;
    }
}<|MERGE_RESOLUTION|>--- conflicted
+++ resolved
@@ -887,11 +887,7 @@
                     >,
                     pub memory_infix: runtime_types::gear_core::program::MemoryInfix,
                     pub gas_reservation_map: ::subxt::utils::KeyedVec<
-<<<<<<< HEAD
-                        runtime_types::gear_core::ids::ReservationId,
-=======
                         runtime_types::gprimitives::ReservationId,
->>>>>>> 9442bf27
                         runtime_types::gear_core::reservation::GasReservationSlot,
                     >,
                     pub code_hash: ::subxt::utils::H256,
@@ -914,25 +910,15 @@
                     #[codec(index = 0)]
                     Active(runtime_types::gear_core::program::ActiveProgram<_0>),
                     #[codec(index = 1)]
-<<<<<<< HEAD
-                    Exited(runtime_types::gear_core::ids::ProgramId),
-                    #[codec(index = 2)]
-                    Terminated(runtime_types::gear_core::ids::ProgramId),
-=======
                     Exited(runtime_types::gprimitives::ActorId),
                     #[codec(index = 2)]
                     Terminated(runtime_types::gprimitives::ActorId),
->>>>>>> 9442bf27
                 }
                 #[derive(Debug, crate::gp::Decode, crate::gp::DecodeAsType, crate::gp::Encode)]
                 pub enum ProgramState {
                     #[codec(index = 0)]
                     Uninitialized {
-<<<<<<< HEAD
-                        message_id: runtime_types::gear_core::ids::MessageId,
-=======
                         message_id: runtime_types::gprimitives::MessageId,
->>>>>>> 9442bf27
                     },
                     #[codec(index = 1)]
                     Initialized,
