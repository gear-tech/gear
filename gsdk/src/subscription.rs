--- conflicted
+++ resolved
@@ -18,27 +18,16 @@
 
 //! Subscription implementation.
 
-<<<<<<< HEAD
-use crate::{config::GearConfig, metadata::Event, result::Result};
+use crate::{Result, config::GearConfig, metadata::Event};
 use futures::{Stream, StreamExt};
 use gear_core::ids::{ActorId, MessageId};
 use gear_core_errors::ReplyCode;
 use serde::{Deserialize, Deserializer, Serialize, de::Error as DeError};
-use sp_core::{Bytes, H256};
+use sp_core::Bytes;
 use std::{convert::TryInto, marker::Unpin, ops::Deref, pin::Pin, task::Poll};
 use subxt::{
-    OnlineClient,
-    backend::{StreamOfResults, rpc::RpcSubscription},
-    blocks::Block,
-    events::Events as SubxtEvents,
-=======
-use crate::{Result, config::GearConfig, metadata::Event};
-use futures::{Stream, StreamExt};
-use std::{marker::Unpin, ops::Deref, pin::Pin, task::Poll};
-use subxt::{
     OnlineClient, backend::StreamOfResults, blocks::Block, events::Events as SubxtEvents,
-    utils::H256,
->>>>>>> 6aa2e02e
+    ext::subxt_rpcs::client::RpcSubscription, utils::H256,
 };
 
 type SubxtBlock = Block<GearConfig, OnlineClient<GearConfig>>;
@@ -226,15 +215,19 @@
         Self::default()
     }
 
+    fn actor_to_h256(actor: ActorId) -> H256 {
+        H256::from_slice(actor.as_ref())
+    }
+
     /// Restrict events to the provided source actor.
     pub fn with_source(mut self, source: ActorId) -> Self {
-        self.source = Some(source.into());
+        self.source = Some(Self::actor_to_h256(source));
         self
     }
 
     /// Restrict events to the provided destination actor.
     pub fn with_destination(mut self, destination: ActorId) -> Self {
-        self.destination = Some(destination.into());
+        self.destination = Some(Self::actor_to_h256(destination));
         self
     }
 
