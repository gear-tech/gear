--- conflicted
+++ resolved
@@ -44,13 +44,7 @@
         let port_string = port.to_string();
 
         let mut args = args;
-<<<<<<< HEAD
-        args.extend_from_slice(&["--ws-port", &port_string]);
-=======
-        args.push("--rpc-port");
-        args.push(&port_string);
-        args.push("--no-hardware-benchmarks");
->>>>>>> d383807b
+        args.extend_from_slice(&["--rpc-port", &port_string, "--no-hardware-benchmarks"]);
 
         let process = Command::new(path)
             .env(
