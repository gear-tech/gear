--- conflicted
+++ resolved
@@ -74,17 +74,14 @@
 
     /// Wait the provided log record is emitted.
     pub fn wait_for_log_record(&mut self, log: &str) -> Result<String> {
-<<<<<<< HEAD
-        let stderr = self.process.stderr.as_mut();
-        let reader = BufReader::new(stderr.ok_or(Error::EmptyStderr)?);
-        for line in reader.lines().map_while(|result| result.ok()) {
-=======
         let Some(stderr) = self.process.stderr.as_mut() else {
             return Err(Error::EmptyStderr);
         };
 
-        for line in BufReader::new(stderr).lines().flatten() {
->>>>>>> 3d5382b2
+        for line in BufReader::new(stderr)
+            .lines()
+            .map_while(|result| result.ok())
+        {
             if line.contains(log) {
                 return Ok(line);
             }
