--- conflicted
+++ resolved
@@ -150,13 +150,9 @@
     let alice: [u8; 32] = *alice_account_id().as_ref();
 
     let salt = vec![];
-<<<<<<< HEAD
+
     let pid = ProgramId::generate_from_user(CodeId::generate(demo_waiter::WASM_BINARY), &salt);
     let payload = demo_waiter::Command::SendUpTo(alice.into(), 10);
-=======
-    let pid = ProgramId::generate(CodeId::generate(demo_waiter::WASM_BINARY), &salt);
-    let payload = demo_waiter::Command::SendUpTo(alice, 10);
->>>>>>> 7ccc91c4
 
     // 1. upload program.
     let signer = Api::new(Some(&node_uri(&node)))
