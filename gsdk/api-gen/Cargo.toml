[package]
name = "gsdk-api-gen"
version = "0.1.0"
edition.workspace = true
authors.workspace = true
description = "gsdk api generator"

[dependencies]
sc-executor.workspace = true
sc-executor-common.workspace = true
sp-io.workspace = true
gear-runtime-interface = { workspace = true, features = ["std"] }
color-eyre.workspace = true
proc-macro2.workspace = true
quote.workspace = true
parity-scale-codec.workspace = true
<<<<<<< HEAD
scale-info.workspace = true
=======
heck.workspace = true
>>>>>>> 72b3944a
# NOTE: only required by this package.
#
# Same version from `/Cargo.lock`
frame-metadata = "15.1.0"
subxt-metadata.workspace = true
subxt-codegen.workspace = true
# TODO: inherit from workspace
#
# use "2.0.15" because subxt-codegen-0.29.0 requires it.
syn = { version = "2.0.15", features = ["full", "parsing"] }<|MERGE_RESOLUTION|>--- conflicted
+++ resolved
@@ -14,11 +14,8 @@
 proc-macro2.workspace = true
 quote.workspace = true
 parity-scale-codec.workspace = true
-<<<<<<< HEAD
 scale-info.workspace = true
-=======
 heck.workspace = true
->>>>>>> 72b3944a
 # NOTE: only required by this package.
 #
 # Same version from `/Cargo.lock`
