--- conflicted
+++ resolved
@@ -54,13 +54,4 @@
                       hex: [1]
                     person:
                       name: SomeName
-<<<<<<< HEAD
-                      surname: SomeSurname
-          - destination: 1000001
-            payload:
-              kind: custom
-              value:
-                res: null
-=======
-                      surname: SomeSurname
->>>>>>> c2aa1eec
+                      surname: SomeSurname