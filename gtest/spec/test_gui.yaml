title: gui test

programs:
  - id: 1
    path: target/wasm32-unknown-unknown/release/demo_gui_test.wasm
    init_message:
      kind: custom
      value:
        cVariant:
          zerokey: 0
          lonelykey: 1
          couplekey: 2

fixtures:
  - title: gui

    messages:
      - destination: 1
        payload:
          kind: custom
          value:
            - zerokey: 0
              lonelykey: 1
              couplekey: 2
            - # None

    expected:
      - log:
          - destination: 1000001
            init: true
            payload:
              kind: custom
              value:
                ok: 3
<<<<<<< HEAD
          
          - destination: 1000001
=======

          - destination: 0
            payload:
              kind: custom
              value:
                field: null

          - destination: 0
>>>>>>> c2aa1eec
            payload:
              kind: custom
              value:
                field:
                  - 3
                  - 128
                  - [0, 1, 2]<|MERGE_RESOLUTION|>--- conflicted
+++ resolved
@@ -32,19 +32,14 @@
               kind: custom
               value:
                 ok: 3
-<<<<<<< HEAD
-          
+
           - destination: 1000001
-=======
-
-          - destination: 0
             payload:
               kind: custom
               value:
                 field: null
 
-          - destination: 0
->>>>>>> c2aa1eec
+          - destination: 1000001
             payload:
               kind: custom
               value:
