--- conflicted
+++ resolved
@@ -220,15 +220,9 @@
         Program::program_with_id(
             system,
             id,
-<<<<<<< HEAD
-            InnerProgram::Genuine(GenuineProgram {
+            InnerProgram {
                 code: instrumented_code_and_metadata.instrumented_code,
                 code_metadata: instrumented_code_and_metadata.metadata,
-=======
-            InnerProgram {
-                code,
-                code_id,
->>>>>>> 9f0f7c22
                 allocations: Default::default(),
                 pages_data: Default::default(),
                 gas_reservation_map: Default::default(),
