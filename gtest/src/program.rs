--- conflicted
+++ resolved
@@ -527,11 +527,7 @@
 mod tests {
     use super::Program;
     use crate::{Log, System};
-<<<<<<< HEAD
-    use gear_core_errors::ErrorReason;
-=======
     use gear_core_errors::ErrorReplyReason;
->>>>>>> 6dd7f4cb
 
     #[test]
     fn test_handle_messages_to_failing_program() {
@@ -556,11 +552,7 @@
 
         let run_result = prog.send(user_id, String::from("should_be_skipped"));
 
-<<<<<<< HEAD
-        let expected_log = Log::error_builder(ErrorReason::InactiveProgram)
-=======
         let expected_log = Log::error_builder(ErrorReplyReason::InactiveProgram)
->>>>>>> 6dd7f4cb
             .source(prog.id())
             .dest(user_id);
 
