use crate::{
    log::RunResult,
    manager::{ExtManager, Program as InnerProgram},
    system::System,
};
use codec::Codec;
use gear_core::{
<<<<<<< HEAD
    identifiers::{MessageId, ProgramId},
    message::{Dispatch, DispatchKind, Message},
    program::Program as CoreProgram,
=======
    message::{Message, MessageId},
    program::{CheckedCode, CodeHash, Program as CoreProgram, ProgramId},
>>>>>>> efe8db92
};
use path_clean::PathClean;
use std::{
    cell::RefCell,
    env,
    fmt::Debug,
    fs,
    path::{Path, PathBuf},
};

pub trait WasmProgram: Debug {
    fn init(&mut self, payload: Vec<u8>) -> Result<Option<Vec<u8>>, &'static str>;
    fn handle(&mut self, payload: Vec<u8>) -> Result<Option<Vec<u8>>, &'static str>;
    fn handle_reply(&mut self, payload: Vec<u8>) -> Result<Option<Vec<u8>>, &'static str>;
    fn debug(&mut self, data: &str) {
        logger::debug!(target: "gwasm", "DEBUG: {}", data);
    }
}

#[derive(Clone, Debug)]
pub struct ProgramIdWrapper(pub(crate) ProgramId);

impl<T: Into<ProgramIdWrapper> + Clone> PartialEq<T> for ProgramIdWrapper {
    fn eq(&self, other: &T) -> bool {
        self.0.eq(&other.clone().into().0)
    }
}

impl From<ProgramId> for ProgramIdWrapper {
    fn from(other: ProgramId) -> Self {
        Self(other)
    }
}

impl From<u64> for ProgramIdWrapper {
    fn from(other: u64) -> Self {
        let mut id = [0; 32];
        id[0..8].copy_from_slice(&other.to_le_bytes()[..]);
        Self(id.into())
    }
}

impl From<[u8; 32]> for ProgramIdWrapper {
    fn from(other: [u8; 32]) -> Self {
        Self(other.into())
    }
}

impl From<String> for ProgramIdWrapper {
    fn from(other: String) -> Self {
        other[..].into()
    }
}

impl From<&str> for ProgramIdWrapper {
    fn from(other: &str) -> Self {
        let id = other.strip_prefix("0x").unwrap_or(other);

        let mut bytes = [0u8; 32];

        if hex::decode_to_slice(id, &mut bytes).is_err() {
            panic!("Invalid identifier: {:?}", other)
        }

        Self(bytes.into())
    }
}

pub struct Program<'a> {
    pub(crate) manager: &'a RefCell<ExtManager>,
    pub(crate) id: ProgramId,
}

impl<'a> Program<'a> {
    fn program_with_id<I: Into<ProgramIdWrapper> + Clone + Debug>(
        system: &'a System,
        id: I,
        program: InnerProgram,
    ) -> Self {
        let program_id = id.clone().into().0;

        if system
            .0
            .borrow_mut()
            .store_new_actor(program_id, program, None)
            .is_some()
        {
            panic!(
                "Can't create program with id {:?}, because Program with this id already exists",
                id
            )
        }

        Self {
            manager: &system.0,
            id: program_id,
        }
    }

    pub fn current(system: &'a System) -> Self {
        let nonce = system.0.borrow_mut().free_id_nonce();

        Self::current_with_id(system, nonce)
    }

    pub fn current_with_id<I: Into<ProgramIdWrapper> + Clone + Debug>(
        system: &'a System,
        id: I,
    ) -> Self {
        let current_dir = env::current_dir().expect("Unable to get current dir");
        let path_file = current_dir.join(".binpath");
        let path_bytes = fs::read(path_file).expect("Unable to read path bytes");
        let relative_path: PathBuf = String::from_utf8(path_bytes).expect("Invalid path").into();
        let path = current_dir.join(relative_path);

        Self::from_file_with_id(system, id, path)
    }

    pub fn mock<T: WasmProgram + 'static>(system: &'a System, mock: T) -> Self {
        let nonce = system.0.borrow_mut().free_id_nonce();

        Self::mock_with_id(system, nonce, mock)
    }

    pub fn mock_with_id<T: WasmProgram + 'static, I: Into<ProgramIdWrapper> + Clone + Debug>(
        system: &'a System,
        id: I,
        mock: T,
    ) -> Self {
        Self::program_with_id(system, id, InnerProgram::new_mock(mock))
    }

    pub fn from_file<P: AsRef<Path>>(system: &'a System, path: P) -> Self {
        let nonce = system.0.borrow_mut().free_id_nonce();

        Self::from_file_with_id(system, nonce, path)
    }

    pub fn from_file_with_id<P: AsRef<Path>, I: Into<ProgramIdWrapper> + Clone + Debug>(
        system: &'a System,
        id: I,
        path: P,
    ) -> Self {
        let path = env::current_dir()
            .expect("Unable to get root directory of the project")
            .join(path)
            .clean();

        let program_id = id.clone().into().0;

        let code = fs::read(&path).unwrap_or_else(|_| panic!("Failed to read file {:?}", path));
        let code = CheckedCode::try_new(code).expect("Failed to create Program from code");
        let program = CoreProgram::new(program_id, code);

        Self::program_with_id(system, id, InnerProgram::new(program))
    }

    pub fn send<ID: Into<ProgramIdWrapper>, C: Codec>(&self, from: ID, payload: C) -> RunResult {
        self.send_with_value(from, payload, 0)
    }

    pub fn send_with_value<ID: Into<ProgramIdWrapper>, C: Codec>(
        &self,
        from: ID,
        payload: C,
        value: u128,
    ) -> RunResult {
        self.send_bytes_with_value(from, payload.encode(), value)
    }

    pub fn send_bytes<ID: Into<ProgramIdWrapper>, T: AsRef<[u8]>>(
        &self,
        from: ID,
        payload: T,
    ) -> RunResult {
        self.send_bytes_with_value(from, payload, 0)
    }

    pub fn send_bytes_with_value<ID: Into<ProgramIdWrapper>, T: AsRef<[u8]>>(
        &self,
        from: ID,
        payload: T,
        value: u128,
    ) -> RunResult {
        let mut system = self.manager.borrow_mut();

        let source = from.into().0;

        if system.actors.contains_key(&source) {
            panic!("Sending messages allowed only from users id");
        }

        if 0 < value && value < crate::EXISTENTIAL_DEPOSIT {
            panic!(
                "Value greater than 0, but less than required existential deposit ({})",
                crate::EXISTENTIAL_DEPOSIT
            );
        }

        let message = Message::new(
            MessageId::generate_from_user(
                system.block_info.height,
                source,
                system.fetch_inc_message_nonce() as u128,
            ),
            source,
            self.id,
            payload.as_ref().to_vec(),
            Some(u64::MAX),
            value,
            None,
        );

        let (actor, _) = system.actors.get_mut(&self.id).expect("Can't fail");

        let kind = if let Actor::Uninitialized(id, _) = actor {
            if id.is_none() {
                *id = Some(message.id());
                DispatchKind::Init
            } else {
                DispatchKind::Handle
            }
        } else {
            DispatchKind::Handle
        };

        let dispatch = Dispatch::new(kind, message);

        system.run_dispatch(dispatch)
    }

    pub fn id(&self) -> ProgramId {
        self.id
    }
}

pub fn calculate_program_id(code_hash: CodeHash, salt: &[u8]) -> ProgramId {
    ProgramId::generate(code_hash, salt)
}

#[cfg(test)]
mod tests {
    use crate::{Log, System};

    use super::Program;

    #[test]
    fn test_handle_messages_to_failing_program() {
        let sys = System::new();
        sys.init_logger();

        let user_id = 100;

        let prog = Program::from_file(
            &sys,
            "../target/wasm32-unknown-unknown/release/demo_futures_unordered.wasm",
        );

        let init_msg_payload = String::from("InvalidInput");
        let run_result = prog.send(user_id, init_msg_payload);
        assert!(run_result.main_failed);

        let run_result = prog.send(user_id, String::from("should_be_skipped"));

        let expected_log = Log::error_builder(2).source(prog.id()).dest(user_id);

        assert!(!run_result.main_failed());
        assert!(run_result.contains(&expected_log));
    }
}<|MERGE_RESOLUTION|>--- conflicted
+++ resolved
@@ -1,18 +1,14 @@
 use crate::{
     log::RunResult,
-    manager::{ExtManager, Program as InnerProgram},
+    manager::{Actor, ExtManager, Program as InnerProgram},
     system::System,
 };
 use codec::Codec;
 use gear_core::{
-<<<<<<< HEAD
-    identifiers::{MessageId, ProgramId},
+    code::CheckedCode,
+    identifiers::{CodeId, MessageId, ProgramId},
     message::{Dispatch, DispatchKind, Message},
     program::Program as CoreProgram,
-=======
-    message::{Message, MessageId},
-    program::{CheckedCode, CodeHash, Program as CoreProgram, ProgramId},
->>>>>>> efe8db92
 };
 use path_clean::PathClean;
 use std::{
@@ -249,7 +245,7 @@
     }
 }
 
-pub fn calculate_program_id(code_hash: CodeHash, salt: &[u8]) -> ProgramId {
+pub fn calculate_program_id(code_hash: CodeId, salt: &[u8]) -> ProgramId {
     ProgramId::generate(code_hash, salt)
 }
 
