// This file is part of Gear.

// Copyright (C) 2021-2022 Gear Technologies Inc.
// SPDX-License-Identifier: GPL-3.0-or-later WITH Classpath-exception-2.0

// This program is free software: you can redistribute it and/or modify
// it under the terms of the GNU General Public License as published by
// the Free Software Foundation, either version 3 of the License, or
// (at your option) any later version.

// This program is distributed in the hope that it will be useful,
// but WITHOUT ANY WARRANTY; without even the implied warranty of
// MERCHANTABILITY or FITNESS FOR A PARTICULAR PURPOSE. See the
// GNU General Public License for more details.

// You should have received a copy of the GNU General Public License
// along with this program. If not, see <https://www.gnu.org/licenses/>.

use crate::{
    log::RunResult,
<<<<<<< HEAD
    manager::{ExtManager, Program as InnerProgram, TestActor},
=======
    manager::{Actor, Balance, ExtManager, Program as InnerProgram},
>>>>>>> 97325063
    system::System,
    Result,
};
use codec::{Codec, Decode, Encode};
use gear_core::{
    code::{Code, CodeAndId, InstrumentedCodeAndId},
    ids::{CodeId, MessageId, ProgramId},
    message::{Dispatch, DispatchKind, Message},
    program::Program as CoreProgram,
};
use gear_wasm_builder::optimize::Optimizer;
use path_clean::PathClean;
use std::{
    cell::RefCell,
    env,
    ffi::OsStr,
    fmt::Debug,
    fs,
    path::{Path, PathBuf},
};
use wasm_instrument::gas_metering::ConstantCostRules;

#[derive(
    Default,
    Debug,
    Clone,
    Copy,
    PartialEq,
    Eq,
    PartialOrd,
    Ord,
    derive_more::Add,
    derive_more::AddAssign,
    derive_more::Sub,
    derive_more::SubAssign,
    derive_more::Mul,
    derive_more::MulAssign,
    derive_more::Div,
    derive_more::DivAssign,
    derive_more::Display,
)]
pub struct Gas(pub(crate) u64);

impl Gas {
    pub const fn zero() -> Self {
        Self(0)
    }

    pub const fn saturating_add(self, rhs: Self) -> Self {
        Self(self.0.saturating_add(rhs.0))
    }

    pub const fn saturating_sub(self, rhs: Self) -> Self {
        Self(self.0.saturating_sub(rhs.0))
    }

    pub const fn saturating_mul(self, rhs: Self) -> Self {
        Self(self.0.saturating_mul(rhs.0))
    }

    pub const fn saturating_div(self, rhs: Self) -> Self {
        Self(self.0.saturating_div(rhs.0))
    }
}

pub trait WasmProgram: Debug {
    fn init(&mut self, payload: Vec<u8>) -> Result<Option<Vec<u8>>, &'static str>;
    fn handle(&mut self, payload: Vec<u8>) -> Result<Option<Vec<u8>>, &'static str>;
    fn handle_reply(&mut self, payload: Vec<u8>) -> Result<Option<Vec<u8>>, &'static str>;
    fn meta_state(&mut self, payload: Option<Vec<u8>>) -> Result<Vec<u8>, &'static str>;
    fn debug(&mut self, data: &str) {
        logger::debug!(target: "gwasm", "DEBUG: {}", data);
    }
}

#[derive(Clone, Debug)]
pub struct ProgramIdWrapper(pub(crate) ProgramId);

impl<T: Into<ProgramIdWrapper> + Clone> PartialEq<T> for ProgramIdWrapper {
    fn eq(&self, other: &T) -> bool {
        self.0.eq(&other.clone().into().0)
    }
}

impl From<ProgramId> for ProgramIdWrapper {
    fn from(other: ProgramId) -> Self {
        Self(other)
    }
}

impl From<u64> for ProgramIdWrapper {
    fn from(other: u64) -> Self {
        let mut id = [0; 32];
        id[0..8].copy_from_slice(&other.to_le_bytes()[..]);
        Self(id.into())
    }
}

impl From<[u8; 32]> for ProgramIdWrapper {
    fn from(other: [u8; 32]) -> Self {
        Self(other.into())
    }
}

impl From<String> for ProgramIdWrapper {
    fn from(other: String) -> Self {
        other[..].into()
    }
}

impl From<&str> for ProgramIdWrapper {
    fn from(other: &str) -> Self {
        let id = other.strip_prefix("0x").unwrap_or(other);

        let mut bytes = [0u8; 32];

        if hex::decode_to_slice(id, &mut bytes).is_err() {
            panic!("Invalid identifier: {:?}", other)
        }

        Self(bytes.into())
    }
}

pub struct Program<'a> {
    pub(crate) manager: &'a RefCell<ExtManager>,
    pub(crate) id: ProgramId,
}

impl<'a> Program<'a> {
    fn program_with_id<I: Into<ProgramIdWrapper> + Clone + Debug>(
        system: &'a System,
        id: I,
        program: InnerProgram,
    ) -> Self {
        let program_id = id.clone().into().0;

        if system
            .0
            .borrow_mut()
            .store_new_actor(program_id, program, None)
            .is_some()
        {
            panic!(
                "Can't create program with id {:?}, because Program with this id already exists",
                id
            )
        }

        Self {
            manager: &system.0,
            id: program_id,
        }
    }

    pub fn current(system: &'a System) -> Self {
        let nonce = system.0.borrow_mut().free_id_nonce();

        Self::current_with_id(system, nonce)
    }

    pub fn current_with_id<I: Into<ProgramIdWrapper> + Clone + Debug>(
        system: &'a System,
        id: I,
    ) -> Self {
        Self::from_file_with_id(system, id, Self::wasm_path("wasm"))
    }

    pub fn current_opt(system: &'a System) -> Self {
        let nonce = system.0.borrow_mut().free_id_nonce();

        Self::current_opt_with_id(system, nonce)
    }

    pub fn current_opt_with_id<I: Into<ProgramIdWrapper> + Clone + Debug>(
        system: &'a System,
        id: I,
    ) -> Self {
        Self::from_file_with_id(system, id, Self::wasm_path("opt.wasm"))
    }

    pub fn mock<T: WasmProgram + 'static>(system: &'a System, mock: T) -> Self {
        let nonce = system.0.borrow_mut().free_id_nonce();

        Self::mock_with_id(system, nonce, mock)
    }

    pub fn mock_with_id<T: WasmProgram + 'static, I: Into<ProgramIdWrapper> + Clone + Debug>(
        system: &'a System,
        id: I,
        mock: T,
    ) -> Self {
        Self::program_with_id(system, id, InnerProgram::new_mock(mock))
    }

    pub fn from_file<P: AsRef<Path>>(system: &'a System, path: P) -> Self {
        let nonce = system.0.borrow_mut().free_id_nonce();

        Self::from_file_with_id(system, nonce, path)
    }

    pub fn from_file_with_id<P: AsRef<Path>, I: Into<ProgramIdWrapper> + Clone + Debug>(
        system: &'a System,
        id: I,
        path: P,
    ) -> Self {
        let path = env::current_dir()
            .expect("Unable to get root directory of the project")
            .join(path)
            .clean();

        let filename = path.file_name().and_then(OsStr::to_str).unwrap_or_default();
        assert!(
            filename.ends_with(".wasm"),
            "File must have `.wasm` extension"
        );
        assert!(
            !filename.ends_with(".meta.wasm"),
            "Cannot load `.meta.wasm` file without `.opt.wasm` one. \
            Use Program::from_opt_and_meta() instead"
        );
        let is_opt = filename.ends_with(".opt.wasm");

        let (opt_code, meta_code) = if !is_opt {
            let mut optimizer = Optimizer::new(path).expect("Failed to create optimizer");
            optimizer.insert_stack_and_export();
            let opt_code = optimizer
                .optimize()
                .expect("Failed to produce optimized binary");
            let meta_code = optimizer
                .metadata()
                .expect("Failed to produce metadata binary");
            (opt_code, Some(meta_code))
        } else {
            (
                fs::read(&path).unwrap_or_else(|_| panic!("Failed to read file {:?}", path)),
                None,
            )
        };

        Self::from_opt_and_meta_code_with_id(system, id, opt_code, meta_code)
    }

    pub fn from_opt_and_meta<P: AsRef<Path>, I: Into<ProgramIdWrapper> + Clone + Debug>(
        system: &'a System,
        optimized: P,
        metadata: P,
    ) -> Self {
        let nonce = system.0.borrow_mut().free_id_nonce();
        Self::from_opt_and_meta_with_id(system, nonce, optimized, metadata)
    }

    pub fn from_opt_and_meta_with_id<P: AsRef<Path>, I: Into<ProgramIdWrapper> + Clone + Debug>(
        system: &'a System,
        id: I,
        optimized: P,
        metadata: P,
    ) -> Self {
        let read_file = |path: P, ext| {
            let path = env::current_dir()
                .expect("Unable to get root directory of the project")
                .join(path)
                .clean();

            let filename = path.file_name().and_then(OsStr::to_str).unwrap_or_default();
            assert!(filename.ends_with(ext), "Wrong file extension: {}", ext);

            fs::read(&path).unwrap_or_else(|_| panic!("Failed to read file {:?}", path))
        };

        let opt_code = read_file(optimized, ".opt.wasm");
        let meta_code = read_file(metadata, ".meta.wasm");

        Self::from_opt_and_meta_code_with_id(system, id, opt_code, Some(meta_code))
    }

    pub fn from_opt_and_meta_code_with_id<I: Into<ProgramIdWrapper> + Clone + Debug>(
        system: &'a System,
        id: I,
        optimized: Vec<u8>,
        metadata: Option<Vec<u8>>,
    ) -> Self {
        let code = Code::try_new(optimized, 1, |_| ConstantCostRules::default())
            .expect("Failed to create Program from code");

        let code_and_id: InstrumentedCodeAndId = CodeAndId::new(code).into();
        let (code, code_id) = code_and_id.into_parts();

        if let Some(metadata) = metadata {
            system
                .0
                .borrow_mut()
                .meta_binaries
                .insert(code_id, metadata);
        }

        let program_id = id.clone().into().0;
        let program = CoreProgram::new(program_id, code);

        Self::program_with_id(
            system,
            id,
            InnerProgram::new(program, code_id, Default::default()),
        )
    }

    pub fn send<ID: Into<ProgramIdWrapper>, C: Codec>(&self, from: ID, payload: C) -> RunResult {
        self.send_with_value(from, payload, 0)
    }

    pub fn send_with_value<ID: Into<ProgramIdWrapper>, C: Codec>(
        &self,
        from: ID,
        payload: C,
        value: u128,
    ) -> RunResult {
        self.send_bytes_with_value(from, payload.encode(), value)
    }

    pub fn send_bytes<ID: Into<ProgramIdWrapper>, T: AsRef<[u8]>>(
        &self,
        from: ID,
        payload: T,
    ) -> RunResult {
        self.send_bytes_with_value(from, payload, 0)
    }

    pub fn send_bytes_with_value<ID: Into<ProgramIdWrapper>, T: AsRef<[u8]>>(
        &self,
        from: ID,
        payload: T,
        value: u128,
    ) -> RunResult {
        let mut system = self.manager.borrow_mut();

        let source = from.into().0;

        if !system.is_user(&source) {
            panic!("Sending messages allowed only from users id");
        }

        if 0 < value && value < crate::EXISTENTIAL_DEPOSIT {
            panic!(
                "Value greater than 0, but less than required existential deposit ({})",
                crate::EXISTENTIAL_DEPOSIT
            );
        }

        let message = Message::new(
            MessageId::generate_from_user(
                system.block_info.height,
                source,
                system.fetch_inc_message_nonce() as u128,
            ),
            source,
            self.id,
            payload.as_ref().to_vec(),
            Some(u64::MAX),
            value,
            None,
        );

        let (actor, _) = system.actors.get_mut(&self.id).expect("Can't fail");

        let kind = if let TestActor::Uninitialized(id, _) = actor {
            if id.is_none() {
                *id = Some(message.id());
                DispatchKind::Init
            } else {
                DispatchKind::Handle
            }
        } else {
            DispatchKind::Handle
        };

        let dispatch = Dispatch::new(kind, message);

        system.run_dispatch(dispatch)
    }

    pub fn id(&self) -> ProgramId {
        self.id
    }

    pub fn meta_state<E: Encode, D: Decode>(&self, payload: E) -> Result<D> {
        D::decode(&mut self.meta_state_with_bytes(payload.encode())?.as_slice()).map_err(Into::into)
    }

    pub fn meta_state_with_bytes(&self, payload: impl AsRef<[u8]>) -> Result<Vec<u8>> {
        self.manager
            .borrow_mut()
            .call_meta(&self.id, Some(payload.as_ref().into()), "meta_state")
    }

    pub fn meta_state_empty<D: Decode>(&self) -> Result<D> {
        D::decode(&mut self.meta_state_empty_with_bytes()?.as_slice()).map_err(Into::into)
    }

    pub fn meta_state_empty_with_bytes(&self) -> Result<Vec<u8>> {
        self.manager
            .borrow_mut()
            .call_meta(&self.id, None, "meta_state")
    }

    pub fn mint(&mut self, value: Balance) {
        self.manager.borrow_mut().mint_to(&self.id(), value)
    }

    pub fn balance(&self) -> Balance {
        self.manager.borrow().balance_of(&self.id())
    }

    fn wasm_path(extension: &str) -> PathBuf {
        let current_dir = env::current_dir().expect("Unable to get current dir");
        let path_file = current_dir.join(".binpath");
        let path_bytes = fs::read(path_file).expect("Unable to read path bytes");
        let mut relative_path: PathBuf =
            String::from_utf8(path_bytes).expect("Invalid path").into();
        relative_path.set_extension(extension);
        current_dir.join(relative_path)
    }
}

pub fn calculate_program_id(code_hash: CodeId, salt: &[u8]) -> ProgramId {
    ProgramId::generate(code_hash, salt)
}

#[cfg(test)]
mod tests {
    use super::Program;
    use crate::{Log, System};

    #[test]
    fn test_handle_messages_to_failing_program() {
        let sys = System::new();
        sys.init_logger();

        let user_id = 100;

        let prog = Program::from_file(
            &sys,
            "../target/wasm32-unknown-unknown/release/demo_futures_unordered.wasm",
        );

        let init_msg_payload = String::from("InvalidInput");
        let run_result = prog.send(user_id, init_msg_payload);
        assert!(run_result.main_failed);

        let run_result = prog.send(user_id, String::from("should_be_skipped"));

        let expected_log = Log::error_builder(2).source(prog.id()).dest(user_id);

        assert!(!run_result.main_failed());
        assert!(run_result.contains(&expected_log));
    }

    #[test]
    fn simple_balance() {
        let sys = System::new();
        sys.init_logger();

        let user_id = 42;
        sys.mint_to(user_id, 5000);
        assert_eq!(sys.balance_of(user_id), 5000);

        let mut prog = Program::from_file(
            &sys,
            "../target/wasm32-unknown-unknown/release/demo_ping.wasm",
        );

        prog.mint(1000);
        assert_eq!(prog.balance(), 1000);

        prog.send_with_value(user_id, "init".to_string(), 500);
        assert_eq!(prog.balance(), 1500);
        assert_eq!(sys.balance_of(user_id), 4500);

        prog.send_with_value(user_id, "PING".to_string(), 1000);
        assert_eq!(prog.balance(), 2500);
        assert_eq!(sys.balance_of(user_id), 3500);
    }

    #[test]
    fn piggy_bank() {
        let sys = System::new();
        sys.init_logger();

        let receiver = 42;
        let sender0 = 43;
        let sender1 = 44;
        let sender2 = 45;

        // Top-up senders balances
        sys.mint_to(sender0, 10000);
        sys.mint_to(sender1, 10000);
        sys.mint_to(sender2, 10000);

        let prog = Program::from_file(
            &sys,
            "../target/wasm32-unknown-unknown/release/demo_piggy_bank.wasm",
        );

        prog.send_bytes(receiver, b"init");
        assert_eq!(prog.balance(), 0);

        // Send values to the program
        prog.send_bytes_with_value(sender0, b"insert", 1000);
        assert_eq!(sys.balance_of(sender0), 9000);
        prog.send_bytes_with_value(sender1, b"insert", 2000);
        assert_eq!(sys.balance_of(sender1), 8000);
        prog.send_bytes_with_value(sender2, b"insert", 3000);
        assert_eq!(sys.balance_of(sender2), 7000);

        // Check program's balance
        assert_eq!(prog.balance(), 1000 + 2000 + 3000);

        // Request to smash the piggy bank and send the value to the receiver address
        prog.send_bytes(receiver, b"smash");
        sys.claim_value_from_mailbox(receiver);
        assert_eq!(sys.balance_of(receiver), 1000 + 2000 + 3000);

        // Check program's balance is empty
        assert_eq!(prog.balance(), 0);
    }
}<|MERGE_RESOLUTION|>--- conflicted
+++ resolved
@@ -18,11 +18,7 @@
 
 use crate::{
     log::RunResult,
-<<<<<<< HEAD
-    manager::{ExtManager, Program as InnerProgram, TestActor},
-=======
-    manager::{Actor, Balance, ExtManager, Program as InnerProgram},
->>>>>>> 97325063
+    manager::{Balance, ExtManager, Program as InnerProgram, TestActor},
     system::System,
     Result,
 };
