--- conflicted
+++ resolved
@@ -875,11 +875,7 @@
         let scheme = Scheme::predefined(
             Calls::builder().noop(),
             Calls::builder()
-<<<<<<< HEAD
-                .system_reserve_gas(2_000_000_000)
-=======
                 .system_reserve_gas(4_000_000_000)
->>>>>>> b7c2683a
                 .panic(panic_message),
             Calls::builder().noop(),
             Calls::builder().send(
