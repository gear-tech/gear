// This file is part of Gear.

// Copyright (C) 2021-2024 Gear Technologies Inc.
// SPDX-License-Identifier: GPL-3.0-or-later WITH Classpath-exception-2.0

// This program is free software: you can redistribute it and/or modify
// it under the terms of the GNU General Public License as published by
// the Free Software Foundation, either version 3 of the License, or
// (at your option) any later version.

// This program is distributed in the hope that it will be useful,
// but WITHOUT ANY WARRANTY; without even the implied warranty of
// MERCHANTABILITY or FITNESS FOR A PARTICULAR PURPOSE. See the
// GNU General Public License for more details.

// You should have received a copy of the GNU General Public License
// along with this program. If not, see <https://www.gnu.org/licenses/>.

use crate::{
    log::RunResult,
    manager::{Balance, ExtManager, MintMode, Program as InnerProgram, TestActor},
    system::System,
    Result, GAS_ALLOWANCE,
};
use codec::{Codec, Decode, Encode};
use gear_core::{
    code::{Code, CodeAndId, InstrumentedCodeAndId},
    ids::{CodeId, MessageId, ProgramId},
    message::{Dispatch, DispatchKind, Message, SignalMessage},
    program::Program as CoreProgram,
};
use gear_core_errors::SignalCode;
use gear_utils::{MemoryPageDump, ProgramMemoryDump};
use gear_wasm_instrument::gas_metering::Schedule;
use path_clean::PathClean;
use std::{
    cell::RefCell,
    convert::TryInto,
    env,
    ffi::OsStr,
    fmt::Debug,
    fs,
    path::{Path, PathBuf},
};

/// Gas for gear programs.
#[derive(
    Default,
    Debug,
    Clone,
    Copy,
    PartialEq,
    Eq,
    PartialOrd,
    Ord,
    derive_more::Add,
    derive_more::AddAssign,
    derive_more::Sub,
    derive_more::SubAssign,
    derive_more::Mul,
    derive_more::MulAssign,
    derive_more::Div,
    derive_more::DivAssign,
    derive_more::Display,
)]
pub struct Gas(pub(crate) u64);

impl Gas {
    /// Gas with value zero.
    pub const fn zero() -> Self {
        Self(0)
    }

    /// Computes a + b, saturating at numeric bounds.
    pub const fn saturating_add(self, rhs: Self) -> Self {
        Self(self.0.saturating_add(rhs.0))
    }

    /// Computes a - b, saturating at numeric bounds.
    pub const fn saturating_sub(self, rhs: Self) -> Self {
        Self(self.0.saturating_sub(rhs.0))
    }

    /// Computes a * b, saturating at numeric bounds.
    pub const fn saturating_mul(self, rhs: Self) -> Self {
        Self(self.0.saturating_mul(rhs.0))
    }

    /// Computes a / b, saturating at numeric bounds.
    pub const fn saturating_div(self, rhs: Self) -> Self {
        Self(self.0.saturating_div(rhs.0))
    }
}

/// Trait for mocking gear programs.
///
/// See [`Program`] and [`Program::mock`] for the usages.
pub trait WasmProgram: Debug {
    /// Init wasm program with given `payload`.
    ///
    /// Returns `Ok(Some(payload))` if program has reply logic
    /// with given `payload`.
    ///
    /// If error occurs, the program will be terminated which
    /// means that `handle` and `handle_reply` will not be
    /// called.
    fn init(&mut self, payload: Vec<u8>) -> Result<Option<Vec<u8>>, &'static str>;
    /// Message handler with given `payload`.
    ///
    /// Returns `Ok(Some(payload))` if program has reply logic.
    fn handle(&mut self, payload: Vec<u8>) -> Result<Option<Vec<u8>>, &'static str>;
    /// Reply message handler with given `payload`.
    fn handle_reply(&mut self, payload: Vec<u8>) -> Result<(), &'static str>;
    /// Signal handler with given `payload`.
    fn handle_signal(&mut self, payload: Vec<u8>) -> Result<(), &'static str>;
    /// State of wasm program.
    ///
    /// See [`Program::read_state`] for the usage.
    fn state(&mut self) -> Result<Vec<u8>, &'static str>;
    /// Emit debug message in program with given `data`.
    ///
    /// Logging target `gwasm` is used in this method.
    fn debug(&mut self, data: &str) {
        log::debug!(target: "gwasm", "DEBUG: {data}");
    }
}

/// Wrapper for program id.
#[derive(Clone, Debug)]
pub struct ProgramIdWrapper(pub(crate) ProgramId);

impl<T: Into<ProgramIdWrapper> + Clone> PartialEq<T> for ProgramIdWrapper {
    fn eq(&self, other: &T) -> bool {
        self.0.eq(&other.clone().into().0)
    }
}

impl From<ProgramId> for ProgramIdWrapper {
    fn from(other: ProgramId) -> Self {
        Self(other)
    }
}

impl From<u64> for ProgramIdWrapper {
    fn from(other: u64) -> Self {
        let mut id = [0; 32];
        id[0..8].copy_from_slice(&other.to_le_bytes()[..]);
        Self(id.into())
    }
}

impl From<[u8; 32]> for ProgramIdWrapper {
    fn from(other: [u8; 32]) -> Self {
        Self(other.into())
    }
}

impl From<&[u8]> for ProgramIdWrapper {
    #[track_caller]
    fn from(other: &[u8]) -> Self {
        if other.len() != 32 {
            panic!("Invalid identifier: {:?}", other)
        }

        let mut bytes = [0; 32];
        bytes.copy_from_slice(other);

        bytes.into()
    }
}

impl From<Vec<u8>> for ProgramIdWrapper {
    fn from(other: Vec<u8>) -> Self {
        other[..].into()
    }
}

impl From<&Vec<u8>> for ProgramIdWrapper {
    fn from(other: &Vec<u8>) -> Self {
        other[..].into()
    }
}

impl From<String> for ProgramIdWrapper {
    fn from(other: String) -> Self {
        other[..].into()
    }
}

impl From<&str> for ProgramIdWrapper {
    #[track_caller]
    fn from(other: &str) -> Self {
        let id = other.strip_prefix("0x").unwrap_or(other);

        let mut bytes = [0u8; 32];

        if hex::decode_to_slice(id, &mut bytes).is_err() {
            panic!("Invalid identifier: {:?}", other)
        }

        Self(bytes.into())
    }
}

/// Construct state arguments.
///
/// Used for reading and decoding the program’s transformed state,
/// see [`Program::read_state_using_wasm`] for example.
#[macro_export]
macro_rules! state_args {
    () => {
        Option::<()>::None
    };
    ($single:expr) => {
        Some($single)
    };
    ($($multiple:expr),*) => {
        Some(($($multiple,)*))
    };
}

/// Construct encoded state arguments.
///
/// Used for reading the program’s transformed state as a byte vector,
/// see [`Program::read_state_bytes_using_wasm`] for example.
#[macro_export]
macro_rules! state_args_encoded {
    () => {
        Option::<Vec<u8>>::None
    };
    ($single:expr) => {
        {
            use $crate::codec::Encode;
            Some(($single).encode())
        }
    };
    ($($multiple:expr),*) => {
        {
            use $crate::codec::Encode;
            Some((($($multiple,)*)).encode())
        }
    };
}

/// Builder for [`Program`].
#[must_use = "`build()` must be called at the end"]
#[derive(Debug, Clone)]
pub struct ProgramBuilder {
    code: Vec<u8>,
    meta: Option<Vec<u8>>,
    id: Option<ProgramIdWrapper>,
}

impl ProgramBuilder {
    /// Create program from WASM binary.
    pub fn from_binary(code: impl Into<Vec<u8>>) -> Self {
        Self {
            code: code.into(),
            meta: None,
            id: None,
        }
    }

    /// Create a program instance from wasm file.
    #[track_caller]
    pub fn from_file(path: impl AsRef<Path>) -> Self {
        Self::from_binary(fs::read(path).expect("Failed to read WASM file"))
    }

    fn wasm_path(optimized: bool) -> PathBuf {
        Self::wasm_path_from_binpath(optimized)
            .unwrap_or_else(|| gbuild::wasm_path().expect("Unable to find built wasm"))
    }

    fn wasm_path_from_binpath(optimized: bool) -> Option<PathBuf> {
        let cwd = env::current_dir().expect("Unable to get current dir");
        let extension = if optimized { "opt.wasm" } else { "wasm" };
        let path_file = cwd.join(".binpath");
        let path_bytes = fs::read(path_file).ok()?;
        let mut relative_path: PathBuf =
            String::from_utf8(path_bytes).expect("Invalid path").into();
        relative_path.set_extension(extension);
        Some(cwd.join(relative_path))
    }

    fn inner_current(optimized: bool) -> Self {
        let path = env::current_dir()
            .expect("Unable to get root directory of the project")
            .join(Self::wasm_path(optimized))
            // TODO: consider to use `.canonicalize()` instead
            .clean();

        let filename = path.file_name().and_then(OsStr::to_str).unwrap_or_default();
        assert!(
            filename.ends_with(".wasm"),
            "File must have `.wasm` extension"
        );

        let code = fs::read(&path).unwrap_or_else(|_| panic!("Failed to read file {:?}", path));

        Self {
            code,
            meta: None,
            id: None,
        }
    }

    /// Get program of the root crate with provided `system`.
    ///
    /// It looks up the wasm binary of the root crate that contains
    /// the current test, uploads it to the testing system, then
    /// returns the program instance.
    #[track_caller]
    pub fn current() -> Self {
        Self::inner_current(false)
    }

    /// Get optimized program of the root crate with provided `system`,
    ///
    /// See also [`ProgramBuilder::current`].
    #[track_caller]
    pub fn current_opt() -> Self {
        Self::inner_current(true)
    }

    /// Set ID for future program.
    pub fn with_id(mut self, id: impl Into<ProgramIdWrapper>) -> Self {
        self.id = Some(id.into());
        self
    }

    /// Set metadata for future program.
    pub fn with_meta(mut self, meta: impl Into<Vec<u8>>) -> Self {
        self.meta = Some(meta.into());
        self
    }

    /// Set metadata for future program from file.
    ///
    /// See also [`ProgramBuilder::with_meta`].
    #[track_caller]
    pub fn with_meta_file(self, path: impl AsRef<Path>) -> Self {
        self.with_meta(fs::read(path).expect("Failed to read metadata file"))
    }

    /// Build program with set parameters.
    #[track_caller]
    pub fn build(self, system: &System) -> Program {
        let id = self
            .id
            .unwrap_or_else(|| system.0.borrow_mut().free_id_nonce().into());

        let schedule = Schedule::default();
        let code = Code::try_new(
            self.code,
            schedule.instruction_weights.version,
            |module| schedule.rules(module),
            schedule.limits.stack_height,
            schedule.limits.data_segments_amount.into(),
        )
        .expect("Failed to create Program from code");

        let code_and_id: InstrumentedCodeAndId = CodeAndId::new(code).into();
        let (code, code_id) = code_and_id.into_parts();

        if let Some(metadata) = self.meta {
            system
                .0
                .borrow_mut()
                .meta_binaries
                .insert(code_id, metadata);
        }

        let program = CoreProgram::new(id.0, Default::default(), code);

        Program::program_with_id(
            system,
            id,
            InnerProgram::Genuine {
                program,
                code_id,
                pages_data: Default::default(),
                gas_reservation_map: Default::default(),
            },
        )
    }
}

/// Gear program instance.
///
/// ```ignore
/// use gtest::{System, Program};
///
/// // Create a testing system.
/// let system = System::new();
///
/// // Get the current program of the testing system.
/// let program = Program::current(&system);
///
/// // Initialize the program from user 42 with message "init program".
/// let _result = program.send(42, "init program");
/// ```
pub struct Program<'a> {
    pub(crate) manager: &'a RefCell<ExtManager>,
    pub(crate) id: ProgramId,
}

impl<'a> Program<'a> {
    fn program_with_id<I: Into<ProgramIdWrapper> + Clone + Debug>(
        system: &'a System,
        id: I,
        program: InnerProgram,
    ) -> Self {
        let program_id = id.clone().into().0;

        if system
            .0
            .borrow_mut()
            .store_new_actor(program_id, program, None)
            .is_some()
        {
            panic!(
                "Can't create program with id {:?}, because Program with this id already exists",
                id
            )
        }

        Self {
            manager: &system.0,
            id: program_id,
        }
    }

    /// Get the program of the root crate with provided `system`.
    ///
    /// See [`ProgramBuilder::current`]
    pub fn current(system: &'a System) -> Self {
        ProgramBuilder::current().build(system)
    }

    /// Get the program of the root crate with provided `system` and
    /// initialize it with given `id`.
    ///
    /// See also [`Program::current`].
    pub fn current_with_id<I: Into<ProgramIdWrapper> + Clone + Debug>(
        system: &'a System,
        id: I,
    ) -> Self {
        ProgramBuilder::current().with_id(id).build(system)
    }

    /// Get optimized program of the root crate with provided `system`,
    ///
    /// See also [`Program::current`].
    pub fn current_opt(system: &'a System) -> Self {
        ProgramBuilder::current_opt().build(system)
    }

    /// Create a program instance from wasm file.
    ///
    /// See also [`Program::current`].
    pub fn from_file<P: AsRef<Path>>(system: &'a System, path: P) -> Self {
        ProgramBuilder::from_file(path).build(system)
    }

    /// Create a program instance from wasm file with given ID.
    ///
    /// See also [`Program::from_file`].
    pub fn from_binary_with_id<ID, B>(system: &'a System, id: ID, binary: B) -> Self
    where
        ID: Into<ProgramIdWrapper> + Clone + Debug,
        B: Into<Vec<u8>>,
    {
        ProgramBuilder::from_binary(binary)
            .with_id(id)
            .build(system)
    }

    /// Mock a program with provided `system` and `mock`.
    ///
    /// See [`WasmProgram`] for more details.
    pub fn mock<T: WasmProgram + 'static>(system: &'a System, mock: T) -> Self {
        let nonce = system.0.borrow_mut().free_id_nonce();

        Self::mock_with_id(system, nonce, mock)
    }

    /// Create a mock program with provided `system` and `mock`,
    /// and initialize it with provided `id`.
    ///
    /// See also [`Program::mock`].
    pub fn mock_with_id<ID, T>(system: &'a System, id: ID, mock: T) -> Self
    where
        T: WasmProgram + 'static,
        ID: Into<ProgramIdWrapper> + Clone + Debug,
    {
        Self::program_with_id(system, id, InnerProgram::new_mock(mock))
    }

    /// Send message to the program.
    pub fn send<ID, C>(&self, from: ID, payload: C) -> RunResult
    where
        ID: Into<ProgramIdWrapper>,
        C: Codec,
    {
        self.send_with_value(from, payload, 0)
    }

    /// Send message to the program with value.
    pub fn send_with_value<ID, C>(&self, from: ID, payload: C, value: u128) -> RunResult
    where
        ID: Into<ProgramIdWrapper>,
        C: Codec,
    {
        self.send_bytes_with_value(from, payload.encode(), value)
    }

    /// Send message to the program with bytes payload.
    pub fn send_bytes<ID, T>(&self, from: ID, payload: T) -> RunResult
    where
        ID: Into<ProgramIdWrapper>,
        T: Into<Vec<u8>>,
    {
        self.send_bytes_with_value(from, payload, 0)
    }

    /// Send the message to the program with bytes payload and value.
    #[track_caller]
    pub fn send_bytes_with_value<ID, T>(&self, from: ID, payload: T, value: u128) -> RunResult
    where
        ID: Into<ProgramIdWrapper>,
        T: Into<Vec<u8>>,
    {
        let mut system = self.manager.borrow_mut();

        let source = from.into().0;

        let message = Message::new(
            MessageId::generate_from_user(
                system.block_info.height,
                source,
                system.fetch_inc_message_nonce() as u128,
            ),
            source,
            self.id,
<<<<<<< HEAD
            payload.as_ref().to_vec().try_into().unwrap(),
            Some(GAS_ALLOWANCE),
=======
            payload.into().try_into().unwrap(),
            Some(u64::MAX),
>>>>>>> 5adfb9b2
            value,
            None,
        );

        let mut actors = system.actors.borrow_mut();
        let (actor, _) = actors.get_mut(&self.id).expect("Can't fail");

        let kind = if let TestActor::Uninitialized(id @ None, _) = actor {
            *id = Some(message.id());
            DispatchKind::Init
        } else {
            DispatchKind::Handle
        };

        drop(actors);
        system.validate_and_run_dispatch(Dispatch::new(kind, message))
    }

    /// Send signal to the program.
    #[track_caller]
    pub fn send_signal<ID: Into<ProgramIdWrapper>>(&self, from: ID, code: SignalCode) -> RunResult {
        let mut system = self.manager.borrow_mut();

        let source = from.into().0;

        let origin_msg_id = MessageId::generate_from_user(
            system.block_info.height,
            source,
            system.fetch_inc_message_nonce() as u128,
        );
        let message = SignalMessage::new(origin_msg_id, code);

        let mut actors = system.actors.borrow_mut();
        let (actor, _) = actors.get_mut(&self.id).expect("Can't fail");

        if let TestActor::Uninitialized(id @ None, _) = actor {
            *id = Some(message.id());
        };

        drop(actors);
        let dispatch = message.into_dispatch(origin_msg_id, self.id);
        system.validate_and_run_dispatch(dispatch)
    }

    /// Get program id.
    pub fn id(&self) -> ProgramId {
        self.id
    }

    /// Reads the program’s state as a byte vector.
    pub fn read_state_bytes(&self, payload: Vec<u8>) -> Result<Vec<u8>> {
        self.manager
            .borrow_mut()
            .read_state_bytes(payload, &self.id)
    }

    /// Reads the program’s transformed state as a byte vector. The transformed
    /// state is a result of applying the `fn_name` function from the `wasm`
    /// binary with the optional `argument`.
    ///
    /// # Usage
    /// You can pass arguments as `Option<(arg1, arg2, ...).encode()>` or by
    /// using [`state_args_encoded`] macro.
    ///
    /// # Examples
    ///
    /// ```
    /// # use gtest::{state_args_encoded, Program, System, WasmProgram, Result};
    /// # use codec::Encode;
    /// # fn doctest() -> Result<()> {
    /// # #[derive(Debug)]
    /// # struct MockWasm {}
    /// #
    /// # impl WasmProgram for MockWasm {
    /// #     fn init(&mut self, _payload: Vec<u8>) -> Result<Option<Vec<u8>>, &'static str> { unimplemented!() }
    /// #     fn handle(&mut self, _payload: Vec<u8>) -> Result<Option<Vec<u8>>, &'static str> { unimplemented!() }
    /// #     fn handle_reply(&mut self, _payload: Vec<u8>) -> Result<(), &'static str> {unimplemented!() }
    /// #     fn handle_signal(&mut self, _payload: Vec<u8>) -> Result<(), &'static str> { unimplemented!()  }
    /// #     fn state(&mut self) -> Result<Vec<u8>, &'static str> { unimplemented!()  }
    /// #  }
    /// # let system = System::new();
    /// # let program = Program::mock(&system, MockWasm { });
    /// # let ARG_1 = 0u8;
    /// # let ARG_2 = 0u8;
    /// //Read state bytes with no arguments passed to wasm.
    /// # let WASM = vec![];
    /// let _ = program.read_state_bytes_using_wasm(Default::default(), "fn_name", WASM, Option::<Vec<u8>>::None)?;
    /// # let WASM = vec![];
    /// let _ = program.read_state_bytes_using_wasm(Default::default(), "fn_name", WASM, state_args_encoded!())?;
    /// // Read state bytes with one argument passed to wasm.
    /// # let WASM = vec![];
    /// let _ = program.read_state_bytes_using_wasm(Default::default(), "fn_name", WASM, Some(ARG_1.encode()))?;
    /// # let WASM = vec![];
    /// let _ = program.read_state_bytes_using_wasm(Default::default(), "fn_name", WASM, state_args_encoded!(ARG_1))?;
    /// // Read state bytes with multiple arguments passed to wasm.
    /// # let WASM = vec![];
    /// let _ = program.read_state_bytes_using_wasm(Default::default(), "fn_name", WASM, Some((ARG_1, ARG_2).encode()))?;
    /// # let WASM = vec![];
    /// let _ = program.read_state_bytes_using_wasm(Default::default(), "fn_name", WASM, state_args_encoded!(ARG_1, ARG_2))?;
    /// # Ok(())
    /// # }
    /// ```
    pub fn read_state_bytes_using_wasm(
        &self,
        payload: Vec<u8>,
        fn_name: &str,
        wasm: Vec<u8>,
        args: Option<Vec<u8>>,
    ) -> Result<Vec<u8>> {
        self.manager
            .borrow_mut()
            .read_state_bytes_using_wasm(payload, &self.id, fn_name, wasm, args)
    }

    /// Reads and decodes the program's state .
    pub fn read_state<D: Decode, P: Encode>(&self, payload: P) -> Result<D> {
        let state_bytes = self.read_state_bytes(payload.encode())?;
        D::decode(&mut state_bytes.as_ref()).map_err(Into::into)
    }

    /// Reads and decodes the program’s transformed state. The transformed state
    /// is a result of applying the `fn_name` function from the `wasm`
    /// binary with the optional `argument`.
    ///
    /// # Usage
    /// You can pass arguments as `Option<(arg1, arg2, ...)>` or by
    /// using [`state_args`] macro.
    ///
    /// # Examples
    ///
    /// ```
    /// # use gtest::{state_args, Program, System, WasmProgram, Result};
    /// # fn doctest() -> Result<()> {
    /// # #[derive(Debug)]
    /// # struct MockWasm;
    /// #
    /// # impl WasmProgram for MockWasm {
    /// #     fn init(&mut self, _payload: Vec<u8>) -> Result<Option<Vec<u8>>, &'static str> { unimplemented!() }
    /// #     fn handle(&mut self, _payload: Vec<u8>) -> Result<Option<Vec<u8>>, &'static str> { unimplemented!() }
    /// #     fn handle_reply(&mut self, _payload: Vec<u8>) -> Result<(), &'static str> {unimplemented!() }
    /// #     fn handle_signal(&mut self, _payload: Vec<u8>) -> Result<(), &'static str> { unimplemented!()  }
    /// #     fn state(&mut self) -> Result<Vec<u8>, &'static str> { unimplemented!()  }
    /// #  }
    /// # let system = System::new();
    /// # let program = Program::mock(&system, MockWasm);
    /// # let ARG_1 = 0u8;
    /// # let ARG_2 = 0u8;
    /// //Read state bytes with no arguments passed to wasm.
    /// # let WASM = vec![];
    /// let _ = program.read_state_using_wasm(Vec::<u8>::default(), "fn_name", WASM, Option::<()>::None)?;
    /// # let WASM = vec![];
    /// let _ = program.read_state_using_wasm(Vec::<u8>::default(), "fn_name", WASM, state_args!())?;
    /// // Read state bytes with one argument passed to wasm.
    /// # let WASM = vec![];
    /// let _ = program.read_state_using_wasm(Vec::<u8>::default(), "fn_name", WASM, Some(ARG_1))?;
    /// # let WASM = vec![];
    /// let _ = program.read_state_using_wasm(Vec::<u8>::default(), "fn_name", WASM, state_args!(ARG_1))?;
    /// // Read state bytes with multiple arguments passed to wasm.
    /// # let WASM = vec![];
    /// let _ = program.read_state_using_wasm(Vec::<u8>::default(), "fn_name", WASM, Some((ARG_1, ARG_2)))?;
    /// # let WASM = vec![];
    /// let _ = program.read_state_using_wasm(Vec::<u8>::default(), "fn_name", WASM, state_args!(ARG_1, ARG_2))?;
    /// # Ok(())
    /// # }
    /// ```
    pub fn read_state_using_wasm<E: Encode, P: Encode, D: Decode>(
        &self,
        payload: P,
        fn_name: &str,
        wasm: Vec<u8>,
        argument: Option<E>,
    ) -> Result<D> {
        let argument_bytes = argument.map(|arg| arg.encode());
        let state_bytes =
            self.read_state_bytes_using_wasm(payload.encode(), fn_name, wasm, argument_bytes)?;
        D::decode(&mut state_bytes.as_ref()).map_err(Into::into)
    }

    /// Mint balance to the account.
    pub fn mint(&mut self, value: Balance) {
        self.manager
            .borrow_mut()
            .mint_to(&self.id(), value, MintMode::KeepAlive)
    }

    /// Returns the balance of the account.
    pub fn balance(&self) -> Balance {
        self.manager.borrow().balance_of(&self.id())
    }

    /// Save the program's memory to path.
    pub fn save_memory_dump(&self, path: impl AsRef<Path>) {
        let manager = self.manager.borrow();
        let mem = manager.read_memory_pages(&self.id);
        let balance = manager.balance_of(&self.id);

        ProgramMemoryDump {
            balance,
            reserved_balance: 0,
            pages: mem
                .iter()
                .map(|(page_number, page_data)| {
                    MemoryPageDump::new(*page_number, page_data.clone())
                })
                .collect(),
        }
        .save_to_file(path);
    }

    /// Load the program's memory from path.
    pub fn load_memory_dump(&mut self, path: impl AsRef<Path>) {
        let memory_dump = ProgramMemoryDump::load_from_file(path);
        let mem = memory_dump
            .pages
            .into_iter()
            .map(MemoryPageDump::into_gear_page)
            .collect();

        // @TODO : add support for gas reservation when implemented
        let balance = memory_dump
            .balance
            .saturating_add(memory_dump.reserved_balance);

        self.manager
            .borrow_mut()
            .update_storage_pages(&self.id, mem);
        self.manager
            .borrow_mut()
            .override_balance(&self.id, balance);
    }
}

/// Calculate program id from code id and salt.
pub fn calculate_program_id(code_id: CodeId, salt: &[u8], id: Option<MessageId>) -> ProgramId {
    if let Some(id) = id {
        ProgramId::generate_from_program(code_id, salt, id)
    } else {
        ProgramId::generate_from_user(code_id, salt)
    }
}

/// `cargo-gbuild` utils
pub mod gbuild {
    use crate::{error::TestError as Error, Result};
    use cargo_toml::Manifest;
    use std::{path::PathBuf, process::Command};

    /// Search program wasm from
    ///
    /// - `target/gbuild`
    /// - `$WORKSPACE_ROOT/target/gbuild`
    ///
    /// NOTE: Release or Debug is decided by the users
    /// who run the command `cargo-gbuild`.
    pub fn wasm_path() -> Result<PathBuf> {
        let target = etc::find_up("target")
            .map_err(|_| Error::GbuildArtifactNotFound("Could not find target folder".into()))?;
        let manifest = Manifest::from_path(
            etc::find_up("Cargo.toml")
                .map_err(|_| Error::GbuildArtifactNotFound("Could not find manifest".into()))?,
        )
        .map_err(|_| Error::GbuildArtifactNotFound("Failed to parse manifest".into()))?;

        let artifact = target
            .join(format!(
                "gbuild/{}",
                manifest.package().name().replace('-', "_")
            ))
            .with_extension("wasm");

        if artifact.exists() {
            Ok(artifact)
        } else {
            Err(Error::GbuildArtifactNotFound(format!(
                "Program artifact not exist, {artifact:?}"
            )))
        }
    }

    /// Ensure the current project has been built by `cargo-gbuild`.
    pub fn ensure_gbuild() {
        if wasm_path().is_err() {
            let manifest = etc::find_up("Cargo.toml").expect("Unable to find project manifest.");
            if !Command::new("cargo")
                // NOTE: The `cargo-gbuild` command could be overridden by user defined alias,
                // this is a workaround for our workspace, for the details, see: issue #10049
                // <https://github.com/rust-lang/cargo/issues/10049>.
                .current_dir(
                    manifest
                        .ancestors()
                        .nth(2)
                        .expect("The project is under the root directory"),
                )
                .args(["gbuild", "-m"])
                .arg(&manifest)
                .status()
                .expect("cargo-gbuild is not installed, try `cargo install cargo-gbuild` first.")
                .success()
            {
                panic!("Error occurs while compiling the current program, please run `cargo gbuild` directly for the current project to detect the problem, manifest path: {manifest:?}")
            }
        }
    }
}

#[cfg(test)]
mod tests {
    use super::Program;
    use crate::{Log, System};
    use gear_core_errors::ErrorReplyReason;

    #[test]
    fn test_handle_messages_to_failing_program() {
        let sys = System::new();
        sys.init_logger();

        let user_id = 100;

        let prog = Program::from_binary_with_id(&sys, 137, demo_futures_unordered::WASM_BINARY);

        let init_msg_payload = String::from("InvalidInput");
        let run_result = prog.send(user_id, init_msg_payload);

        run_result.assert_panicked_with("Failed to load destination: Decode(Error)");

        let run_result = prog.send(user_id, String::from("should_be_skipped"));

        let expected_log = Log::error_builder(ErrorReplyReason::InactiveActor)
            .source(prog.id())
            .dest(user_id);

        assert!(!run_result.main_failed());
        assert!(run_result.contains(&expected_log));
    }

    #[test]
    fn simple_balance() {
        let sys = System::new();
        sys.init_logger();

        let user_id = 42;
        sys.mint_to(user_id, 10 * crate::EXISTENTIAL_DEPOSIT);
        assert_eq!(sys.balance_of(user_id), 10 * crate::EXISTENTIAL_DEPOSIT);

        let mut prog = Program::from_binary_with_id(&sys, 137, demo_ping::WASM_BINARY);

        prog.mint(2 * crate::EXISTENTIAL_DEPOSIT);
        assert_eq!(prog.balance(), 2 * crate::EXISTENTIAL_DEPOSIT);

        prog.send_with_value(user_id, "init".to_string(), crate::EXISTENTIAL_DEPOSIT);
        assert_eq!(prog.balance(), 3 * crate::EXISTENTIAL_DEPOSIT);
        assert_eq!(sys.balance_of(user_id), 9 * crate::EXISTENTIAL_DEPOSIT);

        prog.send_with_value(user_id, "PING".to_string(), 2 * crate::EXISTENTIAL_DEPOSIT);
        assert_eq!(prog.balance(), 5 * crate::EXISTENTIAL_DEPOSIT);
        assert_eq!(sys.balance_of(user_id), 7 * crate::EXISTENTIAL_DEPOSIT);
    }

    #[test]
    fn piggy_bank() {
        let sys = System::new();
        sys.init_logger();

        let receiver = 42;
        let sender0 = 43;
        let sender1 = 44;
        let sender2 = 45;

        // Top-up senders balances
        sys.mint_to(sender0, 20 * crate::EXISTENTIAL_DEPOSIT);
        sys.mint_to(sender1, 20 * crate::EXISTENTIAL_DEPOSIT);
        sys.mint_to(sender2, 20 * crate::EXISTENTIAL_DEPOSIT);

        let prog = Program::from_binary_with_id(&sys, 137, demo_piggy_bank::WASM_BINARY);

        prog.send_bytes(receiver, b"init");
        assert_eq!(prog.balance(), 0);

        // Send values to the program
        prog.send_bytes_with_value(sender0, b"insert", 2 * crate::EXISTENTIAL_DEPOSIT);
        assert_eq!(sys.balance_of(sender0), 18 * crate::EXISTENTIAL_DEPOSIT);
        prog.send_bytes_with_value(sender1, b"insert", 4 * crate::EXISTENTIAL_DEPOSIT);
        assert_eq!(sys.balance_of(sender1), 16 * crate::EXISTENTIAL_DEPOSIT);
        prog.send_bytes_with_value(sender2, b"insert", 6 * crate::EXISTENTIAL_DEPOSIT);
        assert_eq!(sys.balance_of(sender2), 14 * crate::EXISTENTIAL_DEPOSIT);

        // Check program's balance
        assert_eq!(prog.balance(), (2 + 4 + 6) * crate::EXISTENTIAL_DEPOSIT);

        // Request to smash the piggy bank and send the value to the receiver address
        prog.send_bytes(receiver, b"smash");
        sys.claim_value_from_mailbox(receiver);
        assert_eq!(
            sys.balance_of(receiver),
            (2 + 4 + 6) * crate::EXISTENTIAL_DEPOSIT
        );

        // Check program's balance is empty
        assert_eq!(prog.balance(), 0);
    }

    #[test]
    #[should_panic(
        expected = "An attempt to mint value (1) less than existential deposit (10000000000000)"
    )]
    fn mint_less_than_deposit() {
        System::new().mint_to(1, 1);
    }

    #[test]
    #[should_panic(expected = "Insufficient value: user \
    (0x0100000000000000000000000000000000000000000000000000000000000000) tries \
    to send (10000000000001) value, while his balance (10000000000000)")]
    fn fails_on_insufficient_balance() {
        let sys = System::new();

        let user = 1;
        let prog = Program::from_binary_with_id(&sys, 2, demo_piggy_bank::WASM_BINARY);

        assert_eq!(sys.balance_of(user), 0);
        sys.mint_to(user, crate::EXISTENTIAL_DEPOSIT);
        assert_eq!(sys.balance_of(user), crate::EXISTENTIAL_DEPOSIT);

        prog.send_bytes_with_value(user, b"init", crate::EXISTENTIAL_DEPOSIT + 1);
    }

    #[test]
    fn claim_zero_value() {
        let sys = System::new();
        sys.init_logger();

        let sender = 42;
        let receiver = 84;

        sys.mint_to(sender, 20 * crate::EXISTENTIAL_DEPOSIT);

        let prog = Program::from_binary_with_id(&sys, 137, demo_piggy_bank::WASM_BINARY);

        prog.send_bytes(receiver, b"init");

        // Get zero value to the receiver's mailbox
        prog.send_bytes(receiver, b"smash");

        // Get the value > ED to the receiver's mailbox
        prog.send_bytes_with_value(sender, b"insert", 2 * crate::EXISTENTIAL_DEPOSIT);
        prog.send_bytes(receiver, b"smash");

        // Check receiver's balance
        sys.claim_value_from_mailbox(receiver);
        assert_eq!(sys.balance_of(receiver), 2 * crate::EXISTENTIAL_DEPOSIT);
    }

    struct CleanupFolderOnDrop {
        path: String,
    }

    impl Drop for CleanupFolderOnDrop {
        #[track_caller]
        fn drop(&mut self) {
            std::fs::remove_dir_all(&self.path).expect("Failed to cleanup after test")
        }
    }

    #[test]
    fn save_load_memory_dump() {
        use demo_custom::{InitMessage, WASM_BINARY};
        let sys = System::new();
        sys.init_logger();

        let mut prog = Program::from_binary_with_id(&sys, 420, WASM_BINARY);

        let signer = 42;

        // Init capacitor with limit = 15
        prog.send(signer, InitMessage::Capacitor("15".to_string()));

        // Charge capacitor with charge = 10
        let response = dbg!(prog.send_bytes(signer, b"10"));
        let log = Log::builder()
            .source(prog.id())
            .dest(signer)
            .payload_bytes([]);
        assert!(response.contains(&log));

        let cleanup = CleanupFolderOnDrop {
            path: "./296c6962726".to_string(),
        };
        prog.save_memory_dump("./296c6962726/demo_custom.dump");

        // Charge capacitor with charge = 10
        let response = prog.send_bytes(signer, b"10");
        let log = Log::builder()
            .source(prog.id())
            .dest(signer)
            .payload_bytes("Discharged: 20");
        // dbg!(log.clone());
        assert!(response.contains(&log));
        sys.claim_value_from_mailbox(signer);

        prog.load_memory_dump("./296c6962726/demo_custom.dump");
        drop(cleanup);

        // Charge capacitor with charge = 10
        let response = prog.send_bytes(signer, b"10");
        let log = Log::builder()
            .source(prog.id())
            .dest(signer)
            .payload_bytes("Discharged: 20");
        assert!(response.contains(&log));
        sys.claim_value_from_mailbox(signer);
    }

    #[test]
    fn process_wait_for() {
        use demo_custom::{InitMessage, WASM_BINARY};
        let sys = System::new();
        sys.init_logger();

        let prog = Program::from_binary_with_id(&sys, 420, WASM_BINARY);

        let signer = 42;

        // Init simple waiter
        prog.send(signer, InitMessage::SimpleWaiter);

        // Invoke `exec::wait_for` when running for the first time
        let result = prog.send_bytes(signer, b"doesn't matter");

        // No log entries as the program is waiting
        assert!(result.log().is_empty());

        // Spend 20 blocks and make the waiter to wake up
        let results = sys.spend_blocks(20);

        let log = Log::builder()
            .source(prog.id())
            .dest(signer)
            .payload_bytes("hello");

        assert!(results.iter().any(|result| result.contains(&log)));
    }

    #[test]
    #[should_panic]
    fn reservations_limit() {
        use demo_custom::{InitMessage, WASM_BINARY};
        let sys = System::new();
        sys.init_logger();

        let prog = Program::from_binary_with_id(&sys, 420, WASM_BINARY);

        let signer = 42;

        // Init reserver
        prog.send(signer, InitMessage::Reserver);

        for _ in 0..258 {
            // Reserve
            let result = prog.send_bytes(signer, b"reserve");
            assert!(!result.main_failed());

            // Spend
            let result = prog.send_bytes(signer, b"send from reservation");
            assert!(!result.main_failed());
        }
    }

    #[test]
    fn test_handle_exit_with_zero_balance() {
        use demo_constructor::{demo_exit_handle, WASM_BINARY};

        let sys = System::new();
        sys.init_logger();

        let user_id = [42; 32];
        let prog = Program::from_binary_with_id(&sys, 137, WASM_BINARY);

        let run_result = prog.send(user_id, demo_exit_handle::scheme());
        assert!(!run_result.main_failed());

        let run_result = prog.send_bytes(user_id, []);
        assert!(!run_result.main_failed());
    }
}<|MERGE_RESOLUTION|>--- conflicted
+++ resolved
@@ -543,13 +543,8 @@
             ),
             source,
             self.id,
-<<<<<<< HEAD
-            payload.as_ref().to_vec().try_into().unwrap(),
+            payload.into().try_into().unwrap(),
             Some(GAS_ALLOWANCE),
-=======
-            payload.into().try_into().unwrap(),
-            Some(u64::MAX),
->>>>>>> 5adfb9b2
             value,
             None,
         );
