// This file is part of Gear.

// Copyright (C) 2021-2024 Gear Technologies Inc.
// SPDX-License-Identifier: GPL-3.0-or-later WITH Classpath-exception-2.0

// This program is free software: you can redistribute it and/or modify
// it under the terms of the GNU General Public License as published by
// the Free Software Foundation, either version 3 of the License, or
// (at your option) any later version.

// This program is distributed in the hope that it will be useful,
// but WITHOUT ANY WARRANTY; without even the implied warranty of
// MERCHANTABILITY or FITNESS FOR A PARTICULAR PURPOSE. See the
// GNU General Public License for more details.

// You should have received a copy of the GNU General Public License
// along with this program. If not, see <https://www.gnu.org/licenses/>.

//! Auxiliary (for tests) gas tree management implementation for the crate.

use crate::GAS_MULTIPLIER;
use gear_common::{
    auxiliary::gas_provider::{AuxiliaryGasProvider, GasTreeError, PlainNodeId},
<<<<<<< HEAD
    gas_provider::{ConsumeResultOf, GasNodeId, LockableTree, Provider, ReservableTree, Tree},
    Gas, LockId, Origin,
=======
    gas_provider::{ConsumeResultOf, GasNodeId, Provider, ReservableTree, Tree},
    Gas, GasMultiplier, Origin,
>>>>>>> e6c6b25e
};
use gear_core::ids::{MessageId, ProgramId, ReservationId};

pub(crate) type PositiveImbalance = <GasTree as Tree>::PositiveImbalance;
pub(crate) type NegativeImbalance = <GasTree as Tree>::NegativeImbalance;
pub type OriginNodeDataOf = (
    <GasTree as Tree>::ExternalOrigin,
    GasMultiplier<<GasTree as Tree>::Funds, <GasTree as Tree>::Balance>,
    <GasTree as Tree>::NodeId,
);
type GasTree = <AuxiliaryGasProvider as Provider>::GasTree;

/// Gas tree manager which operates under the hood over
/// [`gear_common::AuxiliaryGasProvider`].
///
/// Manager is needed mainly to adapt arguments of the gas tree methods to the
/// crate.
#[derive(Debug, Default)]
pub(crate) struct GasTreeManager;

impl GasTreeManager {
    /// Adapted by argument types version of the gas tree `create` method.
    pub(crate) fn create(
        &self,
        origin: ProgramId,
        mid: MessageId,
        amount: Gas,
    ) -> Result<PositiveImbalance, GasTreeError> {
        GasTree::create(
            origin.cast(),
            GAS_MULTIPLIER,
            GasNodeId::from(mid.cast::<PlainNodeId>()),
            amount,
        )
    }

    /// Adapted by argument types version of the gas tree `create_deposit`
    /// method.
    pub(crate) fn create_deposit(
        &self,
        original_mid: MessageId,
        future_reply_id: MessageId,
        amount: Gas,
    ) -> Result<(), GasTreeError> {
        GasTree::create_deposit(
            GasNodeId::from(original_mid.cast::<PlainNodeId>()),
            GasNodeId::from(future_reply_id.cast::<PlainNodeId>()),
            amount,
        )
    }

    /// Adapted by argument types version of the gas tree `split_with_value`
    /// method.
    pub(crate) fn split_with_value(
        &self,
        is_reply: bool,
        original_mid: MessageId,
        new_mid: MessageId,
        amount: Gas,
    ) -> Result<(), GasTreeError> {
        if !is_reply && !GasTree::exists_and_deposit(GasNodeId::from(new_mid.cast::<PlainNodeId>()))
        {
            return GasTree::split_with_value(
                GasNodeId::from(original_mid.cast::<PlainNodeId>()),
                GasNodeId::from(new_mid.cast::<PlainNodeId>()),
                amount,
            );
        }

        Ok(())
    }

    /// Adapted by argument types version of the gas tree `split` method.
    pub(crate) fn split(
        &self,
        is_reply: bool,
        original_node: impl Origin,
        new_mid: MessageId,
    ) -> Result<(), GasTreeError> {
        if !is_reply && !GasTree::exists_and_deposit(GasNodeId::from(new_mid.cast::<PlainNodeId>()))
        {
            return GasTree::split(
                GasNodeId::from(original_node.cast::<PlainNodeId>()),
                GasNodeId::from(new_mid.cast::<PlainNodeId>()),
            );
        }

        Ok(())
    }

    /// Adapted by argument types version of the gas tree `cut` method.
    pub(crate) fn cut(
        &self,
        original_node: impl Origin,
        new_mid: MessageId,
        amount: Gas,
    ) -> Result<(), GasTreeError> {
        GasTree::cut(
            GasNodeId::from(original_node.cast::<PlainNodeId>()),
            GasNodeId::from(new_mid.cast::<PlainNodeId>()),
            amount,
        )
    }

    /// Adapted by argument types version of the gas tree `get_limit` method.
    pub(crate) fn get_limit(&self, mid: impl Origin) -> Result<Gas, GasTreeError> {
        GasTree::get_limit(GasNodeId::from(mid.cast::<PlainNodeId>()))
    }

    /// Adapted by argument types version of the gas tree `spend` method.
    pub(crate) fn spend(
        &self,
        mid: MessageId,
        amount: Gas,
    ) -> Result<NegativeImbalance, GasTreeError> {
        GasTree::spend(GasNodeId::from(mid.cast::<PlainNodeId>()), amount)
    }

    /// Adapted by argument types version of the gas tree `consume` method.
    pub(crate) fn consume(&self, mid: impl Origin) -> ConsumeResultOf<GasTree> {
        GasTree::consume(GasNodeId::from(mid.cast::<PlainNodeId>()))
    }

    pub(crate) fn reserve_gas(
        &self,
        original_mid: MessageId,
        reservation_id: ReservationId,
        amount: Gas,
    ) -> Result<(), GasTreeError> {
        GasTree::reserve(
            GasNodeId::from(original_mid.cast::<PlainNodeId>()),
            GasNodeId::from(reservation_id.cast::<PlainNodeId>()),
            amount,
        )
    }

    #[cfg(test)]
    pub(crate) fn exists(&self, node_id: impl Origin) -> bool {
        GasTree::exists(GasNodeId::from(node_id.cast::<PlainNodeId>()))
    }

    pub(crate) fn exists_and_deposit(&self, node_id: impl Origin) -> bool {
        GasTree::exists_and_deposit(GasNodeId::from(node_id.cast::<PlainNodeId>()))
    }

    /// Adapted by argument types version of the gas tree `reset` method.
    ///
    /// *Note* Call with caution as it completely resets the storage.
    pub(crate) fn reset(&self) {
        <AuxiliaryGasProvider as Provider>::reset();
    }

    /// Unreserve some value from underlying balance.
    ///
    /// Used in gas reservation for system signal.
    pub(crate) fn system_unreserve(&self, key: MessageId) -> Result<Gas, GasTreeError> {
        GasTree::system_unreserve(GasNodeId::from(key.cast::<PlainNodeId>()))
    }

    /// Reserve some value from underlying balance.
    ///
    /// Used in gas reservation for system signal.
    pub(crate) fn system_reserve(&self, key: MessageId, amount: Gas) -> Result<(), GasTreeError> {
        GasTree::system_reserve(GasNodeId::from(key.cast::<PlainNodeId>()), amount)
    }

<<<<<<< HEAD
    pub(crate) fn get_lock(&self, key: MessageId, id: LockId) -> Result<Gas, GasTreeError> {
        GasTree::get_lock(GasNodeId::from(key.cast::<PlainNodeId>()), id)
    }

    pub(crate) fn unlock(
        &self,
        key: MessageId,
        id: LockId,
        amount: Gas,
    ) -> Result<(), GasTreeError> {
        GasTree::unlock(GasNodeId::from(key.cast::<PlainNodeId>()), id, amount)
    }

    pub fn lock(&self, key: MessageId, id: LockId, amount: Gas) -> Result<(), GasTreeError> {
        GasTree::lock(GasNodeId::from(key.cast::<PlainNodeId>()), id, amount)
    }

    pub(crate) fn unlock_all(&self, key: impl Origin, id: LockId) -> Result<Gas, GasTreeError> {
        GasTree::unlock_all(GasNodeId::from(key.cast::<PlainNodeId>()), id)
=======
    /// The id of node, external origin and funds multiplier for a key.
    ///
    /// Error occurs if the tree is invalidated (has "orphan" nodes), and the
    /// node identified by the `key` belongs to a subtree originating at
    /// such "orphan" node, or in case of inexistent key.
    pub(crate) fn get_origin_node(&self, key: MessageId) -> Result<OriginNodeDataOf, GasTreeError> {
        GasTree::get_origin_node(GasNodeId::from(key.cast::<PlainNodeId>()))
>>>>>>> e6c6b25e
    }
}<|MERGE_RESOLUTION|>--- conflicted
+++ resolved
@@ -21,13 +21,8 @@
 use crate::GAS_MULTIPLIER;
 use gear_common::{
     auxiliary::gas_provider::{AuxiliaryGasProvider, GasTreeError, PlainNodeId},
-<<<<<<< HEAD
     gas_provider::{ConsumeResultOf, GasNodeId, LockableTree, Provider, ReservableTree, Tree},
-    Gas, LockId, Origin,
-=======
-    gas_provider::{ConsumeResultOf, GasNodeId, Provider, ReservableTree, Tree},
-    Gas, GasMultiplier, Origin,
->>>>>>> e6c6b25e
+    Gas, GasMultiplier, LockId, Origin,
 };
 use gear_core::ids::{MessageId, ProgramId, ReservationId};
 
@@ -194,7 +189,6 @@
         GasTree::system_reserve(GasNodeId::from(key.cast::<PlainNodeId>()), amount)
     }
 
-<<<<<<< HEAD
     pub(crate) fn get_lock(&self, key: MessageId, id: LockId) -> Result<Gas, GasTreeError> {
         GasTree::get_lock(GasNodeId::from(key.cast::<PlainNodeId>()), id)
     }
@@ -214,7 +208,8 @@
 
     pub(crate) fn unlock_all(&self, key: impl Origin, id: LockId) -> Result<Gas, GasTreeError> {
         GasTree::unlock_all(GasNodeId::from(key.cast::<PlainNodeId>()), id)
-=======
+    }
+
     /// The id of node, external origin and funds multiplier for a key.
     ///
     /// Error occurs if the tree is invalidated (has "orphan" nodes), and the
@@ -222,6 +217,5 @@
     /// such "orphan" node, or in case of inexistent key.
     pub(crate) fn get_origin_node(&self, key: MessageId) -> Result<OriginNodeDataOf, GasTreeError> {
         GasTree::get_origin_node(GasNodeId::from(key.cast::<PlainNodeId>()))
->>>>>>> e6c6b25e
     }
 }