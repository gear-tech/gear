// This file is part of Gear.

// Copyright (C) 2024-2025 Gear Technologies Inc.
// SPDX-License-Identifier: GPL-3.0-or-later WITH Classpath-exception-2.0

// This program is free software: you can redistribute it and/or modify
// it under the terms of the GNU General Public License as published by
// the Free Software Foundation, either version 3 of the License, or
// (at your option) any later version.

// This program is distributed in the hope that it will be useful,
// but WITHOUT ANY WARRANTY; without even the implied warranty of
// MERCHANTABILITY or FITNESS FOR A PARTICULAR PURPOSE. See the
// GNU General Public License for more details.

// You should have received a copy of the GNU General Public License
// along with this program. If not, see <https://www.gnu.org/licenses/>.

//! Actors storage.

use std::{cell::RefCell, collections::BTreeMap, fmt};

use core_processor::common::ExecutableActorData;
use gear_common::{ActorId, GearPage, MessageId, PageBuf};
use gear_core::{
    code::{CodeMetadata, InstrumentedCode},
    pages::{numerated::tree::IntervalsTree, WasmPage},
    reservation::GasReservationMap,
};

thread_local! {
    static ACTORS_STORAGE: RefCell<BTreeMap<ActorId, TestActor>> = RefCell::new(Default::default());
}

pub(crate) struct Actors;

impl Actors {
    // Accesses actor by program id.

    pub(crate) fn access<R>(
        program_id: ActorId,
        access: impl FnOnce(Option<&TestActor>) -> R,
    ) -> R {
        ACTORS_STORAGE.with_borrow(|storage| access(storage.get(&program_id)))
    }

    // Modifies actor by program id.
    pub(crate) fn modify<R>(
        program_id: ActorId,
        modify: impl FnOnce(Option<&mut TestActor>) -> R,
    ) -> R {
        ACTORS_STORAGE.with_borrow_mut(|storage| modify(storage.get_mut(&program_id)))
    }

    // Inserts actor by program id.
    pub(crate) fn insert(program_id: ActorId, actor: TestActor) -> Option<TestActor> {
        ACTORS_STORAGE.with_borrow_mut(|storage| storage.insert(program_id, actor))
    }

    // Checks if actor by program id exists.
    pub(crate) fn contains_key(program_id: ActorId) -> bool {
        ACTORS_STORAGE.with_borrow(|storage| storage.contains_key(&program_id))
    }

    // Checks if actor by program id is a user.
    pub(crate) fn is_user(id: ActorId) -> bool {
        // Non-existent program is a user
        ACTORS_STORAGE.with_borrow(|storage| storage.get(&id).is_none())
    }

    // Checks if actor by program id is active.
    pub(crate) fn is_active_program(id: ActorId) -> bool {
        ACTORS_STORAGE.with_borrow(|storage| {
            matches!(
                storage.get(&id),
                Some(TestActor::Initialized(_) | TestActor::Uninitialized(_, _))
            )
        })
    }

    // Checks if actor by program id is a program.
    pub(crate) fn is_program(id: ActorId) -> bool {
        // if it's not a user, then it's a program
        !Self::is_user(id)
    }

    // Returns all program ids.
    pub(crate) fn program_ids() -> Vec<ActorId> {
        ACTORS_STORAGE.with_borrow(|storage| storage.keys().copied().collect())
    }

    // Clears actors storage.
    pub(crate) fn clear() {
        ACTORS_STORAGE.with_borrow_mut(|storage| storage.clear())
    }
}

impl fmt::Debug for Actors {
    fn fmt(&self, f: &mut fmt::Formatter<'_>) -> fmt::Result {
        ACTORS_STORAGE.with_borrow(|storage| f.debug_map().entries(storage.iter()).finish())
    }
}

#[derive(Debug)]
pub(crate) enum TestActor {
    Initialized(Program),
    // Contract: program is always `Some`, option is used to take ownership
    Uninitialized(Option<MessageId>, Option<Program>),
    FailedInit,
    Exited(ActorId),
}

impl TestActor {
    // Creates a new uninitialized actor.
    pub(crate) fn new(init_message_id: Option<MessageId>, program: Program) -> Self {
        TestActor::Uninitialized(init_message_id, Some(program))
    }

    // # Panics
    // If actor is initialized or dormant
    pub(crate) fn set_initialized(&mut self) {
        assert!(
            self.is_uninitialized(),
            "can't transmute actor, which isn't uninitialized"
        );

        if let TestActor::Uninitialized(_, maybe_prog) = self {
            *self = TestActor::Initialized(
                maybe_prog
                    .take()
                    .expect("actor storage contains only `Some` values by contract"),
            );
        }
    }

    // Checks if actor is uninitialized.
    pub(crate) fn is_uninitialized(&self) -> bool {
        matches!(self, TestActor::Uninitialized(..))
    }

    // Checks if actor is initialized.
    pub(crate) fn is_initialized(&self) -> bool {
        matches!(self, TestActor::Initialized(..))
    }

    // Returns `Some` if actor contains genuine program.
    pub(crate) fn program(&self) -> Option<&Program> {
        match self {
            TestActor::Initialized(program) | TestActor::Uninitialized(_, Some(program)) => {
                Some(program)
            }
            _ => None,
        }
    }

    // Returns `Some` if actor contains genuine program but mutable.
    pub(crate) fn program_mut(&mut self) -> Option<&mut Program> {
        match self {
            TestActor::Initialized(program) | TestActor::Uninitialized(_, Some(program)) => {
                Some(program)
            }
            _ => None,
        }
    }

    // Returns pages data of genuine program.
    pub(crate) fn pages(&self) -> Option<&BTreeMap<GearPage, PageBuf>> {
        self.program().map(|program| &program.pages_data)
    }

    // Returns pages data of genuine program but mutable.
    pub(crate) fn pages_mut(&mut self) -> Option<&mut BTreeMap<GearPage, PageBuf>> {
        self.program_mut().map(|program| &mut program.pages_data)
    }

    // Gets a new executable actor derived from the inner program.
<<<<<<< HEAD
    pub(crate) fn get_executable_actor_data(
        &self,
    ) -> Option<(ExecutableActorData, InstrumentedCode, CodeMetadata)> {
        self.genuine_program()
            .map(GenuineProgram::executable_actor_data)
=======
    pub(crate) fn executable_actor_data(&self) -> Option<(ExecutableActorData, InstrumentedCode)> {
        self.program().map(Program::executable_actor_data)
>>>>>>> 9f0f7c22
    }
}

#[derive(Debug, Clone)]
<<<<<<< HEAD
pub(crate) struct GenuineProgram {
=======
pub(crate) struct Program {
    pub code_id: CodeId,
>>>>>>> 9f0f7c22
    pub code: InstrumentedCode,
    pub code_metadata: CodeMetadata,
    pub allocations: IntervalsTree<WasmPage>,
    pub pages_data: BTreeMap<GearPage, PageBuf>,
    pub gas_reservation_map: GasReservationMap,
}

<<<<<<< HEAD
impl GenuineProgram {
    pub(crate) fn executable_actor_data(
        &self,
    ) -> (ExecutableActorData, InstrumentedCode, CodeMetadata) {
=======
impl Program {
    pub(crate) fn executable_actor_data(&self) -> (ExecutableActorData, InstrumentedCode) {
>>>>>>> 9f0f7c22
        (
            ExecutableActorData {
                allocations: self.allocations.clone(),
                gas_reservation_map: self.gas_reservation_map.clone(),
                memory_infix: Default::default(),
            },
            self.code.clone(),
            self.code_metadata.clone(),
        )
    }
}<|MERGE_RESOLUTION|>--- conflicted
+++ resolved
@@ -174,26 +174,15 @@
     }
 
     // Gets a new executable actor derived from the inner program.
-<<<<<<< HEAD
-    pub(crate) fn get_executable_actor_data(
+    pub(crate) fn executable_actor_data(
         &self,
     ) -> Option<(ExecutableActorData, InstrumentedCode, CodeMetadata)> {
-        self.genuine_program()
-            .map(GenuineProgram::executable_actor_data)
-=======
-    pub(crate) fn executable_actor_data(&self) -> Option<(ExecutableActorData, InstrumentedCode)> {
         self.program().map(Program::executable_actor_data)
->>>>>>> 9f0f7c22
     }
 }
 
 #[derive(Debug, Clone)]
-<<<<<<< HEAD
-pub(crate) struct GenuineProgram {
-=======
 pub(crate) struct Program {
-    pub code_id: CodeId,
->>>>>>> 9f0f7c22
     pub code: InstrumentedCode,
     pub code_metadata: CodeMetadata,
     pub allocations: IntervalsTree<WasmPage>,
@@ -201,15 +190,10 @@
     pub gas_reservation_map: GasReservationMap,
 }
 
-<<<<<<< HEAD
-impl GenuineProgram {
+impl Program {
     pub(crate) fn executable_actor_data(
         &self,
     ) -> (ExecutableActorData, InstrumentedCode, CodeMetadata) {
-=======
-impl Program {
-    pub(crate) fn executable_actor_data(&self) -> (ExecutableActorData, InstrumentedCode) {
->>>>>>> 9f0f7c22
         (
             ExecutableActorData {
                 allocations: self.allocations.clone(),
