--- conflicted
+++ resolved
@@ -243,20 +243,4 @@
             self.code.clone(),
         )
     }
-<<<<<<< HEAD
-}
-
-#[derive(Debug, Clone)]
-pub(crate) enum Program {
-    Genuine(GenuineProgram),
-    // Contract: is always `Some`, option is used to take ownership
-    Mock(Option<Box<dyn WasmProgram>>),
-}
-
-impl Program {
-    pub(crate) fn new_mock(mock: impl WasmProgram + 'static) -> Self {
-        Program::Mock(Some(Box::new(mock)))
-    }
-=======
->>>>>>> 9f0f7c22
 }