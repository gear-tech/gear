// This file is part of Gear.

// Copyright (C) 2024 Gear Technologies Inc.
// SPDX-License-Identifier: GPL-3.0-or-later WITH Classpath-exception-2.0

// This program is free software: you can redistribute it and/or modify
// it under the terms of the GNU General Public License as published by
// the Free Software Foundation, either version 3 of the License, or
// (at your option) any later version.

// This program is distributed in the hope that it will be useful,
// but WITHOUT ANY WARRANTY; without even the implied warranty of
// MERCHANTABILITY or FITNESS FOR A PARTICULAR PURPOSE. See the
// GNU General Public License for more details.

// You should have received a copy of the GNU General Public License
// along with this program. If not, see <https://www.gnu.org/licenses/>.

//! Actors storage.

use std::{cell::RefCell, collections::BTreeMap, fmt};

use core_processor::common::ExecutableActorData;
use gear_common::{GearPage, MessageId, PageBuf, ProgramId};
use gear_core::{
    code::{CodeMetadata, InstrumentedCode},
    pages::{numerated::tree::IntervalsTree, WasmPage},
    reservation::GasReservationMap,
};

use crate::WasmProgram;

thread_local! {
    static ACTORS_STORAGE: RefCell<BTreeMap<ProgramId, TestActor>> = RefCell::new(Default::default());
}

pub(crate) struct Actors;

impl Actors {
    // Accesses actor by program id.

    pub(crate) fn access<R>(
        program_id: ProgramId,
        access: impl FnOnce(Option<&TestActor>) -> R,
    ) -> R {
        ACTORS_STORAGE.with_borrow(|storage| access(storage.get(&program_id)))
    }

    // Modifies actor by program id.
    pub(crate) fn modify<R>(
        program_id: ProgramId,
        modify: impl FnOnce(Option<&mut TestActor>) -> R,
    ) -> R {
        ACTORS_STORAGE.with_borrow_mut(|storage| modify(storage.get_mut(&program_id)))
    }

    // Inserts actor by program id.
    pub(crate) fn insert(program_id: ProgramId, actor: TestActor) -> Option<TestActor> {
        ACTORS_STORAGE.with_borrow_mut(|storage| storage.insert(program_id, actor))
    }

    // Checks if actor by program id exists.
    pub(crate) fn contains_key(program_id: ProgramId) -> bool {
        ACTORS_STORAGE.with_borrow(|storage| storage.contains_key(&program_id))
    }

    // Checks if actor by program id is a user.
    pub(crate) fn is_user(id: ProgramId) -> bool {
        // Non-existent program is a user
        ACTORS_STORAGE.with_borrow(|storage| storage.get(&id).is_none())
    }

    // Checks if actor by program id is active.
    pub(crate) fn is_active_program(id: ProgramId) -> bool {
        ACTORS_STORAGE.with_borrow(|storage| {
            matches!(
                storage.get(&id),
                Some(TestActor::Initialized(_) | TestActor::Uninitialized(_, _))
            )
        })
    }

    // Checks if actor by program id is a program.
    pub(crate) fn is_program(id: ProgramId) -> bool {
        // if it's not a user, then it's a program
        !Self::is_user(id)
    }

    // Returns all program ids.
    pub(crate) fn program_ids() -> Vec<ProgramId> {
        ACTORS_STORAGE.with_borrow(|storage| storage.keys().copied().collect())
    }

    // Clears actors storage.
    pub(crate) fn clear() {
        ACTORS_STORAGE.with_borrow_mut(|storage| storage.clear())
    }
}

impl fmt::Debug for Actors {
    fn fmt(&self, f: &mut fmt::Formatter<'_>) -> fmt::Result {
        ACTORS_STORAGE.with_borrow(|storage| f.debug_map().entries(storage.iter()).finish())
    }
}

#[derive(Debug)]
pub(crate) enum TestActor {
    Initialized(Program),
    // Contract: program is always `Some`, option is used to take ownership
    Uninitialized(Option<MessageId>, Option<Program>),
    Dormant,
}

impl TestActor {
    // Creates a new uninitialized actor.
    pub(crate) fn new(init_message_id: Option<MessageId>, program: Program) -> Self {
        TestActor::Uninitialized(init_message_id, Some(program))
    }

    // # Panics
    // If actor is initialized or dormant
    pub(crate) fn set_initialized(&mut self) {
        assert!(
            self.is_uninitialized(),
            "can't transmute actor, which isn't uninitialized"
        );

        if let TestActor::Uninitialized(_, maybe_prog) = self {
            *self = TestActor::Initialized(
                maybe_prog
                    .take()
                    .expect("actor storage contains only `Some` values by contract"),
            );
        }
    }

    // Checks if actor is uninitialized.
    pub(crate) fn is_uninitialized(&self) -> bool {
        matches!(self, TestActor::Uninitialized(..))
    }

    // Checks if actor is initialized.
    pub(crate) fn is_initialized(&self) -> bool {
        matches!(self, TestActor::Initialized(..))
    }

    // Checks if actor is dormant.
    pub(crate) fn is_dormant(&self) -> bool {
        matches!(self, TestActor::Dormant)
    }

    // Returns `Some` if actor contains genuine program.
    pub(crate) fn genuine_program(&self) -> Option<&GenuineProgram> {
        match self {
            TestActor::Initialized(Program::Genuine(program))
            | TestActor::Uninitialized(_, Some(Program::Genuine(program))) => Some(program),
            _ => None,
        }
    }

    // Returns `Some` if actor contains genuine program but mutable.
    pub(crate) fn genuine_program_mut(&mut self) -> Option<&mut GenuineProgram> {
        match self {
            TestActor::Initialized(Program::Genuine(program))
            | TestActor::Uninitialized(_, Some(Program::Genuine(program))) => Some(program),
            _ => None,
        }
    }

    // Returns pages data of genuine program.
    pub(crate) fn get_pages_data(&self) -> Option<&BTreeMap<GearPage, PageBuf>> {
        self.genuine_program().map(|program| &program.pages_data)
    }

    // Returns pages data of genuine program but mutable.
    pub(crate) fn get_pages_data_mut(&mut self) -> Option<&mut BTreeMap<GearPage, PageBuf>> {
        self.genuine_program_mut()
            .map(|program| &mut program.pages_data)
    }

    // Takes ownership over mock program, putting `None` value instead of it.
    pub(crate) fn take_mock(&mut self) -> Option<Box<dyn WasmProgram>> {
        match self {
            TestActor::Initialized(Program::Mock(mock))
            | TestActor::Uninitialized(_, Some(Program::Mock(mock))) => mock.take(),
            _ => None,
        }
    }

    pub(crate) fn set_mock(&mut self, mock: Box<dyn WasmProgram>) {
        match self {
            TestActor::Initialized(Program::Mock(maybe_mock_none))
            | TestActor::Uninitialized(_, Some(Program::Mock(maybe_mock_none))) => {
                *maybe_mock_none = Some(mock);
            }
            _ => {}
        }
    }

    // Gets a new executable actor derived from the inner program.
    pub(crate) fn get_executable_actor_data(
        &self,
    ) -> Option<(ExecutableActorData, InstrumentedCode, CodeMetadata)> {
        self.genuine_program()
            .map(GenuineProgram::executable_actor_data)
    }
}

#[derive(Debug, Clone)]
pub(crate) struct GenuineProgram {
    pub code: InstrumentedCode,
    pub code_metadata: CodeMetadata,
    pub allocations: IntervalsTree<WasmPage>,
    pub pages_data: BTreeMap<GearPage, PageBuf>,
    pub gas_reservation_map: GasReservationMap,
}

impl GenuineProgram {
    pub(crate) fn executable_actor_data(
        &self,
    ) -> (ExecutableActorData, InstrumentedCode, CodeMetadata) {
        (
            ExecutableActorData {
                allocations: self.allocations.clone(),
<<<<<<< HEAD
                code_id: self.code_id,
                code_exports: self.code_metadata.code_exports(),
                static_pages: self.code_metadata.static_pages(),
=======
>>>>>>> 519996be
                gas_reservation_map: self.gas_reservation_map.clone(),
                memory_infix: Default::default(),
            },
            self.code.clone(),
            self.code_metadata.clone(),
        )
    }
}

#[derive(Debug)]
pub(crate) enum Program {
    Genuine(GenuineProgram),
    // Contract: is always `Some`, option is used to take ownership
    Mock(Option<Box<dyn WasmProgram>>),
}

impl Program {
    pub(crate) fn new_mock(mock: impl WasmProgram + 'static) -> Self {
        Program::Mock(Some(Box::new(mock)))
    }
}<|MERGE_RESOLUTION|>--- conflicted
+++ resolved
@@ -222,12 +222,6 @@
         (
             ExecutableActorData {
                 allocations: self.allocations.clone(),
-<<<<<<< HEAD
-                code_id: self.code_id,
-                code_exports: self.code_metadata.code_exports(),
-                static_pages: self.code_metadata.static_pages(),
-=======
->>>>>>> 519996be
                 gas_reservation_map: self.gas_reservation_map.clone(),
                 memory_infix: Default::default(),
             },
