// This file is part of Gear.

// Copyright (C) 2021 Gear Technologies Inc.
// SPDX-License-Identifier: GPL-3.0-or-later WITH Classpath-exception-2.0

// This program is free software: you can redistribute it and/or modify
// it under the terms of the GNU General Public License as published by
// the Free Software Foundation, either version 3 of the License, or
// (at your option) any later version.

// This program is distributed in the hope that it will be useful,
// but WITHOUT ANY WARRANTY; without even the implied warranty of
// MERCHANTABILITY or FITNESS FOR A PARTICULAR PURPOSE. See the
// GNU General Public License for more details.

// You should have received a copy of the GNU General Public License
// along with this program. If not, see <https://www.gnu.org/licenses/>.

use crate::js::{MetaData, MetaType};
use crate::runner::{self, CollectState};
use crate::sample::{self, AllocationExpectationKind, AllocationFilter, PayloadVariant, Test};
use anyhow::anyhow;
use colored::{ColoredString, Colorize};
use derive_more::Display;
use env_logger::filter::{Builder, Filter};
use gear_core::storage::Storage;
use gear_core::{
    memory::PAGE_SIZE,
    message::Message,
    program::{Program, ProgramId},
    storage,
};
use rayon::prelude::*;
use std::collections::HashMap;
use std::sync::atomic::{AtomicUsize, Ordering};
use std::sync::{Arc, RwLock};
use std::thread::{self, ThreadId};
use std::{fmt, fs};

use log::{Log, Metadata, Record, SetLoggerError};

const FILTER_ENV: &str = "RUST_LOG";

pub struct FixtureLogger {
    inner: Filter,
    map: Arc<RwLock<HashMap<ThreadId, Vec<String>>>>,
}

impl FixtureLogger {
    fn new(map: Arc<RwLock<HashMap<ThreadId, Vec<String>>>>) -> FixtureLogger {
        let mut builder = Builder::from_env(FILTER_ENV);
        builder.parse(
            "gtest=debug,gear_core=debug,gear_core_backend=debug,gear_core_runner=debug,gwasm=debug",
        );

        FixtureLogger {
            inner: builder.build(),
            map,
        }
    }

    fn init(map: Arc<RwLock<HashMap<ThreadId, Vec<String>>>>) -> Result<(), SetLoggerError> {
        let logger = Self::new(map);

        log::set_max_level(logger.inner.filter());
        log::set_boxed_logger(Box::new(logger))
    }
}

impl Log for FixtureLogger {
    fn enabled(&self, metadata: &Metadata) -> bool {
        self.inner.enabled(metadata)
    }

    fn log(&self, record: &Record) {
        // Check if the record is matched by the logger before logging
        if self.inner.matches(record) {
            let mut map = self.map.write().expect("RwLock poisoned");

            map.entry(thread::current().id())
                .or_default()
                .push(record.args().to_string());
        }
    }

    fn flush(&self) {}
}

#[derive(Debug, derive_more::From)]
pub struct DisplayedPayload(Vec<u8>);

impl fmt::Display for DisplayedPayload {
    fn fmt(&self, f: &mut fmt::Formatter) -> fmt::Result {
        if let Ok(utf8) = std::str::from_utf8(&self.0[..]) {
            write!(f, "utf-8 ({})", utf8)
        } else {
            write!(f, "bytes ({:?})", &self.0[..])
        }
    }
}

#[derive(Debug, Display)]
#[display(fmt = "expected: {}, actual: {}", expected, actual)]
pub struct ContentMismatch<T: std::fmt::Display + std::fmt::Debug> {
    expected: T,
    actual: T,
}

#[derive(Debug, Display)]
pub enum MessageContentMismatch {
    Destination(ContentMismatch<ProgramId>),
    Payload(ContentMismatch<DisplayedPayload>),
    GasLimit(ContentMismatch<u64>),
    Value(ContentMismatch<u128>),
    ExitCode(ContentMismatch<i32>),
}

#[derive(Debug, Display)]
pub enum MessagesError {
    Count(ContentMismatch<usize>),
    #[display(fmt = "at position: {}, mismatch {}", at, mismatch)]
    AtPosition {
        at: usize,
        mismatch: MessageContentMismatch,
    },
}

impl MessagesError {
    fn count(expected: usize, actual: usize) -> Self {
        Self::Count(ContentMismatch { expected, actual })
    }

    fn payload(at: usize, expected: Vec<u8>, actual: Vec<u8>) -> Self {
        Self::AtPosition {
            at,
            mismatch: MessageContentMismatch::Payload(ContentMismatch {
                expected: expected.into(),
                actual: actual.into(),
            }),
        }
    }

    fn destination(at: usize, expected: ProgramId, actual: ProgramId) -> Self {
        Self::AtPosition {
            at,
            mismatch: MessageContentMismatch::Destination(ContentMismatch { expected, actual }),
        }
    }

    fn gas_limit(at: usize, expected: u64, actual: u64) -> Self {
        Self::AtPosition {
            at,
            mismatch: MessageContentMismatch::GasLimit(ContentMismatch { expected, actual }),
        }
    }

    fn value(at: usize, expected: u128, actual: u128) -> Self {
        Self::AtPosition {
            at,
            mismatch: MessageContentMismatch::Value(ContentMismatch { expected, actual }),
        }
    }

    fn exit_code(at: usize, expected: i32, actual: i32) -> Self {
        Self::AtPosition {
            at,
            mismatch: MessageContentMismatch::ExitCode(ContentMismatch { expected, actual }),
        }
    }
}

fn match_or_else<T: PartialEq + Copy>(expectation: Option<T>, value: T, f: impl FnOnce(T, T)) {
    if let Some(expected) = expectation {
        if expected != value {
            f(expected, value);
        }
    }
}

fn check_messages(
    progs_n_paths: &[(&str, ProgramId)],
    messages: &[Message],
    expected_messages: &[sample::Message],
) -> Result<(), Vec<MessagesError>> {
    let mut errors = Vec::new();
    if expected_messages.len() != messages.len() {
        errors.push(MessagesError::count(
            expected_messages.len(),
            messages.len(),
        ))
    } else {
        let mut expected_messages: Vec<sample::Message> = expected_messages.into();
        let mut messages: Vec<Message> = messages.into();
        expected_messages
            .iter_mut()
            .zip(messages.iter_mut())
            .enumerate()
            .for_each(|(position, (exp, msg))| {
                let source_n_dest = [msg.source(), msg.dest()];
                let is_init = exp.init.unwrap_or(false);

                if exp
                    .payload
                    .as_mut()
                    .map(|payload| match payload {
                        PayloadVariant::Custom(_) => {
                            if let Some(&(path, prog_id)) = progs_n_paths
                                .iter()
                                .find(|(_, prog_id)| source_n_dest.contains(prog_id))
                            {
                                let is_outgoing = prog_id == source_n_dest[0];

                                let meta_type = match (is_init, is_outgoing) {
                                    (true, true) => MetaType::InitOutput,
                                    (true, false) => MetaType::InitInput,
                                    (false, true) => MetaType::HandleOutput,
                                    (false, false) => MetaType::HandleInput,
                                };

                                let path: String = path.replace(".wasm", ".meta.wasm");

                                let json =
                                    MetaData::Json(String::from_utf8(payload.to_bytes()).unwrap());

                                let bytes = json
                                    .convert(&path, &meta_type)
                                    .expect("Unable to get bytes");

                                *payload = PayloadVariant::Utf8(
                                    bytes
                                        .convert(&path, &meta_type)
                                        .expect("Unable to get json")
                                        .into_json(),
                                );

                                msg.payload = MetaData::CodecBytes(msg.payload.clone().into_raw())
                                    .convert(&path, &meta_type)
                                    .expect("Unable to get bytes")
                                    .into_bytes()
                                    .into();
                            };

                            !payload.equals(msg.payload.as_ref())
                        }
                        _ => !payload.equals(msg.payload.as_ref()),
                    })
                    .unwrap_or(false)
                {
                    errors.push(MessagesError::payload(
                        position,
                        exp.payload
                            .as_ref()
                            .expect("Checked above.")
                            .clone()
                            .into_raw(),
                        msg.payload.clone().into_raw(),
                    ))
                }

                match_or_else(
                    Some(exp.destination.to_program_id()),
                    msg.dest,
                    |expected, actual| {
                        errors.push(MessagesError::destination(position, expected, actual))
                    },
                );

                match_or_else(exp.gas_limit, msg.gas_limit, |expected, actual| {
                    errors.push(MessagesError::gas_limit(position, expected, actual))
                });

                match_or_else(exp.value, msg.value, |expected, actual| {
                    errors.push(MessagesError::value(position, expected, actual))
                });

                match_or_else(
                    exp.exit_code,
                    msg.reply.map(|(_, exit_code)| exit_code).unwrap_or(0),
                    |expected, actual| {
                        errors.push(MessagesError::exit_code(position, expected, actual))
                    },
                );
            });
    }

    if errors.is_empty() {
        Ok(())
    } else {
        Err(errors)
    }
}

fn check_allocations(
    programs: &[Program],
    expected_allocations: &[sample::Allocations],
) -> Result<(), Vec<String>> {
    let mut errors = Vec::new();

    for exp in expected_allocations {
        let target_program_id = ProgramId::from(exp.program_id);
        if let Some(program) = programs.iter().find(|p| p.id() == target_program_id) {
            let actual_pages = program
                .get_pages()
                .iter()
                .filter(|(page, _buf)| match exp.filter {
                    Some(AllocationFilter::Static) => page.raw() < program.static_pages(),
                    Some(AllocationFilter::Dynamic) => page.raw() >= program.static_pages(),
                    None => true,
                })
                .collect::<Vec<_>>();

            match exp.kind {
                AllocationExpectationKind::PageCount(expected_page_count) => {
                    if actual_pages.len() != expected_page_count as usize {
                        errors.push(format!(
                            "Expectation error (Allocation page count does not match, expected: {}; actual: {}. Program id: {})",
                            expected_page_count,
                            actual_pages.len(),
                            exp.program_id,
                        ));
                    }
                }
                AllocationExpectationKind::ExactPages(ref expected_pages) => {
                    let mut actual_pages = actual_pages
                        .iter()
                        .map(|(page, _buf)| page.raw())
                        .collect::<Vec<_>>();
                    let mut expected_pages = expected_pages.clone();

                    actual_pages.sort_unstable();
                    expected_pages.sort_unstable();

                    if actual_pages != expected_pages {
                        errors.push(format!(
                            "Expectation error (Following allocation pages expected: {:?}; actual: {:?}. Program id: {})",
                            expected_pages,
                            actual_pages,
                            exp.program_id,
                        ))
                    }
                }
                AllocationExpectationKind::ContainsPages(ref expected_pages) => {
                    for &expected_page in expected_pages {
                        if !actual_pages
                            .iter()
                            .map(|(page, _buf)| page.raw())
                            .any(|actual_page| actual_page == expected_page)
                        {
                            errors.push(format!(
                                "Expectation error (Allocation page {} expected, but not found. Program id: {})",
                                expected_page,
                                exp.program_id,
                            ));
                        }
                    }
                }
            }
        } else {
            errors.push(format!(
                "Expectation error (Program id not found: {})",
                exp.program_id
            ))
        }
    }

    if errors.is_empty() {
        Ok(())
    } else {
        Err(errors)
    }
}

fn check_memory(
    program_storage: &mut Vec<Program>,
    expected_memory: &[sample::BytesAt],
) -> Result<(), Vec<String>> {
    let mut errors = Vec::new();
    for case in expected_memory {
        for p in &mut *program_storage {
            if p.id() == ProgramId::from(case.program_id) {
                let page = case.address / PAGE_SIZE;
                if let Some(page_buf) = p.get_page((page as u32).into()) {
                    if page_buf[case.address - page * PAGE_SIZE
                        ..(case.address - page * PAGE_SIZE) + case.bytes.len()]
                        != case.bytes
                    {
                        errors.push("Expectation error (Static memory doesn't match)".to_string());
                    }
                } else {
                    errors.push("Expectation error (Incorrect memory address)".to_string());
                }
            }
        }
    }
    if errors.is_empty() {
        Ok(())
    } else {
        Err(errors)
    }
}

fn read_test_from_file<P: AsRef<std::path::Path>>(path: P) -> anyhow::Result<Test> {
    let file = fs::File::open(path.as_ref())
        .map_err(|e| anyhow::anyhow!("Error loading '{}': {}", path.as_ref().display(), e))?;
    let u = serde_yaml::from_reader(file)
        .map_err(|e| anyhow::anyhow!("Error decoding '{}': {}", path.as_ref().display(), e))?;

    Ok(u)
}

#[allow(clippy::too_many_arguments)]
fn run_fixture<SC>(
    storage: Storage<<SC as storage::StorageCarrier>::MQ, <SC as storage::StorageCarrier>::PS>,
    test: &Test,
    fixture_no: usize,
    progs_n_paths: &[(&str, ProgramId)],
    total_failed: &AtomicUsize,
    skip_messages: bool,
    skip_allocations: bool,
    skip_memory: bool,
) -> ColoredString
where
    SC: storage::StorageCarrier,
    storage::Storage<SC::MQ, SC::PS>: CollectState,
{
    match runner::init_fixture::<SC>(storage, test, fixture_no) {
        Ok((runner, messages)) => {
            let last_exp_steps = test.fixtures[fixture_no].expected.last().unwrap().step;
            let results = runner::run(runner, messages, last_exp_steps);

            let mut errors = Vec::new();
            for exp in &test.fixtures[fixture_no].expected {
                let mut final_state = results.last().unwrap().0.clone();
                if let Some(step) = exp.step {
                    final_state = results[step].0.clone();
                }
                if !skip_messages {
                    if let Some(messages) = &exp.messages {
                        if let Err(msg_errors) =
                            check_messages(progs_n_paths, &final_state.messages, messages)
                        {
                            errors.push(format!("step: {:?}", exp.step));
                            errors.extend(
                                msg_errors
                                    .into_iter()
                                    .map(|err| format!("Messages check [{}]", err)),
                            );
                        }
                    }
                }
                if let Some(log) = &exp.log {
                    for message in &final_state.log {
                        if let Ok(utf8) = std::str::from_utf8(message.payload()) {
                            log::info!("log({})", utf8)
                        }
                    }

                    if let Err(log_errors) = check_messages(progs_n_paths, &final_state.log, log) {
                        errors.push(format!("step: {:?}", exp.step));
                        errors.extend(
                            log_errors
                                .into_iter()
                                .map(|err| format!("Log check [{}]", err)),
                        );
                    }
                }
                if !skip_allocations {
                    if let Some(alloc) = &exp.allocations {
                        if let Err(alloc_errors) =
                            check_allocations(&final_state.program_storage, alloc)
                        {
                            errors.push(format!("step: {:?}", exp.step));
                            errors.extend(alloc_errors);
                        }
                    }
                }
                if !skip_memory {
                    if let Some(mem) = &exp.memory {
                        if let Err(mem_errors) = check_memory(&mut final_state.program_storage, mem)
                        {
                            errors.push(format!("step: {:?}", exp.step));
                            errors.extend(mem_errors);
                        }
                    }
                }
            }
            if !errors.is_empty() {
                errors.insert(0, "\n".to_string());
                total_failed.fetch_add(1, Ordering::SeqCst);
                errors.join("\n").bright_red()
            } else {
                "Ok".bright_green()
            }
        }
        Err(e) => {
            total_failed.fetch_add(1, Ordering::SeqCst);
            format!("Initialization error ({})", e).bright_red()
        }
    }
}

/// Runs tests defined in `files`.
///
/// To understand how tests are structured see [sample](../sample/index.html) module.
/// For each fixture in the test file from `files` the function setups (initializes) it and then performs all the checks
/// by first running messages defined in the fixture section and then checking (if required) message state, allocations and memory.
pub fn check_main<SC, F>(
    files: Vec<std::path::PathBuf>,
    skip_messages: bool,
    skip_allocations: bool,
    skip_memory: bool,
    storage_factory: F,
    ext: Option<Box<dyn Fn() -> sp_io::TestExternalities + Send + Sync + 'static>>,
) -> anyhow::Result<()>
where
    SC: storage::StorageCarrier,
<<<<<<< HEAD
    F: Fn() -> storage::Storage<SC::MQ, SC::PS> + std::marker::Sync + std::marker::Send,
    storage::Storage<SC::MQ, SC::PS>: CollectState,
=======
    F: Fn() -> storage::Storage<SC::PS>,
    storage::Storage<SC::PS>: CollectState,
>>>>>>> dd1ae41d
{
    let map = Arc::new(RwLock::new(HashMap::new()));
    FixtureLogger::init(Arc::clone(&map))?;
    let mut tests = Vec::new();

    for path in files {
        if path.is_dir() {
            for entry in path.read_dir().expect("read_dir call failed").flatten() {
                tests.push(read_test_from_file(&entry.path())?);
            }
        } else {
            tests.push(read_test_from_file(&path)?);
        }
    }

    let total_fixtures: usize = tests.iter().map(|t| t.fixtures.len()).sum();
    let total_failed = AtomicUsize::new(0);

    println!("Total fixtures: {}", total_fixtures);

    tests.par_iter().for_each(|test| {
        let progs_n_paths: Vec<(&str, ProgramId)> = test
            .programs
            .iter()
            .map(|prog| (prog.path.as_ref(), prog.id.to_program_id()))
            .collect();

        (0..test.fixtures.len())
            .into_par_iter()
            .for_each(|fixture_no| {
                map.write()
                    .unwrap()
                    .insert(thread::current().id(), Vec::new());

                let output = if let Some(test_ext) = &ext {
                    test_ext().execute_with(|| {
                        let storage = storage_factory();
                        run_fixture::<SC>(
                            storage,
                            test,
                            fixture_no,
                            &progs_n_paths,
                            &total_failed,
                            skip_messages,
                            skip_allocations,
                            skip_memory,
                        )
                    })
                } else {
                    let storage = storage_factory();
                    run_fixture::<SC>(
                        storage,
                        test,
                        fixture_no,
                        &progs_n_paths,
                        &total_failed,
                        skip_messages,
                        skip_allocations,
                        skip_memory,
                    )
                };
                println!(
                    "Fixture {}: {}",
                    test.fixtures[fixture_no].title.bold(),
                    output
                );
                if output != "Ok".bright_green() {
                    map.read()
                        .unwrap()
                        .get(&thread::current().id())
                        .unwrap()
                        .iter()
                        .for_each(|line| {
                            eprintln!("{}", line.bright_red());
                        });
                }
            });
    });

    if total_failed.load(Ordering::SeqCst) == 0 {
        Ok(())
    } else {
        Err(anyhow!(
            "{} tests failed",
            total_failed.load(Ordering::SeqCst)
        ))
    }
}<|MERGE_RESOLUTION|>--- conflicted
+++ resolved
@@ -514,13 +514,8 @@
 ) -> anyhow::Result<()>
 where
     SC: storage::StorageCarrier,
-<<<<<<< HEAD
-    F: Fn() -> storage::Storage<SC::MQ, SC::PS> + std::marker::Sync + std::marker::Send,
-    storage::Storage<SC::MQ, SC::PS>: CollectState,
-=======
-    F: Fn() -> storage::Storage<SC::PS>,
+    F: Fn() -> storage::Storage<SC::PS> + std::marker::Sync + std::marker::Send,
     storage::Storage<SC::PS>: CollectState,
->>>>>>> dd1ae41d
 {
     let map = Arc::new(RwLock::new(HashMap::new()));
     FixtureLogger::init(Arc::clone(&map))?;
