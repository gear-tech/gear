--- conflicted
+++ resolved
@@ -130,14 +130,9 @@
                 script_path.push(PathBuf::from("gtest/src/js/encode.js"));
                 let bytes = hex::decode(call_node(
                     script_path,
-<<<<<<< HEAD
                     vec!["-p", path, "-t", &meta_type.to_string(), "-j", &json],
-                );
-=======
-                    vec!["-p", &path, "-t", &meta_type.to_string(), "-j", &json],
                 ))
                 .expect("Unable to decode hex from js");
->>>>>>> 2481a81a
 
                 Ok(Self::CodecBytes(bytes))
             }
