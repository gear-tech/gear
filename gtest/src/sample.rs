// This file is part of Gear.

// Copyright (C) 2021 Gear Technologies Inc.
// SPDX-License-Identifier: GPL-3.0-or-later WITH Classpath-exception-2.0

// This program is free software: you can redistribute it and/or modify
// it under the terms of the GNU General Public License as published by
// the Free Software Foundation, either version 3 of the License, or
// (at your option) any later version.

// This program is distributed in the hope that it will be useful,
// but WITHOUT ANY WARRANTY; without even the implied warranty of
// MERCHANTABILITY or FITNESS FOR A PARTICULAR PURPOSE. See the
// GNU General Public License for more details.

// You should have received a copy of the GNU General Public License
// along with this program. If not, see <https://www.gnu.org/licenses/>.

use std::str::FromStr;

use gear_core::program::ProgramId;
use hex::FromHex;
use serde::{de, Deserialize, Deserializer, Serialize};
use serde_yaml::Value;

use sp_core::{crypto::Ss58Codec, hexdisplay::AsBytesRef, sr25519::Public};
use sp_keyring::sr25519::Keyring;

fn de_address<'de, D: Deserializer<'de>>(deserializer: D) -> Result<usize, D::Error> {
    Ok(match Value::deserialize(deserializer)? {
        Value::String(s) => {
            let without_prefix = s.trim_start_matches("0x");
            usize::from_str_radix(without_prefix, 16).map_err(de::Error::custom)?
        }
        _ => return Err(de::Error::custom("wrong type")),
    })
}

fn de_bytes<'de, D: Deserializer<'de>>(deserializer: D) -> Result<Vec<u8>, D::Error> {
    Ok(match Value::deserialize(deserializer)? {
        Value::String(s) => {
            let without_prefix = s.trim_start_matches("0x");
            Vec::from_hex(without_prefix).map_err(de::Error::custom)?
        }
        _ => return Err(de::Error::custom("wrong type")),
    })
}

#[derive(Clone, Debug, Deserialize, PartialEq, Serialize)]
pub struct Program {
    pub path: String,
    pub id: u64,
    pub source: Option<SourceVariant>,
    pub init_message: Option<PayloadVariant>,
    pub init_gas_limit: Option<u64>,
    pub init_value: Option<u128>,
}

#[derive(Clone, Debug, Deserialize, PartialEq, Serialize)]
pub struct Expectation {
    pub step: Option<u64>,
    pub messages: Option<Vec<Message>>,
    pub allocations: Option<Vec<Allocations>>,
    pub memory: Option<Vec<BytesAt>>,
    pub log: Option<Vec<Message>>,
    #[serde(rename = "allowError")]
    pub allow_error: Option<bool>,
}

#[derive(Clone, Debug, Deserialize, PartialEq, Serialize)]
pub struct Fixture {
    pub title: String,
    pub messages: Vec<Message>,
    pub expected: Vec<Expectation>,
}

#[derive(Clone, Debug, Deserialize, PartialEq, Serialize)]
#[serde(tag = "kind", content = "value")]
pub enum SourceVariant {
    #[serde(rename = "account")]
    Account(String),
    #[serde(rename = "id")]
    ProgramId(u64),
    #[serde(rename = "ss58")]
    SS58(String),
}

impl Default for SourceVariant {
    fn default() -> Self {
        Self::Account("alice".to_string())
    }
}

impl SourceVariant {
    pub fn into_program_id(self) -> ProgramId {
        match self {
            Self::Account(s) => {
                ProgramId::from_slice(Keyring::from_str(&s).unwrap().to_h256_public().as_bytes())
            }
            SourceVariant::ProgramId(id) => ProgramId::from(id),
            SourceVariant::SS58(s) => {
                ProgramId::from_slice(Public::from_ss58check(&s).unwrap().as_bytes_ref())
            }
        }
    }
}

#[derive(Clone, Debug, Deserialize, PartialEq, Serialize)]
#[serde(tag = "kind", content = "value")]
pub enum PayloadVariant {
    #[serde(rename = "custom")]
    Custom(Value),
    #[serde(rename = "utf-8")]
    Utf8(String),
    #[serde(rename = "i32")]
    Int32(i32),
    #[serde(rename = "i64")]
    Int64(i64),
    #[serde(rename = "f32")]
    Float32(f32),
    #[serde(rename = "f64")]
    Float64(f64),
    #[serde(rename = "bytes", deserialize_with = "de_bytes")]
    Bytes(Vec<u8>),
}

impl Default for PayloadVariant {
    fn default() -> Self {
        Self::Bytes(Vec::new())
    }
}

impl PayloadVariant {
    pub fn into_raw(self) -> Vec<u8> {
        match self {
            Self::Custom(v) => serde_json::to_string(&v).unwrap().as_bytes().to_vec(),
            Self::Utf8(v) => v.into_bytes(),
            Self::Int32(v) => v.to_le_bytes().to_vec(),
            Self::Int64(v) => v.to_le_bytes().to_vec(),
            Self::Float32(v) => v.to_le_bytes().to_vec(),
            Self::Float64(v) => v.to_le_bytes().to_vec(),
            Self::Bytes(v) => v,
        }
    }

    pub fn to_bytes(&self) -> Vec<u8> {
        self.clone().into_raw()
    }

    pub fn equals(&self, val: &[u8]) -> bool {
        let bytes = self.to_bytes();
        &bytes[..] == val
    }
}

#[derive(Clone, Debug, Deserialize, PartialEq, Serialize)]
pub struct BytesAt {
    pub program_id: u64, // required for static memory
    #[serde(rename = "at")]
    #[serde(deserialize_with = "de_address")]
    pub address: usize,
    #[serde(deserialize_with = "de_bytes")]
    pub bytes: Vec<u8>,
}

#[derive(Clone, Debug, Deserialize, PartialEq, Serialize)]
pub struct Allocations {
    pub program_id: u64,
    pub filter: Option<AllocationFilter>,
    #[serde(flatten)]
    pub kind: AllocationExpectationKind,
}

#[derive(Clone, Debug, Deserialize, PartialEq, Serialize)]
#[serde(rename_all = "snake_case")]
pub enum AllocationExpectationKind {
    PageCount(u64),
    ExactPages(Vec<u32>),
    ContainsPages(Vec<u32>),
}

#[derive(Clone, Debug, Deserialize, PartialEq, Serialize)]
#[serde(rename_all = "snake_case")]
pub enum AllocationFilter {
    Static,
    Dynamic,
}

#[derive(Clone, Debug, Deserialize, PartialEq, Serialize)]
pub struct Message {
<<<<<<< HEAD
    pub source: Option<u64>,
=======
    pub source: Option<SourceVariant>,
>>>>>>> 1877d1bb
    pub destination: u64,
    pub init: Option<bool>,
    pub payload: Option<PayloadVariant>,
    pub gas_limit: Option<u64>,
    pub value: Option<u128>,
    #[serde(rename = "exitCode")]
    pub exit_code: Option<i32>,
}

#[derive(Clone, Debug, Deserialize, PartialEq, Serialize)]
pub struct Test {
    pub programs: Vec<Program>,
    pub fixtures: Vec<Fixture>,
}

#[test]
fn check_sample() {
    let yaml = r#"
    title: basic

    programs:
    - id: 1
      path: examples/target/wasm32-unknown-unknown/release/demo_ping.wasm

    fixtures:
    - title: ping-pong
      messages:
      - destination: 1
        payload:
          kind: utf-8
          value: PING
      expected:
      - step: 1
        log:
        - destination: 0
          payload:
            kind: utf-8
            value: PONG
    "#;

    let test: Test = serde_yaml::from_str(yaml).unwrap();

    assert_eq!(test.fixtures[0].messages.len(), 1);
    assert_eq!(test.fixtures[0].messages.len(), 1);
}<|MERGE_RESOLUTION|>--- conflicted
+++ resolved
@@ -188,11 +188,7 @@
 
 #[derive(Clone, Debug, Deserialize, PartialEq, Serialize)]
 pub struct Message {
-<<<<<<< HEAD
-    pub source: Option<u64>,
-=======
     pub source: Option<SourceVariant>,
->>>>>>> 1877d1bb
     pub destination: u64,
     pub init: Option<bool>,
     pub payload: Option<PayloadVariant>,
