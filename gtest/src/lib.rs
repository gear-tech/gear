// This file is part of Gear.

// Copyright (C) 2021-2022 Gear Technologies Inc.
// SPDX-License-Identifier: GPL-3.0-or-later WITH Classpath-exception-2.0

// This program is free software: you can redistribute it and/or modify
// it under the terms of the GNU General Public License as published by
// the Free Software Foundation, either version 3 of the License, or
// (at your option) any later version.

// This program is distributed in the hope that it will be useful,
// but WITHOUT ANY WARRANTY; without even the implied warranty of
// MERCHANTABILITY or FITNESS FOR A PARTICULAR PURPOSE. See the
// GNU General Public License for more details.

// You should have received a copy of the GNU General Public License
// along with this program. If not, see <https://www.gnu.org/licenses/>.

mod error;
mod log;
mod mailbox;
mod manager;
mod program;
mod system;
mod wasm_executor;

pub use error::{Result, TestError};
pub use log::{CoreLog, Log, RunResult};
pub use program::{calculate_program_id, Gas, Program, WasmProgram};
pub use system::System;

pub const EXISTENTIAL_DEPOSIT: u128 = 500;
pub const MAILBOX_THRESHOLD: u64 = 3000;
pub const WAITLIST_COST: u64 = 100;
pub const RESERVE_FOR: u32 = 1;
pub const READ_COST: u64 = 20;
<<<<<<< HEAD
pub const PER_BYTE_COST: u64 = 10;
pub const MODULE_INSTANTIATION_BYTE_COST: u64 = 20;
=======
pub const WRITE_COST: u64 = 100;
pub const PER_BYTE_COST: u64 = 10;
>>>>>>> 0ec78d1d
<|MERGE_RESOLUTION|>--- conflicted
+++ resolved
@@ -34,10 +34,6 @@
 pub const WAITLIST_COST: u64 = 100;
 pub const RESERVE_FOR: u32 = 1;
 pub const READ_COST: u64 = 20;
-<<<<<<< HEAD
-pub const PER_BYTE_COST: u64 = 10;
-pub const MODULE_INSTANTIATION_BYTE_COST: u64 = 20;
-=======
 pub const WRITE_COST: u64 = 100;
 pub const PER_BYTE_COST: u64 = 10;
->>>>>>> 0ec78d1d
+pub const MODULE_INSTANTIATION_BYTE_COST: u64 = 20;