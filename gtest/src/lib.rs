// This file is part of Gear.

// Copyright (C) 2021-2024 Gear Technologies Inc.
// SPDX-License-Identifier: GPL-3.0-or-later WITH Classpath-exception-2.0

// This program is free software: you can redistribute it and/or modify
// it under the terms of the GNU General Public License as published by
// the Free Software Foundation, either version 3 of the License, or
// (at your option) any later version.

// This program is distributed in the hope that it will be useful,
// but WITHOUT ANY WARRANTY; without even the implied warranty of
// MERCHANTABILITY or FITNESS FOR A PARTICULAR PURPOSE. See the
// GNU General Public License for more details.

// You should have received a copy of the GNU General Public License
// along with this program. If not, see <https://www.gnu.org/licenses/>.

//! # Testing with `gtest`
//!
//! `gtest` simulates a real network by providing mockups of the user, program,
//! balances, mailbox, etc. Since it does not include parts of the actual
//! blockchain, it is fast and lightweight. But being a model of the blockchain
//! network, `gtest` cannot be a complete reflection of the latter.
//!
//! As we said earlier, `gtest` is excellent for unit and integration testing.
//! It is also helpful for debugging Gear program logic. Nothing other than the
//! Rust compiler is required for running tests based on `gtest`. It is
//! predictable and robust when used in continuous integration.
//!
//! ## Main concepts
//!
//! `gtest` is a library that provides a set of tools for testing Gear programs.
//! The most important structures are:
//!
//! - [`System`] — a structure that represents the environment of the Gear
//!   network. It contains the current block number, timestamp, and other
//!   parameters. It also stores the mailbox and the list of programs.
//! - [`Program`] — a structure that represents a Gear program. It contains the
//!   information about program and allows sending messages to other programs.
//! - [`Log`] — a structure that represents a message log. It allows checking
//!   the result of the program execution.
//!
//! Let's take a closer look at how to write tests using `gtest`.
//!
//! ## Import `gtest` lib
//!
//! To use the `gtest` library, you must import it into your `Cargo.toml` file
//! in the `[dev-dependencies]` block to fetch and compile it for tests only:
//!
//! ```toml
//! [package]
//! name = "my-gear-app"
//! version = "0.1.0"
//! authors = ["Your Name"]
//! edition = "2021"
//!
//! [dependencies]
//! gstd = { git = "https://github.com/gear-tech/gear.git", tag = "v1.0.1" }
//!
//! [build-dependencies]
//! gear-wasm-builder = { git = "https://github.com/gear-tech/gear.git", tag = "v1.0.1" }
//!
//! [dev-dependencies]
//! gtest = { git = "https://github.com/gear-tech/gear.git", tag = "v1.0.1" }
//! ```
//!
//! ## Program example
//!
//! Let's write a simple program that will receive a message and reply to it.
//!
//! `lib.rs`:
//!
//! ```ignore
//! #![no_std]
//! use gstd::msg;
//!
//! #[no_mangle]
//! extern "C" fn handle() {
//!     let payload = msg::load_bytes().expect("Failed to load payload");
//!
//!     if payload == b"PING" {
//!         msg::reply_bytes(b"PONG", 0).expect("Failed to send reply");
//!     }
//! }
//! ```
//!
//! `build.rs`:
//!
//! ```ignore
//! fn main() {
//!     gear_wasm_builder::build();
//! }
//! ```
//!
//! We will add a test that will check the program's behavior. To do this, we
//! will use the `gtest` library.
//!
//! Our test will consist of the following steps:
//!
//! 1. Initialize the `System` structure.
//! 2. Initialize the `Program` structure.
//! 3. Send an init message to the program. Even though we don't have the `init`
//!    function in our program, the first message to the program sent via
//!    `gtest` is always the init one.
//! 4. Send a handle message to the program.
//! 5. Check the result of the program execution.
//!
//! Add these lines to the bottom of the `lib.rs` file:
//!
//! ```no_run
//! #[cfg(test)]
//! mod tests {
//!     use gtest::{Log, Program, System};
//!
//!     // Or you can use the default users from the `gtest::constants`.
//!     const USER_ID: u64 = 100001;
//!
//!     #[test]
//!     fn test_ping_pong() {
//!         // Initialization of the common environment for running programs.
//!         let sys = System::new();
//!
//!         // Initialization of the current program structure.
//!         let prog = Program::current(&sys);
//!
//!         // Provide user with some balance.
//!         sys.min_to(USER_ID, EXISTENTIAL_DEPOSIT * 1000);
//!
//!         // Send an init message to the program.
//!         let init_message_id = prog.send_bytes(USER_ID, b"Doesn't matter");
//!
//!         // Run execution of the block which will contain `init_message_id`
//!         let block_run_result = sys.run_next_block();
//!
//!         // Check whether the program was initialized successfully.
//!         assert!(block_run_result.succeed.contains(&init_message_id));
//!
//!         // Send a handle message to the program.
//!         let handle_message_id = prog.send_bytes(USER_ID, b"PING");
//!         let block_run_result = sys.run_next_block();
//!
//!         // Check the result of the program execution.
//!         // 1. Create a log pattern with the expected result.
//!         let log = Log::builder()
//!             .source(prog.id())
//!             .dest(USER_ID)
//!             .payload_bytes(b"PONG");
//!
//!         // 2. Check whether the program was executed successfully.
//!         assert!(block_run_result.succeed.contains(&handle_message_id));
//!
//!         // 3. Make sure the log entry is in the result.
//!         assert!(block_run_result.contains(&log));
//!     }
//! }
//! ```
//!
//! To run the test, use the following command:
//!
//! ```bash
//! cargo test
//! ```
//!
//! # `gtest` capabilities
//!
//! Let's take a closer look at the `gtest` capabilities.
//!
//! ## Initialization of the network environment for running programs
//!
//! ```no_run
//! # use gtest::System;
//! let sys = System::new();
//! ```
//!
//! This emulates node's and chain's behavior. By default, the [`System::new`]
//! function sets the following parameters:
//!
//! - current block equals `0`
//! - current timestamp equals UNIX timestamp of your system
//! - starting message id equals `0x010000..`
//! - starting program id equals `0x010000..`
//!
//! ## Program initialization
//!
//! There are a few ways to initialize a program:
//!
//! - Initialize the current program using the [`Program::current`] function:
//!
//!     ```no_run
//!     # use gtest::Program;
//!     # let sys = gtest::System::new();
//!     let prog = Program::current(&sys);
//!     ```
//!
//! - Initialize a program from a Wasm-file with a default id using the
//!   [`Program::from_file`] function:
//!
//!     ```no_run
//!     # use gtest::Program;
//!     # let sys = gtest::System::new();
//!     let prog = Program::from_file(
//!         &sys,
//!         "./target/wasm32-unknown-unknown/release/demo_ping.wasm",
//!     );
//!     ```
//!
//! - Initialize a program via builder:
//!
//!     ```no_run
//!     # use gtest::ProgramBuilder;
//!     # let sys = gtest::System::new();
//!     let prog = ProgramBuilder::from_file("your_gear_program.wasm")
//!         .with_id(105)
//!         .build(&sys);
//!     ```
//!
//!     Every place in this lib, where you need to specify some ids, it requires
//!   generic type `ID`, which implements ``Into<ProgramIdWrapper>``.
//!
//!     `ProgramIdWrapper` may be built from:
//!     - `u64`
//!     - `[u8; 32]`
//!     - `String`
//!     - `&str`
//!     - [`ProgramId`](https://docs.gear.rs/gear_core/ids/struct.ProgramId.html)
//!       (from `gear_core` one's, not from `gstd`).
//!
//!     `String` implementation means the input as hex (with or without "0x").
//!
//! ## Getting the program from the system
//!
//! If you initialize program not in this scope, in cycle, in other conditions,
//! where you didn't save the structure, you may get the object from the system
//! by id.
//!
//! ```no_run
//! # let sys = gtest::System::new();
//! let prog = sys.get_program(105).unwrap();
//! ```
//!
//! ## Initialization of styled `env_logger`
//!
//! Initialization of styled `env_logger` to print logs (only from `gwasm` by
//! default) into stdout:
//!
//! ```no_run
//! # let sys = gtest::System::new();
//! sys.init_logger();
//! ```
//!
//! To specify printed logs, set the env variable `RUST_LOG`:
//!
//! ```bash
//! RUST_LOG="target_1=logging_level,target_2=logging_level" cargo test
//! ```
//!
//! ## Pre-requisites for Sending a Message
//!
//! Prior to sending a message, it is necessary to mint sufficient balance for
//! the sender to ensure coverage of the existential deposit and gas costs.
//!
//! ```no_run
//! # let sys = gtest::System::new();
//! let user_id = 42;
//! sys.mint_to(user_id, EXISTENTIAL_DEPOSIT * 1000);
//! ```
//!
//! Alternatively, you can use the default users from `gtest::constants`, which
//! have a preallocated balance, as the message sender.
//!
//! ```no_run
//! # use gtest::constants::DEFAULT_USERS_INITIAL_BALANCE;
//! # let sys = gtest::System::new();
//! assert_eq!(
//!     sys.balance_of(gtest::constants::DEFAULT_USER_ALICE),
//!     DEFAULT_USERS_INITIAL_BALANCE
//! );
//! ```
//!
//! ## Sending messages
//!
//! To send message to the program need to call one of two program's functions:
//!
//! - [`Program::send`] (or [`Program::send_with_value`] if you need to send a
//!   message with attached funds).
//! - [`Program::send_bytes`] (or [`Program::send_bytes_with_value`] if you need
//!   to send a message with attached funds).
//!
//! Both of the methods require sender id as the first argument and the payload
//! as second.
//!
//! The difference between them is pretty simple and similar to [`gstd`](https://docs.gear.rs/gstd/) functions [`msg::send`](https://docs.gear.rs/gstd/msg/fn.send.html) and [`msg::send_bytes`](https://docs.gear.rs/gstd/msg/fn.send_bytes.html).
//!
//! The first one requires payload to be CODEC Encodable, while the second
//! requires payload implement `AsRef<[u8]>`, that means to be able to represent
//! as bytes.
//!
//! [`Program::send`] uses [`Program::send_bytes`] under the hood with bytes
//! from `payload.encode()`.
//!
//! First message to the initialized program structure is always the init
//! message.
//!
//! ```no_run
//! # let sys = gtest::System::new();
//! # let prog = gtest::Program::current(&sys);
//! let res = prog.send_bytes(100001, "INIT MESSAGE");
//! ```
//!
//! ## Processing the result of the program execution
//!
//! Any sending functions in the lib returns an id of the sent message.
//!
//! In order to actually get the result of the program execution the block
//! execution should be triggered (see "Block execution model" section).
//! Block execution function returns the result of the block run
//! ([`BlockRunResult`])
//!
//! It contains the final result of the processing message and others, which
//! were created during the execution.
//!
//! It has 2 main functions:
//!
//! - [`BlockRunResult::log`] — returns the reference to the Vec produced to
//!   users messages. You may assert them as you wish, iterating through them.
//! - [`BlockRunResult::contains`] — returns bool which shows that logs contain
//!   a given log. Syntax sugar around `res.log().iter().any(|v| v == arg)`.
//!
//! Fields of the type are public, and some of them can be really useful:
//!
//! - field `succeed` is a set of ids of messages that were successfully
//!   executed.
//! - field `failed` is a set of ids of messages that failed during the
//!   execution.
//!
//! To build a log for assertion you need to use [`Log`] structure with its
//! builders. All fields here are optional. Assertion with `Log`s from core are
//! made on the `Some(..)` fields. You will run into panic if you try to set the
//! already specified field.
//!
//! ```no_run
//! # use gtest::Log;
//! # use gear_core_errors::ErrorReplyReason;
//! // Constructor for success log.
//! let log = Log::builder();
//!
//! // Constructor for error reply log.
//! let log = Log::error_builder(ErrorReplyReason::InactiveActor);
//! # let sys = gtest::System::new();
//! # let prog = gtest::Program::current(&sys);
//! // Other fields are set optionally by `dest()`, `source()`, `payload()`, `payload_bytes()`.
//! let log = Log::builder()
//!     .source(prog.id())
//!     .dest(100001)
//!     .payload_bytes("PONG");
//! ```
//!
//! Log also has `From` implementations from `(ID, T)` and from `(ID_1, ID_2,
//! T)`, where `ID: Into<ProgramIdWrapper>`, `T: AsRef<[u8]>`.
//!
//! ```no_run
//! # use gtest::Log;
//! let x = Log::builder().dest(5).payload_bytes("A");
//! let x_from: Log = (5, "A").into();
//! assert_eq!(x, x_from);
//!
//! let y = Log::builder().dest(5).source(15).payload_bytes("A");
//! let y_from: Log = (15, 5, "A").into();
//! assert_eq!(y, y_from);
//! ```
//!
//! ## Blocks execution model
//!
//! Block execution has 2 main step:
//! - tasks processing
//! - messages processing
<<<<<<< HEAD
//!
//! Tasks processing is a step, when all scheduled for the current block number
//! tasks are tried to be processed. This includes processing delayed
//! dispatches, waking waited messages and etc.
//!
//! Messages processing is a step, when messages from the queue are processed
//! until either the queue is empty or the block gas allowance is not enough for
//! the execution.
//!
=======
//!
//! Tasks processing is a step, when all scheduled for the current block number
//! tasks are tried to be processed. This includes processing delayed
//! dispatches, waking waited messages and etc.
//!
//! Messages processing is a step, when messages from the queue are processed
//! until either the queue is empty or the block gas allowance is not enough for
//! the execution.
//!
>>>>>>> 032c74e6
//! Blocks can't be "spent" without their execution except for use the
//! [`System::run_scheduled_tasks`] method, which doesn't process the message
//! queue, but only processes scheduled tasks triggering blocks info
//! adjustments, which can be used to "spend" blocks.
//!
//! Note, that for now 1 block in Gear-based network is 3 sec duration.
//!
//! ```no_run
//! # let sys = gtest::System::new();
//! // Spend 150 blocks by running only the task pool (7.5 mins for 3 sec block).
//! sys.run_scheduled_tasks(150);
//! ```
//!
//! Note that processing messages (e.g. by using
//! [`Program::send`]/[`Program::send_bytes`] methods) doesn't spend blocks, nor
//! changes the timestamp. If you write time dependent logic, you should spend
//! blocks manually.
//!
//! ## Balance
//!
//! There are certain invariants in `gtest` regarding user and program balances:
//!
//! * For a user to successfully send a message to the program, they must have
//!   sufficient balance to cover the existential deposit and gas costs.
//! * The program charges the existential deposit from the user upon receiving
//!   the initial message.
//!
//! As previously mentioned [here](#Pre-requisites-for-Sending-a-Message),
//! a balance for the user must be minted before sending a message. This balance
//! should be sufficient to cover both the existential deposit and gas costs.
//!
//! The `mint_to` method can be utilized to allocate a balance to the user,
//! while the `mint` method serves to allocate a balance to the program. The
//! `balance_of` method may be used to verify the current balance.
//!
//! ```no_run
//! # use gtest::Program;
//! # let sys = gtest::System::new();
//! // If you need to send a message with value you have to mint balance for the message sender:
//! let user_id = 42;
//! sys.mint_to(user_id, 5000);
//! assert_eq!(sys.balance_of(user_id), 5000);
//!
//! // To give the balance to the program you should use `mint` method:
//! let mut prog = Program::current(&sys);
//! prog.mint(1000);
//! assert_eq!(prog.balance(), 1000);
//! ```
//!
//! <!--
//! - Reading the program state:
//! ```ignore
//! // To read the program state you need to call one of two program's functions:
//! // `meta_state()` or `meta_state_with_bytes()`.
//! //
//! // The methods require the payload as the input argument.
//! //
//! // The first one requires payload to be CODEC Encodable, while the second requires payload
//! // implement `AsRef<[u8]>`, that means to be able to represent as bytes.
//! //
//! // Let we have the following program state and `meta_state` function:
//! #[derive(Encode, Decode, TypeInfo)]
//! pub struct ProgramState {
//!     a: u128,
//!     b: u128,
//! }
//!
//! pub enum State {
//!     A,
//!     B,
//! }
//!
//! pub enum StateReply {
//!     A(u128),
//!     B(u128),
//! }
//!
//! #[no_mangle]
//! unsafe extern "C" fn meta_state() -> *mut [i32; 2] {
//!     let query: State = msg::load().expect("Unable to decode `State`");
//!     let encoded = match query {
//!         State::A => StateReply::A(STATE.a),
//!         State::B => StateReply::B(STATE.b),
//!     }
//!     .encode();
//!     gstd::util::to_leak_ptr(encoded)
//! }
//!
//! // Let's send a query from gtest:
//! let reply: StateReply = self.meta_state(&State::A).expect("Meta_state failed");
//! let expected_reply = StateReply::A(10);
//! assert_eq!(reply, expected_reply);
//!
//! // If your `meta_state` function doesn't require input payloads,
//! // you can use `meta_state_empty` or `meta_state_empty_with_bytes` functions
//! // without any arguments.
//! ```
//! -->
#![deny(missing_docs)]
#![doc(html_logo_url = "https://docs.gear.rs/logo.svg")]
#![doc(html_favicon_url = "https://gear-tech.io/favicons/favicon.ico")]

pub mod balance;
mod blocks;
mod error;
mod gas_tree;
mod log;
mod mailbox;
mod manager;
mod program;
mod system;

pub use crate::log::{BlockRunResult, CoreLog, Log};
pub use codec;
pub use error::{Result, TestError};
pub use mailbox::ActorMailbox;
pub use program::{
    calculate_program_id, gbuild::ensure_gbuild, Gas, Program, ProgramBuilder, ProgramIdWrapper,
    WasmProgram,
};
pub use system::System;

pub(crate) use constants::*;

/// Module containing constants of Gear protocol.
pub mod constants {
    /* Constant types */

    use gear_common::GasMultiplier;

    /// Numeric type representing value in Gear protocol.
    pub type Value = u128;

    /// Numeric type representing gas in Gear protocol.
    pub type Gas = u64;

    /// Numeric type representing blocks in Gear protocol.
    pub type Block = u32;

    /* Gas logic related constants */

    /// Gas allowance for executing user dispatch and set of generated
    /// by programs dispatches from execution of the user dispatch.
    pub const GAS_ALLOWANCE: Gas = 750_000_000_000;

    /// Gas multiplier used to calculate equivalence of gas in token value.
    pub const GAS_MULTIPLIER: GasMultiplier<Value, Gas> = GasMultiplier::ValuePerGas(6);

    /* Currency-related constants */

    /// Value per token.
    pub const UNITS: Value = 1_000_000_000_000;
    /// Minimal amount of value able to be sent. Defines accounts existence
    /// requirement.
    pub const EXISTENTIAL_DEPOSIT: Value = UNITS;
    /// Value per gas.
    pub const VALUE_PER_GAS: Value = 6;
    /// Duration of one block in msecs.
    pub const BLOCK_DURATION_IN_MSECS: u64 = 3000;
    /// Duration of one epoch.
    pub const EPOCH_DURATION_IN_BLOCKS: Block = 600;

    /* Storage-related constants */
    // TODO: use proper weights of db accesses (#3509).

    /// Minimal amount of gas required to be inserted into Mailbox.
    pub const MAILBOX_THRESHOLD: Gas = 3_000;
    /// Extra amount of blocks must be reserved for storing in storage.
    pub const RESERVE_FOR: Block = 1;
    /// Cost of read access into storage.
    pub const READ_COST: Gas = 25000000;
    /// Per-byte extra cost of read access into storage.
    pub const READ_PER_BYTE_COST: Gas = 584;
    /// Cost of write access into storage.
    pub const WRITE_COST: Gas = 100000000;
    /// Per-byte extra cost of write access into storage.
    pub const WRITE_PER_BYTE_COST: Gas = 97656;

    /* Rent-related constants */

    /// Cost of storing waitlisted message per block.
    pub const WAITLIST_COST: Gas = 100;
    /// Cost of storing reservation per block.
    pub const RESERVATION_COST: Gas = 100;
    /// Cost of storing delayed message per block.
    pub const DISPATCH_HOLD_COST: Gas = 100;

    /* Execution-related constants */
    // TODO: use proper weights of instantiation and instrumentation (#3509).

    /// Cost of loading allocations per interval.
    pub const LOAD_ALLOCATIONS_PER_INTERVAL: Gas = 20_000;
    /// Maximal amount of reservations program may have.
    pub const MAX_RESERVATIONS: u64 = 256;
    /// Cost of wasm module code section instantiation before execution per byte
    /// of code.
    pub const MODULE_CODE_SECTION_INSTANTIATION_BYTE_COST: Gas = 192;
    /// Cost of wasm module data section instantiation before execution per byte
    /// of code.
    pub const MODULE_DATA_SECTION_INSTANTIATION_BYTE_COST: Gas = 452;
    /// Cost of wasm module global section instantiation before execution per
    /// byte of code.
    pub const MODULE_GLOBAL_SECTION_INSTANTIATION_BYTE_COST: Gas = 2359;
    /// Cost of wasm module table section instantiation before execution per
    /// byte of code.
    pub const MODULE_TABLE_SECTION_INSTANTIATION_BYTE_COST: Gas = 350;
    /// Cost of wasm module element section instantiation before execution per
    /// byte of code.
    pub const MODULE_ELEMENT_SECTION_INSTANTIATION_BYTE_COST: Gas = 18492;
    /// Cost of wasm module type section instantiation before execution per byte
    /// of code.
    pub const MODULE_TYPE_SECTION_INSTANTIATION_BYTE_COST: Gas = 254;
    /// Cost of instrumenting wasm code on upload.
    pub const MODULE_INSTRUMENTATION_COST: Gas = 297;
    /// Cost of instrumenting wasm code on upload per byte of code.
    pub const MODULE_INSTRUMENTATION_BYTE_COST: Gas = 13;
    /// Initial random seed for testing environment.
    pub const INITIAL_RANDOM_SEED: u64 = 42;

<<<<<<< HEAD
    /* Default users constants with initial balance */

    /// Default user id for Alice.
    pub const DEFAULT_USER_ALICE: u64 = u64::MAX - 1;
    /// Default user id for Bob.
    pub const DEFAULT_USER_BOB: u64 = u64::MAX - 2;
    /// Default user id for Charlie.
    pub const DEFAULT_USER_CHARLIE: u64 = u64::MAX - 3;
    /// Default user id for Eve.
    pub const DEFAULT_USER_EVE: u64 = u64::MAX - 4;

    /// Default list of users.
    pub const fn default_users_list() -> &'static [u64] {
        &[
            DEFAULT_USER_ALICE,
            DEFAULT_USER_BOB,
            DEFAULT_USER_CHARLIE,
            DEFAULT_USER_EVE,
        ]
    }

    /// Default initial balance for users.
    pub const DEFAULT_USERS_INITIAL_BALANCE: Value = EXISTENTIAL_DEPOSIT * 100_000;
=======
    /* Memory-related constants */
    /// Memory grow cost.
    pub const MEM_GROW_COST: usize = 810343;
    /// Memory grow per page cost.
    pub const MEM_GROW_PER_PAGE_COST: usize = 0;
    /* Lazy pages related constants */

    /// First read page access cost.
    pub const SIGNAL_READ_COST: Gas = 28385632;
    /// First write page access cost.
    pub const SIGNAL_WRITE_COST: Gas = 137635397;
    /// First read page access cost for page, which has been already read
    /// accessed.
    pub const SIGNAL_WRITE_AFTER_READ_COST: Gas = 112552575;
    /// First read page access cost from host function call.
    pub const HOST_FUNC_READ_COST: Gas = 31201248;
    /// First write page access cost from host function call.
    pub const HOST_FUNC_WRITE_COST: Gas = 141387608;
    /// First write page access cost from host function call.
    pub const HOST_FUNC_WRITE_AFTER_READ_COST: Gas = 115129057;
    /// Loading page data from storage cost.
    pub const LOAD_PAGE_STORAGE_DATA_COST: Gas = 10630903;
>>>>>>> 032c74e6
}<|MERGE_RESOLUTION|>--- conflicted
+++ resolved
@@ -375,7 +375,6 @@
 //! Block execution has 2 main step:
 //! - tasks processing
 //! - messages processing
-<<<<<<< HEAD
 //!
 //! Tasks processing is a step, when all scheduled for the current block number
 //! tasks are tried to be processed. This includes processing delayed
@@ -385,17 +384,6 @@
 //! until either the queue is empty or the block gas allowance is not enough for
 //! the execution.
 //!
-=======
-//!
-//! Tasks processing is a step, when all scheduled for the current block number
-//! tasks are tried to be processed. This includes processing delayed
-//! dispatches, waking waited messages and etc.
-//!
-//! Messages processing is a step, when messages from the queue are processed
-//! until either the queue is empty or the block gas allowance is not enough for
-//! the execution.
-//!
->>>>>>> 032c74e6
 //! Blocks can't be "spent" without their execution except for use the
 //! [`System::run_scheduled_tasks`] method, which doesn't process the message
 //! queue, but only processes scheduled tasks triggering blocks info
@@ -615,31 +603,6 @@
     /// Initial random seed for testing environment.
     pub const INITIAL_RANDOM_SEED: u64 = 42;
 
-<<<<<<< HEAD
-    /* Default users constants with initial balance */
-
-    /// Default user id for Alice.
-    pub const DEFAULT_USER_ALICE: u64 = u64::MAX - 1;
-    /// Default user id for Bob.
-    pub const DEFAULT_USER_BOB: u64 = u64::MAX - 2;
-    /// Default user id for Charlie.
-    pub const DEFAULT_USER_CHARLIE: u64 = u64::MAX - 3;
-    /// Default user id for Eve.
-    pub const DEFAULT_USER_EVE: u64 = u64::MAX - 4;
-
-    /// Default list of users.
-    pub const fn default_users_list() -> &'static [u64] {
-        &[
-            DEFAULT_USER_ALICE,
-            DEFAULT_USER_BOB,
-            DEFAULT_USER_CHARLIE,
-            DEFAULT_USER_EVE,
-        ]
-    }
-
-    /// Default initial balance for users.
-    pub const DEFAULT_USERS_INITIAL_BALANCE: Value = EXISTENTIAL_DEPOSIT * 100_000;
-=======
     /* Memory-related constants */
     /// Memory grow cost.
     pub const MEM_GROW_COST: usize = 810343;
@@ -662,5 +625,28 @@
     pub const HOST_FUNC_WRITE_AFTER_READ_COST: Gas = 115129057;
     /// Loading page data from storage cost.
     pub const LOAD_PAGE_STORAGE_DATA_COST: Gas = 10630903;
->>>>>>> 032c74e6
+
+    /* Default users constants with initial balance */
+
+    /// Default user id for Alice.
+    pub const DEFAULT_USER_ALICE: u64 = u64::MAX - 1;
+    /// Default user id for Bob.
+    pub const DEFAULT_USER_BOB: u64 = u64::MAX - 2;
+    /// Default user id for Charlie.
+    pub const DEFAULT_USER_CHARLIE: u64 = u64::MAX - 3;
+    /// Default user id for Eve.
+    pub const DEFAULT_USER_EVE: u64 = u64::MAX - 4;
+
+    /// Default list of users.
+    pub const fn default_users_list() -> &'static [u64] {
+        &[
+            DEFAULT_USER_ALICE,
+            DEFAULT_USER_BOB,
+            DEFAULT_USER_CHARLIE,
+            DEFAULT_USER_EVE,
+        ]
+    }
+
+    /// Default initial balance for users.
+    pub const DEFAULT_USERS_INITIAL_BALANCE: Value = EXISTENTIAL_DEPOSIT * 100_000;
 }