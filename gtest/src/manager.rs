--- conflicted
+++ resolved
@@ -24,28 +24,17 @@
     log::{BlockRunResult, CoreLog},
     mailbox::MailboxManager,
     program::{Gas, WasmProgram},
-<<<<<<< HEAD
     Result, TestError, DEFAULT_USERS_INITIAL_BALANCE, DISPATCH_HOLD_COST, EPOCH_DURATION_IN_BLOCKS,
-    EXISTENTIAL_DEPOSIT, GAS_ALLOWANCE, GAS_MULTIPLIER, INITIAL_RANDOM_SEED,
-    LOAD_ALLOCATIONS_PER_INTERVAL, MAILBOX_THRESHOLD, MAX_RESERVATIONS,
-    MODULE_CODE_SECTION_INSTANTIATION_BYTE_COST, MODULE_DATA_SECTION_INSTANTIATION_BYTE_COST,
-    MODULE_ELEMENT_SECTION_INSTANTIATION_BYTE_COST, MODULE_GLOBAL_SECTION_INSTANTIATION_BYTE_COST,
-    MODULE_INSTRUMENTATION_BYTE_COST, MODULE_INSTRUMENTATION_COST,
-    MODULE_TABLE_SECTION_INSTANTIATION_BYTE_COST, MODULE_TYPE_SECTION_INSTANTIATION_BYTE_COST,
-    READ_COST, READ_PER_BYTE_COST, RESERVATION_COST, RESERVE_FOR, VALUE_PER_GAS, WAITLIST_COST,
-    WRITE_COST,
-=======
-    Result, TestError, DISPATCH_HOLD_COST, EPOCH_DURATION_IN_BLOCKS, EXISTENTIAL_DEPOSIT,
-    GAS_ALLOWANCE, HOST_FUNC_READ_COST, HOST_FUNC_WRITE_AFTER_READ_COST, HOST_FUNC_WRITE_COST,
-    INITIAL_RANDOM_SEED, LOAD_ALLOCATIONS_PER_INTERVAL, LOAD_PAGE_STORAGE_DATA_COST,
-    MAILBOX_THRESHOLD, MAX_RESERVATIONS, MODULE_CODE_SECTION_INSTANTIATION_BYTE_COST,
+    EXISTENTIAL_DEPOSIT, GAS_ALLOWANCE, GAS_MULTIPLIER, HOST_FUNC_READ_COST,
+    HOST_FUNC_WRITE_AFTER_READ_COST, HOST_FUNC_WRITE_COST, INITIAL_RANDOM_SEED,
+    LOAD_ALLOCATIONS_PER_INTERVAL, LOAD_PAGE_STORAGE_DATA_COST, MAILBOX_THRESHOLD,
+    MAX_RESERVATIONS, MODULE_CODE_SECTION_INSTANTIATION_BYTE_COST,
     MODULE_DATA_SECTION_INSTANTIATION_BYTE_COST, MODULE_ELEMENT_SECTION_INSTANTIATION_BYTE_COST,
     MODULE_GLOBAL_SECTION_INSTANTIATION_BYTE_COST, MODULE_INSTRUMENTATION_BYTE_COST,
     MODULE_INSTRUMENTATION_COST, MODULE_TABLE_SECTION_INSTANTIATION_BYTE_COST,
     MODULE_TYPE_SECTION_INSTANTIATION_BYTE_COST, READ_COST, READ_PER_BYTE_COST, RESERVATION_COST,
     RESERVE_FOR, SIGNAL_READ_COST, SIGNAL_WRITE_AFTER_READ_COST, SIGNAL_WRITE_COST, VALUE_PER_GAS,
     WAITLIST_COST, WRITE_COST,
->>>>>>> 032c74e6
 };
 use core_processor::{
     common::*,
@@ -461,8 +450,6 @@
             .create(dispatch.source(), dispatch.id(), gas_limit)
             .unwrap_or_else(|e| unreachable!("GasTree corrupted! {:?}", e));
         self.route_dispatch(dispatch)
-<<<<<<< HEAD
-=======
     }
 
     pub(crate) fn route_dispatch(&mut self, dispatch: Dispatch) -> MessageId {
@@ -524,7 +511,7 @@
             let (actor, balance) = actors
                 .get_mut(&dispatch.destination())
                 .expect("Somehow message queue contains message for user");
-            let balance = *balance;
+            let balance = balance.available();
 
             if actor.is_dormant() {
                 drop(actors);
@@ -543,33 +530,73 @@
         }
 
         total_processed
->>>>>>> 032c74e6
-    }
-
-    pub(crate) fn route_dispatch(&mut self, dispatch: Dispatch) -> MessageId {
-        let stored_dispatch = dispatch.into_stored();
-        if self.is_user(&stored_dispatch.destination()) {
-            panic!("Program API only sends message to programs.")
-        }
-
-        let message_id = stored_dispatch.id();
-        self.dispatches.push_back(stored_dispatch);
-
-        message_id
-    }
-
-    // TODO #4120 Charge for task pool processing the gas from gas allowance
-    // TODO #4121
-    #[track_caller]
-<<<<<<< HEAD
-    pub(crate) fn run_new_block(&mut self, allowance: Gas) -> BlockRunResult {
-        self.gas_allowance = allowance;
-        self.blocks_manager.next_block();
-        let new_block_bn = self.blocks_manager.get().height;
-
-        self.process_tasks(new_block_bn);
-        let total_processed = self.process_messages();
-=======
+    }
+
+    #[track_caller]
+    fn validate_dispatch(&mut self, dispatch: &Dispatch) {
+        let source = dispatch.source();
+        let destination = dispatch.destination();
+
+        if self.is_program(&source) {
+            panic!("Sending messages allowed only from users id");
+        }
+
+        // User must exist
+        if !self.actors.contains_key(&source) {
+            panic!("User {source} doesn't exist; mint value to it first.");
+        }
+
+        let is_init_msg = dispatch.kind().is_init();
+        // We charge ED only for init messages
+        let maybe_ed = if is_init_msg { EXISTENTIAL_DEPOSIT } else { 0 };
+        let total_balance = self.actors.total_balance(&source);
+
+        let gas_limit = dispatch
+            .gas_limit()
+            .unwrap_or_else(|| unreachable!("message from program API always has gas"));
+        let gas_value = GAS_MULTIPLIER.gas_to_value(gas_limit);
+
+        // Check sender has enough balance to cover dispatch costs
+        if total_balance < { dispatch.value() + gas_value + maybe_ed } {
+            panic!(
+                "Insufficient balance: user ({}) tries to send \
+                ({}) value, ({}) gas and ED {}, while his balance ({:?})",
+                source,
+                dispatch.value(),
+                gas_value,
+                maybe_ed,
+                total_balance,
+            );
+        }
+
+        // Charge for program ED upon creation
+        if is_init_msg {
+            Balance::transfer(
+                &mut self.actors,
+                source,
+                destination,
+                EXISTENTIAL_DEPOSIT,
+                false,
+            );
+
+            // Set ED lock
+            self.actors
+                .set_balance_lock(&destination, EXISTENTIAL_DEPOSIT);
+        }
+
+        let mut actors = self.actors.borrow_mut();
+        let source_balance = &mut actors.get_mut(&source).expect("Can't fail").1;
+
+        // Deposit message value
+        self.bank
+            .deposit_value(source_balance, source, dispatch.value(), false);
+
+        // Deposit gas
+        self.bank
+            .deposit_gas(source_balance, source, gas_limit, false);
+    }
+
+    #[track_caller]
     pub(crate) fn route_dispatch_from_task_pool(&mut self, dispatch: Dispatch) {
         if self.is_program(&dispatch.destination()) {
             self.dispatches.push_back(dispatch.into_stored());
@@ -583,149 +610,9 @@
                     .insert(mailbox_msg)
                     .unwrap_or_else(|e| unreachable!("Mailbox corrupted! {:?}", e));
             }
->>>>>>> 032c74e6
-
-        BlockRunResult {
-            block_info: self.blocks_manager.get(),
-            gas_allowance_spent: Gas(GAS_ALLOWANCE) - self.gas_allowance,
-            succeed: mem::take(&mut self.succeed),
-            failed: mem::take(&mut self.failed),
-            not_executed: mem::take(&mut self.not_executed),
-            total_processed,
-            log: mem::take(&mut self.log)
-                .into_iter()
-                .map(CoreLog::from)
-                .collect(),
-            gas_burned: mem::take(&mut self.gas_burned),
-        }
-<<<<<<< HEAD
-    }
-
-    #[track_caller]
-    pub(crate) fn process_tasks(&mut self, bn: u32) {
-        self.process_delayed_dispatches(bn);
-        self.process_scheduled_wait_list(bn);
-    }
-
-    #[track_caller]
-    fn process_messages(&mut self) -> u32 {
-        self.messages_processing_enabled = true;
-
-        let mut total_processed = 0;
-        while self.messages_processing_enabled {
-            let dispatch = match self.dispatches.pop_front() {
-                Some(dispatch) => dispatch,
-                None => break,
-            };
-
-            let mut actors = self.actors.borrow_mut();
-            let (actor, balance) = actors
-                .get_mut(&dispatch.destination())
-                .expect("Somehow message queue contains message for user");
-            let balance = balance.available();
-
-            if actor.is_dormant() {
-                drop(actors);
-                self.process_dormant(balance, dispatch);
-            } else if let Some((data, code)) = actor.get_executable_actor_data() {
-                drop(actors);
-                self.process_normal(balance, data, code, dispatch);
-            } else if let Some(mock) = actor.take_mock() {
-                drop(actors);
-                self.process_mock(mock, dispatch);
-            } else {
-                unreachable!();
-            }
-
-            total_processed += 1;
-        }
-
-        total_processed
-    }
-
-    #[track_caller]
-    fn validate_dispatch(&mut self, dispatch: &Dispatch) {
-        let source = dispatch.source();
-        let destination = dispatch.destination();
-
-        if self.is_program(&source) {
-            panic!("Sending messages allowed only from users id");
-        }
-
-        // User must exist
-        if !self.actors.contains_key(&source) {
-            panic!("User {source} doesn't exist; mint value to it first.");
-        }
-
-        let is_init_msg = dispatch.kind().is_init();
-        // We charge ED only for init messages
-        let maybe_ed = if is_init_msg { EXISTENTIAL_DEPOSIT } else { 0 };
-        let total_balance = self.actors.total_balance(&source);
-
-        let gas_limit = dispatch
-            .gas_limit()
-            .unwrap_or_else(|| unreachable!("message from program API always has gas"));
-        let gas_value = GAS_MULTIPLIER.gas_to_value(gas_limit);
-
-        // Check sender has enough balance to cover dispatch costs
-        if total_balance < { dispatch.value() + gas_value + maybe_ed } {
-            panic!(
-                "Insufficient balance: user ({}) tries to send \
-                ({}) value, ({}) gas and ED {}, while his balance ({:?})",
-                source,
-                dispatch.value(),
-                gas_value,
-                maybe_ed,
-                total_balance,
-            );
-        }
-
-        // Charge for program ED upon creation
-        if is_init_msg {
-            Balance::transfer(
-                &mut self.actors,
-                source,
-                destination,
-                EXISTENTIAL_DEPOSIT,
-                false,
-            );
-
-            // Set ED lock
-            self.actors
-                .set_balance_lock(&destination, EXISTENTIAL_DEPOSIT);
-        }
-
-        let mut actors = self.actors.borrow_mut();
-        let source_balance = &mut actors.get_mut(&source).expect("Can't fail").1;
-
-        // Deposit message value
-        self.bank
-            .deposit_value(source_balance, source, dispatch.value(), false);
-
-        // Deposit gas
-        self.bank
-            .deposit_gas(source_balance, source, gas_limit, false);
-    }
-
-    #[track_caller]
-    pub(crate) fn route_dispatch_from_task_pool(&mut self, dispatch: Dispatch) {
-        if self.is_program(&dispatch.destination()) {
-            self.dispatches.push_back(dispatch.into_stored());
-        } else {
-            let message = dispatch.into_parts().1.into_stored();
-            if let (Ok(mailbox_msg), true) = (
-                message.clone().try_into(),
-                self.is_program(&message.source()),
-            ) {
-                self.mailbox
-                    .insert(mailbox_msg)
-                    .unwrap_or_else(|e| unreachable!("Mailbox corrupted! {:?}", e));
-            }
 
             self.log.push(message)
         }
-=======
->>>>>>> 032c74e6
     }
 
     /// Call non-void meta function from actor stored in manager.
@@ -919,7 +806,6 @@
     }
 
     #[track_caller]
-<<<<<<< HEAD
     fn init_failure(&mut self, program_id: ProgramId, origin: ProgramId) {
         let total_value = {
             let actors = self.actors.borrow_mut();
@@ -927,9 +813,6 @@
         };
         Balance::transfer(&mut self.actors, program_id, origin, total_value, false);
 
-=======
-    fn init_failure(&mut self, program_id: ProgramId) {
->>>>>>> 032c74e6
         let mut actors = self.actors.borrow_mut();
         let (actor, _) = actors
             .get_mut(&program_id)
@@ -1227,15 +1110,10 @@
             DispatchOutcome::Success | DispatchOutcome::Exit { .. } => {
                 self.succeed.insert(message_id);
             }
-<<<<<<< HEAD
             DispatchOutcome::InitFailure {
                 program_id, origin, ..
             } => {
                 self.init_failure(program_id, origin);
-=======
-            DispatchOutcome::InitFailure { program_id, .. } => {
-                self.init_failure(program_id);
->>>>>>> 032c74e6
                 self.failed.insert(message_id);
             }
             DispatchOutcome::InitSuccess { program_id, .. } => {
@@ -1257,7 +1135,6 @@
                 *gas += Gas(amount);
             })
             .or_insert(Gas(amount));
-<<<<<<< HEAD
 
         let (external, multiplier, _) = self
             .gas_tree
@@ -1266,8 +1143,6 @@
 
         let id: ProgramId = external.into_origin().into();
         self.bank.spend_gas(id, amount, multiplier);
-=======
->>>>>>> 032c74e6
     }
 
     fn exit_dispatch(&mut self, id_exited: ProgramId, value_destination: ProgramId) {
