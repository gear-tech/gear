// This file is part of Gear.

// Copyright (C) 2021-2022 Gear Technologies Inc.
// SPDX-License-Identifier: GPL-3.0-or-later WITH Classpath-exception-2.0

// This program is free software: you can redistribute it and/or modify
// it under the terms of the GNU General Public License as published by
// the Free Software Foundation, either version 3 of the License, or
// (at your option) any later version.

// This program is distributed in the hope that it will be useful,
// but WITHOUT ANY WARRANTY; without even the implied warranty of
// MERCHANTABILITY or FITNESS FOR A PARTICULAR PURPOSE. See the
// GNU General Public License for more details.

// You should have received a copy of the GNU General Public License
// along with this program. If not, see <https://www.gnu.org/licenses/>.

use crate::{
    log::{CoreLog, RunResult},
    program::WasmProgram,
    wasm_executor::WasmExecutor,
};
use core_processor::{common::*, configs::BlockInfo, Ext};
use gear_backend_wasmtime::WasmtimeEnvironment;
use gear_core::{
    code::{Code, CodeAndId, InstrumentedCodeAndId},
    ids::{CodeId, MessageId, ProgramId},
    memory::{PageBuf, PageNumber, WasmPageNumber},
<<<<<<< HEAD
    message::{
        Dispatch, DispatchKind, IncomingMessage, ReplyMessage, ReplyPacket, StoredDispatch,
        StoredMessage,
    },
=======
    message::{Dispatch, DispatchKind, ReplyMessage, ReplyPacket, StoredDispatch, StoredMessage},
>>>>>>> f0f52ac0
    program::Program as CoreProgram,
};
use std::{
    collections::{BTreeMap, BTreeSet, HashMap, VecDeque},
    time::{SystemTime, UNIX_EPOCH},
    convert::TryFrom,
};
use wasm_instrument::gas_metering::ConstantCostRules;

const OUTGOING_LIMIT: u32 = 1024;

pub(crate) type Balance = u128;

#[derive(Debug)]
pub(crate) enum Actor {
    Initialized(Program),
    // Contract: program is always `Some`, option is used to take ownership
    Uninitialized(Option<MessageId>, Option<Program>),
    Dormant,
}

impl Actor {
    fn new(init_message_id: Option<MessageId>, program: Program) -> Self {
        Actor::Uninitialized(init_message_id, Some(program))
    }

    // # Panics
    // If actor is initialized or dormant
    fn set_initialized(&mut self) {
        assert!(
            self.is_uninitialized(),
            "can't transmute actor, which isn't uninitialized"
        );

        if let Actor::Uninitialized(_, maybe_prog) = self {
            let mut prog = maybe_prog
                .take()
                .expect("actor storage contains only `Some` values by contract");
            if let Program::Genuine(p, _) = &mut prog {
                p.set_initialized();
            }
            *self = Actor::Initialized(prog);
        }
    }

    fn is_dormant(&self) -> bool {
        matches!(self, Actor::Dormant)
    }

    fn is_uninitialized(&self) -> bool {
        matches!(self, Actor::Uninitialized(..))
    }

    fn get_pages_data_mut(&mut self) -> Option<&mut BTreeMap<PageNumber, PageBuf>> {
        match self {
            Actor::Initialized(Program::Genuine(_, pages_data)) => Some(pages_data),
            _ => None,
        }
    }

    // Takes ownership over mock program, putting `None` value instead of it.
    fn take_mock(&mut self) -> Option<Box<dyn WasmProgram>> {
        match self {
            Actor::Initialized(Program::Mock(mock)) => mock.take(),
            Actor::Uninitialized(_, Some(Program::Mock(mock))) => mock.take(),
            _ => None,
        }
    }

    // Gets a new executable actor derived from the inner program.
    fn get_executable_actor(&self, balance: Balance) -> Option<ExecutableActor> {
        let (program, pages_data) = match self {
            Actor::Initialized(Program::Genuine(program, pages_data)) => {
                (program.clone(), pages_data.clone())
            }
            Actor::Uninitialized(_, Some(Program::Genuine(program, pages_data))) => {
                (program.clone(), pages_data.clone())
            }
            _ => return None,
        };
        Some(ExecutableActor {
            program,
            balance,
            pages_data,
        })
    }
}

#[derive(Debug)]
pub(crate) enum Program {
    Genuine(CoreProgram, BTreeMap<PageNumber, PageBuf>),
    // Contract: is always `Some`, option is used to take ownership
    Mock(Option<Box<dyn WasmProgram>>),
}

impl Program {
    pub(crate) fn new(prog: CoreProgram, pages_data: BTreeMap<PageNumber, PageBuf>) -> Self {
        Program::Genuine(prog, pages_data)
    }

    pub(crate) fn new_mock(mock: impl WasmProgram + 'static) -> Self {
        Program::Mock(Some(Box::new(mock)))
    }
}

#[derive(Default, Debug)]
pub(crate) struct ExtManager {
    // State metadata
    pub(crate) block_info: BlockInfo,

    // Messaging and programs meta
    pub(crate) msg_nonce: u64,
    pub(crate) id_nonce: u64,

    // State
    pub(crate) actors: BTreeMap<ProgramId, (Actor, Balance)>,
    pub(crate) codes: BTreeMap<CodeId, Vec<u8>>,
    pub(crate) dispatches: VecDeque<StoredDispatch>,
    pub(crate) mailbox: HashMap<ProgramId, Vec<StoredMessage>>,
    pub(crate) wait_list: BTreeMap<(ProgramId, MessageId), StoredDispatch>,
    pub(crate) wait_init_list: BTreeMap<ProgramId, Vec<MessageId>>,
    pub(crate) gas_limits: BTreeMap<MessageId, Option<u64>>,

    // Last run info
    pub(crate) origin: ProgramId,
    pub(crate) msg_id: MessageId,
    pub(crate) log: Vec<StoredMessage>,
    pub(crate) main_failed: bool,
    pub(crate) others_failed: bool,
}

impl ExtManager {
    pub(crate) fn new() -> Self {
        Self {
            msg_nonce: 1,
            id_nonce: 1,
            block_info: BlockInfo {
                height: 0,
                timestamp: SystemTime::now()
                    .duration_since(UNIX_EPOCH)
                    .expect("Time went backwards")
                    .as_secs(),
            },
            ..Default::default()
        }
    }

    pub(crate) fn store_new_actor(
        &mut self,
        program_id: ProgramId,
        program: Program,
        init_message_id: Option<MessageId>,
    ) -> Option<(Actor, Balance)> {
        if let Program::Genuine(program, _) = &program {
            self.store_new_code(program.raw_code());
        }
        self.actors
            .insert(program_id, (Actor::new(init_message_id, program), 0))
    }

    pub(crate) fn store_new_code(&mut self, code: &[u8]) -> CodeId {
        let code_hash = CodeId::generate(code);
        self.codes.insert(code_hash, code.to_vec());
        code_hash
    }

    pub(crate) fn fetch_inc_message_nonce(&mut self) -> u64 {
        let nonce = self.msg_nonce;
        self.msg_nonce += 1;
        nonce
    }

    pub(crate) fn free_id_nonce(&mut self) -> u64 {
        while self.actors.contains_key(&self.id_nonce.into())
            || self.mailbox.contains_key(&self.id_nonce.into())
        {
            self.id_nonce += 1;
        }
        self.id_nonce
    }

    pub(crate) fn run_dispatch(&mut self, dispatch: Dispatch) -> RunResult {
        self.prepare_for(&dispatch);

        self.gas_limits.insert(dispatch.id(), dispatch.gas_limit());

        if self.actors.contains_key(&dispatch.destination()) {
            self.dispatches.push_back(dispatch.into_stored());
        } else {
            let message = dispatch.into_parts().1.into_stored();

            self.mailbox
                .entry(message.destination())
                .or_default()
                .push(message.clone());

            self.log.push(message)
        }

        let mut total_processed = 0;
        while let Some(dispatch) = self.dispatches.pop_front() {
            let message_id = dispatch.id();
            let dest = dispatch.destination();

            if self.check_is_for_wait_list(&dispatch) {
                self.wait_init_list
                    .entry(dest)
                    .or_default()
                    .push(message_id);
                self.wait_dispatch(dispatch);

                continue;
            }

            let (actor, balance) = self
                .actors
                .get_mut(&dest)
                .expect("Somehow message queue contains message for user");

            if actor.is_dormant() {
                self.process_dormant(dispatch);
            } else if let Some(executable_actor) = actor.get_executable_actor(*balance) {
                self.process_normal(executable_actor, dispatch);
            } else if let Some(mock) = actor.take_mock() {
                self.process_mock(mock, dispatch);
            } else {
                unreachable!();
            }

            total_processed += 1;
        }

        let log = self.log.clone();

        RunResult {
            main_failed: self.main_failed,
            others_failed: self.others_failed,
            log: log.into_iter().map(CoreLog::from).collect(),
            message_id: self.msg_id,
            total_processed,
        }
    }

    fn prepare_for(&mut self, dispatch: &Dispatch) {
        self.msg_id = dispatch.id();
        self.origin = dispatch.source();
        self.log.clear();
        self.main_failed = false;
        self.others_failed = false;

        // TODO: Remove this check after #349.
        if !self.dispatches.is_empty() {
            panic!("Message queue isn't empty");
        }
    }

    fn mark_failed(&mut self, msg_id: MessageId) {
        if self.msg_id == msg_id {
            self.main_failed = true;
        } else {
            self.others_failed = true;
        }
    }

    fn init_success(&mut self, message_id: MessageId, program_id: ProgramId) {
        let (actor, _) = self
            .actors
            .get_mut(&program_id)
            .expect("Can't find existing program");

        actor.set_initialized();

        self.move_waiting_msgs_to_queue(message_id, program_id);
    }

    fn init_failure(&mut self, message_id: MessageId, program_id: ProgramId) {
        let (actor, _) = self
            .actors
            .get_mut(&program_id)
            .expect("Can't find existing program");

        *actor = Actor::Dormant;

        self.move_waiting_msgs_to_queue(message_id, program_id);
        self.mark_failed(message_id);
    }

    fn move_waiting_msgs_to_queue(&mut self, message_id: MessageId, program_id: ProgramId) {
        if let Some(ids) = self.wait_init_list.remove(&program_id) {
            for id in ids {
                self.wake_message(message_id, program_id, id);
            }
        }
    }

    // When called for the `dispatch`, it must be in queue.
    fn check_is_for_wait_list(&self, dispatch: &StoredDispatch) -> bool {
        let (actor, _) = self
            .actors
            .get(&dispatch.destination())
            .expect("method called for unknown destination");
        if let Actor::Uninitialized(maybe_message_id, _) = actor {
            let id = maybe_message_id.expect("message in dispatch queue has id");
            dispatch.reply().is_none() && id != dispatch.id()
        } else {
            false
        }
    }

    fn process_mock(&mut self, mut mock: Box<dyn WasmProgram>, dispatch: StoredDispatch) {
        let message_id = dispatch.id();
        let program_id = dispatch.destination();
        let payload = dispatch.payload().to_vec();

        let response = match dispatch.kind() {
            DispatchKind::Init => mock.init(payload),
            DispatchKind::Handle => mock.handle(payload),
            DispatchKind::Reply => mock.handle_reply(payload),
        };

        match response {
            Ok(reply) => {
                if let DispatchKind::Init = dispatch.kind() {
                    self.message_dispatched(DispatchOutcome::InitSuccess {
                        message_id,
                        program_id,
                        origin: dispatch.source(),
                    });
                }

                if let Some(payload) = reply {
                    let id = MessageId::generate_reply(message_id, 0);
                    let packet = ReplyPacket::new(payload, 0);
                    let reply_message = ReplyMessage::from_packet(id, packet);

                    self.send_dispatch(
                        message_id,
                        reply_message.into_dispatch(program_id, dispatch.source(), message_id),
                    );
                }
            }
            Err(expl) => {
                mock.debug(expl);

                if let DispatchKind::Init = dispatch.kind() {
                    self.message_dispatched(DispatchOutcome::InitFailure {
                        message_id,
                        program_id,
                        origin: dispatch.source(),
                        reason: Some(expl.to_string()),
                    });
                } else {
                    self.message_dispatched(DispatchOutcome::MessageTrap {
                        message_id,
                        program_id,
                        trap: Some(expl.to_string()),
                    })
                }

                let id = MessageId::generate_reply(message_id, 1);
                let packet = ReplyPacket::new(Default::default(), 1);
                let reply_message = ReplyMessage::from_packet(id, packet);

                self.send_dispatch(
                    message_id,
                    reply_message.into_dispatch(program_id, dispatch.source(), message_id),
                );
            }
        }

        // After run either `init_success` is called or `init_failed`.
        // So only active (init success) program can be modified
        self.actors.entry(program_id).and_modify(|(actor, _)| {
            if let Actor::Initialized(old_mock) = actor {
                *old_mock = Program::Mock(Some(mock));
            }
        });
    }

    fn process_normal(&mut self, executable_actor: ExecutableActor, dispatch: StoredDispatch) {
        self.process_dispatch(Some(executable_actor), dispatch);
    }

    fn process_dormant(&mut self, dispatch: StoredDispatch) {
        self.process_dispatch(None, dispatch);
    }

    fn process_dispatch(
        &mut self,
        executable_actor: Option<ExecutableActor>,
        dispatch: StoredDispatch,
    ) {
        let dest = dispatch.destination();
        let gas_limit = self
            .gas_limits
            .get(&dispatch.id())
            .expect("Unable to find gas limit for message")
            .unwrap_or(u64::MAX);
        let journal = core_processor::process::<Ext, WasmtimeEnvironment<Ext>>(
            executable_actor,
            dispatch.into_incoming(gas_limit),
            self.block_info,
            Default::default(),
            crate::EXISTENTIAL_DEPOSIT,
            self.origin,
            dest,
            u64::MAX,
            OUTGOING_LIMIT,
            Default::default(),
            None,
        );

        core_processor::handle_journal(journal, self);
    }

    pub(crate) fn execute_custom_function(
        &mut self,
        source: ProgramId,
        program_id: &ProgramId,
        message_option: Option<IncomingMessage>,
        function_name: &str,
    ) -> Vec<u8> {
        let mut executor = self.get_executor(source, program_id, message_option);
        let (result, journal) = executor.call_function(function_name);
        core_processor::handle_journal(journal, self);
        result
    }

    pub(crate) fn execute_custom_void_function(
        &mut self,
        source: ProgramId,
        program_id: &ProgramId,
        message_option: Option<IncomingMessage>,
        function_name: &str,
    ) {
        let mut executor = self.get_executor(source, program_id, message_option);
        let journal = executor.call_void_function(function_name);
        core_processor::handle_journal(journal, self);
    }

    fn get_executor(
        &mut self,
        source: ProgramId,
        program_id: &ProgramId,
        message_option: Option<IncomingMessage>,
    ) -> WasmExecutor {
        let (actor, balance) = self.actors.get_mut(program_id).unwrap();
        if actor.is_uninitialized() {
            actor.set_initialized();
        }
        if let Some(message) = message_option.clone() {
            if message.source() != source {
                panic!("Source id in message: {:?} is not equal to source id in function arguments: {:?}", message.source(), source);
            }
        }

        let actor = actor
            .get_executable_actor(*balance)
            .expect("Wrong actor type");
        let pages_initial_data = actor
            .pages_data
            .into_iter()
            .map(|(page, data)| (page, Box::new(PageBuf::try_from(data).unwrap())))
            .collect();

        WasmExecutor::new(source, actor.program, &pages_initial_data, message_option)
    }
}

impl JournalHandler for ExtManager {
    fn message_dispatched(&mut self, outcome: DispatchOutcome) {
        match outcome {
            DispatchOutcome::MessageTrap { message_id, .. } => self.mark_failed(message_id),
            DispatchOutcome::Success(_)
            | DispatchOutcome::Exit { .. }
            | DispatchOutcome::NoExecution(_) => {}
            DispatchOutcome::InitFailure {
                message_id,
                program_id,
                ..
            } => self.init_failure(message_id, program_id),
            DispatchOutcome::InitSuccess {
                message_id,
                program_id,
                ..
            } => self.init_success(message_id, program_id),
        }
    }

    fn gas_burned(&mut self, _message_id: MessageId, _amount: u64) {}

    fn exit_dispatch(&mut self, id_exited: ProgramId, _value_destination: ProgramId) {
        self.actors.remove(&id_exited);
    }

    fn message_consumed(&mut self, message_id: MessageId) {
        if let Some(index) = self.dispatches.iter().position(|d| d.id() == message_id) {
            self.dispatches.remove(index);
        }
    }

    fn send_dispatch(&mut self, _message_id: MessageId, dispatch: Dispatch) {
        self.gas_limits.insert(dispatch.id(), dispatch.gas_limit());

        if self.actors.contains_key(&dispatch.destination()) {
            self.dispatches.push_back(dispatch.into_stored());
        } else {
            let message = dispatch.into_parts().1.into_stored();

            self.mailbox
                .entry(message.destination())
                .or_default()
                .push(message.clone());

            self.log.push(message);
        }
    }

    fn wait_dispatch(&mut self, dispatch: StoredDispatch) {
        self.message_consumed(dispatch.id());
        self.wait_list
            .insert((dispatch.destination(), dispatch.id()), dispatch);
    }

    fn wake_message(
        &mut self,
        _message_id: MessageId,
        program_id: ProgramId,
        awakening_id: MessageId,
    ) {
        if let Some(msg) = self.wait_list.remove(&(program_id, awakening_id)) {
            self.dispatches.push_back(msg);
        }
    }

    fn update_pages_data(
        &mut self,
        program_id: ProgramId,
        mut pages_data: BTreeMap<PageNumber, PageBuf>,
    ) {
        let (actor, _) = self
            .actors
            .get_mut(&program_id)
            .expect("Can't find existing program");
        if let Some(actor_pages_data) = actor.get_pages_data_mut() {
            actor_pages_data.append(&mut pages_data);
        } else {
            unreachable!("No pages update for non-initialized program")
        }
    }

    fn update_allocations(&mut self, program_id: ProgramId, allocations: BTreeSet<WasmPageNumber>) {
        let (actor, _) = self
            .actors
            .get_mut(&program_id)
            .expect("Can't find existing program");

        if let Actor::Initialized(Program::Genuine(program, pages_data)) = actor {
            for page in program
                .get_allocations()
                .difference(&allocations)
                .flat_map(|p| p.to_gear_pages_iter())
            {
                pages_data.remove(&page);
            }
            *program.get_allocations_mut() = allocations;
        } else {
            unreachable!("No pages update for non-initialized program")
        }
    }

    fn send_value(&mut self, from: ProgramId, to: Option<ProgramId>, value: Balance) {
        if let Some(to) = to {
            if let Some((_, balance)) = self.actors.get_mut(&from) {
                if *balance < value {
                    panic!("Actor {:?} balance is less then sent value", from);
                }

                *balance -= value;
            };

            if let Some((_, balance)) = self.actors.get_mut(&to) {
                *balance += value;
            };
        }
    }

    fn store_new_programs(&mut self, code_hash: CodeId, candidates: Vec<(ProgramId, MessageId)>) {
        if let Some(code) = self.codes.get(&code_hash).cloned() {
            for (candidate_id, init_message_id) in candidates {
                if !self.actors.contains_key(&candidate_id) {
                    let code = Code::try_new(code.clone(), 1, |_| ConstantCostRules::default())
                        .expect("Program can't be constructed with provided code");

                    let code_and_id: InstrumentedCodeAndId =
                        CodeAndId::from_parts_unchecked(code, code_hash).into();
                    let (code, _) = code_and_id.into_parts();
                    let candidate = CoreProgram::new(candidate_id, code);
                    self.store_new_actor(
                        candidate_id,
                        Program::new(candidate, Default::default()),
                        Some(init_message_id),
                    );
                } else {
                    logger::debug!("Program with id {:?} already exists", candidate_id);
                }
            }
        } else {
            logger::debug!(
                "No referencing code with code hash {:?} for candidate programs",
                code_hash
            );
            for (invalid_candidate_id, _) in candidates {
                self.actors
                    .insert(invalid_candidate_id, (Actor::Dormant, 0));
            }
        }
    }

    fn stop_processing(&mut self, _dispatch: StoredDispatch, _gas_burned: u64) {
        panic!("Processing stopped. Used for on-chain logic only.")
    }
}<|MERGE_RESOLUTION|>--- conflicted
+++ resolved
@@ -27,14 +27,7 @@
     code::{Code, CodeAndId, InstrumentedCodeAndId},
     ids::{CodeId, MessageId, ProgramId},
     memory::{PageBuf, PageNumber, WasmPageNumber},
-<<<<<<< HEAD
-    message::{
-        Dispatch, DispatchKind, IncomingMessage, ReplyMessage, ReplyPacket, StoredDispatch,
-        StoredMessage,
-    },
-=======
     message::{Dispatch, DispatchKind, ReplyMessage, ReplyPacket, StoredDispatch, StoredMessage},
->>>>>>> f0f52ac0
     program::Program as CoreProgram,
 };
 use std::{
@@ -43,6 +36,7 @@
     convert::TryFrom,
 };
 use wasm_instrument::gas_metering::ConstantCostRules;
+use gear_core::message::IncomingMessage;
 
 const OUTGOING_LIMIT: u32 = 1024;
 
@@ -444,7 +438,6 @@
             u64::MAX,
             OUTGOING_LIMIT,
             Default::default(),
-            None,
         );
 
         core_processor::handle_journal(journal, self);
