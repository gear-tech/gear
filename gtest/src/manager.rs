--- conflicted
+++ resolved
@@ -37,11 +37,7 @@
         Dispatch, DispatchKind, IncomingDispatch, Message, MessageWaitedType, ReplyMessage,
         ReplyPacket, StoredDispatch, StoredMessage,
     },
-<<<<<<< HEAD
     pages::{GearPage, IntervalIterator, IntervalsTree, WasmPage},
-=======
-    pages::{GearPage, WasmPage},
->>>>>>> dfe0cbed
     program::Program as CoreProgram,
     reservation::{GasReservationMap, GasReserver},
 };
@@ -1104,21 +1100,14 @@
                     ..
                 }),
             ) => {
-                for page in program
+                program
                     .allocations()
                     .difference(&allocations)
-<<<<<<< HEAD
                     .flat_map(IntervalIterator::from)
                     .flat_map(|p| p.to_iter())
-                {
-                    pages_data.remove(&page);
-                }
-=======
-                    .flat_map(|page| page.to_iter())
-                    .for_each(|ref page| {
-                        pages_data.remove(page);
+                    .for_each(|ref p| {
+                        pages_data.remove(p);
                     });
->>>>>>> dfe0cbed
                 program.set_allocations(allocations);
             }
             _ => unreachable!("No pages data found for program"),
