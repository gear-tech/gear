--- conflicted
+++ resolved
@@ -19,18 +19,10 @@
 use crate::{
     log::{CoreLog, RunResult},
     program::{Gas, WasmProgram},
-<<<<<<< HEAD
-    wasm_executor::WasmExecutor,
-    Result, TestError, EPOCH_DURATION_IN_BLOCKS, EXISTENTIAL_DEPOSIT, INITIAL_RANDOM_SEED,
-    MAILBOX_THRESHOLD, MAX_RESERVATIONS, MODULE_INSTANTIATION_BYTE_COST,
-    MODULE_INSTRUMENTATION_BYTE_COST, MODULE_INSTRUMENTATION_COST, READ_COST, READ_PER_BYTE_COST,
-    RESERVATION_COST, RESERVE_FOR, WAITLIST_COST, WRITE_COST, WRITE_PER_BYTE_COST,
-=======
     Result, TestError, EXISTENTIAL_DEPOSIT, INITIAL_RANDOM_SEED, MAILBOX_THRESHOLD,
     MAX_RESERVATIONS, MODULE_INSTANTIATION_BYTE_COST, MODULE_INSTRUMENTATION_BYTE_COST,
     MODULE_INSTRUMENTATION_COST, READ_COST, READ_PER_BYTE_COST, RESERVATION_COST, RESERVE_FOR,
     WAITLIST_COST, WRITE_COST, WRITE_PER_BYTE_COST,
->>>>>>> d293c53e
 };
 use core_processor::{
     common::*,
