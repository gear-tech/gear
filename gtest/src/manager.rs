// This file is part of Gear.

// Copyright (C) 2021-2022 Gear Technologies Inc.
// SPDX-License-Identifier: GPL-3.0-or-later WITH Classpath-exception-2.0

// This program is free software: you can redistribute it and/or modify
// it under the terms of the GNU General Public License as published by
// the Free Software Foundation, either version 3 of the License, or
// (at your option) any later version.

// This program is distributed in the hope that it will be useful,
// but WITHOUT ANY WARRANTY; without even the implied warranty of
// MERCHANTABILITY or FITNESS FOR A PARTICULAR PURPOSE. See the
// GNU General Public License for more details.

// You should have received a copy of the GNU General Public License
// along with this program. If not, see <https://www.gnu.org/licenses/>.

use crate::{
    log::{CoreLog, RunResult},
    program::WasmProgram,
};
use core_processor::{common::*, configs::BlockInfo, Ext};
use gear_backend_wasmtime::WasmtimeEnvironment;
use gear_core::{
    code::CheckedCode,
    ids::{CodeId, MessageId, ProgramId},
    memory::PageNumber,
    message::{
        Dispatch, DispatchKind, Message, ReplyMessage, ReplyPacket, StoredDispatch, StoredMessage,
    },
    program::Program as CoreProgram,
};
use std::{
    collections::{BTreeMap, HashMap, VecDeque},
    time::{SystemTime, UNIX_EPOCH},
};

pub(crate) type Balance = u128;

#[derive(Debug)]
pub(crate) enum Actor {
    Initialized(Program),
    // Contract: program is always `Some`, option is used to take ownership
    Uninitialized(Option<MessageId>, Option<Program>),
    Dormant,
}

impl Actor {
    fn new(init_message_id: Option<MessageId>, program: Program) -> Self {
        Actor::Uninitialized(init_message_id, Some(program))
    }

    // # Panics
    // If actor is initialized or dormant
    fn set_initialized(&mut self) {
        assert!(
            self.is_uninitialized(),
            "can't transmute actor, which isn't uninitialized"
        );

        if let Actor::Uninitialized(_, maybe_prog) = self {
            let mut prog = maybe_prog
                .take()
                .expect("actor storage contains only `Some` values by contract");
            if let Program::Genuine(p) = &mut prog {
                p.set_initialized();
            }
            *self = Actor::Initialized(prog);
        }
    }

    fn is_dormant(&self) -> bool {
        matches!(self, Actor::Dormant)
    }

    fn is_uninitialized(&self) -> bool {
        matches!(self, Actor::Uninitialized(..))
    }

    fn as_mut_core_prog(&mut self) -> Option<&mut CoreProgram> {
        match self {
            Actor::Initialized(Program::Genuine(prog)) => Some(prog),
            _ => None,
        }
    }

    // Takes ownership over mock program, putting `None` value instead of it.
    fn take_mock(&mut self) -> Option<Box<dyn WasmProgram>> {
        match self {
            Actor::Initialized(Program::Mock(mock)) => mock.take(),
            Actor::Uninitialized(_, Some(Program::Mock(mock))) => mock.take(),
            _ => None,
        }
    }

    // Gets a new executable actor derived from the inner program.
    fn get_executable_actor(&self, balance: Balance) -> Option<ExecutableActor> {
        let program = match self {
            Actor::Initialized(Program::Genuine(program)) => Some(program.clone()),
            Actor::Uninitialized(_, Some(Program::Genuine(program))) => Some(program.clone()),
            _ => None,
        };
        program.map(|program| ExecutableActor { program, balance })
    }
}

#[derive(Debug)]
pub(crate) enum Program {
    Genuine(CoreProgram),
    // Contract: is always `Some`, option is used to take ownership
    Mock(Option<Box<dyn WasmProgram>>),
}

impl Program {
    pub(crate) fn new(prog: CoreProgram) -> Self {
        Program::Genuine(prog)
    }

    pub(crate) fn new_mock(mock: impl WasmProgram + 'static) -> Self {
        Program::Mock(Some(Box::new(mock)))
    }
}

#[derive(Default, Debug)]
pub(crate) struct ExtManager {
    // State metadata
    pub(crate) block_info: BlockInfo,

    // Messaging and programs meta
    pub(crate) msg_nonce: u64,
    pub(crate) id_nonce: u64,

    // State
    pub(crate) actors: BTreeMap<ProgramId, (Actor, Balance)>,
<<<<<<< HEAD
    pub(crate) codes: BTreeMap<CodeHash, Vec<u8>>,
    pub(crate) dispatch_queue: VecDeque<Dispatch>,
    pub(crate) actor_to_mailbox: HashMap<ProgramId, Vec<Message>>,
    pub(crate) wait_list: BTreeMap<(ProgramId, MessageId), Dispatch>,
=======
    pub(crate) codes: BTreeMap<CodeId, Vec<u8>>,
    pub(crate) dispatches: VecDeque<StoredDispatch>,
    pub(crate) mailbox: BTreeMap<ProgramId, Vec<StoredMessage>>,
    pub(crate) wait_list: BTreeMap<(ProgramId, MessageId), StoredDispatch>,
>>>>>>> f2d5d468
    pub(crate) wait_init_list: BTreeMap<ProgramId, Vec<MessageId>>,
    pub(crate) gas_limits: BTreeMap<MessageId, Option<u64>>,

    // Last run info
    pub(crate) origin: ProgramId,
    pub(crate) msg_id: MessageId,
    pub(crate) log: Vec<Message>,
    pub(crate) main_failed: bool,
    pub(crate) others_failed: bool,
}

impl ExtManager {
    pub(crate) fn new() -> Self {
        Self {
            msg_nonce: 1,
            id_nonce: 1,
            block_info: BlockInfo {
                height: 0,
                timestamp: SystemTime::now()
                    .duration_since(UNIX_EPOCH)
                    .expect("Time went backwards")
                    .as_secs(),
            },
            ..Default::default()
        }
    }

    pub(crate) fn store_new_actor(
        &mut self,
        program_id: ProgramId,
        program: Program,
        init_message_id: Option<MessageId>,
    ) -> Option<(Actor, Balance)> {
        if let Program::Genuine(program) = &program {
            self.store_new_code(program.code());
        }
        self.actors
            .insert(program_id, (Actor::new(init_message_id, program), 0))
    }

    pub(crate) fn store_new_code(&mut self, code: &[u8]) -> CodeId {
        let code_hash = CodeId::generate(code);
        self.codes.insert(code_hash, code.to_vec());
        code_hash
    }

    pub(crate) fn fetch_inc_message_nonce(&mut self) -> u64 {
        let nonce = self.msg_nonce;
        self.msg_nonce += 1;
        nonce
    }

    pub(crate) fn free_id_nonce(&mut self) -> u64 {
        while self.actors.contains_key(&self.id_nonce.into())
            || self.actor_to_mailbox.contains_key(&self.id_nonce.into())
        {
            self.id_nonce += 1;
        }
        self.id_nonce
    }

    pub(crate) fn run_dispatch(&mut self, message: Dispatch) -> RunResult {
        self.prepare_for(&message);

        self.gas_limits.insert(message.id(), message.gas_limit());
        let message = message.into_stored();

        let message_id = message.id();

<<<<<<< HEAD
        {
            let maybe_actor = self.actors.get_mut(&message.dest());
            if let Some((actor, _)) = maybe_actor {
                let kind = if actor.is_dormant() {
                    DispatchKind::Handle
                } else {
                    if let Actor::Uninitialized(maybe_message_id, _) = actor {
                        maybe_message_id.get_or_insert(message.id());
                    }
                    Self::get_entry_point(&message, &*actor)
                };

                let dispatch = Dispatch {
                    kind,
                    message,
                    payload_store: None,
                };
                self.dispatch_queue.push_back(dispatch);
            } else {
                self.actor_to_mailbox
                    .entry(message.dest())
                    .or_default()
                    .push(message.clone());
                self.log.push(message);
            }
=======
        let maybe_actor = self.actors.get_mut(&message.destination());
        if maybe_actor.is_some() {
            self.dispatches.push_back(message);
        } else {
            self.mailbox
                .entry(message.destination())
                .or_default()
                .push(message.message().clone());
>>>>>>> f2d5d468
        }

        let mut total_processed = 0;
        while let Some(dispatch) = self.dispatches.pop_front() {
            let message_id = dispatch.id();
            let dest = dispatch.destination();

            if self.check_is_for_wait_list(&dispatch) {
                self.wait_init_list
                    .entry(dest)
                    .or_default()
                    .push(message_id);
                self.wait_dispatch(dispatch);

                continue;
            }

            let (actor, balance) = self
                .actors
                .get_mut(&dest)
                .expect("Somehow message queue contains message for user");

            if actor.is_dormant() {
                self.process_dormant(dispatch);
            } else if let Some(executable_actor) = actor.get_executable_actor(*balance) {
                self.process_normal(executable_actor, dispatch);
            } else if let Some(mock) = actor.take_mock() {
                self.process_mock(mock, dispatch);
            } else {
                unreachable!();
            }

            total_processed += 1;
        }

        let log = self.log.clone();

        RunResult {
            main_failed: self.main_failed,
            others_failed: self.others_failed,
            log: log.into_iter().map(CoreLog::from_message).collect(),
            message_id,
            total_processed,
        }
    }

    fn prepare_for(&mut self, dispatch: &Dispatch) {
        self.msg_id = dispatch.id();
        self.origin = dispatch.source();
        self.log.clear();
        self.main_failed = false;
        self.others_failed = false;

        // TODO: Remove this check after #349.
        if !self.dispatches.is_empty() {
            panic!("Message queue isn't empty");
        }
    }

    fn mark_failed(&mut self, msg_id: MessageId) {
        if self.msg_id == msg_id {
            self.main_failed = true;
        } else {
            self.others_failed = true;
        }
    }

    fn init_success(&mut self, message_id: MessageId, program_id: ProgramId) {
        let (actor, _) = self
            .actors
            .get_mut(&program_id)
            .expect("Can't find existing program");

        actor.set_initialized();

        self.move_waiting_msgs_to_queue(message_id, program_id);
    }

    fn init_failure(&mut self, message_id: MessageId, program_id: ProgramId) {
        let (actor, _) = self
            .actors
            .get_mut(&program_id)
            .expect("Can't find existing program");

        *actor = Actor::Dormant;

        self.move_waiting_msgs_to_queue(message_id, program_id);
        self.mark_failed(message_id);
    }

    fn move_waiting_msgs_to_queue(&mut self, message_id: MessageId, program_id: ProgramId) {
        if let Some(ids) = self.wait_init_list.remove(&program_id) {
            for id in ids {
                self.wake_message(message_id, program_id, id);
            }
        }
    }

    // When called for the `dispatch`, it must be in queue.
    fn check_is_for_wait_list(&self, dispatch: &StoredDispatch) -> bool {
        let (actor, _) = self
            .actors
            .get(&dispatch.destination())
            .expect("method called for unknown destination");
        if let Actor::Uninitialized(maybe_message_id, _) = actor {
            let id = maybe_message_id.expect("message in dispatch queue has id");
            dispatch.reply().is_none() && id != dispatch.id()
        } else {
            false
        }
    }

    fn process_mock(&mut self, mut mock: Box<dyn WasmProgram>, dispatch: StoredDispatch) {
        let message_id = dispatch.id();
        let program_id = dispatch.destination();
        let payload = dispatch.payload().to_vec();

        let response = match dispatch.kind() {
            DispatchKind::Init => mock.init(payload),
            DispatchKind::Handle => mock.handle(payload),
            DispatchKind::Reply => mock.handle_reply(payload),
        };

        match response {
            Ok(reply) => {
                if let DispatchKind::Init = dispatch.kind() {
                    self.message_dispatched(DispatchOutcome::InitSuccess {
                        message_id,
                        program_id,
                        origin: dispatch.source(),
                    });
                }

                if let Some(payload) = reply {
                    let id = MessageId::generate_reply(message_id, 0);
                    let packet = ReplyPacket::new(payload, 0);
                    let reply_message = ReplyMessage::from_packet(id, packet);

                    self.send_dispatch(
                        message_id,
                        reply_message.into_dispatch(program_id, dispatch.source(), message_id),
                    );
                }
            }
            Err(expl) => {
                mock.debug(expl);

                if let DispatchKind::Init = dispatch.kind() {
                    self.message_dispatched(DispatchOutcome::InitFailure {
                        message_id,
                        program_id,
                        origin: dispatch.source(),
                        reason: expl,
                    });
                } else {
                    self.message_dispatched(DispatchOutcome::MessageTrap {
                        message_id,
                        program_id,
                        trap: Some(expl),
                    })
                }

                let id = MessageId::generate_reply(message_id, 1);
                let packet = ReplyPacket::new(Default::default(), 1);
                let reply_message = ReplyMessage::from_packet(id, packet);

                self.send_dispatch(
                    message_id,
                    reply_message.into_dispatch(program_id, dispatch.source(), message_id),
                );
            }
        }

        // After run either `init_success` is called or `init_failed`.
        // So only active (init success) program can be modified
        self.actors.entry(program_id).and_modify(|(actor, _)| {
            if let Actor::Initialized(old_mock) = actor {
                *old_mock = Program::Mock(Some(mock));
            }
        });
    }

    fn process_normal(&mut self, executable_actor: ExecutableActor, dispatch: StoredDispatch) {
        self.process_dispatch(Some(executable_actor), dispatch);
    }

    fn process_dormant(&mut self, dispatch: StoredDispatch) {
        self.process_dispatch(None, dispatch);
    }

    fn process_dispatch(
        &mut self,
        executable_actor: Option<ExecutableActor>,
        dispatch: StoredDispatch,
    ) {
        let dest = dispatch.destination();
        let gas_limit = self
            .gas_limits
            .get(&dispatch.id())
            .expect("Unable to find gas limit for message")
            .unwrap_or(u64::MAX);
        let journal = core_processor::process::<Ext, WasmtimeEnvironment<Ext>>(
            executable_actor,
            dispatch.into_incoming(gas_limit),
            self.block_info,
            crate::EXISTENTIAL_DEPOSIT,
            self.origin,
            dest,
        );

        core_processor::handle_journal(journal, self);
    }

    pub(crate) fn take_message(&mut self, program_id: &ProgramId, index: usize) -> Message {
        self.actor_to_mailbox
            .get_mut(program_id)
            .expect("No mailbox with such program id")
            .remove(index)
    }
}

impl JournalHandler for ExtManager {
    fn message_dispatched(&mut self, outcome: DispatchOutcome) {
        match outcome {
            DispatchOutcome::MessageTrap { message_id, .. } => self.mark_failed(message_id),
            DispatchOutcome::Success(_) | DispatchOutcome::NoExecution(_) => {}
            DispatchOutcome::InitFailure {
                message_id,
                program_id,
                ..
            } => self.init_failure(message_id, program_id),
            DispatchOutcome::InitSuccess {
                message_id,
                program_id,
                ..
            } => self.init_success(message_id, program_id),
        }
    }

    fn gas_burned(&mut self, _message_id: MessageId, _amount: u64) {}

    fn exit_dispatch(&mut self, id_exited: ProgramId, _value_destination: ProgramId) {
        self.actors.remove(&id_exited);
    }

    fn message_consumed(&mut self, message_id: MessageId) {
        if let Some(index) = self.dispatches.iter().position(|d| d.id() == message_id) {
            self.dispatches.remove(index);
        }
    }
    fn send_dispatch(&mut self, _message_id: MessageId, dispatch: Dispatch) {
        self.gas_limits.insert(dispatch.id(), dispatch.gas_limit());

        if self.actors.contains_key(&dispatch.destination()) {
            self.dispatches.push_back(dispatch.into_stored());
        } else {
<<<<<<< HEAD
            self.actor_to_mailbox
                .entry(message.dest())
=======
            self.mailbox
                .entry(dispatch.destination())
>>>>>>> f2d5d468
                .or_default()
                .push(dispatch.message().clone().into_stored());
            self.log.push(dispatch.message().clone());
        }
    }
    fn wait_dispatch(&mut self, dispatch: StoredDispatch) {
        self.message_consumed(dispatch.id());
        self.wait_list
            .insert((dispatch.destination(), dispatch.id()), dispatch);
    }

    fn wake_message(
        &mut self,
        _message_id: MessageId,
        program_id: ProgramId,
        awakening_id: MessageId,
    ) {
        if let Some(msg) = self.wait_list.remove(&(program_id, awakening_id)) {
            self.dispatches.push_back(msg);
        }
    }

    fn update_page(
        &mut self,
        program_id: ProgramId,
        page_number: PageNumber,
        data: Option<Vec<u8>>,
    ) {
        let (actor, _) = self
            .actors
            .get_mut(&program_id)
            .expect("Can't find existing program");
        if let Some(prog) = actor.as_mut_core_prog() {
            if let Some(data) = data {
                let _ = prog.set_page(page_number, &data);
            } else {
                prog.remove_page(page_number);
            }
        } else {
            unreachable!("No pages update for non-initialized program")
        }
    }

    fn send_value(&mut self, from: ProgramId, to: Option<ProgramId>, value: Balance) {
        if let Some(to) = to {
            if let Some((_, balance)) = self.actors.get_mut(&from) {
                if *balance < value {
                    panic!("Actor {:?} balance is less then sent value", from);
                }

                *balance -= value;
            };

            if let Some((_, balance)) = self.actors.get_mut(&to) {
                *balance += value;
            };
        }
    }

    fn store_new_programs(&mut self, code_hash: CodeId, candidates: Vec<(ProgramId, MessageId)>) {
        if let Some(code) = self.codes.get(&code_hash).cloned() {
            for (candidate_id, init_message_id) in candidates {
                if !self.actors.contains_key(&candidate_id) {
                    let checked_code = CheckedCode::try_new(code.clone()).unwrap_or_else(|e|
                        panic!(
                            "Program can't be constructed with provided code {:?}. An error occurred {:?}",
                            code, e
                        )
                    );
                    let candidate = CoreProgram::new(candidate_id, checked_code);
                    self.store_new_actor(
                        candidate_id,
                        Program::new(candidate),
                        Some(init_message_id),
                    );
                } else {
                    logger::debug!("Program with id {:?} already exists", candidate_id);
                }
            }
        } else {
            logger::debug!(
                "No referencing code with code hash {:?} for candidate programs",
                code_hash
            );
            for (invalid_candidate_id, _) in candidates {
                self.actors
                    .insert(invalid_candidate_id, (Actor::Dormant, 0));
            }
        }
    }
}<|MERGE_RESOLUTION|>--- conflicted
+++ resolved
@@ -26,10 +26,8 @@
     code::CheckedCode,
     ids::{CodeId, MessageId, ProgramId},
     memory::PageNumber,
-    message::{
-        Dispatch, DispatchKind, Message, ReplyMessage, ReplyPacket, StoredDispatch, StoredMessage,
-    },
-    program::Program as CoreProgram,
+    message::{Dispatch, DispatchKind, Message, MessageId, ReplyMessage, ReplyPacket, StoredDispatch, StoredMessage,},
+    program::{CheckedCode, CodeHash, Program as CoreProgram, ProgramId},
 };
 use std::{
     collections::{BTreeMap, HashMap, VecDeque},
@@ -133,17 +131,10 @@
 
     // State
     pub(crate) actors: BTreeMap<ProgramId, (Actor, Balance)>,
-<<<<<<< HEAD
-    pub(crate) codes: BTreeMap<CodeHash, Vec<u8>>,
-    pub(crate) dispatch_queue: VecDeque<Dispatch>,
-    pub(crate) actor_to_mailbox: HashMap<ProgramId, Vec<Message>>,
-    pub(crate) wait_list: BTreeMap<(ProgramId, MessageId), Dispatch>,
-=======
     pub(crate) codes: BTreeMap<CodeId, Vec<u8>>,
     pub(crate) dispatches: VecDeque<StoredDispatch>,
-    pub(crate) mailbox: BTreeMap<ProgramId, Vec<StoredMessage>>,
+    pub(crate) actor_to_mailbox: HashMap<ProgramId, Vec<StoredMessage>>,
     pub(crate) wait_list: BTreeMap<(ProgramId, MessageId), StoredDispatch>,
->>>>>>> f2d5d468
     pub(crate) wait_init_list: BTreeMap<ProgramId, Vec<MessageId>>,
     pub(crate) gas_limits: BTreeMap<MessageId, Option<u64>>,
 
@@ -213,33 +204,6 @@
 
         let message_id = message.id();
 
-<<<<<<< HEAD
-        {
-            let maybe_actor = self.actors.get_mut(&message.dest());
-            if let Some((actor, _)) = maybe_actor {
-                let kind = if actor.is_dormant() {
-                    DispatchKind::Handle
-                } else {
-                    if let Actor::Uninitialized(maybe_message_id, _) = actor {
-                        maybe_message_id.get_or_insert(message.id());
-                    }
-                    Self::get_entry_point(&message, &*actor)
-                };
-
-                let dispatch = Dispatch {
-                    kind,
-                    message,
-                    payload_store: None,
-                };
-                self.dispatch_queue.push_back(dispatch);
-            } else {
-                self.actor_to_mailbox
-                    .entry(message.dest())
-                    .or_default()
-                    .push(message.clone());
-                self.log.push(message);
-            }
-=======
         let maybe_actor = self.actors.get_mut(&message.destination());
         if maybe_actor.is_some() {
             self.dispatches.push_back(message);
@@ -248,7 +212,6 @@
                 .entry(message.destination())
                 .or_default()
                 .push(message.message().clone());
->>>>>>> f2d5d468
         }
 
         let mut total_processed = 0;
@@ -505,13 +468,8 @@
         if self.actors.contains_key(&dispatch.destination()) {
             self.dispatches.push_back(dispatch.into_stored());
         } else {
-<<<<<<< HEAD
             self.actor_to_mailbox
-                .entry(message.dest())
-=======
-            self.mailbox
                 .entry(dispatch.destination())
->>>>>>> f2d5d468
                 .or_default()
                 .push(dispatch.message().clone().into_stored());
             self.log.push(dispatch.message().clone());
