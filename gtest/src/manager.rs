// This file is part of Gear.
//
// Copyright (C) 2021-2025 Gear Technologies Inc.
// SPDX-License-Identifier: GPL-3.0-or-later WITH Classpath-exception-2.0
//
// This program is free software: you can redistribute it and/or modify
// it under the terms of the GNU General Public License as published by
// the Free Software Foundation, either version 3 of the License, or
// (at your option) any later version.
//
// This program is distributed in the hope that it will be useful,
// but WITHOUT ANY WARRANTY; without even the implied warranty of
// MERCHANTABILITY or FITNESS FOR A PARTICULAR PURPOSE. See the
// GNU General Public License for more details.
//
// You should have received a copy of the GNU General Public License
// along with this program. If not, see <https://www.gnu.org/licenses/>.

use crate::{
    constants::{BlockNumber, Gas, Value},
    error::usage_panic,
    log::{BlockRunResult, CoreLog},
    state::{
<<<<<<< HEAD
        accounts::Accounts, bank::Bank, blocks::BlocksManager, gas_tree::GasTreeManager,
        mailbox::MailboxManager, programs::ProgramsStorageManager, task_pool::TaskPoolManager,
        waitlist::WaitlistManager,
    },
    Block, ProgramBuilder, Result, TestError, EPOCH_DURATION_IN_BLOCKS, EXISTENTIAL_DEPOSIT,
    GAS_ALLOWANCE, GAS_MULTIPLIER, INITIAL_RANDOM_SEED, MAX_RESERVATIONS, MAX_USER_GAS_LIMIT,
    RESERVE_FOR, VALUE_PER_GAS,
=======
        self,
        accounts::Accounts,
        actors::{Actors, Program, TestActor},
        bank::Bank,
        blocks::BlocksManager,
        gas_tree::GasTreeManager,
        mailbox::manager::{MailboxErrorImpl, MailboxManager},
        nonce::NonceManager,
        queue::QueueManager,
        stash::DispatchStashManager,
        task_pool::TaskPoolManager,
        waitlist::WaitlistManager,
    },
    Result, TestError, EXISTENTIAL_DEPOSIT, GAS_ALLOWANCE, GAS_MULTIPLIER, MAX_RESERVATIONS,
    MAX_USER_GAS_LIMIT, RESERVE_FOR, VALUE_PER_GAS,
>>>>>>> de69e5be
};
use core_processor::{common::*, configs::BlockConfig, Ext};
use gear_common::{
    event::{MessageWaitedReason, MessageWaitedRuntimeReason},
    gas_provider::auxiliary::PlainNodeId,
    scheduler::StorageType,
    storage::Interval,
    LockId, Origin,
};
use gear_core::{
    code::{CodeMetadata, InstrumentedCode},
    gas_metering::{DbWeights, RentWeights, Schedule},
    ids::{prelude::*, ActorId, CodeId, MessageId, ReservationId},
    memory::PageBuf,
    message::{Dispatch, DispatchKind, Message, ReplyMessage, StoredMessage, UserStoredMessage},
    pages::{num_traits::Zero, GearPage},
    program::{ActiveProgram, Program, ProgramState},
    tasks::ScheduledTask,
};
use gear_lazy_pages_native_interface::LazyPagesNative;
use hold_bound::HoldBoundBuilder;
use std::{
    collections::{BTreeMap, BTreeSet},
    convert::TryInto,
    fmt::Debug,
    mem,
};

mod block_exec;
mod expend;
mod hold_bound;
mod journal;
mod memory;
mod reservations;
mod send_dispatch;
mod task;
mod wait_wake;

const OUTGOING_LIMIT: u32 = 1024;
const OUTGOING_BYTES_LIMIT: u32 = 64 * 1024 * 1024;

#[derive(Debug, Default)]
pub(crate) struct ExtManager {
    // State with possible overlay
    pub(crate) blocks_manager: BlocksManager,
    pub(crate) nonce_manager: NonceManager,
    pub(crate) bank: Bank,
<<<<<<< HEAD
    pub(crate) opt_binaries: BTreeMap<CodeId, Vec<u8>>,
    pub(crate) meta_binaries: BTreeMap<CodeId, Vec<u8>>,
    pub(crate) instrumented_codes: BTreeMap<CodeId, InstrumentedCode>,
    pub(crate) code_metadata: BTreeMap<CodeId, CodeMetadata>,
    pub(crate) dispatches: VecDeque<StoredDispatch>,
=======
    pub(crate) dispatches: QueueManager,
>>>>>>> de69e5be
    pub(crate) mailbox: MailboxManager,
    pub(crate) task_pool: TaskPoolManager,
    pub(crate) waitlist: WaitlistManager,
    pub(crate) gas_tree: GasTreeManager,
    pub(crate) dispatches_stash: DispatchStashManager,

    // State with no overlay
    pub(crate) gas_allowance: Gas,
    pub(crate) opt_binaries: BTreeMap<CodeId, Vec<u8>>,
    pub(crate) meta_binaries: BTreeMap<CodeId, Vec<u8>>,
    pub(crate) messages_processing_enabled: bool,
    pub(crate) first_incomplete_tasks_block: Option<u32>,

    // Last block execution info
    pub(crate) succeed: BTreeSet<MessageId>,
    pub(crate) failed: BTreeSet<MessageId>,
    pub(crate) not_executed: BTreeSet<MessageId>,
    pub(crate) gas_burned: BTreeMap<MessageId, Gas>,
    pub(crate) log: Vec<StoredMessage>,
    pub(crate) no_code_program: BTreeSet<ActorId>,
}

impl ExtManager {
    pub(crate) fn new() -> Self {
        Self {
            blocks_manager: BlocksManager,
            messages_processing_enabled: true,
            ..Default::default()
        }
    }

    pub fn block_height(&self) -> u32 {
        self.blocks_manager.get().height
    }

    pub(crate) fn store_new_actor(
        &mut self,
        program_id: ActorId,
        program: Program<Block>,
    ) -> Option<Program<Block>> {
        ProgramsStorageManager::insert_program(program_id, program)
    }

    pub(crate) fn store_new_code(&mut self, code_id: CodeId, code: Vec<u8>) {
        self.opt_binaries.insert(code_id, code.clone());

        let (instrumented_code, code_metadata) =
            ProgramBuilder::build_instrumented_code_and_id(code)
                .1
                .into_parts();
        self.instrumented_codes.insert(code_id, instrumented_code);
        self.code_metadata.insert(code_id, code_metadata);
    }

    pub(crate) fn instrumented_code(&self, code_id: CodeId) -> Option<&InstrumentedCode> {
        self.instrumented_codes.get(&code_id)
    }

    pub(crate) fn code_metadata(&self, code_id: CodeId) -> Option<&CodeMetadata> {
        self.code_metadata.get(&code_id)
    }

    pub(crate) fn original_code(&self, code_id: CodeId) -> Option<&[u8]> {
        self.opt_binaries.get(&code_id).map(|code| code.as_ref())
    }

    pub(crate) fn fetch_inc_message_nonce(&mut self) -> u64 {
        self.nonce_manager.fetch_inc_message_nonce()
    }

    pub(crate) fn free_id_nonce(&mut self) -> u64 {
<<<<<<< HEAD
        while ProgramsStorageManager::has_program(self.id_nonce.into()) {
            self.id_nonce += 1;
=======
        let mut id_nonce = self.nonce_manager.id_nonce();
        while Actors::contains_key(id_nonce.into()) {
            self.nonce_manager.inc_id_nonce();
            id_nonce = self.nonce_manager.id_nonce();
>>>>>>> de69e5be
        }

        id_nonce
    }

    pub(crate) fn update_storage_pages(
        &mut self,
        program_id: ActorId,
        memory_pages: BTreeMap<GearPage, PageBuf>,
    ) {
        for (page, buf) in memory_pages {
            ProgramsStorageManager::set_program_page(program_id, page, buf);
        }
    }

    pub(crate) fn mint_to(&mut self, id: ActorId, value: Value) {
        Accounts::increase(id, value);
    }

    pub(crate) fn balance_of(&self, id: ActorId) -> Value {
        Accounts::balance(id)
    }

    pub(crate) fn override_balance(&mut self, id: ActorId, balance: Value) {
        if ProgramsStorageManager::is_user(id) && balance < crate::EXISTENTIAL_DEPOSIT {
            usage_panic!(
                "An attempt to override balance with value ({}) less than existential deposit ({}. \
                Please try to use bigger balance value",
                balance,
                crate::EXISTENTIAL_DEPOSIT
            );
        }
        Accounts::override_balance(id, balance);
    }

    pub(crate) fn on_task_pool_change(&mut self) {
        let write = DbWeights::default().write.ref_time;
        self.gas_allowance = self.gas_allowance.saturating_sub(write);
    }

    fn init_success(&mut self, program_id: ActorId) {
        ProgramsStorageManager::modify_program(program_id, |program| {
            let Program::Active(active_program) =
                program.unwrap_or_else(|| panic!("Actor id {program_id:?} not found"))
            else {
                unreachable!("Before init finishes, program must always be active. But {program_id:?} program is not active.");
            };

            active_program.state = ProgramState::Initialized;
        });
    }

    fn init_failure(&mut self, program_id: ActorId, origin: ActorId) {
        self.clean_waitlist(program_id);
        self.remove_gas_reservation_map(program_id);
        ProgramsStorageManager::modify_program(program_id, |program| {
            if let Some(program) = program {
                if !program.is_active() {
                    // Guaranteed to be called only on active program
                    unreachable!(
                        "ExtManager::init_failure: failed to exit active program. \
                    Program - {program_id}, actual program - {program:?}"
                    );
                }

                *program = Program::Terminated(program_id);
            } else {
                // That's a case if no code exists for the program
                // requested to be created from another program and
                // there was not enough gas to get program from storage.
                log::debug!("Failed init is set for non-existing actor");
            }
        });

        let value = Accounts::balance(program_id);
        if value != 0 {
            Accounts::transfer(program_id, origin, value, false);
        }
    }

    pub(crate) fn update_program<R, F: FnOnce(&mut ActiveProgram<Block>) -> R>(
        &mut self,
        id: ActorId,
        op: F,
    ) -> Option<R> {
        ProgramsStorageManager::modify_program(id, |program| {
            program.and_then(|actor| {
                if let Program::Active(active_program) = actor {
                    Some(op(active_program))
                } else {
                    None
                }
            })
        })
    }

    pub(crate) fn read_mailbox_message(
        &mut self,
        to: ActorId,
        from_mid: MessageId,
    ) -> Result<UserStoredMessage, MailboxErrorImpl> {
        let (message, hold_interval) = self.mailbox.remove(to, from_mid)?;

        let expected = hold_interval.finish;

        let user_id = message.destination();
        let from = message.source();

        self.charge_for_hold(message.id(), hold_interval, StorageType::Mailbox);
        self.consume_and_retrieve(message.id());

        self.bank.transfer_value(from, user_id, message.value());

        let _ = self
            .task_pool
            .delete(
                expected,
                ScheduledTask::RemoveFromMailbox(user_id, message.id()),
            )
            .map(|_| {
                self.on_task_pool_change();
            });

        Ok(message)
    }

<<<<<<< HEAD
    pub(crate) fn clean_waitlist(&mut self, id: ActorId) {
        self.waitlist.drain_key(id).for_each(|entry| {
            let message = self.wake_dispatch_requirements(entry);

            self.dispatches.push_back(message);
        });
=======
    /// Enables the overlay mode for gear-runtime emulating storages
    /// (auxiliaries and internal ones).
    pub(crate) fn enable_overlay(&self) {
        state::enable_overlay();
    }

    /// Disables the overlay mode for gear-runtime emulating storages
    /// (auxiliaries and internal ones).
    pub(crate) fn disable_overlay(&self) {
        state::disable_overlay();
>>>>>>> de69e5be
    }
}<|MERGE_RESOLUTION|>--- conflicted
+++ resolved
@@ -21,31 +21,21 @@
     error::usage_panic,
     log::{BlockRunResult, CoreLog},
     state::{
-<<<<<<< HEAD
-        accounts::Accounts, bank::Bank, blocks::BlocksManager, gas_tree::GasTreeManager,
-        mailbox::MailboxManager, programs::ProgramsStorageManager, task_pool::TaskPoolManager,
-        waitlist::WaitlistManager,
-    },
-    Block, ProgramBuilder, Result, TestError, EPOCH_DURATION_IN_BLOCKS, EXISTENTIAL_DEPOSIT,
-    GAS_ALLOWANCE, GAS_MULTIPLIER, INITIAL_RANDOM_SEED, MAX_RESERVATIONS, MAX_USER_GAS_LIMIT,
-    RESERVE_FOR, VALUE_PER_GAS,
-=======
         self,
         accounts::Accounts,
-        actors::{Actors, Program, TestActor},
         bank::Bank,
         blocks::BlocksManager,
         gas_tree::GasTreeManager,
         mailbox::manager::{MailboxErrorImpl, MailboxManager},
         nonce::NonceManager,
+        programs::ProgramsStorageManager,
         queue::QueueManager,
         stash::DispatchStashManager,
         task_pool::TaskPoolManager,
         waitlist::WaitlistManager,
     },
-    Result, TestError, EXISTENTIAL_DEPOSIT, GAS_ALLOWANCE, GAS_MULTIPLIER, MAX_RESERVATIONS,
-    MAX_USER_GAS_LIMIT, RESERVE_FOR, VALUE_PER_GAS,
->>>>>>> de69e5be
+    ProgramBuilder, Result, TestError, EXISTENTIAL_DEPOSIT, GAS_ALLOWANCE, GAS_MULTIPLIER,
+    MAX_RESERVATIONS, MAX_USER_GAS_LIMIT, RESERVE_FOR, VALUE_PER_GAS,
 };
 use core_processor::{common::*, configs::BlockConfig, Ext};
 use gear_common::{
@@ -93,15 +83,7 @@
     pub(crate) blocks_manager: BlocksManager,
     pub(crate) nonce_manager: NonceManager,
     pub(crate) bank: Bank,
-<<<<<<< HEAD
-    pub(crate) opt_binaries: BTreeMap<CodeId, Vec<u8>>,
-    pub(crate) meta_binaries: BTreeMap<CodeId, Vec<u8>>,
-    pub(crate) instrumented_codes: BTreeMap<CodeId, InstrumentedCode>,
-    pub(crate) code_metadata: BTreeMap<CodeId, CodeMetadata>,
-    pub(crate) dispatches: VecDeque<StoredDispatch>,
-=======
     pub(crate) dispatches: QueueManager,
->>>>>>> de69e5be
     pub(crate) mailbox: MailboxManager,
     pub(crate) task_pool: TaskPoolManager,
     pub(crate) waitlist: WaitlistManager,
@@ -112,6 +94,8 @@
     pub(crate) gas_allowance: Gas,
     pub(crate) opt_binaries: BTreeMap<CodeId, Vec<u8>>,
     pub(crate) meta_binaries: BTreeMap<CodeId, Vec<u8>>,
+    pub(crate) instrumented_codes: BTreeMap<CodeId, InstrumentedCode>,
+    pub(crate) code_metadata: BTreeMap<CodeId, CodeMetadata>,
     pub(crate) messages_processing_enabled: bool,
     pub(crate) first_incomplete_tasks_block: Option<u32>,
 
@@ -140,8 +124,8 @@
     pub(crate) fn store_new_actor(
         &mut self,
         program_id: ActorId,
-        program: Program<Block>,
-    ) -> Option<Program<Block>> {
+        program: Program<BlockNumber>,
+    ) -> Option<Program<BlockNumber>> {
         ProgramsStorageManager::insert_program(program_id, program)
     }
 
@@ -173,15 +157,10 @@
     }
 
     pub(crate) fn free_id_nonce(&mut self) -> u64 {
-<<<<<<< HEAD
-        while ProgramsStorageManager::has_program(self.id_nonce.into()) {
-            self.id_nonce += 1;
-=======
         let mut id_nonce = self.nonce_manager.id_nonce();
-        while Actors::contains_key(id_nonce.into()) {
+        while ProgramsStorageManager::has_program(id_nonce.into()) {
             self.nonce_manager.inc_id_nonce();
             id_nonce = self.nonce_manager.id_nonce();
->>>>>>> de69e5be
         }
 
         id_nonce
@@ -262,7 +241,7 @@
         }
     }
 
-    pub(crate) fn update_program<R, F: FnOnce(&mut ActiveProgram<Block>) -> R>(
+    pub(crate) fn update_program<R, F: FnOnce(&mut ActiveProgram<BlockNumber>) -> R>(
         &mut self,
         id: ActorId,
         op: F,
@@ -308,14 +287,13 @@
         Ok(message)
     }
 
-<<<<<<< HEAD
     pub(crate) fn clean_waitlist(&mut self, id: ActorId) {
         self.waitlist.drain_key(id).for_each(|entry| {
             let message = self.wake_dispatch_requirements(entry);
 
             self.dispatches.push_back(message);
         });
-=======
+    }
     /// Enables the overlay mode for gear-runtime emulating storages
     /// (auxiliaries and internal ones).
     pub(crate) fn enable_overlay(&self) {
@@ -326,6 +304,5 @@
     /// (auxiliaries and internal ones).
     pub(crate) fn disable_overlay(&self) {
         state::disable_overlay();
->>>>>>> de69e5be
     }
 }