--- conflicted
+++ resolved
@@ -98,28 +98,6 @@
         matches!(self, TestActor::Uninitialized(..))
     }
 
-<<<<<<< HEAD
-=======
-    fn get_pages_data_mut(&mut self) -> Option<(MemoryInfix, &mut BTreeMap<GearPage, PageBuf>)> {
-        match self {
-            TestActor::Initialized(Program::Genuine {
-                pages_data,
-                program,
-                ..
-            })
-            | TestActor::Uninitialized(
-                _,
-                Some(Program::Genuine {
-                    pages_data,
-                    program,
-                    ..
-                }),
-            ) => Some((program.memory_infix(), pages_data)),
-            _ => None,
-        }
-    }
-
->>>>>>> a34fcfc3
     // Takes ownership over mock program, putting `None` value instead of it.
     fn take_mock(&mut self) -> Option<Box<dyn WasmProgram>> {
         match self {
@@ -315,42 +293,15 @@
         }
     }
 
-<<<<<<< HEAD
     fn update_storage_pages(
         &mut self,
         program_id: ProgramId,
+        memory_infix: MemoryInfix,
         memory_pages: BTreeMap<GearPage, PageBuf>,
     ) {
         // write pages into storage so lazy-pages can access them
         for (page, buf) in memory_pages {
             self.pages_data.insert(program_id, page, buf)
-=======
-    pub(crate) fn with_externalities<F, R>(&mut self, f: F) -> R
-    where
-        F: FnOnce(&mut Self) -> R,
-    {
-        let externalities = self.externalities.clone();
-        let mut externalities = externalities.borrow_mut();
-        externalities.execute_with(|| f(self))
-    }
-
-    fn update_storage_pages(
-        program_id: ProgramId,
-        memory_infix: MemoryInfix,
-        memory_pages: &BTreeMap<GearPage, PageBuf>,
-    ) {
-        // write pages into storage so lazy-pages can access them
-        for (page, buf) in memory_pages {
-            let page_no: u32 = (*page).into();
-            let prefix = [
-                System::PAGE_STORAGE_PREFIX.as_slice(),
-                program_id.into_bytes().as_slice(),
-                memory_infix.inner().to_le_bytes().as_slice(),
-                page_no.to_le_bytes().as_slice(),
-            ]
-            .concat();
-            sp_io::storage::set(&prefix, buf);
->>>>>>> a34fcfc3
         }
     }
 
@@ -619,30 +570,11 @@
             TestActor::Dormant | TestActor::User => panic!("Actor {program_id} isn't a program"),
         };
 
-<<<<<<< HEAD
         if let Program::Mock(_) = program {
             panic!("Can't read memory of mock program");
         }
 
         self.update_storage_pages(*program_id, memory_pages)
-=======
-        let memory_infix = match program {
-            Program::Genuine {
-                pages_data,
-                program,
-                ..
-            } => {
-                *pages_data = memory_pages.clone();
-
-                program.memory_infix()
-            }
-            Program::Mock(_) => panic!("Can't read memory of mock program"),
-        };
-
-        self.with_externalities(|_this| {
-            Self::update_storage_pages(*program_id, memory_infix, &memory_pages)
-        })
->>>>>>> a34fcfc3
     }
 
     #[track_caller]
@@ -1042,22 +974,7 @@
         program_id: ProgramId,
         pages_data: BTreeMap<GearPage, PageBuf>,
     ) {
-<<<<<<< HEAD
         self.update_storage_pages(program_id, pages_data);
-=======
-        let (actor, _) = self
-            .actors
-            .get_mut(&program_id)
-            .expect("Can't find existing program");
-
-        if let Some((memory_infix, actor_pages_data)) = actor.get_pages_data_mut() {
-            Self::update_storage_pages(program_id, memory_infix, &pages_data);
-
-            actor_pages_data.append(&mut pages_data);
-        } else {
-            unreachable!("No pages data found for program")
-        }
->>>>>>> a34fcfc3
     }
 
     #[track_caller]
