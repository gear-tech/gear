// This file is part of Gear.

// Copyright (C) 2021-2022 Gear Technologies Inc.
// SPDX-License-Identifier: GPL-3.0-or-later WITH Classpath-exception-2.0

// This program is free software: you can redistribute it and/or modify
// it under the terms of the GNU General Public License as published by
// the Free Software Foundation, either version 3 of the License, or
// (at your option) any later version.

// This program is distributed in the hope that it will be useful,
// but WITHOUT ANY WARRANTY; without even the implied warranty of
// MERCHANTABILITY or FITNESS FOR A PARTICULAR PURPOSE. See the
// GNU General Public License for more details.

// You should have received a copy of the GNU General Public License
// along with this program. If not, see <https://www.gnu.org/licenses/>.

use crate::{
    log::{CoreLog, RunResult},
    program::{Gas, WasmProgram},
    wasm_executor::WasmExecutor,
<<<<<<< HEAD
    EXISTENTIAL_DEPOSIT, MAILBOX_THRESHOLD,
};
use core_processor::{
    common::*,
    configs::{BlockConfig, BlockInfo, MessageExecutionContext},
    Ext,
=======
    Result, TestError,
>>>>>>> 261133b3
};
use gear_backend_wasmtime::WasmtimeEnvironment;
use gear_core::{
    code::{Code, CodeAndId, InstrumentedCodeAndId},
    ids::{CodeId, MessageId, ProgramId},
    memory::{PageBuf, PageNumber, WasmPageNumber},
    message::{
        Dispatch, DispatchKind, Payload, ReplyMessage, ReplyPacket, StoredDispatch, StoredMessage,
    },
    program::Program as CoreProgram,
};
use std::{
    collections::{BTreeMap, BTreeSet, HashMap, VecDeque},
    time::{SystemTime, UNIX_EPOCH},
};
use wasm_instrument::gas_metering::ConstantCostRules;

const OUTGOING_LIMIT: u32 = 1024;

pub(crate) type Balance = u128;

#[derive(Debug)]
pub(crate) enum TestActor {
    Initialized(Program),
    // Contract: program is always `Some`, option is used to take ownership
    Uninitialized(Option<MessageId>, Option<Program>),
    Dormant,
}

impl TestActor {
    fn new(init_message_id: Option<MessageId>, program: Program) -> Self {
        TestActor::Uninitialized(init_message_id, Some(program))
    }

    // # Panics
    // If actor is initialized or dormant
    fn set_initialized(&mut self) {
        assert!(
            self.is_uninitialized(),
            "can't transmute actor, which isn't uninitialized"
        );

        if let TestActor::Uninitialized(_, maybe_prog) = self {
            let mut prog = maybe_prog
                .take()
                .expect("actor storage contains only `Some` values by contract");
            if let Program::Genuine { program, .. } = &mut prog {
                program.set_initialized();
            }
            *self = TestActor::Initialized(prog);
        }
    }

    fn is_dormant(&self) -> bool {
        matches!(self, TestActor::Dormant)
    }

    fn is_uninitialized(&self) -> bool {
        matches!(self, TestActor::Uninitialized(..))
    }

    fn get_pages_data_mut(&mut self) -> Option<&mut BTreeMap<PageNumber, PageBuf>> {
        match self {
            TestActor::Initialized(Program::Genuine { pages_data, .. }) => Some(pages_data),
            _ => None,
        }
    }

    // Takes ownership over mock program, putting `None` value instead of it.
    fn take_mock(&mut self) -> Option<Box<dyn WasmProgram>> {
        match self {
            TestActor::Initialized(Program::Mock(mock))
            | TestActor::Uninitialized(_, Some(Program::Mock(mock))) => mock.take(),
            _ => None,
        }
    }

    fn code_id(&self) -> Option<CodeId> {
        match self {
            TestActor::Initialized(Program::Genuine { code_id, .. })
            | TestActor::Uninitialized(_, Some(Program::Genuine { code_id, .. })) => Some(*code_id),
            _ => None,
        }
    }

    // Gets a new executable actor derived from the inner program.
    fn get_executable_actor_data(&self, balance: Balance) -> Option<ExecutableActorData> {
        let (program, pages_data) = match self {
            TestActor::Initialized(Program::Genuine {
                program,
                pages_data,
                ..
            })
            | TestActor::Uninitialized(
                _,
                Some(Program::Genuine {
                    program,
                    pages_data,
                    ..
                }),
            ) => (program.clone(), pages_data.clone()),
            _ => return None,
        };
        Some(ExecutableActorData {
            program,
            balance,
            pages_data,
        })
    }
}

#[derive(Debug)]
pub(crate) enum Program {
    Genuine {
        program: CoreProgram,
        code_id: CodeId,
        pages_data: BTreeMap<PageNumber, PageBuf>,
    },
    // Contract: is always `Some`, option is used to take ownership
    Mock(Option<Box<dyn WasmProgram>>),
}

impl Program {
    pub(crate) fn new(
        program: CoreProgram,
        code_id: CodeId,
        pages_data: BTreeMap<PageNumber, PageBuf>,
    ) -> Self {
        Program::Genuine {
            program,
            code_id,
            pages_data,
        }
    }

    pub(crate) fn new_mock(mock: impl WasmProgram + 'static) -> Self {
        Program::Mock(Some(Box::new(mock)))
    }
}

#[derive(Default, Debug)]
pub(crate) struct ExtManager {
    // State metadata
    pub(crate) block_info: BlockInfo,

    // Messaging and programs meta
    pub(crate) msg_nonce: u64,
    pub(crate) id_nonce: u64,

    // State
    pub(crate) actors: BTreeMap<ProgramId, (TestActor, Balance)>,
    pub(crate) opt_binaries: BTreeMap<CodeId, Vec<u8>>,
    pub(crate) meta_binaries: BTreeMap<CodeId, Vec<u8>>,
    pub(crate) dispatches: VecDeque<StoredDispatch>,
    pub(crate) mailbox: HashMap<ProgramId, Vec<StoredMessage>>,
    pub(crate) wait_list: BTreeMap<(ProgramId, MessageId), StoredDispatch>,
    pub(crate) wait_init_list: BTreeMap<ProgramId, Vec<MessageId>>,
    pub(crate) gas_limits: BTreeMap<MessageId, Option<u64>>,

    // Last run info
    pub(crate) origin: ProgramId,
    pub(crate) msg_id: MessageId,
    pub(crate) log: Vec<StoredMessage>,
    pub(crate) main_failed: bool,
    pub(crate) others_failed: bool,
    pub(crate) main_gas_burned: Gas,
    pub(crate) others_gas_burned: Gas,
}

impl ExtManager {
    pub(crate) fn new() -> Self {
        Self {
            msg_nonce: 1,
            id_nonce: 1,
            block_info: BlockInfo {
                height: 0,
                timestamp: SystemTime::now()
                    .duration_since(UNIX_EPOCH)
                    .expect("Time went backwards")
                    .as_secs(),
            },
            ..Default::default()
        }
    }

    pub(crate) fn store_new_actor(
        &mut self,
        program_id: ProgramId,
        program: Program,
        init_message_id: Option<MessageId>,
    ) -> Option<(TestActor, Balance)> {
        if let Program::Genuine { program, .. } = &program {
            self.store_new_code(program.raw_code());
        }
        self.actors
            .insert(program_id, (TestActor::new(init_message_id, program), 0))
    }

    pub(crate) fn store_new_code(&mut self, code: &[u8]) -> CodeId {
        let code_hash = CodeId::generate(code);
        self.opt_binaries.insert(code_hash, code.to_vec());
        code_hash
    }

    pub(crate) fn fetch_inc_message_nonce(&mut self) -> u64 {
        let nonce = self.msg_nonce;
        self.msg_nonce += 1;
        nonce
    }

    pub(crate) fn free_id_nonce(&mut self) -> u64 {
        while self.actors.contains_key(&self.id_nonce.into())
            || self.mailbox.contains_key(&self.id_nonce.into())
        {
            self.id_nonce += 1;
        }
        self.id_nonce
    }

    pub(crate) fn run_dispatch(&mut self, dispatch: Dispatch) -> RunResult {
        self.prepare_for(&dispatch);

        self.gas_limits.insert(dispatch.id(), dispatch.gas_limit());

        if self.actors.contains_key(&dispatch.destination()) {
            self.dispatches.push_back(dispatch.into_stored());
        } else {
            let message = dispatch.into_parts().1.into_stored();

            self.mailbox
                .entry(message.destination())
                .or_default()
                .push(message.clone());

            self.log.push(message)
        }

        let mut total_processed = 0;
        while let Some(dispatch) = self.dispatches.pop_front() {
            let message_id = dispatch.id();
            let dest = dispatch.destination();

            if self.check_is_for_wait_list(&dispatch) {
                self.wait_init_list
                    .entry(dest)
                    .or_default()
                    .push(message_id);
                self.wait_dispatch(dispatch);

                continue;
            }

            let (actor, balance) = self
                .actors
                .get_mut(&dest)
                .expect("Somehow message queue contains message for user");

            if actor.is_dormant() {
                self.process_dormant(dispatch);
            } else if let Some(data) = actor.get_executable_actor_data(*balance) {
                self.process_normal(data, dispatch);
            } else if let Some(mock) = actor.take_mock() {
                self.process_mock(mock, dispatch);
            } else {
                unreachable!();
            }

            total_processed += 1;
        }

        let log = self.log.clone();

        RunResult {
            main_failed: self.main_failed,
            others_failed: self.others_failed,
            log: log.into_iter().map(CoreLog::from).collect(),
            message_id: self.msg_id,
            total_processed,
            main_gas_burned: self.main_gas_burned,
            others_gas_burned: self.others_gas_burned,
        }
    }

    /// Call non-void meta function from actor stored in manager.
    /// Warning! This is a static call that doesn't change actors pages data.
    pub(crate) fn call_meta(
        &mut self,
        program_id: &ProgramId,
        payload: Option<Payload>,
        function_name: &str,
    ) -> Result<Vec<u8>> {
        let mut executor = self.get_executor(program_id, payload)?;
        executor.execute(function_name)
    }

    fn prepare_for(&mut self, dispatch: &Dispatch) {
        self.msg_id = dispatch.id();
        self.origin = dispatch.source();
        self.log.clear();
        self.main_failed = false;
        self.others_failed = false;
        self.main_gas_burned = Gas::zero();
        self.others_gas_burned = Gas::zero();

        // TODO: Remove this check after #349.
        if !self.dispatches.is_empty() {
            panic!("Message queue isn't empty");
        }
    }

    fn mark_failed(&mut self, msg_id: MessageId) {
        if self.msg_id == msg_id {
            self.main_failed = true;
        } else {
            self.others_failed = true;
        }
    }

    fn init_success(&mut self, message_id: MessageId, program_id: ProgramId) {
        let (actor, _) = self
            .actors
            .get_mut(&program_id)
            .expect("Can't find existing program");

        actor.set_initialized();

        self.move_waiting_msgs_to_queue(message_id, program_id);
    }

    fn init_failure(&mut self, message_id: MessageId, program_id: ProgramId) {
        let (actor, _) = self
            .actors
            .get_mut(&program_id)
            .expect("Can't find existing program");

        *actor = TestActor::Dormant;

        self.move_waiting_msgs_to_queue(message_id, program_id);
        self.mark_failed(message_id);
    }

    fn move_waiting_msgs_to_queue(&mut self, message_id: MessageId, program_id: ProgramId) {
        if let Some(ids) = self.wait_init_list.remove(&program_id) {
            for id in ids {
                self.wake_message(message_id, program_id, id);
            }
        }
    }

    // When called for the `dispatch`, it must be in queue.
    fn check_is_for_wait_list(&self, dispatch: &StoredDispatch) -> bool {
        let (actor, _) = self
            .actors
            .get(&dispatch.destination())
            .expect("method called for unknown destination");
        if let TestActor::Uninitialized(maybe_message_id, _) = actor {
            let id = maybe_message_id.expect("message in dispatch queue has id");
            dispatch.reply().is_none() && id != dispatch.id()
        } else {
            false
        }
    }

    fn process_mock(&mut self, mut mock: Box<dyn WasmProgram>, dispatch: StoredDispatch) {
        let message_id = dispatch.id();
        let source = dispatch.source();
        let program_id = dispatch.destination();
        let payload = dispatch.payload().to_vec();

        let response = match dispatch.kind() {
            DispatchKind::Init => mock.init(payload),
            DispatchKind::Handle => mock.handle(payload),
            DispatchKind::Reply => mock.handle_reply(payload),
        };

        match response {
            Ok(reply) => {
                if let DispatchKind::Init = dispatch.kind() {
                    self.message_dispatched(
                        message_id,
                        source,
                        DispatchOutcome::InitSuccess { program_id },
                    );
                }

                if let Some(payload) = reply {
                    let id = MessageId::generate_reply(message_id, 0);
                    let packet = ReplyPacket::new(payload, 0);
                    let reply_message = ReplyMessage::from_packet(id, packet);

                    self.send_dispatch(
                        message_id,
                        reply_message.into_dispatch(program_id, dispatch.source(), message_id),
                    );
                }
            }
            Err(expl) => {
                mock.debug(expl);

                if let DispatchKind::Init = dispatch.kind() {
                    self.message_dispatched(
                        message_id,
                        source,
                        DispatchOutcome::InitFailure {
                            program_id,
                            reason: expl.to_string(),
                        },
                    );
                } else {
                    self.message_dispatched(
                        message_id,
                        source,
                        DispatchOutcome::MessageTrap {
                            program_id,
                            trap: expl.to_string(),
                        },
                    )
                }

                let id = MessageId::generate_reply(message_id, 1);
                let packet = ReplyPacket::new(Default::default(), 1);
                let reply_message = ReplyMessage::from_packet(id, packet);

                self.send_dispatch(
                    message_id,
                    reply_message.into_dispatch(program_id, dispatch.source(), message_id),
                );
            }
        }

        // After run either `init_success` is called or `init_failed`.
        // So only active (init success) program can be modified
        self.actors.entry(program_id).and_modify(|(actor, _)| {
            if let TestActor::Initialized(old_mock) = actor {
                *old_mock = Program::Mock(Some(mock));
            }
        });
    }

    fn process_normal(&mut self, data: ExecutableActorData, dispatch: StoredDispatch) {
        self.process_dispatch(Some(data), dispatch);
    }

    fn process_dormant(&mut self, dispatch: StoredDispatch) {
        self.process_dispatch(None, dispatch);
    }

    fn process_dispatch(&mut self, data: Option<ExecutableActorData>, dispatch: StoredDispatch) {
        let dest = dispatch.destination();
        let gas_limit = self
            .gas_limits
            .get(&dispatch.id())
            .expect("Unable to find gas limit for message")
            .unwrap_or(u64::MAX);
        let block_config = BlockConfig {
            block_info: self.block_info,
            existential_deposit: EXISTENTIAL_DEPOSIT,
            outgoing_limit: OUTGOING_LIMIT,
            mailbox_threshold: MAILBOX_THRESHOLD,
            ..Default::default()
        };
        let message_execution_context = MessageExecutionContext {
            actor: Actor {
                executable_data: data,
                destination_program: dest,
            },
            dispatch: dispatch.into_incoming(gas_limit),
            origin: self.origin,
        };
        let journal = core_processor::process::<Ext, WasmtimeEnvironment<Ext>>(
            &block_config,
            message_execution_context,
        );

        core_processor::handle_journal(journal, self);
    }

    fn get_executor(
        &mut self,
        program_id: &ProgramId,
        payload: Option<Payload>,
    ) -> Result<WasmExecutor> {
        let (actor, balance) = self
            .actors
            .get_mut(program_id)
            .ok_or(TestError::ActorNotFound(*program_id))?;

        let code_id = actor.code_id();
<<<<<<< HEAD
        let data = actor
            .get_executable_actor_data(*balance)
            .expect("Wrong actor type");
        let pages_initial_data = data
=======
        let actor = actor
            .get_executable_actor(*balance)
            .ok_or(TestError::ActorIsntExecutable(*program_id))?;
        let pages_initial_data = actor
>>>>>>> 261133b3
            .pages_data
            .into_iter()
            .map(|(page, data)| (page, Box::new(data)))
            .collect();
        let meta_binary = code_id
            .and_then(|code_id| self.meta_binaries.get(&code_id))
            .map(Vec::as_slice)
            .ok_or(TestError::MetaBinaryNotProvided)?;

        WasmExecutor::new(&data.program, meta_binary, &pages_initial_data, payload)
    }
}

impl JournalHandler for ExtManager {
    fn message_dispatched(
        &mut self,
        message_id: MessageId,
        _source: ProgramId,
        outcome: DispatchOutcome,
    ) {
        match outcome {
            DispatchOutcome::MessageTrap { .. } => self.mark_failed(message_id),
            DispatchOutcome::Success
            | DispatchOutcome::NoExecution
            | DispatchOutcome::Exit { .. } => {}
            DispatchOutcome::InitFailure { program_id, .. } => {
                self.init_failure(message_id, program_id)
            }
            DispatchOutcome::InitSuccess { program_id, .. } => {
                self.init_success(message_id, program_id)
            }
        }
    }

    fn gas_burned(&mut self, message_id: MessageId, amount: u64) {
        if self.msg_id == message_id {
            self.main_gas_burned = self.main_gas_burned.saturating_add(Gas(amount));
        } else {
            self.others_gas_burned = self.others_gas_burned.saturating_add(Gas(amount));
        }
    }

    fn exit_dispatch(&mut self, id_exited: ProgramId, _value_destination: ProgramId) {
        self.actors.remove(&id_exited);
    }

    fn message_consumed(&mut self, message_id: MessageId) {
        if let Some(index) = self.dispatches.iter().position(|d| d.id() == message_id) {
            self.dispatches.remove(index);
        }
    }

    fn send_dispatch(&mut self, _message_id: MessageId, dispatch: Dispatch) {
        self.gas_limits.insert(dispatch.id(), dispatch.gas_limit());

        if self.actors.contains_key(&dispatch.destination()) {
            self.dispatches.push_back(dispatch.into_stored());
        } else {
            let message = dispatch.into_parts().1.into_stored();

            self.mailbox
                .entry(message.destination())
                .or_default()
                .push(message.clone());

            self.log.push(message);
        }
    }

    fn wait_dispatch(&mut self, dispatch: StoredDispatch) {
        self.message_consumed(dispatch.id());
        self.wait_list
            .insert((dispatch.destination(), dispatch.id()), dispatch);
    }

    fn wake_message(
        &mut self,
        _message_id: MessageId,
        program_id: ProgramId,
        awakening_id: MessageId,
    ) {
        if let Some(msg) = self.wait_list.remove(&(program_id, awakening_id)) {
            self.dispatches.push_back(msg);
        }
    }

    fn update_pages_data(
        &mut self,
        program_id: ProgramId,
        mut pages_data: BTreeMap<PageNumber, PageBuf>,
    ) {
        let (actor, _) = self
            .actors
            .get_mut(&program_id)
            .expect("Can't find existing program");
        if let Some(actor_pages_data) = actor.get_pages_data_mut() {
            actor_pages_data.append(&mut pages_data);
        } else {
            unreachable!("No pages update for non-initialized program")
        }
    }

    fn update_allocations(&mut self, program_id: ProgramId, allocations: BTreeSet<WasmPageNumber>) {
        let (actor, _) = self
            .actors
            .get_mut(&program_id)
            .expect("Can't find existing program");

        if let TestActor::Initialized(Program::Genuine {
            program,
            pages_data,
            ..
        }) = actor
        {
            for page in program
                .get_allocations()
                .difference(&allocations)
                .flat_map(|p| p.to_gear_pages_iter())
            {
                pages_data.remove(&page);
            }
            *program.get_allocations_mut() = allocations;
        } else {
            unreachable!("No pages update for non-initialized program")
        }
    }

    fn send_value(&mut self, from: ProgramId, to: Option<ProgramId>, value: Balance) {
        if let Some(to) = to {
            if let Some((_, balance)) = self.actors.get_mut(&from) {
                if *balance < value {
                    panic!("Actor {:?} balance is less then sent value", from);
                }

                *balance -= value;
            };

            if let Some((_, balance)) = self.actors.get_mut(&to) {
                *balance += value;
            };
        }
    }

    fn store_new_programs(&mut self, code_hash: CodeId, candidates: Vec<(ProgramId, MessageId)>) {
        if let Some(code) = self.opt_binaries.get(&code_hash).cloned() {
            for (candidate_id, init_message_id) in candidates {
                if !self.actors.contains_key(&candidate_id) {
                    let code = Code::try_new(code.clone(), 1, |_| ConstantCostRules::default())
                        .expect("Program can't be constructed with provided code");

                    let code_and_id: InstrumentedCodeAndId =
                        CodeAndId::from_parts_unchecked(code, code_hash).into();
                    let (code, code_id) = code_and_id.into_parts();
                    let candidate = CoreProgram::new(candidate_id, code);
                    self.store_new_actor(
                        candidate_id,
                        Program::new(candidate, code_id, Default::default()),
                        Some(init_message_id),
                    );
                } else {
                    logger::debug!("Program with id {:?} already exists", candidate_id);
                }
            }
        } else {
            logger::debug!(
                "No referencing code with code hash {:?} for candidate programs",
                code_hash
            );
            for (invalid_candidate_id, _) in candidates {
                self.actors
                    .insert(invalid_candidate_id, (TestActor::Dormant, 0));
            }
        }
    }

    fn stop_processing(&mut self, _dispatch: StoredDispatch, _gas_burned: u64) {
        panic!("Processing stopped. Used for on-chain logic only.")
    }
}<|MERGE_RESOLUTION|>--- conflicted
+++ resolved
@@ -20,16 +20,12 @@
     log::{CoreLog, RunResult},
     program::{Gas, WasmProgram},
     wasm_executor::WasmExecutor,
-<<<<<<< HEAD
-    EXISTENTIAL_DEPOSIT, MAILBOX_THRESHOLD,
+    Result, TestError, EXISTENTIAL_DEPOSIT, MAILBOX_THRESHOLD,
 };
 use core_processor::{
     common::*,
     configs::{BlockConfig, BlockInfo, MessageExecutionContext},
     Ext,
-=======
-    Result, TestError,
->>>>>>> 261133b3
 };
 use gear_backend_wasmtime::WasmtimeEnvironment;
 use gear_core::{
@@ -518,17 +514,10 @@
             .ok_or(TestError::ActorNotFound(*program_id))?;
 
         let code_id = actor.code_id();
-<<<<<<< HEAD
         let data = actor
             .get_executable_actor_data(*balance)
-            .expect("Wrong actor type");
+            .ok_or(TestError::ActorIsntExecutable(*program_id))?;
         let pages_initial_data = data
-=======
-        let actor = actor
-            .get_executable_actor(*balance)
-            .ok_or(TestError::ActorIsntExecutable(*program_id))?;
-        let pages_initial_data = actor
->>>>>>> 261133b3
             .pages_data
             .into_iter()
             .map(|(page, data)| (page, Box::new(data)))
