--- conflicted
+++ resolved
@@ -38,12 +38,8 @@
         StoredMessage,
     },
     pages::{GearPage, PageU32Size, WasmPage},
-<<<<<<< HEAD
+    percent::Percent,
     program::{MemoryInfix, Program as CoreProgram},
-=======
-    percent::Percent,
-    program::Program as CoreProgram,
->>>>>>> 71168c5b
     reservation::{GasReservationMap, GasReserver},
 };
 use gear_core_errors::{ErrorReplyReason, SignalCode, SimpleExecutionError};
