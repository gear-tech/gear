// This file is part of Gear.

// Copyright (C) 2021-2022 Gear Technologies Inc.
// SPDX-License-Identifier: GPL-3.0-or-later WITH Classpath-exception-2.0

// This program is free software: you can redistribute it and/or modify
// it under the terms of the GNU General Public License as published by
// the Free Software Foundation, either version 3 of the License, or
// (at your option) any later version.

// This program is distributed in the hope that it will be useful,
// but WITHOUT ANY WARRANTY; without even the implied warranty of
// MERCHANTABILITY or FITNESS FOR A PARTICULAR PURPOSE. See the
// GNU General Public License for more details.

// You should have received a copy of the GNU General Public License
// along with this program. If not, see <https://www.gnu.org/licenses/>.

use crate::{
    log::{CoreLog, RunResult},
    program::{Gas, WasmProgram},
    wasm_executor::WasmExecutor,
    Result, TestError, EXISTENTIAL_DEPOSIT, MAILBOX_THRESHOLD, PER_BYTE_COST, READ_COST,
    RESERVE_FOR, WAITLIST_COST,
};
use core_processor::{
    common::*,
    configs::{BlockConfig, BlockInfo, MessageExecutionContext},
    Ext, PrepareResult,
};
use gear_backend_wasmi::WasmiEnvironment;
use gear_core::{
    code::{Code, CodeAndId, InstrumentedCode, InstrumentedCodeAndId},
    ids::{CodeId, MessageId, ProgramId},
    memory::{PageBuf, PageNumber, WasmPageNumber},
    message::{
        Dispatch, DispatchKind, Payload, ReplyMessage, ReplyPacket, StoredDispatch, StoredMessage,
    },
    program::Program as CoreProgram,
};
use std::{
    collections::{BTreeMap, BTreeSet, HashMap, VecDeque},
    convert::TryInto,
    time::{SystemTime, UNIX_EPOCH},
};
use wasm_instrument::gas_metering::ConstantCostRules;

const OUTGOING_LIMIT: u32 = 1024;

pub(crate) type Balance = u128;

#[derive(Debug)]
pub(crate) enum TestActor {
    Initialized(Program),
    // Contract: program is always `Some`, option is used to take ownership
    Uninitialized(Option<MessageId>, Option<Program>),
    Dormant,
    User,
}

impl TestActor {
    fn new(init_message_id: Option<MessageId>, program: Program) -> Self {
        TestActor::Uninitialized(init_message_id, Some(program))
    }

    // # Panics
    // If actor is initialized or dormant
    fn set_initialized(&mut self) {
        assert!(
            self.is_uninitialized(),
            "can't transmute actor, which isn't uninitialized"
        );

        if let TestActor::Uninitialized(_, maybe_prog) = self {
            let mut prog = maybe_prog
                .take()
                .expect("actor storage contains only `Some` values by contract");
            if let Program::Genuine { program, .. } = &mut prog {
                program.set_initialized();
            }
            *self = TestActor::Initialized(prog);
        }
    }

    fn is_dormant(&self) -> bool {
        matches!(self, TestActor::Dormant)
    }

    fn is_uninitialized(&self) -> bool {
        matches!(self, TestActor::Uninitialized(..))
    }

    fn get_pages_data_mut(&mut self) -> Option<&mut BTreeMap<PageNumber, PageBuf>> {
        match self {
            TestActor::Initialized(Program::Genuine { pages_data, .. })
            | TestActor::Uninitialized(_, Some(Program::Genuine { pages_data, .. })) => {
                Some(pages_data)
            }
            _ => None,
        }
    }

    // Takes ownership over mock program, putting `None` value instead of it.
    fn take_mock(&mut self) -> Option<Box<dyn WasmProgram>> {
        match self {
            TestActor::Initialized(Program::Mock(mock))
            | TestActor::Uninitialized(_, Some(Program::Mock(mock))) => mock.take(),
            _ => None,
        }
    }

    fn code_id(&self) -> Option<CodeId> {
        match self {
            TestActor::Initialized(Program::Genuine { code_id, .. })
            | TestActor::Uninitialized(_, Some(Program::Genuine { code_id, .. })) => Some(*code_id),
            _ => None,
        }
    }

    // Gets a new executable actor derived from the inner program.
    fn get_executable_actor_data(
        &self,
    ) -> Option<(
        ExecutableActorData,
        CoreProgram,
        BTreeMap<PageNumber, PageBuf>,
    )> {
        let (program, pages_data, code_id) = match self {
            TestActor::Initialized(Program::Genuine {
                program,
                pages_data,
                code_id,
                ..
            })
            | TestActor::Uninitialized(
                _,
                Some(Program::Genuine {
                    program,
                    pages_data,
                    code_id,
                    ..
                }),
            ) => (program.clone(), pages_data.clone(), code_id),
            _ => return None,
        };

        Some((
            ExecutableActorData {
                allocations: program.get_allocations().clone(),
                code_id: *code_id,
                code_exports: program.code().exports().clone(),
                code_length_bytes: program.code().code().len() as u32,
                static_pages: program.code().static_pages(),
                initialized: program.is_initialized(),
                pages_with_data: pages_data.keys().copied().collect(),
            },
            program,
            pages_data,
        ))
    }
}

#[derive(Debug)]
pub(crate) enum Program {
    Genuine {
        program: CoreProgram,
        code_id: CodeId,
        pages_data: BTreeMap<PageNumber, PageBuf>,
    },
    // Contract: is always `Some`, option is used to take ownership
    Mock(Option<Box<dyn WasmProgram>>),
}

impl Program {
    pub(crate) fn new(
        program: CoreProgram,
        code_id: CodeId,
        pages_data: BTreeMap<PageNumber, PageBuf>,
    ) -> Self {
        Program::Genuine {
            program,
            code_id,
            pages_data,
        }
    }

    pub(crate) fn new_mock(mock: impl WasmProgram + 'static) -> Self {
        Program::Mock(Some(Box::new(mock)))
    }
}

#[derive(Default, Debug)]
pub(crate) struct ExtManager {
    // State metadata
    pub(crate) block_info: BlockInfo,

    // Messaging and programs meta
    pub(crate) msg_nonce: u64,
    pub(crate) id_nonce: u64,

    // State
    pub(crate) actors: BTreeMap<ProgramId, (TestActor, Balance)>,
    pub(crate) opt_binaries: BTreeMap<CodeId, Vec<u8>>,
    pub(crate) meta_binaries: BTreeMap<CodeId, Vec<u8>>,
    pub(crate) dispatches: VecDeque<StoredDispatch>,
    pub(crate) mailbox: HashMap<ProgramId, Vec<StoredMessage>>,
    pub(crate) wait_list: BTreeMap<(ProgramId, MessageId), StoredDispatch>,
    pub(crate) wait_init_list: BTreeMap<ProgramId, Vec<MessageId>>,
    pub(crate) gas_limits: BTreeMap<MessageId, Option<u64>>,

    // Last run info
    pub(crate) origin: ProgramId,
    pub(crate) msg_id: MessageId,
    pub(crate) log: Vec<StoredMessage>,
    pub(crate) main_failed: bool,
    pub(crate) others_failed: bool,
    pub(crate) main_gas_burned: Gas,
    pub(crate) others_gas_burned: Gas,
}

impl ExtManager {
    pub(crate) fn new() -> Self {
        Self {
            msg_nonce: 1,
            id_nonce: 1,
            block_info: BlockInfo {
                height: 0,
                timestamp: SystemTime::now()
                    .duration_since(UNIX_EPOCH)
                    .expect("Time went backwards")
                    .as_millis() as u64,
            },
            ..Default::default()
        }
    }

    pub(crate) fn store_new_actor(
        &mut self,
        program_id: ProgramId,
        program: Program,
        init_message_id: Option<MessageId>,
    ) -> Option<(TestActor, Balance)> {
        if let Program::Genuine { program, .. } = &program {
            self.store_new_code(program.raw_code());
        }
        self.actors
            .insert(program_id, (TestActor::new(init_message_id, program), 0))
    }

    pub(crate) fn store_new_code(&mut self, code: &[u8]) -> CodeId {
        let code_hash = CodeId::generate(code);
        self.opt_binaries.insert(code_hash, code.to_vec());
        code_hash
    }

    pub(crate) fn fetch_inc_message_nonce(&mut self) -> u64 {
        let nonce = self.msg_nonce;
        self.msg_nonce += 1;
        nonce
    }

    pub(crate) fn free_id_nonce(&mut self) -> u64 {
        while self.actors.contains_key(&self.id_nonce.into())
            || self.mailbox.contains_key(&self.id_nonce.into())
        {
            self.id_nonce += 1;
        }
        self.id_nonce
    }

    fn validate_dispatch(&mut self, dispatch: &Dispatch) {
        if 0 < dispatch.value() && dispatch.value() < crate::EXISTENTIAL_DEPOSIT {
            panic!(
                "Value greater than 0, but less than \
                required existential deposit ({})",
                crate::EXISTENTIAL_DEPOSIT
            );
        }

        if !self.is_user(&dispatch.source()) {
            panic!("Sending messages allowed only from users id");
        }

        let (_, balance) = self
            .actors
            .entry(dispatch.source())
            .or_insert((TestActor::User, 0));

        if *balance < dispatch.value() {
            panic!(
                "Insufficient value: user ({}) tries to send \
                ({}) value, while his balance ({})",
                dispatch.source(),
                dispatch.value(),
                balance
            );
        } else {
            *balance -= dispatch.value();
            if *balance < crate::EXISTENTIAL_DEPOSIT {
                *balance = 0;
            }
        }
    }

    pub(crate) fn run_dispatch(&mut self, dispatch: Dispatch) -> RunResult {
        self.validate_dispatch(&dispatch);
        self.prepare_for(&dispatch);

        self.gas_limits.insert(dispatch.id(), dispatch.gas_limit());

        if !self.is_user(&dispatch.destination()) {
            self.dispatches.push_back(dispatch.into_stored());
        } else {
            let message = dispatch.into_parts().1.into_stored();

            self.mailbox
                .entry(message.destination())
                .or_default()
                .push(message.clone());

            self.log.push(message)
        }

        let mut total_processed = 0;
        while let Some(dispatch) = self.dispatches.pop_front() {
            let message_id = dispatch.id();
            let dest = dispatch.destination();

            if self.check_is_for_wait_list(&dispatch) {
                self.wait_init_list
                    .entry(dest)
                    .or_default()
                    .push(message_id);
                self.wait_dispatch(dispatch, None);

                continue;
            }

            let (actor, balance) = self
                .actors
                .get_mut(&dest)
                .expect("Somehow message queue contains message for user");
            let balance = *balance;

            if actor.is_dormant() {
                self.process_dormant(balance, dispatch);
            } else if let Some((data, program, memory_pages)) = actor.get_executable_actor_data() {
                self.process_normal(
                    balance,
                    data,
                    program.code().clone(),
                    memory_pages,
                    dispatch,
                );
            } else if let Some(mock) = actor.take_mock() {
                self.process_mock(mock, dispatch);
            } else {
                unreachable!();
            }

            total_processed += 1;
        }

        let log = self.log.clone();

        RunResult {
            main_failed: self.main_failed,
            others_failed: self.others_failed,
            log: log.into_iter().map(CoreLog::from).collect(),
            message_id: self.msg_id,
            total_processed,
            main_gas_burned: self.main_gas_burned,
            others_gas_burned: self.others_gas_burned,
        }
    }

    /// Call non-void meta function from actor stored in manager.
    /// Warning! This is a static call that doesn't change actors pages data.
    pub(crate) fn call_meta(
        &mut self,
        program_id: &ProgramId,
        payload: Option<Payload>,
        function_name: &str,
    ) -> Result<Vec<u8>> {
        self.execute(program_id, payload, function_name)
    }

    pub(crate) fn is_user(&self, id: &ProgramId) -> bool {
        !self.actors.contains_key(id) || matches!(self.actors.get(id), Some((TestActor::User, _)))
    }

    pub(crate) fn mint_to(&mut self, id: &ProgramId, value: Balance) {
        if value < crate::EXISTENTIAL_DEPOSIT {
            panic!(
                "An attempt to mint value ({}) less than existential deposit ({})",
                value,
                crate::EXISTENTIAL_DEPOSIT
            );
        }

        let (_, balance) = self.actors.entry(*id).or_insert((TestActor::User, 0));
        *balance = balance.saturating_add(value);
    }

    pub(crate) fn balance_of(&self, id: &ProgramId) -> Balance {
        self.actors
            .get(id)
            .map(|(_, balance)| *balance)
            .unwrap_or_default()
    }

    pub(crate) fn claim_value_from_mailbox(&mut self, id: &ProgramId) {
        let messages = self.mailbox.remove(id);
        if let Some(messages) = messages {
            messages.into_iter().for_each(|message| {
                self.send_value(
                    message.source(),
                    Some(message.destination()),
                    message.value(),
                )
            });
        }
    }

    fn prepare_for(&mut self, dispatch: &Dispatch) {
        self.msg_id = dispatch.id();
        self.origin = dispatch.source();
        self.log.clear();
        self.main_failed = false;
        self.others_failed = false;
        self.main_gas_burned = Gas::zero();
        self.others_gas_burned = Gas::zero();

        // TODO: Remove this check after #349.
        if !self.dispatches.is_empty() {
            panic!("Message queue isn't empty");
        }
    }

    fn mark_failed(&mut self, msg_id: MessageId) {
        if self.msg_id == msg_id {
            self.main_failed = true;
        } else {
            self.others_failed = true;
        }
    }

    fn init_success(&mut self, message_id: MessageId, program_id: ProgramId) {
        let (actor, _) = self
            .actors
            .get_mut(&program_id)
            .expect("Can't find existing program");

        actor.set_initialized();

        self.move_waiting_msgs_to_queue(message_id, program_id);
    }

    fn init_failure(&mut self, message_id: MessageId, program_id: ProgramId) {
        let (actor, _) = self
            .actors
            .get_mut(&program_id)
            .expect("Can't find existing program");

        *actor = TestActor::Dormant;

        self.move_waiting_msgs_to_queue(message_id, program_id);
        self.mark_failed(message_id);
    }

    fn move_waiting_msgs_to_queue(&mut self, message_id: MessageId, program_id: ProgramId) {
        if let Some(ids) = self.wait_init_list.remove(&program_id) {
            for id in ids {
                self.wake_message(message_id, program_id, id, 0);
            }
        }
    }

    // When called for the `dispatch`, it must be in queue.
    fn check_is_for_wait_list(&self, dispatch: &StoredDispatch) -> bool {
        let (actor, _) = self
            .actors
            .get(&dispatch.destination())
            .expect("method called for unknown destination");
        if let TestActor::Uninitialized(maybe_message_id, _) = actor {
            let id = maybe_message_id.expect("message in dispatch queue has id");
            dispatch.reply().is_none() && id != dispatch.id()
        } else {
            false
        }
    }

    fn process_mock(&mut self, mut mock: Box<dyn WasmProgram>, dispatch: StoredDispatch) {
        enum Mocked {
            Reply(Option<Vec<u8>>),
            Signal,
        }

        let message_id = dispatch.id();
        let source = dispatch.source();
        let program_id = dispatch.destination();
        let payload = dispatch.payload().to_vec();

        let response = match dispatch.kind() {
            DispatchKind::Init => mock.init(payload).map(Mocked::Reply),
            DispatchKind::Handle => mock.handle(payload).map(Mocked::Reply),
            DispatchKind::Reply => mock.handle_reply(payload).map(Mocked::Reply),
            DispatchKind::Signal => mock.handle_signal(payload).map(|()| Mocked::Signal),
        };

        match response {
            Ok(Mocked::Reply(reply)) => {
                if let DispatchKind::Init = dispatch.kind() {
                    self.message_dispatched(
                        message_id,
                        source,
                        DispatchOutcome::InitSuccess { program_id },
                    );
                }

                if let Some(payload) = reply {
                    let id = MessageId::generate_reply(message_id, 0);
                    let packet = ReplyPacket::new(payload.try_into().unwrap(), 0);
                    let reply_message = ReplyMessage::from_packet(id, packet);

                    self.send_dispatch(
                        message_id,
                        reply_message.into_dispatch(program_id, dispatch.source(), message_id),
                        0,
                    );
                }
            }
            Ok(Mocked::Signal) => {}
            Err(expl) => {
                mock.debug(expl);

                if let DispatchKind::Init = dispatch.kind() {
                    self.message_dispatched(
                        message_id,
                        source,
                        DispatchOutcome::InitFailure {
                            program_id,
                            origin: source,
                            reason: expl.to_string(),
                        },
                    );
                } else {
                    self.message_dispatched(
                        message_id,
                        source,
                        DispatchOutcome::MessageTrap {
                            program_id,
                            trap: expl.to_string(),
                        },
                    )
                }

                if !dispatch.kind().is_signal() {
                    let id = MessageId::generate_reply(message_id, 1);
                    let packet = ReplyPacket::new(Default::default(), 1);
                    let reply_message = ReplyMessage::from_packet(id, packet);

                    self.send_dispatch(
                        message_id,
                        reply_message.into_dispatch(program_id, dispatch.source(), message_id),
                        0,
                    );
                }
            }
        }

        // After run either `init_success` is called or `init_failed`.
        // So only active (init success) program can be modified
        self.actors.entry(program_id).and_modify(|(actor, _)| {
            if let TestActor::Initialized(old_mock) = actor {
                *old_mock = Program::Mock(Some(mock));
            }
        });
    }

    fn process_normal(
        &mut self,
        balance: u128,
        data: ExecutableActorData,
        code: InstrumentedCode,
        memory_pages: BTreeMap<PageNumber, PageBuf>,
        dispatch: StoredDispatch,
    ) {
        self.process_dispatch(balance, Some((data, code)), memory_pages, dispatch);
    }

    fn process_dormant(&mut self, balance: u128, dispatch: StoredDispatch) {
        self.process_dispatch(balance, None, Default::default(), dispatch);
    }

    fn process_dispatch(
        &mut self,
        balance: u128,
        data: Option<(ExecutableActorData, InstrumentedCode)>,
        memory_pages: BTreeMap<PageNumber, PageBuf>,
        dispatch: StoredDispatch,
    ) {
        let dest = dispatch.destination();
        let gas_limit = self
            .gas_limits
            .get(&dispatch.id())
            .expect("Unable to find gas limit for message")
            .unwrap_or(u64::MAX);
        let block_config = BlockConfig {
            block_info: self.block_info,
            allocations_config: Default::default(),
            existential_deposit: EXISTENTIAL_DEPOSIT,
            outgoing_limit: OUTGOING_LIMIT,
            host_fn_weights: Default::default(),
            forbidden_funcs: Default::default(),
            mailbox_threshold: MAILBOX_THRESHOLD,
            waitlist_cost: WAITLIST_COST,
            reserve_for: RESERVE_FOR,
            read_cost: READ_COST,
            per_byte_cost: PER_BYTE_COST,
        };

        let (actor_data, code) = match data {
            Some((a, c)) => (Some(a), Some(c)),
            None => (None, None),
        };

        let message_execution_context = MessageExecutionContext {
            actor: Actor {
                balance,
                destination_program: dest,
                executable_data: actor_data,
            },
            dispatch: dispatch.into_incoming(gas_limit),
            origin: self.origin,
            gas_allowance: u64::MAX,
            subsequent_execution: false,
        };

        let journal = match core_processor::prepare(&block_config, message_execution_context) {
            PrepareResult::WontExecute(journal) | PrepareResult::Error(journal) => journal,
            PrepareResult::Ok(context) => core_processor::process::<Ext, WasmiEnvironment>(
                &block_config,
                (context, dest, code.unwrap()).into(),
                memory_pages,
            ),
        };

        core_processor::handle_journal(journal, self);
    }

    fn execute(
        &mut self,
        program_id: &ProgramId,
        payload: Option<Payload>,
        function_name: &str,
    ) -> Result<Vec<u8>> {
        let (actor, _balance) = self
            .actors
            .get_mut(program_id)
            .ok_or_else(|| TestError::ActorNotFound(*program_id))?;

        let code_id = actor.code_id();
        let (_data, program, memory) = actor
            .get_executable_actor_data()
            .ok_or_else(|| TestError::ActorIsNotExecutable(*program_id))?;
        let pages_initial_data = memory
            .into_iter()
            .map(|(page, data)| (page, Box::new(data)))
            .collect();
        let meta_binary = code_id
            .and_then(|code_id| self.meta_binaries.get(&code_id))
            .map(Vec::as_slice)
            .ok_or(TestError::MetaBinaryNotProvided)?;

        let mut ext = WasmExecutor::build_ext(&program, payload.unwrap_or_default());

        WasmExecutor::update_ext(&mut ext, self);

        WasmExecutor::execute(
<<<<<<< HEAD
            &mut ext,
            &program,
=======
            ext,
            &data.program,
>>>>>>> 4abadd2b
            meta_binary,
            &pages_initial_data,
            function_name,
        )
    }
}

impl JournalHandler for ExtManager {
    fn message_dispatched(
        &mut self,
        message_id: MessageId,
        _source: ProgramId,
        outcome: DispatchOutcome,
    ) {
        match outcome {
            DispatchOutcome::MessageTrap { .. } => self.mark_failed(message_id),
            DispatchOutcome::Success
            | DispatchOutcome::NoExecution
            | DispatchOutcome::Exit { .. } => {}
            DispatchOutcome::InitFailure { program_id, .. } => {
                self.init_failure(message_id, program_id)
            }
            DispatchOutcome::InitSuccess { program_id, .. } => {
                self.init_success(message_id, program_id)
            }
        }
    }

    fn gas_burned(&mut self, message_id: MessageId, amount: u64) {
        if self.msg_id == message_id {
            self.main_gas_burned = self.main_gas_burned.saturating_add(Gas(amount));
        } else {
            self.others_gas_burned = self.others_gas_burned.saturating_add(Gas(amount));
        }
    }

    fn exit_dispatch(&mut self, id_exited: ProgramId, value_destination: ProgramId) {
        if let Some((_, balance)) = self.actors.remove(&id_exited) {
            self.mint_to(&value_destination, balance);
        }
    }

    fn message_consumed(&mut self, message_id: MessageId) {
        if let Some(index) = self.dispatches.iter().position(|d| d.id() == message_id) {
            self.dispatches.remove(index);
        }
    }

    fn send_dispatch(&mut self, _message_id: MessageId, dispatch: Dispatch, _delay: u32) {
        self.gas_limits.insert(dispatch.id(), dispatch.gas_limit());

        if !self.is_user(&dispatch.destination()) {
            self.dispatches.push_back(dispatch.into_stored());
        } else {
            let message = dispatch.into_stored().into_parts().1;

            let message = match message.exit_code() {
                Some(0) | None => message,
                _ => message
                    .with_string_payload::<ExecutionErrorReason>()
                    .unwrap_or_else(|e| e),
            };

            self.mailbox
                .entry(message.destination())
                .or_default()
                .push(message.clone());

            self.log.push(message);
        }
    }

    fn wait_dispatch(&mut self, dispatch: StoredDispatch, _duration: Option<u32>) {
        self.message_consumed(dispatch.id());
        self.wait_list
            .insert((dispatch.destination(), dispatch.id()), dispatch);
    }

    fn wake_message(
        &mut self,
        _message_id: MessageId,
        program_id: ProgramId,
        awakening_id: MessageId,
        _delay: u32,
    ) {
        if let Some(msg) = self.wait_list.remove(&(program_id, awakening_id)) {
            self.dispatches.push_back(msg);
        }
    }

    fn update_pages_data(
        &mut self,
        program_id: ProgramId,
        mut pages_data: BTreeMap<PageNumber, PageBuf>,
    ) {
        let (actor, _) = self
            .actors
            .get_mut(&program_id)
            .expect("Can't find existing program");

        if let Some(actor_pages_data) = actor.get_pages_data_mut() {
            actor_pages_data.append(&mut pages_data);
        } else {
            unreachable!("No pages data found for program")
        }
    }

    fn update_allocations(&mut self, program_id: ProgramId, allocations: BTreeSet<WasmPageNumber>) {
        let (actor, _) = self
            .actors
            .get_mut(&program_id)
            .expect("Can't find existing program");

        match actor {
            TestActor::Initialized(Program::Genuine {
                program,
                pages_data,
                ..
            })
            | TestActor::Uninitialized(
                _,
                Some(Program::Genuine {
                    program,
                    pages_data,
                    ..
                }),
            ) => {
                for page in program
                    .get_allocations()
                    .difference(&allocations)
                    .flat_map(|p| p.to_gear_pages_iter())
                {
                    pages_data.remove(&page);
                }
                *program.get_allocations_mut() = allocations;
            }
            _ => unreachable!("No pages data found for program"),
        }
    }

    fn send_value(&mut self, from: ProgramId, to: Option<ProgramId>, value: Balance) {
        if value == 0 {
            // Nothing to do
            return;
        }
        if let Some(ref to) = to {
            if !self.is_user(&from) {
                let (_, balance) = self.actors.get_mut(&from).expect("Can't fail");

                if *balance < value {
                    unreachable!("Actor {:?} balance is less then sent value", from);
                }

                *balance -= value;

                if *balance < crate::EXISTENTIAL_DEPOSIT {
                    *balance = 0;
                }
            }

            self.mint_to(to, value);
        } else {
            self.mint_to(&from, value);
        }
    }

    fn store_new_programs(&mut self, code_hash: CodeId, candidates: Vec<(ProgramId, MessageId)>) {
        if let Some(code) = self.opt_binaries.get(&code_hash).cloned() {
            for (candidate_id, init_message_id) in candidates {
                if !self.actors.contains_key(&candidate_id) {
                    let code = Code::try_new(code.clone(), 1, |_| ConstantCostRules::default())
                        .expect("Program can't be constructed with provided code");

                    let code_and_id: InstrumentedCodeAndId =
                        CodeAndId::from_parts_unchecked(code, code_hash).into();
                    let (code, code_id) = code_and_id.into_parts();
                    let candidate = CoreProgram::new(candidate_id, code);
                    self.store_new_actor(
                        candidate_id,
                        Program::new(candidate, code_id, Default::default()),
                        Some(init_message_id),
                    );
                } else {
                    logger::debug!("Program with id {:?} already exists", candidate_id);
                }
            }
        } else {
            logger::debug!(
                "No referencing code with code hash {:?} for candidate programs",
                code_hash
            );
            for (invalid_candidate_id, _) in candidates {
                self.actors
                    .insert(invalid_candidate_id, (TestActor::Dormant, 0));
            }
        }
    }

    fn stop_processing(&mut self, _dispatch: StoredDispatch, _gas_burned: u64) {
        panic!("Processing stopped. Used for on-chain logic only.")
    }
}<|MERGE_RESOLUTION|>--- conflicted
+++ resolved
@@ -678,13 +678,8 @@
         WasmExecutor::update_ext(&mut ext, self);
 
         WasmExecutor::execute(
-<<<<<<< HEAD
-            &mut ext,
+            ext,
             &program,
-=======
-            ext,
-            &data.program,
->>>>>>> 4abadd2b
             meta_binary,
             &pages_initial_data,
             function_name,
