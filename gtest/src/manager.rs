// This file is part of Gear.

// Copyright (C) 2021-2022 Gear Technologies Inc.
// SPDX-License-Identifier: GPL-3.0-or-later WITH Classpath-exception-2.0

// This program is free software: you can redistribute it and/or modify
// it under the terms of the GNU General Public License as published by
// the Free Software Foundation, either version 3 of the License, or
// (at your option) any later version.

// This program is distributed in the hope that it will be useful,
// but WITHOUT ANY WARRANTY; without even the implied warranty of
// MERCHANTABILITY or FITNESS FOR A PARTICULAR PURPOSE. See the
// GNU General Public License for more details.

// You should have received a copy of the GNU General Public License
// along with this program. If not, see <https://www.gnu.org/licenses/>.

use crate::{
    log::{CoreLog, RunResult},
    program::{Gas, WasmProgram},
    wasm_executor::WasmExecutor,
    Result, TestError, EXISTENTIAL_DEPOSIT, MAILBOX_THRESHOLD,
};
use core_processor::{
    common::*,
    configs::{BlockConfig, BlockInfo, MessageExecutionContext},
    Ext,
};
use gear_backend_wasmi::WasmiEnvironment;
use gear_core::{
    code::{Code, CodeAndId, InstrumentedCodeAndId},
    ids::{CodeId, MessageId, ProgramId},
    memory::{PageBuf, PageNumber, WasmPageNumber},
    message::{
        Dispatch, DispatchKind, Payload, ReplyMessage, ReplyPacket, StoredDispatch, StoredMessage,
    },
    program::Program as CoreProgram,
};
use std::{
    collections::{BTreeMap, BTreeSet, HashMap, VecDeque},
    time::{SystemTime, UNIX_EPOCH},
};
use wasm_instrument::gas_metering::ConstantCostRules;

const OUTGOING_LIMIT: u32 = 1024;

pub(crate) type Balance = u128;

#[derive(Debug)]
pub(crate) enum TestActor {
    Initialized(Program),
    // Contract: program is always `Some`, option is used to take ownership
    Uninitialized(Option<MessageId>, Option<Program>),
    Dormant,
    User,
}

impl TestActor {
    fn new(init_message_id: Option<MessageId>, program: Program) -> Self {
        TestActor::Uninitialized(init_message_id, Some(program))
    }

    // # Panics
    // If actor is initialized or dormant
    fn set_initialized(&mut self) {
        assert!(
            self.is_uninitialized(),
            "can't transmute actor, which isn't uninitialized"
        );

        if let TestActor::Uninitialized(_, maybe_prog) = self {
            let mut prog = maybe_prog
                .take()
                .expect("actor storage contains only `Some` values by contract");
            if let Program::Genuine { program, .. } = &mut prog {
                program.set_initialized();
            }
            *self = TestActor::Initialized(prog);
        }
    }

    fn is_dormant(&self) -> bool {
        matches!(self, TestActor::Dormant)
    }

    fn is_uninitialized(&self) -> bool {
        matches!(self, TestActor::Uninitialized(..))
    }

    fn get_pages_data_mut(&mut self) -> Option<&mut BTreeMap<PageNumber, PageBuf>> {
        match self {
            TestActor::Initialized(Program::Genuine { pages_data, .. })
            | TestActor::Uninitialized(_, Some(Program::Genuine { pages_data, .. })) => {
                Some(pages_data)
            }
            _ => None,
        }
    }

    // Takes ownership over mock program, putting `None` value instead of it.
    fn take_mock(&mut self) -> Option<Box<dyn WasmProgram>> {
        match self {
            TestActor::Initialized(Program::Mock(mock))
            | TestActor::Uninitialized(_, Some(Program::Mock(mock))) => mock.take(),
            _ => None,
        }
    }

    fn code_id(&self) -> Option<CodeId> {
        match self {
            TestActor::Initialized(Program::Genuine { code_id, .. })
            | TestActor::Uninitialized(_, Some(Program::Genuine { code_id, .. })) => Some(*code_id),
            _ => None,
        }
    }

    // Gets a new executable actor derived from the inner program.
    fn get_executable_actor_data(&self) -> Option<ExecutableActorData> {
        let (program, pages_data) = match self {
            TestActor::Initialized(Program::Genuine {
                program,
                pages_data,
                ..
            })
            | TestActor::Uninitialized(
                _,
                Some(Program::Genuine {
                    program,
                    pages_data,
                    ..
                }),
            ) => (program.clone(), pages_data.clone()),
            _ => return None,
        };
        Some(ExecutableActorData {
            program,
            pages_data,
        })
    }
}

#[derive(Debug)]
pub(crate) enum Program {
    Genuine {
        program: CoreProgram,
        code_id: CodeId,
        pages_data: BTreeMap<PageNumber, PageBuf>,
    },
    // Contract: is always `Some`, option is used to take ownership
    Mock(Option<Box<dyn WasmProgram>>),
}

impl Program {
    pub(crate) fn new(
        program: CoreProgram,
        code_id: CodeId,
        pages_data: BTreeMap<PageNumber, PageBuf>,
    ) -> Self {
        Program::Genuine {
            program,
            code_id,
            pages_data,
        }
    }

    pub(crate) fn new_mock(mock: impl WasmProgram + 'static) -> Self {
        Program::Mock(Some(Box::new(mock)))
    }
}

#[derive(Default, Debug)]
pub(crate) struct ExtManager {
    // State metadata
    pub(crate) block_info: BlockInfo,

    // Messaging and programs meta
    pub(crate) msg_nonce: u64,
    pub(crate) id_nonce: u64,

    // State
    pub(crate) actors: BTreeMap<ProgramId, (TestActor, Balance)>,
    pub(crate) opt_binaries: BTreeMap<CodeId, Vec<u8>>,
    pub(crate) meta_binaries: BTreeMap<CodeId, Vec<u8>>,
    pub(crate) dispatches: VecDeque<StoredDispatch>,
    pub(crate) mailbox: HashMap<ProgramId, Vec<StoredMessage>>,
    pub(crate) wait_list: BTreeMap<(ProgramId, MessageId), StoredDispatch>,
    pub(crate) wait_init_list: BTreeMap<ProgramId, Vec<MessageId>>,
    pub(crate) gas_limits: BTreeMap<MessageId, Option<u64>>,

    // Last run info
    pub(crate) origin: ProgramId,
    pub(crate) msg_id: MessageId,
    pub(crate) log: Vec<StoredMessage>,
    pub(crate) main_failed: bool,
    pub(crate) others_failed: bool,
    pub(crate) main_gas_burned: Gas,
    pub(crate) others_gas_burned: Gas,
}

impl ExtManager {
    pub(crate) fn new() -> Self {
        Self {
            msg_nonce: 1,
            id_nonce: 1,
            block_info: BlockInfo {
                height: 0,
                timestamp: SystemTime::now()
                    .duration_since(UNIX_EPOCH)
                    .expect("Time went backwards")
                    .as_millis() as u64,
            },
            ..Default::default()
        }
    }

    pub(crate) fn store_new_actor(
        &mut self,
        program_id: ProgramId,
        program: Program,
        init_message_id: Option<MessageId>,
    ) -> Option<(TestActor, Balance)> {
        if let Program::Genuine { program, .. } = &program {
            self.store_new_code(program.raw_code());
        }
        self.actors
            .insert(program_id, (TestActor::new(init_message_id, program), 0))
    }

    pub(crate) fn store_new_code(&mut self, code: &[u8]) -> CodeId {
        let code_hash = CodeId::generate(code);
        self.opt_binaries.insert(code_hash, code.to_vec());
        code_hash
    }

    pub(crate) fn fetch_inc_message_nonce(&mut self) -> u64 {
        let nonce = self.msg_nonce;
        self.msg_nonce += 1;
        nonce
    }

    pub(crate) fn free_id_nonce(&mut self) -> u64 {
        while self.actors.contains_key(&self.id_nonce.into())
            || self.mailbox.contains_key(&self.id_nonce.into())
        {
            self.id_nonce += 1;
        }
        self.id_nonce
    }

    fn validate_dispatch(&mut self, dispatch: &Dispatch) {
        if 0 < dispatch.value() && dispatch.value() < crate::EXISTENTIAL_DEPOSIT {
            panic!(
                "Value greater than 0, but less than \
                required existential deposit ({})",
                crate::EXISTENTIAL_DEPOSIT
            );
        }

        if !self.is_user(&dispatch.source()) {
            panic!("Sending messages allowed only from users id");
        }

        let (_, balance) = self
            .actors
            .entry(dispatch.source())
            .or_insert((TestActor::User, 0));

        if *balance < dispatch.value() {
            panic!(
                "Insufficient value: user ({}) tries to send \
                ({}) value, while his balance ({})",
                dispatch.source(),
                dispatch.value(),
                balance
            );
        } else {
            *balance -= dispatch.value();
            if *balance < crate::EXISTENTIAL_DEPOSIT {
                *balance = 0;
            }
        }
    }

    pub(crate) fn run_dispatch(&mut self, dispatch: Dispatch) -> RunResult {
        self.validate_dispatch(&dispatch);
        self.prepare_for(&dispatch);

        self.gas_limits.insert(dispatch.id(), dispatch.gas_limit());

        if !self.is_user(&dispatch.destination()) {
            self.dispatches.push_back(dispatch.into_stored());
        } else {
            let message = dispatch.into_parts().1.into_stored();

            self.mailbox
                .entry(message.destination())
                .or_default()
                .push(message.clone());

            self.log.push(message)
        }

        let mut total_processed = 0;
        while let Some(dispatch) = self.dispatches.pop_front() {
            let message_id = dispatch.id();
            let dest = dispatch.destination();

            if self.check_is_for_wait_list(&dispatch) {
                self.wait_init_list
                    .entry(dest)
                    .or_default()
                    .push(message_id);
                self.wait_dispatch(dispatch);

                continue;
            }

            let (actor, balance) = self
                .actors
                .get_mut(&dest)
                .expect("Somehow message queue contains message for user");
            let balance = *balance;

            if actor.is_dormant() {
                self.process_dormant(balance, dispatch);
            } else if let Some(data) = actor.get_executable_actor_data() {
                self.process_normal(balance, data, dispatch);
            } else if let Some(mock) = actor.take_mock() {
                self.process_mock(mock, dispatch);
            } else {
                unreachable!();
            }

            total_processed += 1;
        }

        let log = self.log.clone();

        RunResult {
            main_failed: self.main_failed,
            others_failed: self.others_failed,
            log: log.into_iter().map(CoreLog::from).collect(),
            message_id: self.msg_id,
            total_processed,
            main_gas_burned: self.main_gas_burned,
            others_gas_burned: self.others_gas_burned,
        }
    }

    /// Call non-void meta function from actor stored in manager.
    /// Warning! This is a static call that doesn't change actors pages data.
    pub(crate) fn call_meta(
        &mut self,
        program_id: &ProgramId,
        payload: Option<Payload>,
        function_name: &str,
    ) -> Result<Vec<u8>> {
<<<<<<< HEAD
        self.execute(program_id, payload, function_name)
=======
        let mut executor = self.get_executor(program_id, payload)?;
        executor.update_ext(self);
        executor.execute(function_name)
>>>>>>> a6c4f97c
    }

    pub(crate) fn is_user(&self, id: &ProgramId) -> bool {
        !self.actors.contains_key(id) || matches!(self.actors.get(id), Some((TestActor::User, _)))
    }

    pub(crate) fn mint_to(&mut self, id: &ProgramId, value: Balance) {
        if value < crate::EXISTENTIAL_DEPOSIT {
            panic!(
                "An attempt to mint value ({}) less than existential deposit ({})",
                value,
                crate::EXISTENTIAL_DEPOSIT
            );
        }

        let (_, balance) = self.actors.entry(*id).or_insert((TestActor::User, 0));
        *balance = balance.saturating_add(value);
    }

    pub(crate) fn balance_of(&self, id: &ProgramId) -> Balance {
        self.actors
            .get(id)
            .map(|(_, balance)| *balance)
            .unwrap_or_default()
    }

    pub(crate) fn claim_value_from_mailbox(&mut self, id: &ProgramId) {
        let messages = self.mailbox.remove(id);
        if let Some(messages) = messages {
            messages.into_iter().for_each(|message| {
                self.send_value(
                    message.source(),
                    Some(message.destination()),
                    message.value(),
                )
            });
        }
    }

    fn prepare_for(&mut self, dispatch: &Dispatch) {
        self.msg_id = dispatch.id();
        self.origin = dispatch.source();
        self.log.clear();
        self.main_failed = false;
        self.others_failed = false;
        self.main_gas_burned = Gas::zero();
        self.others_gas_burned = Gas::zero();

        // TODO: Remove this check after #349.
        if !self.dispatches.is_empty() {
            panic!("Message queue isn't empty");
        }
    }

    fn mark_failed(&mut self, msg_id: MessageId) {
        if self.msg_id == msg_id {
            self.main_failed = true;
        } else {
            self.others_failed = true;
        }
    }

    fn init_success(&mut self, message_id: MessageId, program_id: ProgramId) {
        let (actor, _) = self
            .actors
            .get_mut(&program_id)
            .expect("Can't find existing program");

        actor.set_initialized();

        self.move_waiting_msgs_to_queue(message_id, program_id);
    }

    fn init_failure(&mut self, message_id: MessageId, program_id: ProgramId) {
        let (actor, _) = self
            .actors
            .get_mut(&program_id)
            .expect("Can't find existing program");

        *actor = TestActor::Dormant;

        self.move_waiting_msgs_to_queue(message_id, program_id);
        self.mark_failed(message_id);
    }

    fn move_waiting_msgs_to_queue(&mut self, message_id: MessageId, program_id: ProgramId) {
        if let Some(ids) = self.wait_init_list.remove(&program_id) {
            for id in ids {
                self.wake_message(message_id, program_id, id);
            }
        }
    }

    // When called for the `dispatch`, it must be in queue.
    fn check_is_for_wait_list(&self, dispatch: &StoredDispatch) -> bool {
        let (actor, _) = self
            .actors
            .get(&dispatch.destination())
            .expect("method called for unknown destination");
        if let TestActor::Uninitialized(maybe_message_id, _) = actor {
            let id = maybe_message_id.expect("message in dispatch queue has id");
            dispatch.reply().is_none() && id != dispatch.id()
        } else {
            false
        }
    }

    fn process_mock(&mut self, mut mock: Box<dyn WasmProgram>, dispatch: StoredDispatch) {
        let message_id = dispatch.id();
        let source = dispatch.source();
        let program_id = dispatch.destination();
        let payload = dispatch.payload().to_vec();

        let response = match dispatch.kind() {
            DispatchKind::Init => mock.init(payload),
            DispatchKind::Handle => mock.handle(payload),
            DispatchKind::Reply => mock.handle_reply(payload),
        };

        match response {
            Ok(reply) => {
                if let DispatchKind::Init = dispatch.kind() {
                    self.message_dispatched(
                        message_id,
                        source,
                        DispatchOutcome::InitSuccess { program_id },
                    );
                }

                if let Some(payload) = reply {
                    let id = MessageId::generate_reply(message_id, 0);
                    let packet = ReplyPacket::new(payload, 0);
                    let reply_message = ReplyMessage::from_packet(id, packet);

                    self.send_dispatch(
                        message_id,
                        reply_message.into_dispatch(program_id, dispatch.source(), message_id),
                    );
                }
            }
            Err(expl) => {
                mock.debug(expl);

                if let DispatchKind::Init = dispatch.kind() {
                    self.message_dispatched(
                        message_id,
                        source,
                        DispatchOutcome::InitFailure {
                            program_id,
                            reason: expl.to_string(),
                        },
                    );
                } else {
                    self.message_dispatched(
                        message_id,
                        source,
                        DispatchOutcome::MessageTrap {
                            program_id,
                            trap: expl.to_string(),
                        },
                    )
                }

                let id = MessageId::generate_reply(message_id, 1);
                let packet = ReplyPacket::new(Default::default(), 1);
                let reply_message = ReplyMessage::from_packet(id, packet);

                self.send_dispatch(
                    message_id,
                    reply_message.into_dispatch(program_id, dispatch.source(), message_id),
                );
            }
        }

        // After run either `init_success` is called or `init_failed`.
        // So only active (init success) program can be modified
        self.actors.entry(program_id).and_modify(|(actor, _)| {
            if let TestActor::Initialized(old_mock) = actor {
                *old_mock = Program::Mock(Some(mock));
            }
        });
    }

    fn process_normal(
        &mut self,
        balance: u128,
        data: ExecutableActorData,
        dispatch: StoredDispatch,
    ) {
        self.process_dispatch(balance, Some(data), dispatch);
    }

    fn process_dormant(&mut self, balance: u128, dispatch: StoredDispatch) {
        self.process_dispatch(balance, None, dispatch);
    }

    fn process_dispatch(
        &mut self,
        balance: u128,
        data: Option<ExecutableActorData>,
        dispatch: StoredDispatch,
    ) {
        let dest = dispatch.destination();
        let gas_limit = self
            .gas_limits
            .get(&dispatch.id())
            .expect("Unable to find gas limit for message")
            .unwrap_or(u64::MAX);
        let block_config = BlockConfig {
            block_info: self.block_info,
            allocations_config: Default::default(),
            existential_deposit: EXISTENTIAL_DEPOSIT,
            outgoing_limit: OUTGOING_LIMIT,
            host_fn_weights: Default::default(),
            forbidden_funcs: Default::default(),
            mailbox_threshold: MAILBOX_THRESHOLD,
        };
        let message_execution_context = MessageExecutionContext {
            actor: Actor {
                balance,
                destination_program: dest,
                executable_data: data,
            },
            dispatch: dispatch.into_incoming(gas_limit),
            origin: self.origin,
            gas_allowance: u64::MAX,
        };
        let journal = core_processor::process::<Ext, WasmiEnvironment>(
            &block_config,
            message_execution_context,
        );

        core_processor::handle_journal(journal, self);
    }

    fn execute(
        &mut self,
        program_id: &ProgramId,
        payload: Option<Payload>,
        function_name: &str,
    ) -> Result<Vec<u8>> {
        let (actor, _balance) = self
            .actors
            .get_mut(program_id)
            .ok_or(TestError::ActorNotFound(*program_id))?;

        let code_id = actor.code_id();
        let data = actor
            .get_executable_actor_data()
            .ok_or(TestError::ActorIsNotExecutable(*program_id))?;
        let pages_initial_data = data
            .pages_data
            .into_iter()
            .map(|(page, data)| (page, Box::new(data)))
            .collect();
        let meta_binary = code_id
            .and_then(|code_id| self.meta_binaries.get(&code_id))
            .map(Vec::as_slice)
            .ok_or(TestError::MetaBinaryNotProvided)?;

        WasmExecutor::execute(
            &data.program,
            meta_binary,
            &pages_initial_data,
            payload,
            function_name,
        )
    }
}

impl JournalHandler for ExtManager {
    fn message_dispatched(
        &mut self,
        message_id: MessageId,
        _source: ProgramId,
        outcome: DispatchOutcome,
    ) {
        match outcome {
            DispatchOutcome::MessageTrap { .. } => self.mark_failed(message_id),
            DispatchOutcome::Success
            | DispatchOutcome::NoExecution
            | DispatchOutcome::Exit { .. } => {}
            DispatchOutcome::InitFailure { program_id, .. } => {
                self.init_failure(message_id, program_id)
            }
            DispatchOutcome::InitSuccess { program_id, .. } => {
                self.init_success(message_id, program_id)
            }
        }
    }

    fn gas_burned(&mut self, message_id: MessageId, amount: u64) {
        if self.msg_id == message_id {
            self.main_gas_burned = self.main_gas_burned.saturating_add(Gas(amount));
        } else {
            self.others_gas_burned = self.others_gas_burned.saturating_add(Gas(amount));
        }
    }

    fn exit_dispatch(&mut self, id_exited: ProgramId, value_destination: ProgramId) {
        if let Some((_, balance)) = self.actors.remove(&id_exited) {
            self.mint_to(&value_destination, balance);
        }
    }

    fn message_consumed(&mut self, message_id: MessageId) {
        if let Some(index) = self.dispatches.iter().position(|d| d.id() == message_id) {
            self.dispatches.remove(index);
        }
    }

    fn send_dispatch(&mut self, _message_id: MessageId, dispatch: Dispatch) {
        self.gas_limits.insert(dispatch.id(), dispatch.gas_limit());

        if !self.is_user(&dispatch.destination()) {
            self.dispatches.push_back(dispatch.into_stored());
        } else {
            let message = match dispatch.exit_code() {
                Some(0) | None => dispatch.into_parts().1.into_stored(),
                _ => {
                    let message = dispatch.into_parts().1.into_stored();
                    message
                        .clone()
                        .with_string_payload::<ExecutionErrorReason>()
                        .unwrap_or(message)
                }
            };

            self.mailbox
                .entry(message.destination())
                .or_default()
                .push(message.clone());

            self.log.push(message);
        }
    }

    fn wait_dispatch(&mut self, dispatch: StoredDispatch) {
        self.message_consumed(dispatch.id());
        self.wait_list
            .insert((dispatch.destination(), dispatch.id()), dispatch);
    }

    fn wake_message(
        &mut self,
        _message_id: MessageId,
        program_id: ProgramId,
        awakening_id: MessageId,
    ) {
        if let Some(msg) = self.wait_list.remove(&(program_id, awakening_id)) {
            self.dispatches.push_back(msg);
        }
    }

    fn update_pages_data(
        &mut self,
        program_id: ProgramId,
        mut pages_data: BTreeMap<PageNumber, PageBuf>,
    ) {
        let (actor, _) = self
            .actors
            .get_mut(&program_id)
            .expect("Can't find existing program");

        if let Some(actor_pages_data) = actor.get_pages_data_mut() {
            actor_pages_data.append(&mut pages_data);
        } else {
            unreachable!("No pages data found for program")
        }
    }

    fn update_allocations(&mut self, program_id: ProgramId, allocations: BTreeSet<WasmPageNumber>) {
        let (actor, _) = self
            .actors
            .get_mut(&program_id)
            .expect("Can't find existing program");

        match actor {
            TestActor::Initialized(Program::Genuine {
                program,
                pages_data,
                ..
            })
            | TestActor::Uninitialized(
                _,
                Some(Program::Genuine {
                    program,
                    pages_data,
                    ..
                }),
            ) => {
                for page in program
                    .get_allocations()
                    .difference(&allocations)
                    .flat_map(|p| p.to_gear_pages_iter())
                {
                    pages_data.remove(&page);
                }
                *program.get_allocations_mut() = allocations;
            }
            _ => unreachable!("No pages data found for program"),
        }
    }

    fn send_value(&mut self, from: ProgramId, to: Option<ProgramId>, value: Balance) {
        if value == 0 {
            // Nothing to do
            return;
        }
        if let Some(ref to) = to {
            if !self.is_user(&from) {
                let (_, balance) = self.actors.get_mut(&from).expect("Can't fail");

                if *balance < value {
                    unreachable!("Actor {:?} balance is less then sent value", from);
                }

                *balance -= value;

                if *balance < crate::EXISTENTIAL_DEPOSIT {
                    *balance = 0;
                }
            }

            self.mint_to(to, value);
        } else {
            self.mint_to(&from, value);
        }
    }

    fn store_new_programs(&mut self, code_hash: CodeId, candidates: Vec<(ProgramId, MessageId)>) {
        if let Some(code) = self.opt_binaries.get(&code_hash).cloned() {
            for (candidate_id, init_message_id) in candidates {
                if !self.actors.contains_key(&candidate_id) {
                    let code = Code::try_new(code.clone(), 1, |_| ConstantCostRules::default())
                        .expect("Program can't be constructed with provided code");

                    let code_and_id: InstrumentedCodeAndId =
                        CodeAndId::from_parts_unchecked(code, code_hash).into();
                    let (code, code_id) = code_and_id.into_parts();
                    let candidate = CoreProgram::new(candidate_id, code);
                    self.store_new_actor(
                        candidate_id,
                        Program::new(candidate, code_id, Default::default()),
                        Some(init_message_id),
                    );
                } else {
                    logger::debug!("Program with id {:?} already exists", candidate_id);
                }
            }
        } else {
            logger::debug!(
                "No referencing code with code hash {:?} for candidate programs",
                code_hash
            );
            for (invalid_candidate_id, _) in candidates {
                self.actors
                    .insert(invalid_candidate_id, (TestActor::Dormant, 0));
            }
        }
    }

    fn stop_processing(&mut self, _dispatch: StoredDispatch, _gas_burned: u64) {
        panic!("Processing stopped. Used for on-chain logic only.")
    }
}<|MERGE_RESOLUTION|>--- conflicted
+++ resolved
@@ -356,13 +356,7 @@
         payload: Option<Payload>,
         function_name: &str,
     ) -> Result<Vec<u8>> {
-<<<<<<< HEAD
         self.execute(program_id, payload, function_name)
-=======
-        let mut executor = self.get_executor(program_id, payload)?;
-        executor.update_ext(self);
-        executor.execute(function_name)
->>>>>>> a6c4f97c
     }
 
     pub(crate) fn is_user(&self, id: &ProgramId) -> bool {
@@ -623,11 +617,15 @@
             .map(Vec::as_slice)
             .ok_or(TestError::MetaBinaryNotProvided)?;
 
+        let mut ext = WasmExecutor::build_ext(&data.program, payload.unwrap_or_default());
+
+        WasmExecutor::update_ext(&mut ext, &self);
+
         WasmExecutor::execute(
+            &mut ext,
             &data.program,
             meta_binary,
             &pages_initial_data,
-            payload,
             function_name,
         )
     }
