--- conflicted
+++ resolved
@@ -274,11 +274,8 @@
             main_failed: self.main_failed,
             others_failed: self.others_failed,
             log: log.into_iter().map(CoreLog::from_message).collect(),
-<<<<<<< HEAD
             message_id,
-=======
             total_processed,
->>>>>>> 9fd91a05
         }
     }
 
