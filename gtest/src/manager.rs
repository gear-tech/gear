--- conflicted
+++ resolved
@@ -22,29 +22,19 @@
     log::{CoreLog, RunResult},
     program::{Gas, WasmProgram},
     Result, TestError, DISPATCH_HOLD_COST, EPOCH_DURATION_IN_BLOCKS, EXISTENTIAL_DEPOSIT,
-<<<<<<< HEAD
-    INITIAL_RANDOM_SEED, MAILBOX_THRESHOLD, MAX_RESERVATIONS,
+    GAS_ALLOWANCE, INITIAL_RANDOM_SEED, MAILBOX_THRESHOLD, MAX_RESERVATIONS,
     MODULE_CODE_SECTION_INSTANTIATION_BYTE_COST, MODULE_DATA_SECTION_INSTANTIATION_BYTE_COST,
     MODULE_ELEMENT_SECTION_INSTANTIATION_BYTE_COST, MODULE_GLOBAL_SECTION_INSTANTIATION_BYTE_COST,
     MODULE_INSTRUMENTATION_BYTE_COST, MODULE_INSTRUMENTATION_COST,
     MODULE_TABLE_SECTION_INSTANTIATION_BYTE_COST, MODULE_TYPE_SECTION_INSTANTIATION_BYTE_COST,
-=======
-    GAS_ALLOWANCE, INITIAL_RANDOM_SEED, MAILBOX_THRESHOLD, MAX_RESERVATIONS,
-    MODULE_INSTANTIATION_BYTE_COST, MODULE_INSTRUMENTATION_BYTE_COST, MODULE_INSTRUMENTATION_COST,
->>>>>>> 160c9e46
     READ_COST, READ_PER_BYTE_COST, RESERVATION_COST, RESERVE_FOR, VALUE_PER_GAS, WAITLIST_COST,
     WRITE_COST,
 };
 use core_processor::{
     common::*,
-<<<<<<< HEAD
     configs::{
-        BlockConfig, BlockInfo, ExtCosts, InstantiationCosts, ProcessCosts, RentCosts,
-        TESTS_MAX_PAGES_NUMBER,
+        BlockConfig, ExtCosts, InstantiationCosts, ProcessCosts, RentCosts, TESTS_MAX_PAGES_NUMBER,
     },
-=======
-    configs::{BlockConfig, ExtCosts, ProcessCosts, RentCosts, TESTS_MAX_PAGES_NUMBER},
->>>>>>> 160c9e46
     ContextChargedForCode, ContextChargedForInstrumentation, Ext,
 };
 use gear_core::{
