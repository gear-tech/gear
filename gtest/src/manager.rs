--- conflicted
+++ resolved
@@ -57,13 +57,7 @@
     ids::{prelude::*, ActorId, CodeId, MessageId, ReservationId},
     memory::PageBuf,
     message::{
-<<<<<<< HEAD
-        Dispatch, DispatchKind, Message, ReplyMessage, ReplyPacket, StoredDispatch, StoredMessage,
-        UserMessage, UserStoredMessage,
-=======
-        Dispatch, DispatchKind, Message, ReplyMessage, StoredDelayedDispatch, StoredDispatch,
-        StoredMessage, UserMessage, UserStoredMessage,
->>>>>>> 9f0f7c22
+        Dispatch, DispatchKind, Message, ReplyMessage, StoredMessage, UserStoredMessage,
     },
     pages::{num_traits::Zero, GearPage},
     tasks::ScheduledTask,
