// This file is part of Gear.

// Copyright (C) 2021-2024 Gear Technologies Inc.
// SPDX-License-Identifier: GPL-3.0-or-later WITH Classpath-exception-2.0

// This program is free software: you can redistribute it and/or modify
// it under the terms of the GNU General Public License as published by
// the Free Software Foundation, either version 3 of the License, or
// (at your option) any later version.

// This program is distributed in the hope that it will be useful,
// but WITHOUT ANY WARRANTY; without even the implied warranty of
// MERCHANTABILITY or FITNESS FOR A PARTICULAR PURPOSE. See the
// GNU General Public License for more details.

// You should have received a copy of the GNU General Public License
// along with this program. If not, see <https://www.gnu.org/licenses/>.

mod journal;
mod task;

use crate::{
    accounts::Accounts,
    actors::{Actors, GenuineProgram, Program, TestActor},
    bank::Bank,
    blocks::BlocksManager,
    constants::Value,
    gas_tree::GasTreeManager,
    log::{BlockRunResult, CoreLog},
    mailbox::MailboxManager,
    program::{Gas, WasmProgram},
    task_pool::TaskPoolManager,
    Result, TestError, DISPATCH_HOLD_COST, EPOCH_DURATION_IN_BLOCKS, EXISTENTIAL_DEPOSIT,
    GAS_ALLOWANCE, GAS_MULTIPLIER, HOST_FUNC_READ_COST, HOST_FUNC_WRITE_AFTER_READ_COST,
    HOST_FUNC_WRITE_COST, INITIAL_RANDOM_SEED, LOAD_ALLOCATIONS_PER_INTERVAL,
    LOAD_PAGE_STORAGE_DATA_COST, MAILBOX_THRESHOLD, MAX_RESERVATIONS,
    MODULE_CODE_SECTION_INSTANTIATION_BYTE_COST, MODULE_DATA_SECTION_INSTANTIATION_BYTE_COST,
    MODULE_ELEMENT_SECTION_INSTANTIATION_BYTE_COST, MODULE_GLOBAL_SECTION_INSTANTIATION_BYTE_COST,
    MODULE_INSTRUMENTATION_BYTE_COST, MODULE_INSTRUMENTATION_COST,
    MODULE_TABLE_SECTION_INSTANTIATION_BYTE_COST, MODULE_TYPE_SECTION_INSTANTIATION_BYTE_COST,
    READ_COST, READ_PER_BYTE_COST, RESERVATION_COST, RESERVE_FOR, SIGNAL_READ_COST,
    SIGNAL_WRITE_AFTER_READ_COST, SIGNAL_WRITE_COST, VALUE_PER_GAS, WAITLIST_COST, WRITE_COST,
};
use core_processor::{
    common::*,
    configs::{
        BlockConfig, ExtCosts, InstantiationCosts, ProcessCosts, RentCosts, TESTS_MAX_PAGES_NUMBER,
    },
    ContextChargedForCode, ContextChargedForInstrumentation, Ext,
};
<<<<<<< HEAD
use gear_common::{auxiliary::mailbox::MailboxErrorImpl, gas_provider::Imbalance as _, Origin};
=======
use gear_common::{
    auxiliary::{mailbox::MailboxErrorImpl, BlockNumber},
    scheduler::ScheduledTask,
};
>>>>>>> 59f8dc26
use gear_core::{
    code::{Code, CodeAndId, InstrumentedCode, InstrumentedCodeAndId, TryNewCodeConfig},
    ids::{prelude::*, CodeId, MessageId, ProgramId, ReservationId},
    memory::PageBuf,
<<<<<<< HEAD
    message::{
        Dispatch, DispatchKind, Message, MessageWaitedType, ReplyMessage, ReplyPacket,
        SignalMessage, StoredDispatch, StoredMessage,
    },
    pages::{
        numerated::{iterators::IntervalIterator, tree::IntervalsTree},
        GearPage, WasmPage,
    },
    reservation::GasReserver,
=======
    message::{Dispatch, DispatchKind, ReplyMessage, ReplyPacket, StoredDispatch, StoredMessage},
    pages::{numerated::tree::IntervalsTree, GearPage, WasmPage},
    reservation::GasReservationMap,
>>>>>>> 59f8dc26
};
use gear_core_errors::{ErrorReplyReason, SimpleExecutionError};
use gear_lazy_pages_common::LazyPagesCosts;
use gear_lazy_pages_native_interface::LazyPagesNative;
use rand::{rngs::StdRng, RngCore, SeedableRng};
use std::{
    collections::{BTreeMap, BTreeSet, HashMap, VecDeque},
    convert::TryInto,
    mem,
};

const OUTGOING_LIMIT: u32 = 1024;
const OUTGOING_BYTES_LIMIT: u32 = 64 * 1024 * 1024;

#[derive(Debug, Default)]
pub(crate) struct ExtManager {
    // State metadata
    pub(crate) blocks_manager: BlocksManager,
    pub(crate) random_data: (Vec<u8>, u32),

    // Messaging and programs meta
    pub(crate) msg_nonce: u64,
    pub(crate) id_nonce: u64,

    // State
    pub(crate) bank: Bank,
    pub(crate) opt_binaries: BTreeMap<CodeId, Vec<u8>>,
    pub(crate) meta_binaries: BTreeMap<CodeId, Vec<u8>>,
    pub(crate) dispatches: VecDeque<StoredDispatch>,
    pub(crate) mailbox: MailboxManager,
    pub(crate) task_pool: TaskPoolManager,
    pub(crate) wait_list: BTreeMap<(ProgramId, MessageId), (StoredDispatch, Option<BlockNumber>)>,
    pub(crate) gas_tree: GasTreeManager,
    pub(crate) gas_allowance: Gas,
    pub(crate) dispatches_stash: HashMap<MessageId, Dispatch>,
    pub(crate) messages_processing_enabled: bool,

    // Last block execution info
    pub(crate) succeed: BTreeSet<MessageId>,
    pub(crate) failed: BTreeSet<MessageId>,
    pub(crate) not_executed: BTreeSet<MessageId>,
    pub(crate) gas_burned: BTreeMap<MessageId, Gas>,
    pub(crate) log: Vec<StoredMessage>,
}

impl ExtManager {
    #[track_caller]
    pub(crate) fn new() -> Self {
        Self {
            msg_nonce: 1,
            id_nonce: 1,
            blocks_manager: BlocksManager::new(),
            messages_processing_enabled: true,
            random_data: (
                {
                    let mut rng = StdRng::seed_from_u64(INITIAL_RANDOM_SEED);
                    let mut random = [0u8; 32];
                    rng.fill_bytes(&mut random);

                    random.to_vec()
                },
                0,
            ),
            ..Default::default()
        }
    }

    pub(crate) fn store_new_actor(
        &mut self,
        program_id: ProgramId,
        program: Program,
        init_message_id: Option<MessageId>,
    ) -> Option<TestActor> {
        if let Program::Genuine(GenuineProgram { code, .. }) = &program {
            self.store_new_code(code.code().to_vec());
        }
        Actors::insert(program_id, TestActor::new(init_message_id, program))
    }

    pub(crate) fn store_new_code(&mut self, code: Vec<u8>) -> CodeId {
        let code_id = CodeId::generate(&code);
        self.opt_binaries.insert(code_id, code);
        code_id
    }

    pub(crate) fn read_code(&self, code_id: CodeId) -> Option<&[u8]> {
        self.opt_binaries.get(&code_id).map(Vec::as_slice)
    }

    pub(crate) fn fetch_inc_message_nonce(&mut self) -> u64 {
        let nonce = self.msg_nonce;
        self.msg_nonce += 1;
        nonce
    }

    pub(crate) fn free_id_nonce(&mut self) -> u64 {
        while Actors::contains_key(self.id_nonce.into()) {
            self.id_nonce += 1;
        }
        self.id_nonce
    }

    /// Insert message into the delayed queue.
    fn send_delayed_dispatch(&mut self, dispatch: Dispatch, delay: u32) {
        let message_id = dispatch.id();
        let task = if self.is_program(&dispatch.destination()) {
            ScheduledTask::SendDispatch(message_id)
        } else {
            // TODO #4122, `to_mailbox` must be counted from provided gas
            ScheduledTask::SendUserMessage {
                message_id,
                to_mailbox: true,
            }
        };

        let expected_bn = self.blocks_manager.get().height + delay;
        self.task_pool
            .add(expected_bn, task)
            .unwrap_or_else(|e| unreachable!("TaskPool corrupted! {e:?}"));
        if self.dispatches_stash.insert(message_id, dispatch).is_some() {
            unreachable!("Delayed sending logic invalidated: stash contains same message");
        }
    }

    /// Check if the current block number should trigger new epoch and reset
    /// the provided random data.
    pub(crate) fn check_epoch(&mut self) {
        let block_height = self.blocks_manager.get().height;
        if block_height % EPOCH_DURATION_IN_BLOCKS == 0 {
            let mut rng = StdRng::seed_from_u64(
                INITIAL_RANDOM_SEED + (block_height / EPOCH_DURATION_IN_BLOCKS) as u64,
            );
            let mut random = [0u8; 32];
            rng.fill_bytes(&mut random);

            self.random_data = (random.to_vec(), block_height + 1);
        }
    }

    #[track_caller]
    pub(crate) fn update_storage_pages(
        &mut self,
        program_id: &ProgramId,
        memory_pages: BTreeMap<GearPage, PageBuf>,
    ) {
        Actors::modify(*program_id, |actor| {
            let pages_data = actor
                .unwrap_or_else(|| panic!("Actor id {program_id:?} not found"))
                .get_pages_data_mut()
                .expect("No pages data found for program");

            for (page, buf) in memory_pages {
                pages_data.insert(page, buf);
            }
        });
    }

    pub(crate) fn validate_and_route_dispatch(&mut self, dispatch: Dispatch) -> MessageId {
        self.validate_dispatch(&dispatch);
        let gas_limit = dispatch
            .gas_limit()
            .unwrap_or_else(|| unreachable!("message from program API always has gas"));
        self.gas_tree
            .create(dispatch.source(), dispatch.id(), gas_limit)
            .unwrap_or_else(|e| unreachable!("GasTree corrupted! {:?}", e));
        self.route_dispatch(dispatch)
    }

    pub(crate) fn route_dispatch(&mut self, dispatch: Dispatch) -> MessageId {
        let stored_dispatch = dispatch.into_stored();
        if Actors::is_user(stored_dispatch.destination()) {
            panic!("Program API only sends message to programs.")
        }

        let message_id = stored_dispatch.id();
        self.dispatches.push_back(stored_dispatch);

        message_id
    }

    // TODO #4120 Charge for task pool processing the gas from gas allowance
    // TODO #4121
    #[track_caller]
    pub(crate) fn run_new_block(&mut self, allowance: Gas) -> BlockRunResult {
        self.gas_allowance = allowance;
        self.blocks_manager.next_block();
        let new_block_bn = self.blocks_manager.get().height;

        self.process_tasks(new_block_bn);
        let total_processed = self.process_messages();

        BlockRunResult {
            block_info: self.blocks_manager.get(),
            gas_allowance_spent: Gas(GAS_ALLOWANCE) - self.gas_allowance,
            succeed: mem::take(&mut self.succeed),
            failed: mem::take(&mut self.failed),
            not_executed: mem::take(&mut self.not_executed),
            total_processed,
            log: mem::take(&mut self.log)
                .into_iter()
                .map(CoreLog::from)
                .collect(),
            gas_burned: mem::take(&mut self.gas_burned),
        }
    }

    #[track_caller]
    pub(crate) fn process_tasks(&mut self, bn: u32) {
        for task in self.task_pool.drain_prefix_keys(bn) {
            task.process_with(self);
        }
    }

    #[track_caller]
    fn process_messages(&mut self) -> u32 {
        self.messages_processing_enabled = true;

        let mut total_processed = 0;
        while self.messages_processing_enabled {
            let dispatch = match self.dispatches.pop_front() {
                Some(dispatch) => dispatch,
                None => break,
            };

            enum DispatchCase {
                Dormant,
                ExecutableData(ExecutableActorData, InstrumentedCode),
                Mock(Box<dyn WasmProgram>),
            }

            let dispatch_case = Actors::modify(dispatch.destination(), |actor| {
                let actor = actor
                    .unwrap_or_else(|| panic!("Somehow message queue contains message for user"));
                if actor.is_dormant() {
                    DispatchCase::Dormant
                } else if let Some((data, code)) = actor.get_executable_actor_data() {
                    DispatchCase::ExecutableData(data, code)
                } else if let Some(mock) = actor.take_mock() {
                    DispatchCase::Mock(mock)
                } else {
                    unreachable!();
                }
            });
            let balance = Accounts::reducible_balance(dispatch.destination());

            match dispatch_case {
                DispatchCase::Dormant => self.process_dormant(balance, dispatch),
                DispatchCase::ExecutableData(data, code) => {
                    self.process_normal(balance, data, code, dispatch)
                }
                DispatchCase::Mock(mock) => self.process_mock(mock, dispatch),
            }

            total_processed += 1;
        }

        total_processed
    }

    #[track_caller]
    fn validate_dispatch(&mut self, dispatch: &Dispatch) {
        let source = dispatch.source();
        let destination = dispatch.destination();

        if Actors::is_program(source) {
            panic!("Sending messages allowed only from users id");
        }

        // User must exist
        if !Accounts::is_exist(source) {
            panic!("User {source} doesn't exist; mint value to it first.");
        }

        let is_init_msg = dispatch.kind().is_init();
        // We charge ED only for init messages
        let maybe_ed = if is_init_msg { EXISTENTIAL_DEPOSIT } else { 0 };
        let balance = Accounts::balance(source);

        let gas_limit = dispatch
            .gas_limit()
            .unwrap_or_else(|| unreachable!("message from program API always has gas"));
        let gas_value = GAS_MULTIPLIER.gas_to_value(gas_limit);

        // Check sender has enough balance to cover dispatch costs
        if balance < { dispatch.value() + gas_value + maybe_ed } {
            panic!(
                "Insufficient balance: user ({}) tries to send \
                ({}) value, ({}) gas and ED {}, while his balance ({:?})",
                source,
                dispatch.value(),
                gas_value,
                maybe_ed,
                balance,
            );
        }

        // Charge for program ED upon creation
        if is_init_msg {
            Accounts::transfer(source, destination, EXISTENTIAL_DEPOSIT, false);
        }

        // Deposit message value
        self.bank.deposit_value(source, dispatch.value(), false);

        // Deposit gas
        self.bank.deposit_gas(source, gas_limit, false);
    }

<<<<<<< HEAD
    #[track_caller]
    pub(crate) fn route_dispatch_from_task_pool(&mut self, dispatch: Dispatch) {
        if Actors::is_program(dispatch.destination()) {
            self.dispatches.push_back(dispatch.into_stored());
        } else {
            let message = dispatch.into_parts().1.into_stored();
            if let (Ok(mailbox_msg), true) = (
                message.clone().try_into(),
                Actors::is_program(message.source()),
            ) {
                self.mailbox
                    .insert(mailbox_msg)
                    .unwrap_or_else(|e| unreachable!("Mailbox corrupted! {:?}", e));
            }

            self.log.push(message)
        }
    }

=======
>>>>>>> 59f8dc26
    /// Call non-void meta function from actor stored in manager.
    /// Warning! This is a static call that doesn't change actors pages data.
    pub(crate) fn read_state_bytes(
        &mut self,
        payload: Vec<u8>,
        program_id: &ProgramId,
    ) -> Result<Vec<u8>> {
        let executable_actor_data = Actors::modify(*program_id, |actor| {
            if let Some(actor) = actor {
                Ok(actor.get_executable_actor_data())
            } else {
                Err(TestError::ActorNotFound(*program_id))
            }
        })?;

        if let Some((data, code)) = executable_actor_data {
            core_processor::informational::execute_for_reply::<Ext<LazyPagesNative>, _>(
                String::from("state"),
                code,
                Some(data.allocations),
                Some((*program_id, Default::default())),
                payload,
                GAS_ALLOWANCE,
                self.blocks_manager.get(),
            )
            .map_err(TestError::ReadStateError)
        } else if let Some(mut program_mock) =
            Actors::modify(*program_id, |actor| actor.unwrap().take_mock())
        {
            program_mock
                .state()
                .map_err(|err| TestError::ReadStateError(err.into()))
        } else {
            Err(TestError::ActorIsNotExecutable(*program_id))
        }
    }

    pub(crate) fn read_state_bytes_using_wasm(
        &mut self,
        payload: Vec<u8>,
        program_id: &ProgramId,
        fn_name: &str,
        wasm: Vec<u8>,
        args: Option<Vec<u8>>,
    ) -> Result<Vec<u8>> {
        let mapping_code = Code::try_new_mock_const_or_no_rules(
            wasm,
            true,
            TryNewCodeConfig::new_no_exports_check(),
        )
        .map_err(|_| TestError::Instrumentation)?;

        let mapping_code = InstrumentedCodeAndId::from(CodeAndId::new(mapping_code))
            .into_parts()
            .0;

        let mut mapping_code_payload = args.unwrap_or_default();
        mapping_code_payload.append(&mut self.read_state_bytes(payload, program_id)?);

        core_processor::informational::execute_for_reply::<Ext<LazyPagesNative>, _>(
            String::from(fn_name),
            mapping_code,
            None,
            None,
            mapping_code_payload,
            GAS_ALLOWANCE,
            self.blocks_manager.get(),
        )
        .map_err(TestError::ReadStateError)
    }

    pub(crate) fn mint_to(&mut self, id: &ProgramId, value: Value) {
        if value < crate::EXISTENTIAL_DEPOSIT {
            panic!(
                "An attempt to mint value ({}) less than existential deposit ({})",
                value,
                crate::EXISTENTIAL_DEPOSIT
            );
        }

        Accounts::increase(*id, value);
    }

    pub(crate) fn balance_of(&self, id: &ProgramId) -> Value {
        Accounts::balance(*id)
    }

    pub(crate) fn claim_value_from_mailbox(
        &mut self,
        to: ProgramId,
        from_mid: MessageId,
    ) -> Result<(), MailboxErrorImpl> {
        let (message, _) = self.mailbox.remove(to, from_mid)?;

        self.send_value(
            message.source(),
            Some(message.destination()),
            message.value(),
        );
        self.message_consumed(message.id());

        Ok(())
    }

    #[track_caller]
    pub(crate) fn override_balance(&mut self, &id: &ProgramId, balance: Value) {
        if Actors::is_user(id) && balance < crate::EXISTENTIAL_DEPOSIT {
            panic!(
                "An attempt to override balance with value ({}) less than existential deposit ({})",
                balance,
                crate::EXISTENTIAL_DEPOSIT
            );
        }
        Accounts::override_balance(id, balance);
    }

    #[track_caller]
    pub(crate) fn read_memory_pages(&self, program_id: &ProgramId) -> BTreeMap<GearPage, PageBuf> {
        Actors::access(*program_id, |actor| {
            let program = match actor.unwrap_or_else(|| panic!("Actor id {program_id:?} not found"))
            {
                TestActor::Initialized(program) => program,
                TestActor::Uninitialized(_, program) => program.as_ref().unwrap(),
                TestActor::Dormant => panic!("Actor {program_id} isn't dormant"),
            };

            match program {
                Program::Genuine(program) => program.pages_data.clone(),
                Program::Mock(_) => panic!("Can't read memory of mock program"),
            }
        })
    }

    #[track_caller]
    fn init_success(&mut self, program_id: ProgramId) {
        Actors::modify(program_id, |actor| {
            actor
                .unwrap_or_else(|| panic!("Actor id {program_id:?} not found"))
                .set_initialized()
        });
    }

    #[track_caller]
    fn init_failure(&mut self, program_id: ProgramId, origin: ProgramId) {
        Actors::modify(program_id, |actor| {
            let actor = actor.unwrap_or_else(|| panic!("Actor id {program_id:?} not found"));
            *actor = TestActor::Dormant
        });

        let value = Accounts::balance(program_id);
        Accounts::transfer(program_id, origin, value, false);
    }

    fn process_mock(&mut self, mut mock: Box<dyn WasmProgram>, dispatch: StoredDispatch) {
        enum Mocked {
            Reply(Option<Vec<u8>>),
            Signal,
        }

        let message_id = dispatch.id();
        let source = dispatch.source();
        let program_id = dispatch.destination();
        let payload = dispatch.payload_bytes().to_vec();

        let response = match dispatch.kind() {
            DispatchKind::Init => mock.init(payload).map(Mocked::Reply),
            DispatchKind::Handle => mock.handle(payload).map(Mocked::Reply),
            DispatchKind::Reply => mock.handle_reply(payload).map(|_| Mocked::Reply(None)),
            DispatchKind::Signal => mock.handle_signal(payload).map(|_| Mocked::Signal),
        };

        match response {
            Ok(Mocked::Reply(reply)) => {
                let maybe_reply_message = if let Some(payload) = reply {
                    let id = MessageId::generate_reply(message_id);
                    let packet = ReplyPacket::new(payload.try_into().unwrap(), 0);
                    Some(ReplyMessage::from_packet(id, packet))
                } else {
                    (!dispatch.is_reply() && dispatch.kind() != DispatchKind::Signal)
                        .then_some(ReplyMessage::auto(message_id))
                };

                if let Some(reply_message) = maybe_reply_message {
                    <Self as JournalHandler>::send_dispatch(
                        self,
                        message_id,
                        reply_message.into_dispatch(program_id, dispatch.source(), message_id),
                        0,
                        None,
                    );
                }

                if let DispatchKind::Init = dispatch.kind() {
                    self.message_dispatched(
                        message_id,
                        source,
                        DispatchOutcome::InitSuccess { program_id },
                    );
                }
            }
            Ok(Mocked::Signal) => {}
            Err(expl) => {
                mock.debug(expl);

                if let DispatchKind::Init = dispatch.kind() {
                    self.message_dispatched(
                        message_id,
                        source,
                        DispatchOutcome::InitFailure {
                            program_id,
                            origin: source,
                            reason: expl.to_string(),
                        },
                    );
                } else {
                    self.message_dispatched(
                        message_id,
                        source,
                        DispatchOutcome::MessageTrap {
                            program_id,
                            trap: expl.to_string(),
                        },
                    )
                }

                if !dispatch.is_reply() && dispatch.kind() != DispatchKind::Signal {
                    let err = ErrorReplyReason::Execution(SimpleExecutionError::UserspacePanic);
                    let err_payload = expl
                        .as_bytes()
                        .to_vec()
                        .try_into()
                        .unwrap_or_else(|_| unreachable!("Error message is too large"));

                    let reply_message = ReplyMessage::system(message_id, err_payload, err);

                    <Self as JournalHandler>::send_dispatch(
                        self,
                        message_id,
                        reply_message.into_dispatch(program_id, dispatch.source(), message_id),
                        0,
                        None,
                    );
                }
            }
        }

        // After run either `init_success` is called or `init_failed`.
        // So only active (init success) program can be modified
        Actors::modify(program_id, |actor| {
            if let Some(TestActor::Initialized(old_mock)) = actor {
                *old_mock = Program::Mock(Some(mock));
            }
        })
    }

    fn process_normal(
        &mut self,
        balance: u128,
        data: ExecutableActorData,
        code: InstrumentedCode,
        dispatch: StoredDispatch,
    ) {
        self.process_dispatch(balance, Some((data, code)), dispatch);
    }

    fn process_dormant(&mut self, balance: u128, dispatch: StoredDispatch) {
        self.process_dispatch(balance, None, dispatch);
    }

    #[track_caller]
    fn process_dispatch(
        &mut self,
        balance: u128,
        data: Option<(ExecutableActorData, InstrumentedCode)>,
        dispatch: StoredDispatch,
    ) {
        let dest = dispatch.destination();
        let gas_limit = self
            .gas_tree
            .get_limit(dispatch.id())
            .unwrap_or_else(|e| unreachable!("GasTree corrupted! {:?}", e));
        let block_config = BlockConfig {
            block_info: self.blocks_manager.get(),
            performance_multiplier: gsys::Percent::new(100),
            forbidden_funcs: Default::default(),
            reserve_for: RESERVE_FOR,
            gas_multiplier: gsys::GasMultiplier::from_value_per_gas(VALUE_PER_GAS),
            costs: ProcessCosts {
                ext: ExtCosts {
                    syscalls: Default::default(),
                    rent: RentCosts {
                        waitlist: WAITLIST_COST.into(),
                        dispatch_stash: DISPATCH_HOLD_COST.into(),
                        reservation: RESERVATION_COST.into(),
                    },
                    mem_grow: Default::default(),
                    mem_grow_per_page: Default::default(),
                },
                lazy_pages: LazyPagesCosts {
                    host_func_read: HOST_FUNC_READ_COST.into(),
                    host_func_write: HOST_FUNC_WRITE_COST.into(),
                    host_func_write_after_read: HOST_FUNC_WRITE_AFTER_READ_COST.into(),
                    load_page_storage_data: LOAD_PAGE_STORAGE_DATA_COST.into(),
                    signal_read: SIGNAL_READ_COST.into(),
                    signal_write: SIGNAL_WRITE_COST.into(),
                    signal_write_after_read: SIGNAL_WRITE_AFTER_READ_COST.into(),
                },
                read: READ_COST.into(),
                read_per_byte: READ_PER_BYTE_COST.into(),
                write: WRITE_COST.into(),
                instrumentation: MODULE_INSTRUMENTATION_COST.into(),
                instrumentation_per_byte: MODULE_INSTRUMENTATION_BYTE_COST.into(),
                instantiation_costs: InstantiationCosts {
                    code_section_per_byte: MODULE_CODE_SECTION_INSTANTIATION_BYTE_COST.into(),
                    data_section_per_byte: MODULE_DATA_SECTION_INSTANTIATION_BYTE_COST.into(),
                    global_section_per_byte: MODULE_GLOBAL_SECTION_INSTANTIATION_BYTE_COST.into(),
                    table_section_per_byte: MODULE_TABLE_SECTION_INSTANTIATION_BYTE_COST.into(),
                    element_section_per_byte: MODULE_ELEMENT_SECTION_INSTANTIATION_BYTE_COST.into(),
                    type_section_per_byte: MODULE_TYPE_SECTION_INSTANTIATION_BYTE_COST.into(),
                },
                load_allocations_per_interval: LOAD_ALLOCATIONS_PER_INTERVAL.into(),
            },
            existential_deposit: EXISTENTIAL_DEPOSIT,
            mailbox_threshold: MAILBOX_THRESHOLD,
            max_reservations: MAX_RESERVATIONS,
            max_pages: TESTS_MAX_PAGES_NUMBER.into(),
            outgoing_limit: OUTGOING_LIMIT,
            outgoing_bytes_limit: OUTGOING_BYTES_LIMIT,
        };

        let context = match core_processor::precharge_for_program(
            &block_config,
            self.gas_allowance.0,
            dispatch.into_incoming(gas_limit),
            dest,
        ) {
            Ok(d) => d,
            Err(journal) => {
                core_processor::handle_journal(journal, self);
                return;
            }
        };

        let Some((actor_data, code)) = data else {
            let journal = core_processor::process_non_executable(context);
            core_processor::handle_journal(journal, self);
            return;
        };

        let context = match core_processor::precharge_for_allocations(
            &block_config,
            context,
            actor_data.allocations.intervals_amount() as u32,
        ) {
            Ok(c) => c,
            Err(journal) => {
                core_processor::handle_journal(journal, self);
                return;
            }
        };

        let context =
            match core_processor::precharge_for_code_length(&block_config, context, actor_data) {
                Ok(c) => c,
                Err(journal) => {
                    core_processor::handle_journal(journal, self);
                    return;
                }
            };

        let context = ContextChargedForCode::from(context);
        let context = ContextChargedForInstrumentation::from(context);
        let context = match core_processor::precharge_for_module_instantiation(
            &block_config,
            context,
            code.instantiated_section_sizes(),
        ) {
            Ok(c) => c,
            Err(journal) => {
                core_processor::handle_journal(journal, self);
                return;
            }
        };

        let journal = core_processor::process::<Ext<LazyPagesNative>>(
            &block_config,
            (context, code, balance).into(),
            self.random_data.clone(),
        )
        .unwrap_or_else(|e| unreachable!("core-processor logic violated: {}", e));

        core_processor::handle_journal(journal, self);
    }

    fn remove_reservation(&mut self, id: ProgramId, reservation: ReservationId) -> Option<bool> {
        let was_in_map = self.update_genuine_program(id, |genuine_program| {
            genuine_program
                .gas_reservation_map
                .remove(&reservation)
                .is_some()
        })?;

        if was_in_map {
            self.gas_tree
                .consume(reservation)
                .unwrap_or_else(|e| unreachable!("GasTree corrupted! {:?}", e));
        } else {
            log::error!("Tried to remove unexistent reservation {reservation} for program {id}.");
        }

        Some(was_in_map)
    }

    pub(crate) fn update_genuine_program<R, F: FnOnce(&mut GenuineProgram) -> R>(
        &mut self,
        id: ProgramId,
        op: F,
    ) -> Option<R> {
        Actors::modify(id, |actor| {
            actor.and_then(|actor| actor.genuine_program_mut().map(op))
        })
    }
<<<<<<< HEAD
}

impl JournalHandler for ExtManager {
    fn message_dispatched(
        &mut self,
        message_id: MessageId,
        _source: ProgramId,
        outcome: DispatchOutcome,
    ) {
        match outcome {
            DispatchOutcome::MessageTrap { .. } => {
                self.failed.insert(message_id);
            }
            DispatchOutcome::NoExecution => {
                self.not_executed.insert(message_id);
            }
            DispatchOutcome::Success | DispatchOutcome::Exit { .. } => {
                self.succeed.insert(message_id);
            }
            DispatchOutcome::InitFailure {
                program_id, origin, ..
            } => {
                self.init_failure(program_id, origin);
                self.failed.insert(message_id);
            }
            DispatchOutcome::InitSuccess { program_id, .. } => {
                self.init_success(program_id);
                self.succeed.insert(message_id);
            }
        }
    }

    fn gas_burned(&mut self, message_id: MessageId, amount: u64) {
        self.gas_allowance = self.gas_allowance.saturating_sub(Gas(amount));
        self.gas_tree
            .spend(message_id, amount)
            .unwrap_or_else(|e| unreachable!("GasTree corrupted! {e:?}"));

        self.gas_burned
            .entry(message_id)
            .and_modify(|gas| {
                *gas += Gas(amount);
            })
            .or_insert(Gas(amount));

        let (external, multiplier, _) = self
            .gas_tree
            .get_origin_node(message_id)
            .unwrap_or_else(|e| unreachable!("GasTree corrupted! {e:?}"));

        let id: ProgramId = external.into_origin().into();
        self.bank.spend_gas(id, amount, multiplier);
    }

    fn exit_dispatch(&mut self, id_exited: ProgramId, value_destination: ProgramId) {
        Actors::modify(id_exited, |actor| {
            let actor =
                actor.unwrap_or_else(|| panic!("Can't find existing program {id_exited:?}"));
            *actor = TestActor::Dormant
        });

        let value = Accounts::balance(id_exited);
        Accounts::transfer(id_exited, value_destination, value, false);
    }

    fn message_consumed(&mut self, message_id: MessageId) {
        let outcome = self
            .gas_tree
            .consume(message_id)
            .unwrap_or_else(|e| unreachable!("GasTree corrupted! {e:?}"));

        // Retrieve gas
        if let Some((imbalance, multiplier, external)) = outcome {
            // Peeking numeric value from negative imbalance.
            let gas_left = imbalance.peek();
            let id: ProgramId = external.into_origin().into();

            // Unreserving funds, if left non-zero amount of gas.
            if gas_left != 0 {
                self.bank.withdraw_gas(id, id, gas_left, multiplier);
            }
        }
    }

    fn send_dispatch(
        &mut self,
        message_id: MessageId,
        dispatch: Dispatch,
        bn: u32,
        reservation: Option<ReservationId>,
    ) {
        if bn > 0 {
            log::debug!("[{message_id}] new delayed dispatch#{}", dispatch.id());

            self.send_delayed_dispatch(dispatch, self.blocks_manager.get().height + bn);
            return;
        }

        log::debug!("[{message_id}] new dispatch#{}", dispatch.id());

        let source = dispatch.source();
        let is_program = Actors::is_program(dispatch.destination());

        let mut deposit_value = || {
            if dispatch.value() != 0 {
                self.bank.deposit_value(source, dispatch.value(), false);
            }
        };

        if is_program {
            deposit_value();

            match (dispatch.gas_limit(), reservation) {
                (Some(gas_limit), None) => self
                    .gas_tree
                    .split_with_value(false, message_id, dispatch.id(), gas_limit)
                    .unwrap_or_else(|e| unreachable!("GasTree corrupted! {:?}", e)),
                (None, None) => self
                    .gas_tree
                    .split(false, message_id, dispatch.id())
                    .unwrap_or_else(|e| unreachable!("GasTree corrupted! {:?}", e)),
                (None, Some(reservation)) => {
                    self.gas_tree
                        .split(false, reservation, dispatch.id())
                        .unwrap_or_else(|e| unreachable!("GasTree corrupted! {:?}", e));
                }
                (Some(_), Some(_)) => unreachable!(
                    "Sending dispatch with gas limit from reservation \
                    is currently unimplemented and there is no way to send such dispatch"
                ),
            }

            self.dispatches.push_back(dispatch.into_stored());
        } else {
            deposit_value();

            let gas_limit = dispatch.gas_limit().unwrap_or_default();
            let stored_message = dispatch.into_stored().into_parts().1;

            if let Ok(mailbox_msg) = stored_message.clone().try_into() {
                let origin_node = reservation
                    .map(|r| r.into_origin().cast())
                    .unwrap_or(message_id);
                self.gas_tree
                    .cut(origin_node, stored_message.id(), gas_limit)
                    .unwrap_or_else(|e| unreachable!("GasTree corrupted! {:?}", e));

                self.mailbox
                    .insert(mailbox_msg)
                    .unwrap_or_else(|e| unreachable!("Mailbox corrupted! {:?}", e));
            } else {
                log::debug!("A reply message is sent to user: {stored_message:?}");
            };

            self.log.push(stored_message);
        }

        if let Some(reservation) = reservation {
            let has_removed_reservation = self
                .remove_reservation(source, reservation)
                .expect("failed to find genuine_program");
            if !has_removed_reservation {
                unreachable!("Failed to remove reservation {reservation} from {source}");
            }
        }
    }

    fn wait_dispatch(
        &mut self,
        dispatch: StoredDispatch,
        duration: Option<u32>,
        _: MessageWaitedType,
    ) {
        log::debug!("[{}] wait", dispatch.id());

        let dest = dispatch.destination();
        let id = dispatch.id();
        self.wait_list.insert((dest, id), dispatch);
        if let Some(duration) = duration {
            self.wait_list_schedules
                .entry(self.blocks_manager.get().height + duration)
                .or_default()
                .push((dest, id));
        }
    }

    fn wake_message(
        &mut self,
        message_id: MessageId,
        program_id: ProgramId,
        awakening_id: MessageId,
        _delay: u32,
    ) {
        log::debug!("[{message_id}] waked message#{awakening_id}");

        if let Some(msg) = self.wait_list.remove(&(program_id, awakening_id)) {
            self.dispatches.push_back(msg);
        }
    }

    #[track_caller]
    fn update_pages_data(
        &mut self,
        program_id: ProgramId,
        pages_data: BTreeMap<GearPage, PageBuf>,
    ) {
        self.update_storage_pages(&program_id, pages_data);
    }

    #[track_caller]
    fn update_allocations(&mut self, program_id: ProgramId, allocations: IntervalsTree<WasmPage>) {
        self.update_genuine_program(program_id, |program| {
            program
                .allocations
                .difference(&allocations)
                .flat_map(IntervalIterator::from)
                .flat_map(|page| page.to_iter())
                .for_each(|ref page| {
                    program.pages_data.remove(page);
                });
            program.allocations = allocations;
        })
        .expect("no genuine program was found");
    }

    #[track_caller]
    fn send_value(&mut self, from: ProgramId, to: Option<ProgramId>, value: Value) {
        if value == 0 {
            // Nothing to do
            return;
        }

        let to = to.unwrap_or(from);
        self.bank.transfer_value(from, to, value);
    }

    #[track_caller]
    fn store_new_programs(
        &mut self,
        program_id: ProgramId,
        code_id: CodeId,
        candidates: Vec<(MessageId, ProgramId)>,
    ) {
        if let Some(code) = self.opt_binaries.get(&code_id).cloned() {
            for (init_message_id, candidate_id) in candidates {
                if !Actors::contains_key(candidate_id) {
                    let schedule = Schedule::default();
                    let code = Code::try_new(
                        code.clone(),
                        schedule.instruction_weights.version,
                        |module| schedule.rules(module),
                        schedule.limits.stack_height,
                        schedule.limits.data_segments_amount.into(),
                        schedule.limits.table_number.into(),
                    )
                    .expect("Program can't be constructed with provided code");

                    let code_and_id: InstrumentedCodeAndId =
                        CodeAndId::from_parts_unchecked(code, code_id).into();
                    let (code, code_id) = code_and_id.into_parts();

                    self.store_new_actor(
                        candidate_id,
                        Program::Genuine(GenuineProgram {
                            code,
                            code_id,
                            allocations: Default::default(),
                            pages_data: Default::default(),
                            gas_reservation_map: Default::default(),
                        }),
                        Some(init_message_id),
                    );

                    // Transfer the ED from the program-creator to the new program
                    Accounts::transfer(program_id, candidate_id, EXISTENTIAL_DEPOSIT, true);
                } else {
                    log::debug!("Program with id {candidate_id:?} already exists");
                }
            }
        } else {
            log::debug!("No referencing code with code hash {code_id:?} for candidate programs");
            for (_, invalid_candidate_id) in candidates {
                Actors::insert(invalid_candidate_id, TestActor::Dormant);
            }
        }
    }

    #[track_caller]
    fn stop_processing(&mut self, dispatch: StoredDispatch, gas_burned: u64) {
        log::debug!(
            "Not enough gas for processing msg id {}, allowance equals {}, gas tried to burn at least {}",
            dispatch.id(),
            self.gas_allowance,
            gas_burned,
        );

        self.messages_processing_enabled = false;
        self.dispatches.push_front(dispatch);
    }

    fn reserve_gas(
        &mut self,
        message_id: MessageId,
        reservation_id: ReservationId,
        _program_id: ProgramId,
        amount: u64,
        duration: u32,
    ) {
        log::debug!(
            "Reserved: {:?} from {:?} with {:?} for {} blocks",
            amount,
            message_id,
            reservation_id,
            duration
        );

        self.gas_tree
            .reserve_gas(message_id, reservation_id, amount)
            .unwrap_or_else(|e| unreachable!("GasTree corrupted: {:?}", e));
    }

    fn unreserve_gas(
        &mut self,
        reservation_id: ReservationId,
        program_id: ProgramId,
        _expiration: u32,
    ) {
        let has_removed_reservation = self
            .remove_reservation(program_id, reservation_id)
            .expect("failed to find genuine_program");
        if !has_removed_reservation {
            unreachable!("Failed to remove reservation {reservation_id} from {program_id}");
        }
    }

    #[track_caller]
    fn update_gas_reservation(&mut self, program_id: ProgramId, reserver: GasReserver) {
        let block_height = self.blocks_manager.get().height;
        self.update_genuine_program(program_id, |program| {
            program.gas_reservation_map =
                reserver.into_map(block_height, |duration| block_height + duration);
        })
        .expect("no genuine program was found");
    }

    fn system_reserve_gas(&mut self, message_id: MessageId, amount: u64) {
        self.gas_tree
            .system_reserve(message_id, amount)
            .unwrap_or_else(|e| unreachable!("GasTree corrupted: {:?}", e));
    }

    fn system_unreserve_gas(&mut self, message_id: MessageId) {
        self.gas_tree
            .system_unreserve(message_id)
            .unwrap_or_else(|e| unreachable!("GasTree corrupted: {:?}", e));
    }

    fn send_signal(&mut self, message_id: MessageId, destination: ProgramId, code: SignalCode) {
        let reserved = self
            .gas_tree
            .system_unreserve(message_id)
            .unwrap_or_else(|e| unreachable!("GasTree corrupted! {:?}", e));

        if reserved != 0 {
            log::debug!(
                "Send signal issued by {} to {} with {} supply",
                message_id,
                destination,
                reserved
            );

            let trap_signal = SignalMessage::new(message_id, code)
                .into_dispatch(message_id, destination)
                .into_stored();

            self.gas_tree
                .split_with_value(
                    trap_signal.is_reply(),
                    message_id,
                    trap_signal.id(),
                    reserved,
                )
                .unwrap_or_else(|e| unreachable!("GasTree corrupted! {:?}", e));

            self.dispatches.push_back(trap_signal);
        } else {
            log::trace!("Signal wasn't send due to inappropriate supply");
        }
    }

    fn reply_deposit(&mut self, message_id: MessageId, future_reply_id: MessageId, amount: u64) {
        self.gas_tree
            .create_deposit(message_id, future_reply_id, amount)
            .unwrap_or_else(|e| unreachable!("GasTree corrupted! {:?}", e));
    }
=======
>>>>>>> 59f8dc26
}<|MERGE_RESOLUTION|>--- conflicted
+++ resolved
@@ -48,33 +48,16 @@
     },
     ContextChargedForCode, ContextChargedForInstrumentation, Ext,
 };
-<<<<<<< HEAD
-use gear_common::{auxiliary::mailbox::MailboxErrorImpl, gas_provider::Imbalance as _, Origin};
-=======
 use gear_common::{
     auxiliary::{mailbox::MailboxErrorImpl, BlockNumber},
     scheduler::ScheduledTask,
 };
->>>>>>> 59f8dc26
 use gear_core::{
     code::{Code, CodeAndId, InstrumentedCode, InstrumentedCodeAndId, TryNewCodeConfig},
     ids::{prelude::*, CodeId, MessageId, ProgramId, ReservationId},
     memory::PageBuf,
-<<<<<<< HEAD
-    message::{
-        Dispatch, DispatchKind, Message, MessageWaitedType, ReplyMessage, ReplyPacket,
-        SignalMessage, StoredDispatch, StoredMessage,
-    },
-    pages::{
-        numerated::{iterators::IntervalIterator, tree::IntervalsTree},
-        GearPage, WasmPage,
-    },
-    reservation::GasReserver,
-=======
     message::{Dispatch, DispatchKind, ReplyMessage, ReplyPacket, StoredDispatch, StoredMessage},
-    pages::{numerated::tree::IntervalsTree, GearPage, WasmPage},
-    reservation::GasReservationMap,
->>>>>>> 59f8dc26
+    pages::GearPage,
 };
 use gear_core_errors::{ErrorReplyReason, SimpleExecutionError};
 use gear_lazy_pages_common::LazyPagesCosts;
@@ -180,7 +163,7 @@
     /// Insert message into the delayed queue.
     fn send_delayed_dispatch(&mut self, dispatch: Dispatch, delay: u32) {
         let message_id = dispatch.id();
-        let task = if self.is_program(&dispatch.destination()) {
+        let task = if Actors::is_program(dispatch.destination()) {
             ScheduledTask::SendDispatch(message_id)
         } else {
             // TODO #4122, `to_mailbox` must be counted from provided gas
@@ -383,28 +366,6 @@
         self.bank.deposit_gas(source, gas_limit, false);
     }
 
-<<<<<<< HEAD
-    #[track_caller]
-    pub(crate) fn route_dispatch_from_task_pool(&mut self, dispatch: Dispatch) {
-        if Actors::is_program(dispatch.destination()) {
-            self.dispatches.push_back(dispatch.into_stored());
-        } else {
-            let message = dispatch.into_parts().1.into_stored();
-            if let (Ok(mailbox_msg), true) = (
-                message.clone().try_into(),
-                Actors::is_program(message.source()),
-            ) {
-                self.mailbox
-                    .insert(mailbox_msg)
-                    .unwrap_or_else(|e| unreachable!("Mailbox corrupted! {:?}", e));
-            }
-
-            self.log.push(message)
-        }
-    }
-
-=======
->>>>>>> 59f8dc26
     /// Call non-void meta function from actor stored in manager.
     /// Warning! This is a static call that doesn't change actors pages data.
     pub(crate) fn read_state_bytes(
@@ -827,402 +788,4 @@
             actor.and_then(|actor| actor.genuine_program_mut().map(op))
         })
     }
-<<<<<<< HEAD
-}
-
-impl JournalHandler for ExtManager {
-    fn message_dispatched(
-        &mut self,
-        message_id: MessageId,
-        _source: ProgramId,
-        outcome: DispatchOutcome,
-    ) {
-        match outcome {
-            DispatchOutcome::MessageTrap { .. } => {
-                self.failed.insert(message_id);
-            }
-            DispatchOutcome::NoExecution => {
-                self.not_executed.insert(message_id);
-            }
-            DispatchOutcome::Success | DispatchOutcome::Exit { .. } => {
-                self.succeed.insert(message_id);
-            }
-            DispatchOutcome::InitFailure {
-                program_id, origin, ..
-            } => {
-                self.init_failure(program_id, origin);
-                self.failed.insert(message_id);
-            }
-            DispatchOutcome::InitSuccess { program_id, .. } => {
-                self.init_success(program_id);
-                self.succeed.insert(message_id);
-            }
-        }
-    }
-
-    fn gas_burned(&mut self, message_id: MessageId, amount: u64) {
-        self.gas_allowance = self.gas_allowance.saturating_sub(Gas(amount));
-        self.gas_tree
-            .spend(message_id, amount)
-            .unwrap_or_else(|e| unreachable!("GasTree corrupted! {e:?}"));
-
-        self.gas_burned
-            .entry(message_id)
-            .and_modify(|gas| {
-                *gas += Gas(amount);
-            })
-            .or_insert(Gas(amount));
-
-        let (external, multiplier, _) = self
-            .gas_tree
-            .get_origin_node(message_id)
-            .unwrap_or_else(|e| unreachable!("GasTree corrupted! {e:?}"));
-
-        let id: ProgramId = external.into_origin().into();
-        self.bank.spend_gas(id, amount, multiplier);
-    }
-
-    fn exit_dispatch(&mut self, id_exited: ProgramId, value_destination: ProgramId) {
-        Actors::modify(id_exited, |actor| {
-            let actor =
-                actor.unwrap_or_else(|| panic!("Can't find existing program {id_exited:?}"));
-            *actor = TestActor::Dormant
-        });
-
-        let value = Accounts::balance(id_exited);
-        Accounts::transfer(id_exited, value_destination, value, false);
-    }
-
-    fn message_consumed(&mut self, message_id: MessageId) {
-        let outcome = self
-            .gas_tree
-            .consume(message_id)
-            .unwrap_or_else(|e| unreachable!("GasTree corrupted! {e:?}"));
-
-        // Retrieve gas
-        if let Some((imbalance, multiplier, external)) = outcome {
-            // Peeking numeric value from negative imbalance.
-            let gas_left = imbalance.peek();
-            let id: ProgramId = external.into_origin().into();
-
-            // Unreserving funds, if left non-zero amount of gas.
-            if gas_left != 0 {
-                self.bank.withdraw_gas(id, id, gas_left, multiplier);
-            }
-        }
-    }
-
-    fn send_dispatch(
-        &mut self,
-        message_id: MessageId,
-        dispatch: Dispatch,
-        bn: u32,
-        reservation: Option<ReservationId>,
-    ) {
-        if bn > 0 {
-            log::debug!("[{message_id}] new delayed dispatch#{}", dispatch.id());
-
-            self.send_delayed_dispatch(dispatch, self.blocks_manager.get().height + bn);
-            return;
-        }
-
-        log::debug!("[{message_id}] new dispatch#{}", dispatch.id());
-
-        let source = dispatch.source();
-        let is_program = Actors::is_program(dispatch.destination());
-
-        let mut deposit_value = || {
-            if dispatch.value() != 0 {
-                self.bank.deposit_value(source, dispatch.value(), false);
-            }
-        };
-
-        if is_program {
-            deposit_value();
-
-            match (dispatch.gas_limit(), reservation) {
-                (Some(gas_limit), None) => self
-                    .gas_tree
-                    .split_with_value(false, message_id, dispatch.id(), gas_limit)
-                    .unwrap_or_else(|e| unreachable!("GasTree corrupted! {:?}", e)),
-                (None, None) => self
-                    .gas_tree
-                    .split(false, message_id, dispatch.id())
-                    .unwrap_or_else(|e| unreachable!("GasTree corrupted! {:?}", e)),
-                (None, Some(reservation)) => {
-                    self.gas_tree
-                        .split(false, reservation, dispatch.id())
-                        .unwrap_or_else(|e| unreachable!("GasTree corrupted! {:?}", e));
-                }
-                (Some(_), Some(_)) => unreachable!(
-                    "Sending dispatch with gas limit from reservation \
-                    is currently unimplemented and there is no way to send such dispatch"
-                ),
-            }
-
-            self.dispatches.push_back(dispatch.into_stored());
-        } else {
-            deposit_value();
-
-            let gas_limit = dispatch.gas_limit().unwrap_or_default();
-            let stored_message = dispatch.into_stored().into_parts().1;
-
-            if let Ok(mailbox_msg) = stored_message.clone().try_into() {
-                let origin_node = reservation
-                    .map(|r| r.into_origin().cast())
-                    .unwrap_or(message_id);
-                self.gas_tree
-                    .cut(origin_node, stored_message.id(), gas_limit)
-                    .unwrap_or_else(|e| unreachable!("GasTree corrupted! {:?}", e));
-
-                self.mailbox
-                    .insert(mailbox_msg)
-                    .unwrap_or_else(|e| unreachable!("Mailbox corrupted! {:?}", e));
-            } else {
-                log::debug!("A reply message is sent to user: {stored_message:?}");
-            };
-
-            self.log.push(stored_message);
-        }
-
-        if let Some(reservation) = reservation {
-            let has_removed_reservation = self
-                .remove_reservation(source, reservation)
-                .expect("failed to find genuine_program");
-            if !has_removed_reservation {
-                unreachable!("Failed to remove reservation {reservation} from {source}");
-            }
-        }
-    }
-
-    fn wait_dispatch(
-        &mut self,
-        dispatch: StoredDispatch,
-        duration: Option<u32>,
-        _: MessageWaitedType,
-    ) {
-        log::debug!("[{}] wait", dispatch.id());
-
-        let dest = dispatch.destination();
-        let id = dispatch.id();
-        self.wait_list.insert((dest, id), dispatch);
-        if let Some(duration) = duration {
-            self.wait_list_schedules
-                .entry(self.blocks_manager.get().height + duration)
-                .or_default()
-                .push((dest, id));
-        }
-    }
-
-    fn wake_message(
-        &mut self,
-        message_id: MessageId,
-        program_id: ProgramId,
-        awakening_id: MessageId,
-        _delay: u32,
-    ) {
-        log::debug!("[{message_id}] waked message#{awakening_id}");
-
-        if let Some(msg) = self.wait_list.remove(&(program_id, awakening_id)) {
-            self.dispatches.push_back(msg);
-        }
-    }
-
-    #[track_caller]
-    fn update_pages_data(
-        &mut self,
-        program_id: ProgramId,
-        pages_data: BTreeMap<GearPage, PageBuf>,
-    ) {
-        self.update_storage_pages(&program_id, pages_data);
-    }
-
-    #[track_caller]
-    fn update_allocations(&mut self, program_id: ProgramId, allocations: IntervalsTree<WasmPage>) {
-        self.update_genuine_program(program_id, |program| {
-            program
-                .allocations
-                .difference(&allocations)
-                .flat_map(IntervalIterator::from)
-                .flat_map(|page| page.to_iter())
-                .for_each(|ref page| {
-                    program.pages_data.remove(page);
-                });
-            program.allocations = allocations;
-        })
-        .expect("no genuine program was found");
-    }
-
-    #[track_caller]
-    fn send_value(&mut self, from: ProgramId, to: Option<ProgramId>, value: Value) {
-        if value == 0 {
-            // Nothing to do
-            return;
-        }
-
-        let to = to.unwrap_or(from);
-        self.bank.transfer_value(from, to, value);
-    }
-
-    #[track_caller]
-    fn store_new_programs(
-        &mut self,
-        program_id: ProgramId,
-        code_id: CodeId,
-        candidates: Vec<(MessageId, ProgramId)>,
-    ) {
-        if let Some(code) = self.opt_binaries.get(&code_id).cloned() {
-            for (init_message_id, candidate_id) in candidates {
-                if !Actors::contains_key(candidate_id) {
-                    let schedule = Schedule::default();
-                    let code = Code::try_new(
-                        code.clone(),
-                        schedule.instruction_weights.version,
-                        |module| schedule.rules(module),
-                        schedule.limits.stack_height,
-                        schedule.limits.data_segments_amount.into(),
-                        schedule.limits.table_number.into(),
-                    )
-                    .expect("Program can't be constructed with provided code");
-
-                    let code_and_id: InstrumentedCodeAndId =
-                        CodeAndId::from_parts_unchecked(code, code_id).into();
-                    let (code, code_id) = code_and_id.into_parts();
-
-                    self.store_new_actor(
-                        candidate_id,
-                        Program::Genuine(GenuineProgram {
-                            code,
-                            code_id,
-                            allocations: Default::default(),
-                            pages_data: Default::default(),
-                            gas_reservation_map: Default::default(),
-                        }),
-                        Some(init_message_id),
-                    );
-
-                    // Transfer the ED from the program-creator to the new program
-                    Accounts::transfer(program_id, candidate_id, EXISTENTIAL_DEPOSIT, true);
-                } else {
-                    log::debug!("Program with id {candidate_id:?} already exists");
-                }
-            }
-        } else {
-            log::debug!("No referencing code with code hash {code_id:?} for candidate programs");
-            for (_, invalid_candidate_id) in candidates {
-                Actors::insert(invalid_candidate_id, TestActor::Dormant);
-            }
-        }
-    }
-
-    #[track_caller]
-    fn stop_processing(&mut self, dispatch: StoredDispatch, gas_burned: u64) {
-        log::debug!(
-            "Not enough gas for processing msg id {}, allowance equals {}, gas tried to burn at least {}",
-            dispatch.id(),
-            self.gas_allowance,
-            gas_burned,
-        );
-
-        self.messages_processing_enabled = false;
-        self.dispatches.push_front(dispatch);
-    }
-
-    fn reserve_gas(
-        &mut self,
-        message_id: MessageId,
-        reservation_id: ReservationId,
-        _program_id: ProgramId,
-        amount: u64,
-        duration: u32,
-    ) {
-        log::debug!(
-            "Reserved: {:?} from {:?} with {:?} for {} blocks",
-            amount,
-            message_id,
-            reservation_id,
-            duration
-        );
-
-        self.gas_tree
-            .reserve_gas(message_id, reservation_id, amount)
-            .unwrap_or_else(|e| unreachable!("GasTree corrupted: {:?}", e));
-    }
-
-    fn unreserve_gas(
-        &mut self,
-        reservation_id: ReservationId,
-        program_id: ProgramId,
-        _expiration: u32,
-    ) {
-        let has_removed_reservation = self
-            .remove_reservation(program_id, reservation_id)
-            .expect("failed to find genuine_program");
-        if !has_removed_reservation {
-            unreachable!("Failed to remove reservation {reservation_id} from {program_id}");
-        }
-    }
-
-    #[track_caller]
-    fn update_gas_reservation(&mut self, program_id: ProgramId, reserver: GasReserver) {
-        let block_height = self.blocks_manager.get().height;
-        self.update_genuine_program(program_id, |program| {
-            program.gas_reservation_map =
-                reserver.into_map(block_height, |duration| block_height + duration);
-        })
-        .expect("no genuine program was found");
-    }
-
-    fn system_reserve_gas(&mut self, message_id: MessageId, amount: u64) {
-        self.gas_tree
-            .system_reserve(message_id, amount)
-            .unwrap_or_else(|e| unreachable!("GasTree corrupted: {:?}", e));
-    }
-
-    fn system_unreserve_gas(&mut self, message_id: MessageId) {
-        self.gas_tree
-            .system_unreserve(message_id)
-            .unwrap_or_else(|e| unreachable!("GasTree corrupted: {:?}", e));
-    }
-
-    fn send_signal(&mut self, message_id: MessageId, destination: ProgramId, code: SignalCode) {
-        let reserved = self
-            .gas_tree
-            .system_unreserve(message_id)
-            .unwrap_or_else(|e| unreachable!("GasTree corrupted! {:?}", e));
-
-        if reserved != 0 {
-            log::debug!(
-                "Send signal issued by {} to {} with {} supply",
-                message_id,
-                destination,
-                reserved
-            );
-
-            let trap_signal = SignalMessage::new(message_id, code)
-                .into_dispatch(message_id, destination)
-                .into_stored();
-
-            self.gas_tree
-                .split_with_value(
-                    trap_signal.is_reply(),
-                    message_id,
-                    trap_signal.id(),
-                    reserved,
-                )
-                .unwrap_or_else(|e| unreachable!("GasTree corrupted! {:?}", e));
-
-            self.dispatches.push_back(trap_signal);
-        } else {
-            log::trace!("Signal wasn't send due to inappropriate supply");
-        }
-    }
-
-    fn reply_deposit(&mut self, message_id: MessageId, future_reply_id: MessageId, amount: u64) {
-        self.gas_tree
-            .create_deposit(message_id, future_reply_id, amount)
-            .unwrap_or_else(|e| unreachable!("GasTree corrupted! {:?}", e));
-    }
-=======
->>>>>>> 59f8dc26
 }