--- conflicted
+++ resolved
@@ -46,15 +46,8 @@
 };
 use core_processor::{
     common::*,
-<<<<<<< HEAD
-    configs::{
-        BlockConfig, ExtCosts, InstantiationCosts, ProcessCosts, RentCosts, TESTS_MAX_PAGES_NUMBER,
-    },
+    configs::{BlockConfig, TESTS_MAX_PAGES_NUMBER},
     ContextChargedForInstrumentation, Ext,
-=======
-    configs::{BlockConfig, TESTS_MAX_PAGES_NUMBER},
-    ContextChargedForCode, ContextChargedForInstrumentation, Ext,
->>>>>>> 0a560139
 };
 use gear_common::{
     auxiliary::{
