--- conflicted
+++ resolved
@@ -34,15 +34,7 @@
     Result, TestError, EPOCH_DURATION_IN_BLOCKS, EXISTENTIAL_DEPOSIT, GAS_ALLOWANCE,
     GAS_MULTIPLIER, INITIAL_RANDOM_SEED, MAX_RESERVATIONS, RESERVE_FOR, VALUE_PER_GAS,
 };
-use core_processor::{
-<<<<<<< HEAD
-    common::*,
-    configs::{BlockConfig, TESTS_MAX_PAGES_NUMBER},
-=======
-    common::*, configs::BlockConfig, ContextChargedForInstrumentation, ContextChargedForProgram,
->>>>>>> 20ac111a
-    Ext,
-};
+use core_processor::{common::*, configs::BlockConfig, Ext};
 use gear_common::{
     auxiliary::{
         gas_provider::PlainNodeId, mailbox::MailboxErrorImpl, waitlist::WaitlistErrorImpl,
