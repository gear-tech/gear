--- conflicted
+++ resolved
@@ -30,15 +30,6 @@
 use std::collections::{BTreeMap, BTreeSet, VecDeque};
 use std::time::{SystemTime, UNIX_EPOCH};
 
-<<<<<<< HEAD
-pub(crate) type Actor = (Program, ProgramState, u128);
-
-#[derive(Clone, Debug)]
-pub(crate) enum ProgramState {
-    Initialized,
-    Uninitialized(Option<MessageId>),
-    FailedInitialization,
-=======
 pub(crate) type Balance = u128;
 
 #[derive(Debug)]
@@ -106,7 +97,6 @@
         };
         program.map(|program| ExecutableActor { program, balance })
     }
->>>>>>> 34c886e2
 }
 
 #[derive(Debug)]
@@ -124,6 +114,13 @@
     pub(crate) fn new_mock(mock: impl WasmProgram + 'static) -> Self {
         Program::Mock(Some(Box::new(mock)))
     }
+
+    fn get_code_hash(&self) -> Option<CodeHash> {
+        match self {
+            Program::Genuine(p) => Some(CodeHash::generate(p.code())),
+            _ => None
+        }
+    }
 }
 
 #[derive(Default, Debug)]
@@ -136,12 +133,8 @@
     pub(crate) id_nonce: u64,
 
     // State
-<<<<<<< HEAD
-    pub(crate) actors: BTreeMap<ProgramId, Actor>,
+    pub(crate) actors: BTreeMap<ProgramId, (Actor, Balance)>,
     pub(crate) codes: BTreeMap<CodeHash, Vec<u8>>,
-=======
-    pub(crate) actors: BTreeMap<ProgramId, (Actor, Balance)>,
->>>>>>> 34c886e2
     pub(crate) dispatch_queue: VecDeque<Dispatch>,
     pub(crate) mailbox: BTreeMap<ProgramId, Vec<Message>>,
     pub(crate) wait_list: BTreeMap<(ProgramId, MessageId), Dispatch>,
@@ -174,11 +167,12 @@
         }
     }
 
-    pub(crate) fn store_new_program(&mut self, program_id: ProgramId, program: Program, init_message_id: Option<MessageId>) -> Option<Actor> {
-        if let Program::Core(program) = &program {
+    pub(crate) fn store_new_program(&mut self, program_id: ProgramId, program: Program, init_message_id: Option<MessageId>) -> Option<(Actor, Balance)> {
+        if let Program::Genuine(program) = &program {
             self.store_new_code(program.code());
         }
-        self.actors.insert(program_id, (program, ProgramState::Uninitialized(init_message_id), 0))
+        let actor = Actor::Uninitialized(init_message_id, Some(program));
+        self.actors.insert(program_id, (actor, 0))
     }
 
     pub(crate) fn store_new_code(&mut self, code: &[u8]) -> CodeHash {
@@ -200,25 +194,11 @@
         self.id_nonce
     }
 
-<<<<<<< HEAD
-    fn entry_point(message: &Message, state: &mut ProgramState) -> DispatchKind {
-=======
     fn get_entry_point(message: &Message, actor: &Actor) -> DispatchKind {
->>>>>>> 34c886e2
         message
             .reply()
             .map(|_| DispatchKind::HandleReply)
             .unwrap_or_else(|| {
-<<<<<<< HEAD
-                if let ProgramState::Uninitialized(message_id) = state {
-                    if matches!(message_id, Some(id) if *id != message.id()) {
-                        DispatchKind::Handle
-                    } else {
-                        *message_id = Some(message.id());
-
-                        DispatchKind::Init
-                    }
-=======
                 // Init message id should be set before dispatches addressed to the actor are stored.
                 assert!(
                     !matches!(actor, Actor::Uninitialized(None, _)),
@@ -226,7 +206,6 @@
                 );
                 if matches!(actor, Actor::Uninitialized(Some(id), _) if *id == message.id()) {
                     DispatchKind::Init
->>>>>>> 34c886e2
                 } else {
                     DispatchKind::Handle
                 }
@@ -236,132 +215,6 @@
     pub(crate) fn run_message(&mut self, message: Message) -> RunResult {
         self.prepare_for(message.id(), message.source());
 
-<<<<<<< HEAD
-        if let Some((_, state, _)) = self.actors.get_mut(&message.dest()) {
-            let dispatch = Dispatch {
-                kind: Self::entry_point(&message, state),
-                message,
-                payload_store: None,
-            };
-            self.dispatch_queue.push_back(dispatch);
-        } else {
-            self.mailbox
-                .entry(message.dest())
-                .or_default()
-                .push(message);
-        }
-
-        while let Some(dispatch) = self.dispatch_queue.pop_front() {
-            let Dispatch {ref message, kind, .. } = dispatch;
-            let actor = self.actors.get_mut(&message.dest());
-            let prog = if let Some((prog, state, balance)) = actor {
-                let maybe_message_reply = message.reply();
-                if maybe_message_reply.is_none() && matches!(state, ProgramState::Uninitialized(Some(id)) if *id != message.id()) {
-                    self.wait_init_list
-                        .entry(message.dest())
-                        .or_default()
-                        .push(message.id());
-                    self.wait_dispatch(dispatch);
-    
-                    continue;
-                }
-            };
-
-            match prog {
-                Program::Core(program) => {
-                    let actor = if let ProgramState::FailedInitialization = state {
-                        None
-                    } else {
-                        Some(ExecutableActor {
-                            program: program.clone(),
-                            balance: *balance,
-                        })
-                    };
-
-                    let journal = core_processor::process::<Ext, WasmtimeEnvironment<Ext>>(
-                        actor,
-                        dispatch,
-                        self.block_info,
-                        crate::EXISTENTIAL_DEPOSIT,
-                        self.origin,
-                    );
-
-                    'a: for j in &journal {
-                        if matches!(j, JournalNote::UpdatePage{..}) {
-                            continue 'a;
-                        }
-                        logger::debug!("{:?}", j);
-                    }
-
-                    core_processor::handle_journal(journal, self);
-                }
-                Program::Mock(mock) => {
-                    let payload = message.payload().to_vec();
-
-                    let response = match kind {
-                        DispatchKind::Init => mock.init(payload),
-                        DispatchKind::Handle => mock.handle(payload),
-                        DispatchKind::HandleReply => mock.handle_reply(payload),
-                    };
-
-                    let message_id = message.id();
-                    let program_id = message.dest();
-
-                    match response {
-                        Ok(reply) => {
-                            if let DispatchKind::Init = kind {
-                                self.init_success(message_id, program_id)
-                            }
-
-                            if let Some(payload) = reply {
-                                let nonce = self.fetch_inc_message_nonce();
-
-                                let reply_message = Message::new_reply(
-                                    nonce.into(),
-                                    program_id,
-                                    message.source(),
-                                    payload.into(),
-                                    0,
-                                    message.id(),
-                                    0,
-                                );
-                                self.send_dispatch(message_id, Dispatch::new_reply(reply_message));
-                            }
-                        }
-                        Err(expl) => {
-                            mock.debug(expl);
-
-                            if let DispatchKind::Init = kind {
-                                self.message_dispatched(DispatchOutcome::InitFailure {
-                                    message_id,
-                                    program_id,
-                                    origin: message.source(),
-                                    reason: expl,
-                                });
-                            } else {
-                                self.message_dispatched(DispatchOutcome::MessageTrap {
-                                    message_id,
-                                    program_id,
-                                    trap: Some(expl),
-                                })
-                            }
-
-                            let nonce = self.fetch_inc_message_nonce();
-
-                            let reply_message = Message::new_reply(
-                                nonce.into(),
-                                program_id,
-                                message.source(),
-                                Default::default(),
-                                0,
-                                message.id(),
-                                1,
-                            );
-                            self.send_dispatch(message_id, Dispatch::new_reply(reply_message));
-                        }
-                    }
-                }
-=======
         {
             let maybe_actor = self.actors.get_mut(&message.dest());
             if let Some((actor, _)) = maybe_actor {
@@ -413,21 +266,16 @@
                 self.process_mock(mock, dispatch);
             } else {
                 self.process_dormant(dispatch);
->>>>>>> 34c886e2
             }
         }
 
         let log = self.log.clone();
         let initialized_programs = self.actors
             .iter()
-            .filter_map(|(&program_id, (program, state, _))| {
-                if matches!(state, &ProgramState::Initialized) {
-                    if let Program::Core(p) = program {
-                        let code_hash = Some(CodeHash::generate(p.code()));
-                        Some((program_id, code_hash))
-                    } else {
-                        None
-                    }
+            .filter_map(|(&program_id, (actor, _))| {
+                // todo [sab] change to be result of one run
+                if let Actor::Initialized(prog) = actor {
+                    Some((program_id, prog.get_code_hash()))
                 } else {
                     None
                 }
@@ -463,11 +311,7 @@
     }
 
     fn init_success(&mut self, message_id: MessageId, program_id: ProgramId) {
-<<<<<<< HEAD
-        let (program, state, _) = self
-=======
         let (actor, _) = self
->>>>>>> 34c886e2
             .actors
             .get_mut(&program_id)
             .expect("Can't find existing program");
@@ -651,18 +495,9 @@
             self.dispatch_queue.remove(index);
         }
     }
-<<<<<<< HEAD
     fn send_dispatch(&mut self, _message_id: MessageId, mut dispatch: Dispatch) {
         let Dispatch { ref mut message, .. } = dispatch;
         if self.actors.contains_key(&message.dest()) || self.marked_destinations.contains(&message.dest()) {
-=======
-
-    fn send_dispatch(&mut self, _message_id: MessageId, mut dispatch: Dispatch) {
-        let Dispatch {
-            ref mut message, ..
-        } = dispatch;
-        if self.actors.contains_key(&message.dest()) {
->>>>>>> 34c886e2
             // imbuing gas-less messages with maximum gas!
             if message.gas_limit.is_none() {
                 message.gas_limit = Some(u64::max_value());
@@ -679,15 +514,8 @@
 
     fn wait_dispatch(&mut self, dispatch: Dispatch) {
         self.message_consumed(dispatch.message.id());
-<<<<<<< HEAD
-        self.wait_list.insert(
-            (dispatch.message.dest(), dispatch.message.id()),
-            dispatch,
-        );
-=======
         self.wait_list
             .insert((dispatch.message.dest(), dispatch.message.id()), dispatch);
->>>>>>> 34c886e2
     }
 
     fn wake_message(
@@ -756,9 +584,9 @@
         if let Some(code) = self.codes.get(&code_hash).cloned() {
             for (candidate_id, init_message_id) in candidates {
                 if !self.actors.contains_key(&candidate_id) {
-                    let program = CoreProgram::new(candidate_id, code.clone())
+                    let candidate = CoreProgram::new(candidate_id, code.clone())
                         .expect(format!("internal error: program can't be constructed with provided code {:?}", code).as_str());
-                    self.store_new_program(candidate_id, Program::Core(program), Some(init_message_id));
+                    self.store_new_program(candidate_id, Program::new(candidate), Some(init_message_id));
                 } else {
                     logger::debug!("Program with id {:?} already exists", candidate_id);
                 }
