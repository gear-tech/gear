--- conflicted
+++ resolved
@@ -22,11 +22,7 @@
     ids::{MessageId, ProgramId},
     message::{Payload, StoredMessage},
 };
-<<<<<<< HEAD
-use gear_core_errors::{ErrorReason, ReplyCode};
-=======
 use gear_core_errors::{ErrorReplyReason, ReplyCode};
->>>>>>> 6dd7f4cb
 use std::{convert::TryInto, fmt::Debug};
 
 #[derive(Clone, Debug, PartialEq, Eq, PartialOrd, Ord)]
@@ -69,11 +65,7 @@
             payload: other.payload_bytes().to_vec().try_into().unwrap(),
             reply_code: other
                 .details()
-<<<<<<< HEAD
-                .and_then(|d| d.to_reply_details().map(Into::into)),
-=======
                 .and_then(|d| d.to_reply_details().map(|d| d.to_reply_code())),
->>>>>>> 6dd7f4cb
         }
     }
 }
@@ -138,11 +130,7 @@
         Default::default()
     }
 
-<<<<<<< HEAD
-    pub fn error_builder(error_reason: ErrorReason) -> Self {
-=======
     pub fn error_builder(error_reason: ErrorReplyReason) -> Self {
->>>>>>> 6dd7f4cb
         let mut log = Self::builder();
         log.reply_code = Some(error_reason.into());
         log.payload = Some(
@@ -192,12 +180,8 @@
 
 impl PartialEq<StoredMessage> for Log {
     fn eq(&self, other: &StoredMessage) -> bool {
-<<<<<<< HEAD
-        if matches!(other.reply(), Some(reply) if Some(ReplyCode::from(reply)) != self.reply_code) {
-=======
         if matches!(other.reply_details(), Some(reply) if Some(reply.to_reply_code()) != self.reply_code)
         {
->>>>>>> 6dd7f4cb
             return false;
         }
         if matches!(self.source, Some(source) if source != other.source()) {
@@ -252,11 +236,7 @@
             }
         }
 
-<<<<<<< HEAD
-        if self.reply_code.map(|c| c.is_success()).unwrap_or(false) {
-=======
         if matches!(self.reply_code, Some(c) if c.is_success()) {
->>>>>>> 6dd7f4cb
             if let Some(payload) = &self.payload {
                 if payload.inner() != other.payload.inner() {
                     return false;
