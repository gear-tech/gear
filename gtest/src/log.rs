use crate::program::ProgramIdWrapper;
use codec::{Codec, Encode};
use gear_core::message::Payload;
use gear_core::{
    ids::{MessageId, ProgramId},
    message::{ExitCode, Message},
};
use std::fmt::Debug;

#[derive(Clone, Debug, PartialEq, Eq, PartialOrd, Ord)]
pub struct CoreLog {
    source: ProgramId,
    destination: ProgramId,
    payload: Vec<u8>,
    exit_code: Option<i32>,
    id: MessageId,
}

impl CoreLog {
    pub(crate) fn from_message(other: Message) -> Self {
        Self {
<<<<<<< HEAD
            source: other.source,
            dest: other.dest,
            payload: other.payload.into_raw(),
            exit_code: other.reply.map(|(_, code)| Some(code)).unwrap_or_default(),
            id: other.id,
=======
            source: other.source(),
            destination: other.destination(),
            payload: other.payload().to_vec(),
            exit_code: other.exit_code(),
>>>>>>> f2d5d468
        }
    }

    pub(crate) fn generate_reply(
        &self,
        payload: Payload,
        message_id: MessageId,
        value: u128,
    ) -> Message {
        Message {
            source: self.dest,
            dest: self.source,
            payload,
            gas_limit: None,
            value,
            id: message_id,
            reply: self.exit_code.map(|exit_code| (self.id, exit_code)),
        }
    }

    pub fn get_payload(&self) -> Payload {
        self.payload.clone().into()
    }

    pub fn get_id(&self) -> MessageId {
        self.id
    }
}

#[derive(Debug)]
pub struct DecodedCoreLog<T: Codec + Debug> {
    source: ProgramId,
    destination: ProgramId,
    payload: T,
    exit_code: Option<i32>,
    id: MessageId,
}

impl<T: Codec + Debug> DecodedCoreLog<T> {
    pub(crate) fn try_from_log(log: CoreLog) -> Option<Self> {
        let payload = T::decode(&mut log.payload.as_ref()).ok()?;

        Some(Self {
            source: log.source,
            destination: log.destination,
            payload,
            exit_code: log.exit_code,
            id: log.id,
        })
    }
}

#[derive(Clone, Debug, Default, PartialEq, Eq, PartialOrd, Ord)]
pub struct Log {
    source: Option<ProgramId>,
    destination: Option<ProgramId>,
    payload: Option<Vec<u8>>,
    exit_code: i32,
}

impl<ID: Into<ProgramIdWrapper>, T: AsRef<[u8]>> From<(ID, T)> for Log {
    fn from(other: (ID, T)) -> Self {
        Self::builder().dest(other.0).payload_bytes(other.1)
    }
}

impl<ID: Into<ProgramIdWrapper>, T: AsRef<[u8]>> From<(ID, ID, T)> for Log {
    fn from(other: (ID, ID, T)) -> Self {
        Self::builder()
            .source(other.0)
            .dest(other.1)
            .payload_bytes(other.2)
    }
}

impl Log {
    pub fn builder() -> Self {
        Default::default()
    }

    pub fn error_builder(exit_code: ExitCode) -> Self {
        let mut log = Self::builder();
        log.exit_code = exit_code;
        log.payload = Some(Vec::new());

        log
    }

    pub fn payload<E: Encode>(self, payload: E) -> Self {
        self.payload_bytes(payload.encode())
    }

    pub fn payload_bytes<T: AsRef<[u8]>>(mut self, payload: T) -> Self {
        if self.payload.is_some() {
            panic!("Payload was already set for this log");
        }

        self.payload = Some(payload.as_ref().to_vec());

        self
    }

    pub fn source<T: Into<ProgramIdWrapper>>(mut self, source: T) -> Self {
        if self.source.is_some() {
            panic!("Source was already set for this log");
        }

        self.source = Some(source.into().0);

        self
    }

    pub fn dest<T: Into<ProgramIdWrapper>>(mut self, dest: T) -> Self {
        if self.destination.is_some() {
            panic!("Destination was already set for this log");
        }

        self.destination = Some(dest.into().0);

        self
    }
}

impl PartialEq<Message> for Log {
    fn eq(&self, other: &Message) -> bool {
        if matches!(other.reply, Some(reply) if reply.1 != self.exit_code) {
            return false;
        }
        if matches!(self.source, Some(source) if source != other.source) {
            return false;
        }
        if matches!( self.dest, Some(dest) if dest != other.dest) {
            return false;
        }
        if matches!(&self.payload, Some(payload) if payload != other.payload.as_ref()) {
            return false;
        }
        true
    }
}

impl<T: Codec + Debug> PartialEq<DecodedCoreLog<T>> for Log {
    fn eq(&self, other: &DecodedCoreLog<T>) -> bool {
        let core_log = CoreLog {
            source: other.source,
            destination: other.destination,
            payload: other.payload.encode(),
            exit_code: other.exit_code,
            id: other.id,
        };

        core_log.eq(self)
    }
}

impl<T: Codec + Debug> PartialEq<Log> for DecodedCoreLog<T> {
    fn eq(&self, other: &Log) -> bool {
        other.eq(self)
    }
}

impl PartialEq<CoreLog> for Log {
    fn eq(&self, other: &CoreLog) -> bool {
        if let Some(exit_code) = other.exit_code {
            if exit_code != self.exit_code {
                return false;
            }
        }

        if let Some(source) = self.source {
            if source != other.source {
                return false;
            }
        }

        if let Some(destination) = self.destination {
            if destination != other.destination {
                return false;
            }
        }

        if let Some(payload) = &self.payload {
            if payload != &other.payload {
                return false;
            }
        }

        true
    }
}

impl PartialEq<Log> for CoreLog {
    fn eq(&self, other: &Log) -> bool {
        other.eq(self)
    }
}

pub struct RunResult {
    pub(crate) log: Vec<CoreLog>,
    pub(crate) main_failed: bool,
    pub(crate) others_failed: bool,
    pub(crate) message_id: MessageId,
    pub(crate) total_processed: u32,
}

impl RunResult {
    pub fn contains<T: Into<Log> + Clone>(&self, log: &T) -> bool {
        let log = log.clone().into();

        self.log.iter().any(|e| e == &log)
    }

    pub fn log(&self) -> &Vec<CoreLog> {
        &self.log
    }

    pub fn main_failed(&self) -> bool {
        self.main_failed
    }

    pub fn others_failed(&self) -> bool {
        self.others_failed
    }

    pub fn sent_message_id(&self) -> MessageId {
        self.message_id
    }

    pub fn total_processed(&self) -> u32 {
        self.total_processed
    }

    pub fn decoded_log<T: Codec + Debug>(&self) -> Vec<DecodedCoreLog<T>> {
        self.log
            .clone()
            .into_iter()
            .flat_map(DecodedCoreLog::try_from_log)
            .collect()
    }
}<|MERGE_RESOLUTION|>--- conflicted
+++ resolved
@@ -4,6 +4,7 @@
 use gear_core::{
     ids::{MessageId, ProgramId},
     message::{ExitCode, Message},
+    program::ProgramId,
 };
 use std::fmt::Debug;
 
@@ -19,18 +20,11 @@
 impl CoreLog {
     pub(crate) fn from_message(other: Message) -> Self {
         Self {
-<<<<<<< HEAD
-            source: other.source,
-            dest: other.dest,
-            payload: other.payload.into_raw(),
-            exit_code: other.reply.map(|(_, code)| Some(code)).unwrap_or_default(),
-            id: other.id,
-=======
             source: other.source(),
             destination: other.destination(),
             payload: other.payload().to_vec(),
             exit_code: other.exit_code(),
->>>>>>> f2d5d468
+            id: other.id,
         }
     }
 
