use crate::program::ProgramIdWrapper;
use codec::{Codec, Encode};
use gear_core::{
    message::{Message, MessageId},
    program::ProgramId,
};
use std::fmt::Debug;

#[derive(Clone, Debug, PartialEq, Eq, PartialOrd, Ord)]
pub struct CoreLog {
    source: ProgramId,
    dest: ProgramId,
    payload: Vec<u8>,
    exit_code: Option<i32>,
}

impl CoreLog {
    pub(crate) fn from_message(other: Message) -> Self {
        Self {
            source: other.source,
            dest: other.dest,
            payload: other.payload.into_raw(),
            exit_code: other.reply.map(|(_, code)| Some(code)).unwrap_or_default(),
        }
    }
}

#[derive(Debug)]
pub struct DecodedCoreLog<T: Codec + Debug> {
    source: ProgramId,
    dest: ProgramId,
    payload: T,
    exit_code: Option<i32>,
}

impl<T: Codec + Debug> DecodedCoreLog<T> {
    pub(crate) fn try_from_log(log: CoreLog) -> Option<Self> {
        let payload = T::decode(&mut log.payload.as_ref()).ok()?;

        Some(Self {
            source: log.source,
            dest: log.dest,
            payload,
            exit_code: log.exit_code,
        })
    }
}

#[derive(Clone, Debug, Default, PartialEq, Eq, PartialOrd, Ord)]
pub struct Log {
    source: Option<ProgramId>,
    dest: Option<ProgramId>,
    payload: Option<Vec<u8>>,
    exit_code: i32,
}

impl<ID: Into<ProgramIdWrapper>, T: AsRef<[u8]>> From<(ID, T)> for Log {
    fn from(other: (ID, T)) -> Self {
        Self::builder().dest(other.0).payload_bytes(other.1)
    }
}

impl<ID: Into<ProgramIdWrapper>, T: AsRef<[u8]>> From<(ID, ID, T)> for Log {
    fn from(other: (ID, ID, T)) -> Self {
        Self::builder()
            .source(other.0)
            .dest(other.1)
            .payload_bytes(other.2)
    }
}

impl Log {
    pub fn builder() -> Self {
        Default::default()
    }

    pub fn error_builder() -> Self {
        let mut log = Self::builder();
        log.exit_code = 1;
        log.payload = Some(Vec::new());

        log
    }

    pub fn payload<E: Encode>(self, payload: E) -> Self {
        self.payload_bytes(payload.encode())
    }

    pub fn payload_bytes<T: AsRef<[u8]>>(mut self, payload: T) -> Self {
        if self.payload.is_some() {
            panic!("Payload was already set for this log");
        }

        self.payload = Some(payload.as_ref().to_vec());

        self
    }

    pub fn source<T: Into<ProgramIdWrapper>>(mut self, source: T) -> Self {
        if self.source.is_some() {
            panic!("Source was already set for this log");
        }

        self.source = Some(source.into().0);

        self
    }

    pub fn dest<T: Into<ProgramIdWrapper>>(mut self, dest: T) -> Self {
        if self.dest.is_some() {
            panic!("Destination was already set for this log");
        }

        self.dest = Some(dest.into().0);

        self
    }
}

impl<T: Codec + Debug> PartialEq<DecodedCoreLog<T>> for Log {
    fn eq(&self, other: &DecodedCoreLog<T>) -> bool {
        let core_log = CoreLog {
            source: other.source,
            dest: other.dest,
            payload: other.payload.encode(),
            exit_code: other.exit_code,
        };

        core_log.eq(self)
    }
}

impl<T: Codec + Debug> PartialEq<Log> for DecodedCoreLog<T> {
    fn eq(&self, other: &Log) -> bool {
        other.eq(self)
    }
}

impl PartialEq<CoreLog> for Log {
    fn eq(&self, other: &CoreLog) -> bool {
        if let Some(exit_code) = other.exit_code {
            if exit_code != self.exit_code {
                return false;
            }
        }

        if let Some(source) = self.source {
            if source != other.source {
                return false;
            }
        }

        if let Some(dest) = self.dest {
            if dest != other.dest {
                return false;
            }
        }

        if let Some(payload) = &self.payload {
            if payload != &other.payload {
                return false;
            }
        }

        true
    }
}

impl PartialEq<Log> for CoreLog {
    fn eq(&self, other: &Log) -> bool {
        other.eq(self)
    }
}

pub struct RunResult {
    pub(crate) log: Vec<CoreLog>,
    pub(crate) main_failed: bool,
    pub(crate) others_failed: bool,
<<<<<<< HEAD
    pub(crate) message_id: MessageId,
=======
    pub(crate) total_processed: u32,
>>>>>>> 9fd91a05
}

impl RunResult {
    pub fn contains<T: Into<Log> + Clone>(&self, log: &T) -> bool {
        let log = log.clone().into();

        self.log.iter().any(|e| e == &log)
    }

    pub fn log(&self) -> &Vec<CoreLog> {
        &self.log
    }

    pub fn main_failed(&self) -> bool {
        self.main_failed
    }

    pub fn others_failed(&self) -> bool {
        self.others_failed
    }

<<<<<<< HEAD
    pub fn message_id(&self) -> MessageId {
        self.message_id
=======
    pub fn total_processed(&self) -> u32 {
        self.total_processed
>>>>>>> 9fd91a05
    }

    pub fn decoded_log<T: Codec + Debug>(&self) -> Vec<DecodedCoreLog<T>> {
        self.log
            .clone()
            .into_iter()
            .flat_map(DecodedCoreLog::try_from_log)
            .collect()
    }
}<|MERGE_RESOLUTION|>--- conflicted
+++ resolved
@@ -176,11 +176,8 @@
     pub(crate) log: Vec<CoreLog>,
     pub(crate) main_failed: bool,
     pub(crate) others_failed: bool,
-<<<<<<< HEAD
     pub(crate) message_id: MessageId,
-=======
     pub(crate) total_processed: u32,
->>>>>>> 9fd91a05
 }
 
 impl RunResult {
@@ -202,13 +199,12 @@
         self.others_failed
     }
 
-<<<<<<< HEAD
     pub fn message_id(&self) -> MessageId {
         self.message_id
-=======
+    }
+
     pub fn total_processed(&self) -> u32 {
         self.total_processed
->>>>>>> 9fd91a05
     }
 
     pub fn decoded_log<T: Codec + Debug>(&self) -> Vec<DecodedCoreLog<T>> {
