--- conflicted
+++ resolved
@@ -5,14 +5,9 @@
 };
 use colored::Colorize;
 use env_logger::{Builder, Env};
-<<<<<<< HEAD
-use gear_core::message::Dispatch;
-use std::{cell::RefCell, io::Write, thread};
-=======
-use gear_core::{message::Message, program::CodeHash};
+use gear_core::{identifiers::CodeId, message::Dispatch};
 use path_clean::PathClean;
 use std::{cell::RefCell, env, fs, io::Write, path::Path, thread};
->>>>>>> efe8db92
 
 pub struct System(pub(crate) RefCell<ExtManager>);
 
@@ -93,7 +88,7 @@
     /// function, developer should provide to the function "child's" code hash. Code for that
     /// code hash must be in storage at the time of the function call. So this method stores
     /// the code in storage.
-    pub fn submit_code<P: AsRef<Path>>(&self, code_path: P) -> CodeHash {
+    pub fn submit_code<P: AsRef<Path>>(&self, code_path: P) -> CodeId {
         let path = env::current_dir()
             .expect("Unable to get root directory of the project")
             .join(code_path)
