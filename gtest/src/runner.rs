--- conflicted
+++ resolved
@@ -58,12 +58,8 @@
 
 impl CollectState for Storage<ExtMessageQueue, ExtProgramStorage, ExtWaitList> {
     fn collect(self) -> FinalState {
-<<<<<<< HEAD
         let log = self.log.get();
-=======
-        let log = self.message_queue.log;
         let program_storage = self.program_storage;
->>>>>>> a600e101
 
         let mut messages = Vec::new();
         let mut message_queue =
