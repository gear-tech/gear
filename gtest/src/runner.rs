--- conflicted
+++ resolved
@@ -186,20 +186,11 @@
         let storage: Storage<SC::PS> = runner.storage();
         result.messages.into_iter().for_each(|m| {
             let m = m.into_message(program_id);
-<<<<<<< HEAD
-            if !storage2.program_storage.exists(m.dest()) {
-                log.push(m.clone());
-            } else {
-                messages.push(m);
-            }
-
-=======
             if !storage.program_storage.exists(m.dest()) {
                 log.push(m);
             } else {
                 messages.push(m);
             }
->>>>>>> 9e3c12e1
         });
 
         if let Some(m) = result.reply {
