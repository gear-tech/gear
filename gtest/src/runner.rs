// This file is part of Gear.

// Copyright (C) 2021 Gear Technologies Inc.
// SPDX-License-Identifier: GPL-3.0-or-later WITH Classpath-exception-2.0

// This program is free software: you can redistribute it and/or modify
// it under the terms of the GNU General Public License as published by
// the Free Software Foundation, either version 3 of the License, or
// (at your option) any later version.

// This program is distributed in the hope that it will be useful,
// but WITHOUT ANY WARRANTY; without even the implied warranty of
// MERCHANTABILITY or FITNESS FOR A PARTICULAR PURPOSE. See the
// GNU General Public License for more details.

// You should have received a copy of the GNU General Public License
// along with this program. If not, see <https://www.gnu.org/licenses/>.

use crate::js::{MetaData, MetaType};
use crate::sample::{PayloadVariant, Test};
use gear_core::{
    message::Message,
    program::{Program, ProgramId},
    storage::{
        InMemoryMessageQueue, InMemoryProgramStorage, InMemoryWaitList, MessageMap, MessageQueue,
        ProgramStorage, Storage, WaitList,
    },
};
use gear_core_runner::{Config, ExtMessage, InitializeProgramInfo, MessageDispatch, Runner};
use gear_node_runner::ext::{ExtMessageQueue, ExtProgramStorage, ExtWaitList};
use sp_core::{crypto::Ss58Codec, hexdisplay::AsBytesRef, sr25519::Public};
use sp_keyring::sr25519::Keyring;
use std::fmt::Write;
use std::str::FromStr;

use regex::Regex;

fn encode_hex(bytes: &[u8]) -> String {
    let mut s = String::with_capacity(bytes.len() * 2);
    for &b in bytes {
        write!(&mut s, "{:02x}", b).expect("Format failed")
    }
    s
}

fn parse_payload(payload: String) -> String {
    let program_id_regex = Regex::new(r"\{(?P<id>[0-9]+)\}").unwrap();
    let account_regex = Regex::new(r"\{(?P<id>[a-z]+)\}").unwrap();
    let ss58_regex = Regex::new(r"\{(?P<id>[A-Za-z0-9]+)\}").unwrap();

    // Insert ProgramId
    let mut s = payload;
    while let Some(caps) = program_id_regex.captures(&s) {
        let id = caps["id"].parse::<u64>().unwrap();
        s = s.replace(&caps[0], &encode_hex(ProgramId::from(id).as_slice()));
    }

    while let Some(caps) = account_regex.captures(&s) {
        let id = &caps["id"];
        s = s.replace(
            &caps[0],
            &encode_hex(
                ProgramId::from_slice(Keyring::from_str(id).unwrap().to_h256_public().as_bytes())
                    .as_slice(),
            ),
        );
    }

    while let Some(caps) = ss58_regex.captures(&s) {
        let id = &caps["id"];
        s = s.replace(
            &caps[0],
            &encode_hex(
                ProgramId::from_slice(Public::from_ss58check(id).unwrap().as_bytes_ref())
                    .as_slice(),
            ),
        );
    }

    s
}

const SOME_FIXED_USER: u64 = 1000001;

pub trait CollectState {
    fn collect(self) -> FinalState;
}

impl CollectState for Storage<InMemoryMessageQueue, InMemoryProgramStorage, InMemoryWaitList> {
    fn collect(self) -> FinalState {
        FinalState {
            log: self.log.get().to_vec(),
            messages: self.message_queue.into(),
            program_storage: self.program_storage.into(),
            wait_list: self.wait_list.into(),
        }
    }
}

impl CollectState for Storage<ExtMessageQueue, ExtProgramStorage, ExtWaitList> {
    fn collect(self) -> FinalState {
        let log = self.log.get();
        let program_storage = self.program_storage;

        let mut messages = Vec::new();
        let mut message_queue =
            common::storage_queue::StorageQueue::get(common::STORAGE_MESSAGE_PREFIX);
        while let Some(message) = message_queue.dequeue() {
            messages.push(message);
        }

        FinalState {
            log: log.to_vec(),
            messages,
            program_storage: program_storage.iter().collect(),
            wait_list: self.wait_list.into(),
        }
    }
}

pub fn init_fixture<MQ: MessageQueue, PS: ProgramStorage, WL: WaitList>(
    storage: Storage<MQ, PS, WL>,
    test: &Test,
    fixture_no: usize,
) -> anyhow::Result<Runner<MQ, PS, WL>> {
    let mut runner = Runner::new(&Config::default(), storage);
    let mut nonce = 0;
    for program in test.programs.iter() {
        let code = std::fs::read(program.path.clone())?;
        let mut init_message = Vec::new();
        if let Some(init_msg) = &program.init_message {
            init_message = match init_msg {
                PayloadVariant::Utf8(s) => parse_payload(s.clone()).into_bytes(),
                PayloadVariant::Custom(v) => {
                    let meta_type = MetaType::InitInput;

                    let payload =
                        parse_payload(serde_json::to_string(&v).expect("Cannot convert to string"));

                    let json = MetaData::Json(payload);

                    let wasm = test
                        .programs
                        .iter()
                        .filter(|p| p.id == program.id)
                        .last()
                        .expect("Program not found")
                        .path
                        .clone()
                        .replace(".wasm", ".meta.wasm");

                    json.convert(&wasm, &meta_type)
                        .expect("Unable to get bytes")
                        .into_bytes()
                }
                _ => init_msg.clone().into_raw(),
            }
        }
        let mut init_source: ProgramId = SOME_FIXED_USER.into();
        if let Some(source) = &program.source {
            init_source = source.clone().into_program_id();
        }
        runner.init_program(InitializeProgramInfo {
            new_program_id: program.id.into(),
            source_id: init_source,
            code,
            message: ExtMessage {
                id: nonce.into(),
                payload: init_message,
                gas_limit: program.init_gas_limit.unwrap_or(u64::MAX),
                value: program.init_value.unwrap_or(0) as _,
            },
        })?;

        nonce += 1;
    }

    let fixture = &test.fixtures[fixture_no];
    for message in fixture.messages.iter() {
        let source_id = message.source.unwrap_or(0);
        let payload = match &message.payload {
            Some(PayloadVariant::Utf8(s)) => {
                // Insert ProgramId
                parse_payload(s.clone()).as_bytes().to_vec()
            }
            Some(PayloadVariant::Custom(v)) => {
                let meta_type = MetaType::Input;

                let payload =
                    parse_payload(serde_json::to_string(&v).expect("Cannot convert to string"));

                let json = MetaData::Json(payload);

                let wasm = test
                    .programs
                    .iter()
                    .filter(|p| p.id == message.destination)
                    .last()
                    .expect("Program not found")
                    .path
                    .clone()
                    .replace(".wasm", ".meta.wasm");

                json.convert(&wasm, &meta_type)
                    .expect("Unable to get bytes")
                    .into_bytes()
            }
            _ => message
                .payload
                .as_ref()
                .map(|payload| payload.clone().into_raw())
                .unwrap_or_default(),
        };
        let mut message_source: ProgramId = 0.into();
        if let Some(source) = &message.source {
            message_source = source.clone().into_program_id();
        }
        runner.queue_message(MessageDispatch {
<<<<<<< HEAD
            source_id: source_id.into(),
=======
            source_id: message_source,
>>>>>>> 1877d1bb
            destination_id: message.destination.into(),
            data: ExtMessage {
                id: nonce.into(),
                payload,
                gas_limit: message.gas_limit.unwrap_or(u64::MAX),
                value: message.value.unwrap_or_default() as _,
            },
        });

        nonce += 1;
    }

    Ok(runner)
}

pub struct FinalState {
    pub messages: Vec<Message>,
    pub log: Vec<Message>,
    pub program_storage: Vec<Program>,
    pub wait_list: MessageMap,
}

pub fn run<MQ: MessageQueue, PS: ProgramStorage, WL: WaitList>(
    mut runner: Runner<MQ, PS, WL>,
    steps: Option<u64>,
) -> (FinalState, anyhow::Result<()>)
where
    Storage<MQ, PS, WL>: CollectState,
{
    let mut result = Ok(());
    if let Some(steps) = steps {
        for step_no in 0..steps {
            let run_result = runner.run_next(u64::MAX);

            log::info!("step: {}", step_no + 1);

            if run_result.any_traps() && step_no + 1 == steps {
                result = Err(anyhow::anyhow!("Runner resulted in a trap"));
            }
        }
    } else {
        loop {
            let run_result = runner.run_next(u64::MAX);

            if run_result.handled == 0 {
                break;
            }

            log::info!("handled: {}", run_result.handled);
        }
    }

    let storage = runner.complete();

    (storage.collect(), result)
}<|MERGE_RESOLUTION|>--- conflicted
+++ resolved
@@ -216,11 +216,7 @@
             message_source = source.clone().into_program_id();
         }
         runner.queue_message(MessageDispatch {
-<<<<<<< HEAD
-            source_id: source_id.into(),
-=======
             source_id: message_source,
->>>>>>> 1877d1bb
             destination_id: message.destination.into(),
             data: ExtMessage {
                 id: nonce.into(),
