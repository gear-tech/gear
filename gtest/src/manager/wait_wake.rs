// This file is part of Gear.
//
// Copyright (C) 2021-2024 Gear Technologies Inc.
// SPDX-License-Identifier: GPL-3.0-or-later WITH Classpath-exception-2.0
//
// This program is free software: you can redistribute it and/or modify
// it under the terms of the GNU General Public License as published by
// the Free Software Foundation, either version 3 of the License, or
// (at your option) any later version.
//
// This program is distributed in the hope that it will be useful,
// but WITHOUT ANY WARRANTY; without even the implied warranty of
// MERCHANTABILITY or FITNESS FOR A PARTICULAR PURPOSE. See the
// GNU General Public License for more details.
//
// You should have received a copy of the GNU General Public License
// along with this program. If not, see <https://www.gnu.org/licenses/>.

use super::*;

impl ExtManager {
    pub(crate) fn wait_dispatch_impl(
        &mut self,
        dispatch: StoredDispatch,
        duration: Option<BlockNumber>,
        reason: MessageWaitedReason,
    ) {
        use MessageWaitedRuntimeReason::*;

        let hold_builder = HoldBoundBuilder::new(StorageType::Waitlist);

        let maximal_hold = hold_builder.maximum_for_message(self, dispatch.id());

        let hold = if let Some(duration) = duration {
            hold_builder.duration(self, duration).min(maximal_hold)
        } else {
            maximal_hold
        };

        let message_id = dispatch.id();
        let destination = dispatch.destination();

        if hold.expected_duration(self).is_zero() {
            let gas_limit = self.gas_tree.get_limit(dispatch.id()).unwrap_or_else(|e| {
                let err_msg = format!(
                    "wait_dispatch: failed getting message gas limit. Message id - {message_id}. \
                        Got error - {e:?}",
                    message_id = dispatch.id()
                );

                unreachable!("{err_msg}");
            });

            let err_msg = format!(
                "wait_dispatch: message got zero duration hold bound for waitlist. \
                Requested duration - {duration:?}, gas limit - {gas_limit}, \
                wait reason - {reason:?}, message id - {}.",
                dispatch.id(),
            );

            unreachable!("{err_msg}");
        }

        // Locking funds for holding.
        let lock_id = hold.lock_id().unwrap_or_else(|| {
            // Waitlist storage is guaranteed to have an associated lock id
            let err_msg = "wait_dispatch: No associated lock id for the waitlist storage";

            unreachable!("{err_msg}");
        });
        self.gas_tree
            .lock(message_id, lock_id, hold.lock_amount(self))
            .unwrap_or_else(|e| {
                let err_msg = format!(
                    "wait_dispatch: failed locking gas for the waitlist hold. \
                    Message id - {message_id}, lock amount - {lock}. Got error - {e:?}",
                    lock = hold.lock_amount(self)
                );

                unreachable!("{err_msg}");
            });

        match reason {
            MessageWaitedReason::Runtime(WaitForCalled | WaitUpToCalledFull) => {
                let expected = hold.expected();
                let task = ScheduledTask::WakeMessage(destination, message_id);

                if !self.task_pool.contains(&expected, &task) {
                    self.task_pool.add(expected, task).unwrap_or_else(|e| {
                        let err_msg = format!(
                            "wait_dispatch: failed adding task for waking message. \
                            Expected bn - {expected:?}, program id - {destination}, message id - {message_id}. Got error - {e:?}",
                        );

                        unreachable!("{err_msg}");
                    });
                    self.on_task_pool_change();
                }
            }
            MessageWaitedReason::Runtime(WaitCalled | WaitUpToCalled) => {
                self.task_pool.add(
                    hold.expected(),
                    ScheduledTask::RemoveFromWaitlist(dispatch.destination(), dispatch.id()),
                )
                .unwrap_or_else(|e| {
                    let err_msg = format!(
                        "wait_dispatch: failed adding task for removing message from waitlist. \
                        Expected bn - {bn:?}, program id - {destination}, message id - {message_id}. Got error - {e:?}",
                        bn = hold.expected(),
                    );

                    unreachable!("{err_msg}");
                });
                self.on_task_pool_change();
            }
            MessageWaitedReason::System(reason) => match reason {},
        }

        self.waitlist.insert(dispatch, hold.expected())
            .unwrap_or_else(|e| {
                let err_msg = format!(
                    "wait_dispatch: failed inserting message to the wailist. \
                    Expected bn - {bn:?}, program id - {destination}, message id - {message_id}. Got error - {e:?}",
                    bn = hold.expected(),
                );

                unreachable!("{err_msg}");
            });
    }

    pub(crate) fn wake_dispatch_impl(
        &mut self,
        program_id: ProgramId,
        message_id: MessageId,
    ) -> Result<StoredDispatch, WaitlistErrorImpl> {
        self.waitlist
            .remove(program_id, message_id)
            .map(|waitlisted_message| self.wake_dispatch_requirements(waitlisted_message))
    }

    pub(crate) fn wake_dispatch_requirements(
        &mut self,
        (waitlisted, hold_interval): (StoredDispatch, Interval<BlockNumber>),
    ) -> StoredDispatch {
        let expected = hold_interval.finish;

        self.charge_for_hold(waitlisted.id(), hold_interval, StorageType::Waitlist);

<<<<<<< HEAD
        let _ = self
            .task_pool
            .delete(
                expected_bn,
                ScheduledTask::RemoveFromWaitlist(waitlisted.destination(), waitlisted.id()),
            )
            .map(|_| {
                self.on_task_pool_change();
            });
=======
        let _ = self.task_pool.delete(
            expected,
            ScheduledTask::RemoveFromWaitlist(waitlisted.destination(), waitlisted.id()),
        );
>>>>>>> d8e0e5bd

        waitlisted
    }
}<|MERGE_RESOLUTION|>--- conflicted
+++ resolved
@@ -146,7 +146,6 @@
 
         self.charge_for_hold(waitlisted.id(), hold_interval, StorageType::Waitlist);
 
-<<<<<<< HEAD
         let _ = self
             .task_pool
             .delete(
@@ -156,12 +155,6 @@
             .map(|_| {
                 self.on_task_pool_change();
             });
-=======
-        let _ = self.task_pool.delete(
-            expected,
-            ScheduledTask::RemoveFromWaitlist(waitlisted.destination(), waitlisted.id()),
-        );
->>>>>>> d8e0e5bd
 
         waitlisted
     }
