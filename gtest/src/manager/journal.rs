// This file is part of Gear.

// Copyright (C) 2024-2025 Gear Technologies Inc.
// SPDX-License-Identifier: GPL-3.0-or-later WITH Classpath-exception-2.0

// This program is free software: you can redistribute it and/or modify
// it under the terms of the GNU General Public License as published by
// the Free Software Foundation, either version 3 of the License, or
// (at your option) any later version.

// This program is distributed in the hope that it will be useful,
// but WITHOUT ANY WARRANTY; without even the implied warranty of
// MERCHANTABILITY or FITNESS FOR A PARTICULAR PURPOSE. See the
// GNU General Public License for more details.

// You should have received a copy of the GNU General Public License
// along with this program. If not, see <https://www.gnu.org/licenses/>.

//! Implementation of the `JournalHandler` trait for the `ExtManager`.

use super::{ExtManager, Program, TestActor};
use crate::{
    manager::hold_bound::HoldBoundBuilder,
    program::ProgramBuilder,
    state::{accounts::Accounts, actors::Actors},
    Value, EXISTENTIAL_DEPOSIT,
};
use core_processor::common::{DispatchOutcome, JournalHandler};
use gear_common::{
    event::{MessageWaitedRuntimeReason, RuntimeReason},
    scheduler::StorageType,
};
use gear_core::{
    env::MessageWaitedType,
    ids::{ActorId, CodeId, MessageId, ReservationId},
    memory::PageBuf,
    message::{Dispatch, SignalMessage, StoredDispatch},
    pages::{
        num_traits::Zero,
        numerated::{iterators::IntervalIterator, tree::IntervalsTree},
        GearPage, WasmPage,
    },
    reservation::GasReserver,
    tasks::{ScheduledTask, TaskHandler},
};
use gear_core_errors::SignalCode;
use std::collections::BTreeMap;

impl JournalHandler for ExtManager {
    fn message_dispatched(
        &mut self,
        message_id: MessageId,
        _source: ActorId,
        outcome: DispatchOutcome,
    ) {
        match outcome {
            DispatchOutcome::MessageTrap { program_id, trap } => {
                log::debug!("🪤 Program {program_id} terminated with a trap: {trap}");
                self.failed.insert(message_id);
            }
            DispatchOutcome::NoExecution => {
                self.not_executed.insert(message_id);
            }
            DispatchOutcome::Success | DispatchOutcome::Exit { .. } => {
                self.succeed.insert(message_id);
            }
            DispatchOutcome::InitFailure {
                program_id, origin, ..
            } => {
                self.init_failure(program_id, origin);
                self.failed.insert(message_id);
            }
            DispatchOutcome::InitSuccess { program_id, .. } => {
                self.init_success(program_id);
                self.succeed.insert(message_id);
            }
        }
    }

    fn gas_burned(&mut self, message_id: MessageId, amount: u64) {
        log::debug!("Burned: {amount:?} from: {message_id:?}");

        self.gas_allowance = self.gas_allowance.saturating_sub(amount);
        self.spend_burned(message_id, amount);
    }

    fn exit_dispatch(&mut self, id_exited: ActorId, value_destination: ActorId) {
        log::debug!(
            "Exit dispatch: id_exited = {id_exited}, value_destination = {value_destination}"
        );

        self.waitlist.drain_key(id_exited).for_each(|entry| {
            let message = self.wake_dispatch_requirements(entry);

            self.dispatches.push_back(message);
        });

        Actors::modify(id_exited, |actor| {
            let actor =
                actor.unwrap_or_else(|| panic!("Can't find existing program {id_exited:?}"));

            if let TestActor::Initialized(program) =
                std::mem::replace(actor, TestActor::Exited(value_destination))
            {
                for (reservation_id, slot) in program.gas_reservation_map {
                    let slot = self.remove_gas_reservation_slot(reservation_id, slot);

                    let result = self.task_pool.delete(
                        slot.finish,
                        ScheduledTask::RemoveGasReservation(id_exited, reservation_id),
                    );
                    log::debug!(
                        "remove_gas_reservation_map; program_id = {id_exited:?}, result = {result:?}"
                    );
                }
            }
        });

        let value = Accounts::balance(id_exited);
        if value != 0 {
            Accounts::transfer(id_exited, value_destination, value, false);
        }
    }

    fn message_consumed(&mut self, message_id: MessageId) {
        self.consume_and_retrieve(message_id);
    }

    fn send_dispatch(
        &mut self,
        message_id: MessageId,
        dispatch: Dispatch,
        delay: u32,
        reservation: Option<ReservationId>,
    ) {
        let to_user = Actors::is_user(dispatch.destination())
            && !self.no_code_program.contains(&dispatch.destination());
        if delay > 0 {
            log::debug!(
                "[{message_id}] new delayed dispatch#{} with delay for {delay} blocks",
                dispatch.id()
            );

            self.send_delayed_dispatch(message_id, dispatch, delay, to_user, reservation);
            return;
        }

        log::debug!("[{message_id}] new dispatch#{}", dispatch.id());

        let source = dispatch.source();
        let is_program = Actors::is_program(dispatch.destination())
            || self.no_code_program.contains(&dispatch.destination());

        if is_program {
            let gas_limit = dispatch.gas_limit();
            log::debug!(
                "Sending message {:?} from {:?} with gas limit {:?}",
                dispatch.message(),
                message_id,
                gas_limit,
            );

            // It's necessary to deposit value so the source would have enough
            // balance locked (in gear-bank) for future value processing.
            //
            // In case of error replies, we don't need to do it, since original
            // message value is already on locked balance in gear-bank.
            if dispatch.value() != 0 && !dispatch.is_error_reply() {
                self.bank.deposit_value(source, dispatch.value(), false);
            }

            match (gas_limit, reservation) {
                (Some(gas_limit), None) => self
                    .gas_tree
                    .split_with_value(dispatch.is_reply(), message_id, dispatch.id(), gas_limit)
                    .unwrap_or_else(|e| unreachable!("GasTree corrupted! {:?}", e)),
                (None, None) => self
                    .gas_tree
                    .split(dispatch.is_reply(), message_id, dispatch.id())
                    .unwrap_or_else(|e| unreachable!("GasTree corrupted! {:?}", e)),
                (None, Some(reservation)) => {
                    self.gas_tree
                        .split(dispatch.is_reply(), reservation, dispatch.id())
                        .unwrap_or_else(|e| unreachable!("GasTree corrupted! {:?}", e));
                    self.remove_gas_reservation_with_task(dispatch.source(), reservation);
                }
                (Some(_), Some(_)) => unreachable!(
                    "Sending dispatch with gas limit from reservation \
                    is currently unimplemented and there is no way to send such dispatch"
                ),
            }

            self.dispatches.push_back(dispatch.into_stored());
        } else {
            log::debug!(
                "Sending user message {:?} from {:?} with gas limit {:?}",
                dispatch.message(),
                message_id,
                dispatch.gas_limit(),
            );
            self.send_user_message(message_id, dispatch.into_parts().1, reservation);
        }
    }

    fn wait_dispatch(
        &mut self,
        dispatch: StoredDispatch,
        duration: Option<u32>,
        waited_type: MessageWaitedType,
    ) {
        log::debug!("[{}] wait", dispatch.id());

        self.wait_dispatch_impl(
            dispatch,
            duration,
            MessageWaitedRuntimeReason::from(waited_type).into_reason(),
        );
    }

    fn wake_message(
        &mut self,
        message_id: MessageId,
        program_id: ActorId,
        awakening_id: MessageId,
        delay: u32,
    ) {
        log::debug!("[{message_id}] tries to wake message#{awakening_id}");

        if delay.is_zero() {
            if let Ok(dispatch) = self.wake_dispatch_impl(program_id, awakening_id) {
                self.dispatches.push_back(dispatch);

                return;
            }
        } else if self.waitlist.contains(program_id, awakening_id) {
            let expected_bn = self.block_height() + delay;
            let task = ScheduledTask::WakeMessage(program_id, awakening_id);

            // This validation helps us to avoid returning error on insertion into
            // `TaskPool` in case of duplicate wake.
            if !self.task_pool.contains(&expected_bn, &task) {
                self.task_pool.add(expected_bn, task).unwrap_or_else(|e| {
                    let err_msg = format!(
                        "JournalHandler::wake_message: failed adding task for waking message. \
                        Expected bn - {expected_bn:?}, program id - {program_id}, message_id - {awakening_id}.
                        Got error - {e:?}"
                    );

                    unreachable!("{err_msg}");
                });
                self.on_task_pool_change();
            }

            return;
        }

        log::debug!("Failed to wake unknown message {awakening_id:?} from {message_id:?}");
    }

    fn update_pages_data(&mut self, program_id: ActorId, pages_data: BTreeMap<GearPage, PageBuf>) {
        self.update_storage_pages(&program_id, pages_data);
    }

    fn update_allocations(&mut self, program_id: ActorId, allocations: IntervalsTree<WasmPage>) {
        self.update_program(program_id, |program| {
            program
                .allocations
                .difference(&allocations)
                .flat_map(IntervalIterator::from)
                .flat_map(|page| page.to_iter())
                .for_each(|ref page| {
                    program.pages_data.remove(page);
                });
            program.allocations = allocations;
        })
        .expect("no genuine program was found");
    }

    fn send_value(&mut self, from: ActorId, to: ActorId, value: Value, locked: bool) {
        if value.is_zero() {
            // Nothing to do
            return;
        }

        if locked {
            self.bank.transfer_locked_value(from, to, value);
        } else {
            self.bank.transfer_value(from, to, value);
        }
    }

    fn store_new_programs(
        &mut self,
        program_id: ActorId,
        code_id: CodeId,
        candidates: Vec<(MessageId, ActorId)>,
    ) {
        if let Some(code) = self.opt_binaries.get(&code_id).cloned() {
            for (init_message_id, candidate_id) in candidates {
                if !Actors::contains_key(candidate_id) {
                    let (_, instrumented_code_and_metadata) =
                        ProgramBuilder::build_instrumented_code_and_id(code.clone());
                    self.store_new_actor(
                        candidate_id,
<<<<<<< HEAD
                        Program::Genuine(GenuineProgram {
                            code: instrumented_code_and_metadata.instrumented_code,
                            code_metadata: instrumented_code_and_metadata.metadata,
=======
                        Program {
                            code: instrumented,
                            code_id,
>>>>>>> 9f0f7c22
                            allocations: Default::default(),
                            pages_data: Default::default(),
                            gas_reservation_map: Default::default(),
                        },
                        Some(init_message_id),
                    );

                    // Transfer the ED from the program-creator to the new program
                    Accounts::transfer(program_id, candidate_id, EXISTENTIAL_DEPOSIT, true);
                } else {
                    log::debug!("Program with id {candidate_id:?} already exists");
                }
            }
        } else {
            log::debug!("No referencing code with code hash {code_id:?} for candidate programs");
            for (_, invalid_candidate_id) in candidates {
                self.no_code_program.insert(invalid_candidate_id);
            }
        }
    }

    fn stop_processing(&mut self, dispatch: StoredDispatch, gas_burned: u64) {
        log::debug!(
            "Not enough gas for processing msg id {}, allowance equals {}, gas tried to burn at least {}",
            dispatch.id(),
            self.gas_allowance,
            gas_burned,
        );
        self.gas_allowance = self.gas_allowance.saturating_sub(gas_burned);
        self.messages_processing_enabled = false;
        self.dispatches.push_front(dispatch);
    }

    fn reserve_gas(
        &mut self,
        message_id: MessageId,
        reservation_id: ReservationId,
        program_id: ActorId,
        amount: u64,
        duration: u32,
    ) {
        log::debug!(
            "Reserved: {amount:?} from {message_id:?} with {reservation_id:?} for {duration} blocks"
        );

        let hold = HoldBoundBuilder::new(StorageType::Reservation).duration(self, duration);

        if hold.expected_duration(self).is_zero() {
            let err_msg = format!(
                "JournalHandler::reserve_gas: reservation got zero duration hold bound for storing. \
                Duration - {duration}, block cost - {cost}, program - {program_id}.",
                cost = Self::cost_by_storage_type(StorageType::Reservation)
            );

            unreachable!("{err_msg}");
        }

        let total_amount = amount.saturating_add(hold.lock_amount(self));

        self.gas_tree
            .reserve_gas(message_id, reservation_id, total_amount)
            .unwrap_or_else(|e| unreachable!("GasTree corrupted: {:?}", e));

        let lock_id = hold.lock_id().unwrap_or_else(|| {
            // Reservation storage is guaranteed to have an associated lock id
            let err_msg =
                "JournalHandler::reserve_gas: No associated lock id for the reservation storage";

            unreachable!("{err_msg}");
        });

        self.gas_tree
            .lock(reservation_id, lock_id, hold.lock_amount(self))
            .unwrap_or_else(|e| {
                let err_msg = format!(
                    "JournalHandler::reserve_gas: failed locking gas for the reservation hold. \
                Reseravation - {reservation_id}, lock amount - {lock}. Got error - {e:?}",
                    lock = hold.lock_amount(self)
                );

                unreachable!("{err_msg}");
            });

        self.task_pool.add(
            hold.expected(),
            ScheduledTask::RemoveGasReservation(program_id, reservation_id)
        ).unwrap_or_else(|e| {
            let err_msg = format!(
                "JournalHandler::reserve_gas: failed adding task for gas reservation removal. \
                Expected bn - {bn:?}, program id - {program_id}, reservation id - {reservation_id}. Got error - {e:?}",
                bn = hold.expected()
            );
            unreachable!("{err_msg}");
        });
        self.on_task_pool_change();
    }

    fn unreserve_gas(
        &mut self,
        reservation_id: ReservationId,
        program_id: ActorId,
        expiration: u32,
    ) {
        <Self as TaskHandler<ActorId, MessageId, bool>>::remove_gas_reservation(
            self,
            program_id,
            reservation_id,
        );

        let _ = self
            .task_pool
            .delete(
                expiration,
                ScheduledTask::RemoveGasReservation(program_id, reservation_id),
            )
            .map(|_| {
                self.on_task_pool_change();
            });
    }

    fn update_gas_reservation(&mut self, program_id: ActorId, reserver: GasReserver) {
        let block_height = self.block_height();
        self.update_program(program_id, |program| {
            program.gas_reservation_map =
                reserver.into_map(block_height, |duration| block_height + duration);
        })
        .expect("no genuine program was found");
    }

    fn system_reserve_gas(&mut self, message_id: MessageId, amount: u64) {
        log::debug!("Reserve {amount} of gas for system from {message_id}");

        self.gas_tree
            .system_reserve(message_id, amount)
            .unwrap_or_else(|e| unreachable!("GasTree corrupted: {:?}", e));
    }

    fn system_unreserve_gas(&mut self, message_id: MessageId) {
        let amount = self
            .gas_tree
            .system_unreserve(message_id)
            .unwrap_or_else(|e| unreachable!("GasTree corrupted: {:?}", e));

        if amount != 0 {
            log::debug!("Unreserved {amount} gas for system from {message_id}");
        } else {
            log::debug!(
                "Gas for system was not unreserved from {message_id} as there is no supply",
            );
        }
    }

    fn send_signal(&mut self, message_id: MessageId, destination: ActorId, code: SignalCode) {
        let reserved = self
            .gas_tree
            .system_unreserve(message_id)
            .unwrap_or_else(|e| unreachable!("GasTree corrupted! {:?}", e));

        if reserved != 0 {
            log::debug!(
                "Send signal issued by {message_id} to {destination} with {reserved} supply",
            );

            let trap_signal = SignalMessage::new(message_id, code)
                .into_dispatch(message_id, destination)
                .into_stored();

            self.gas_tree
                .split_with_value(
                    trap_signal.is_reply(),
                    message_id,
                    trap_signal.id(),
                    reserved,
                )
                .unwrap_or_else(|e| unreachable!("GasTree corrupted! {:?}", e));

            self.dispatches.push_back(trap_signal);
        } else {
            log::trace!("Signal wasn't send due to inappropriate supply");
        }
    }

    fn reply_deposit(&mut self, message_id: MessageId, future_reply_id: MessageId, amount: u64) {
        log::debug!("Creating reply deposit {amount} gas for message id {future_reply_id}");

        self.gas_tree
            .create_deposit(message_id, future_reply_id, amount)
            .unwrap_or_else(|e| unreachable!("GasTree corrupted! {:?}", e));
    }
}<|MERGE_RESOLUTION|>--- conflicted
+++ resolved
@@ -302,15 +302,9 @@
                         ProgramBuilder::build_instrumented_code_and_id(code.clone());
                     self.store_new_actor(
                         candidate_id,
-<<<<<<< HEAD
-                        Program::Genuine(GenuineProgram {
+                        Program {
                             code: instrumented_code_and_metadata.instrumented_code,
                             code_metadata: instrumented_code_and_metadata.metadata,
-=======
-                        Program {
-                            code: instrumented,
-                            code_id,
->>>>>>> 9f0f7c22
                             allocations: Default::default(),
                             pages_data: Default::default(),
                             gas_reservation_map: Default::default(),
