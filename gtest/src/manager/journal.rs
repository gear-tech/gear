--- conflicted
+++ resolved
@@ -281,35 +281,20 @@
         code_id: CodeId,
         candidates: Vec<(MessageId, ActorId)>,
     ) {
-        if let Some(code) = self.instrumented_code(code_id).cloned() {
+        if self.instrumented_code(code_id).is_some() {
             for (init_message_id, candidate_id) in candidates {
-<<<<<<< HEAD
                 if !ProgramsStorageManager::has_program(candidate_id) {
                     let expiration_block = self.block_height();
                     self.store_new_actor(
                         candidate_id,
                         Program::Active(ActiveProgram {
                             allocations_tree_len: 0,
-                            code_hash: code_id.cast(),
-                            code_exports: code.exports().clone(),
-                            static_pages: code.static_pages(),
+                            code_id: code_id.cast(),
                             state: ProgramState::Uninitialized {
                                 message_id: init_message_id,
                             },
                             expiration_block,
                             memory_infix: Default::default(),
-=======
-                if !Actors::contains_key(candidate_id) {
-                    let (_, instrumented_code_and_metadata) =
-                        ProgramBuilder::build_instrumented_code_and_id(code.clone());
-                    self.store_new_actor(
-                        candidate_id,
-                        Program {
-                            code: instrumented_code_and_metadata.instrumented_code,
-                            code_metadata: instrumented_code_and_metadata.metadata,
-                            allocations: Default::default(),
-                            pages_data: Default::default(),
->>>>>>> f0d970e6
                             gas_reservation_map: Default::default(),
                         }),
                     );
