--- conflicted
+++ resolved
@@ -42,10 +42,6 @@
     reservation::GasReserver,
 };
 use gear_core_errors::SignalCode;
-<<<<<<< HEAD
-use gear_wasm_instrument::gas_metering::Schedule;
-=======
->>>>>>> 1b67210d
 use std::collections::BTreeMap;
 
 impl JournalHandler for ExtManager {
@@ -104,18 +100,15 @@
     }
 
     fn exit_dispatch(&mut self, id_exited: ProgramId, value_destination: ProgramId) {
-<<<<<<< HEAD
         self.waitlist.drain_key(id_exited).for_each(|entry| {
             let message = self.wake_dispatch_requirements(entry);
 
             self.dispatches.push_back(message);
         });
-=======
         log::debug!(
             "Exit dispatch: id_exited = {id_exited}, value_destination = {value_destination}"
         );
 
->>>>>>> 1b67210d
         Actors::modify(id_exited, |actor| {
             let actor =
                 actor.unwrap_or_else(|| panic!("Can't find existing program {id_exited:?}"));
