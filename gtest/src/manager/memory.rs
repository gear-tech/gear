--- conflicted
+++ resolved
@@ -56,44 +56,6 @@
             Err(TestError::ActorIsNotExecutable(*program_id))
         }
     }
-<<<<<<< HEAD
-
-    pub(crate) fn read_state_bytes_using_wasm(
-        &mut self,
-        payload: Vec<u8>,
-        program_id: &ProgramId,
-        fn_name: &str,
-        wasm: Vec<u8>,
-        args: Option<Vec<u8>>,
-    ) -> Result<Vec<u8>> {
-        let mapping_code = Code::try_new_mock_const_or_no_rules(
-            wasm,
-            true,
-            TryNewCodeConfig::new_no_exports_check(),
-        )
-        .map_err(|_| TestError::Instrumentation)?;
-
-        let (_, mapping_code, code_metadata) =
-            CodeAndId::new(mapping_code).into_parts().0.into_parts();
-
-        let mut mapping_code_payload = args.unwrap_or_default();
-        mapping_code_payload.append(&mut self.read_state_bytes(payload, program_id)?);
-
-        core_processor::informational::execute_for_reply::<Ext<LazyPagesNative>, _>(
-            String::from(fn_name),
-            mapping_code,
-            code_metadata,
-            None,
-            None,
-            mapping_code_payload,
-            GAS_ALLOWANCE,
-            self.blocks_manager.get(),
-        )
-        .map_err(TestError::ReadStateError)
-    }
-
-=======
->>>>>>> 403d4d8a
     pub(crate) fn read_memory_pages(&self, program_id: &ProgramId) -> BTreeMap<GearPage, PageBuf> {
         Actors::access(*program_id, |actor| {
             let program = match actor.unwrap_or_else(|| panic!("Actor id {program_id:?} not found"))
