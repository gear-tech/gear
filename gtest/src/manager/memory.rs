// This file is part of Gear.
//
// Copyright (C) 2021-2025 Gear Technologies Inc.
// SPDX-License-Identifier: GPL-3.0-or-later WITH Classpath-exception-2.0
//
// This program is free software: you can redistribute it and/or modify
// it under the terms of the GNU General Public License as published by
// the Free Software Foundation, either version 3 of the License, or
// (at your option) any later version.
//
// This program is distributed in the hope that it will be useful,
// but WITHOUT ANY WARRANTY; without even the implied warranty of
// MERCHANTABILITY or FITNESS FOR A PARTICULAR PURPOSE. See the
// GNU General Public License for more details.
//
// You should have received a copy of the GNU General Public License
// along with this program. If not, see <https://www.gnu.org/licenses/>.

use super::*;

impl ExtManager {
    /// Call non-void meta function from actor stored in manager.
    /// Warning! This is a static call that doesn't change actors pages data.
    pub(crate) fn read_state_bytes(
        &mut self,
        payload: Vec<u8>,
        program_id: ActorId,
    ) -> Result<Vec<u8>> {
<<<<<<< HEAD
        let allocations = ProgramsStorageManager::allocations(program_id);
        let code_id = ProgramsStorageManager::access_program(program_id, |program| {
            program.and_then(|p| {
                if let Program::Active(ActiveProgram { code_hash, .. }) = p {
                    Some(code_hash.cast())
                } else {
                    None
                }
            })
        })
        .ok_or(TestError::ActorNotFound(program_id))?;
        let instrumented_code = self
            .instrumented_codes
            .get(&code_id)
            .cloned()
            .ok_or(TestError::ActorNotFound(program_id))?;
        core_processor::informational::execute_for_reply::<Ext<LazyPagesNative>, _>(
            String::from("state"),
            instrumented_code,
            allocations,
            Some((program_id, Default::default())),
            payload,
            MAX_USER_GAS_LIMIT,
            self.blocks_manager.get(),
        )
        .map_err(TestError::ReadStateError)
=======
        let executable_actor_data = Actors::modify(*program_id, |actor| {
            if let Some(actor) = actor {
                Ok(actor.executable_actor_data())
            } else {
                Err(TestError::ActorNotFound(*program_id))
            }
        })?;

        if let Some((data, code, code_metadata)) = executable_actor_data {
            core_processor::informational::execute_for_reply::<Ext<LazyPagesNative>, _>(
                String::from("state"),
                code,
                code_metadata,
                Some(data.allocations),
                Some((*program_id, Default::default())),
                payload,
                MAX_USER_GAS_LIMIT,
                self.blocks_manager.get(),
            )
            .map_err(TestError::ReadStateError)
        } else {
            Err(TestError::ActorIsNotExecutable(*program_id))
        }
>>>>>>> f0d970e6
    }

    pub(crate) fn read_memory_pages(&self, program_id: ActorId) -> BTreeMap<GearPage, PageBuf> {
        ProgramsStorageManager::program_pages(program_id)
    }
}<|MERGE_RESOLUTION|>--- conflicted
+++ resolved
@@ -26,26 +26,29 @@
         payload: Vec<u8>,
         program_id: ActorId,
     ) -> Result<Vec<u8>> {
-<<<<<<< HEAD
         let allocations = ProgramsStorageManager::allocations(program_id);
         let code_id = ProgramsStorageManager::access_program(program_id, |program| {
             program.and_then(|p| {
-                if let Program::Active(ActiveProgram { code_hash, .. }) = p {
-                    Some(code_hash.cast())
+                if let Program::Active(ActiveProgram { code_id, .. }) = p {
+                    Some(code_id.cast())
                 } else {
                     None
                 }
             })
         })
         .ok_or(TestError::ActorNotFound(program_id))?;
+        let code_metadata = self
+            .code_metadata(code_id)
+            .cloned()
+            .ok_or(TestError::ActorNotFound(program_id))?;
         let instrumented_code = self
-            .instrumented_codes
-            .get(&code_id)
+            .instrumented_code(code_id)
             .cloned()
             .ok_or(TestError::ActorNotFound(program_id))?;
         core_processor::informational::execute_for_reply::<Ext<LazyPagesNative>, _>(
             String::from("state"),
             instrumented_code,
+            code_metadata,
             allocations,
             Some((program_id, Default::default())),
             payload,
@@ -53,31 +56,6 @@
             self.blocks_manager.get(),
         )
         .map_err(TestError::ReadStateError)
-=======
-        let executable_actor_data = Actors::modify(*program_id, |actor| {
-            if let Some(actor) = actor {
-                Ok(actor.executable_actor_data())
-            } else {
-                Err(TestError::ActorNotFound(*program_id))
-            }
-        })?;
-
-        if let Some((data, code, code_metadata)) = executable_actor_data {
-            core_processor::informational::execute_for_reply::<Ext<LazyPagesNative>, _>(
-                String::from("state"),
-                code,
-                code_metadata,
-                Some(data.allocations),
-                Some((*program_id, Default::default())),
-                payload,
-                MAX_USER_GAS_LIMIT,
-                self.blocks_manager.get(),
-            )
-            .map_err(TestError::ReadStateError)
-        } else {
-            Err(TestError::ActorIsNotExecutable(*program_id))
-        }
->>>>>>> f0d970e6
     }
 
     pub(crate) fn read_memory_pages(&self, program_id: ActorId) -> BTreeMap<GearPage, PageBuf> {
