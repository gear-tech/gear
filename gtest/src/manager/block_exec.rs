// This file is part of Gear.
//
// Copyright (C) 2021-2025 Gear Technologies Inc.
// SPDX-License-Identifier: GPL-3.0-or-later WITH Classpath-exception-2.0
//
// This program is free software: you can redistribute it and/or modify
// it under the terms of the GNU General Public License as published by
// the Free Software Foundation, either version 3 of the License, or
// (at your option) any later version.
//
// This program is distributed in the hope that it will be useful,
// but WITHOUT ANY WARRANTY; without even the implied warranty of
// MERCHANTABILITY or FITNESS FOR A PARTICULAR PURPOSE. See the
// GNU General Public License for more details.
//
// You should have received a copy of the GNU General Public License
// along with this program. If not, see <https://www.gnu.org/licenses/>.

use core_processor::{
    common::SuccessfulDispatchResultKind, ContextCharged, ForProgram, ProcessExecutionContext,
};
use gear_core::{
    code::{CodeMetadata, InstrumentedCodeAndMetadata, MAX_WASM_PAGES_AMOUNT},
    gas::GasCounter,
    str::LimitedStr,
};
use task::get_maximum_task_gas;

use super::*;

impl ExtManager {
    pub(crate) fn validate_and_route_dispatch(&mut self, dispatch: Dispatch) -> MessageId {
        self.validate_dispatch(&dispatch);
        let gas_limit = dispatch
            .gas_limit()
            .unwrap_or_else(|| unreachable!("message from program API always has gas"));
        self.gas_tree
            .create(
                dispatch.source(),
                dispatch.id(),
                gas_limit,
                dispatch.is_reply(),
            )
            .unwrap_or_else(|e| unreachable!("GasTree corrupted! {:?}", e));
        self.route_dispatch(dispatch)
    }

    fn validate_dispatch(&mut self, dispatch: &Dispatch) {
        let source = dispatch.source();
        let destination = dispatch.destination();

        if Actors::is_program(source) {
            usage_panic!(
                "Sending messages allowed only from users id. Please, provide user id as source."
            );
        }

        // User must exist
        if !Accounts::exists(source) {
            usage_panic!("User's {source} balance is zero; mint value to it first.");
        }

        if !Actors::is_active_program(destination) {
            usage_panic!("User message can't be sent to non active program");
        }

        let is_init_msg = dispatch.kind().is_init();
        // We charge ED only for init messages
        let maybe_ed = if is_init_msg { EXISTENTIAL_DEPOSIT } else { 0 };
        let balance = Accounts::balance(source);

        let gas_limit = dispatch
            .gas_limit()
            .unwrap_or_else(|| unreachable!("message from program API always has gas"));

        if gas_limit > MAX_USER_GAS_LIMIT {
            usage_panic!(
                "User message gas limit ({gas_limit}) is greater than \
                maximum allowed ({MAX_USER_GAS_LIMIT})."
            );
        };

        let gas_value = GAS_MULTIPLIER.gas_to_value(gas_limit);

        // Check sender has enough balance to cover dispatch costs
        if balance < { dispatch.value() + gas_value + maybe_ed } {
            usage_panic!(
                "Insufficient balance: user ({}) tries to send \
                ({}) value, ({}) gas and ED ({}), while his balance ({:?}). \
                Please, mint more balance to the user.",
                source,
                dispatch.value(),
                gas_value,
                maybe_ed,
                balance,
            );
        }

        // Charge for program ED upon creation
        if is_init_msg {
            Accounts::transfer(source, destination, EXISTENTIAL_DEPOSIT, false);
        }

        if dispatch.is_error_reply() {
            panic!("Internal error: users are not allowed to send error replies");
        }

        // It's necessary to deposit value so the source would have enough
        // balance locked (in gear-bank) for future value processing.
        if dispatch.value() != 0 {
            self.bank.deposit_value(source, dispatch.value(), false);
        }

        // Deposit gas
        self.bank.deposit_gas(source, gas_limit, false);
    }

    pub(crate) fn route_dispatch(&mut self, dispatch: Dispatch) -> MessageId {
        let stored_dispatch = dispatch.into_stored();
        if Actors::is_user(stored_dispatch.destination()) {
            panic!("Program API only sends message to programs.")
        }

        let message_id = stored_dispatch.id();
        self.dispatches.push_back(stored_dispatch);

        message_id
    }

    pub(crate) fn run_new_block(&mut self, allowance: Gas) -> BlockRunResult {
        self.gas_allowance = allowance;
        self.blocks_manager.next_block();
        let new_block_bn = self.block_height();

        log::debug!("⚙️  Initialization of block #{new_block_bn}");

        self.process_tasks(new_block_bn);
        let total_processed = self.process_messages();

        log::debug!("⚙️  Finalization of block #{new_block_bn}");

        BlockRunResult {
            block_info: self.blocks_manager.get(),
            gas_allowance_spent: GAS_ALLOWANCE - self.gas_allowance,
            succeed: mem::take(&mut self.succeed),
            failed: mem::take(&mut self.failed),
            not_executed: mem::take(&mut self.not_executed),
            total_processed,
            log: mem::take(&mut self.log)
                .into_iter()
                .map(CoreLog::from)
                .collect(),
            gas_burned: mem::take(&mut self.gas_burned),
        }
    }

    pub(crate) fn process_tasks(&mut self, current_bn: u32) {
        let db_weights = DbWeights::default();

        let (first_incomplete_block, were_empty) = self
            .first_incomplete_tasks_block
            .take()
            .map(|block| {
                self.gas_allowance = self.gas_allowance.saturating_sub(db_weights.write.ref_time);
                (block, false)
            })
            .unwrap_or_else(|| {
                self.gas_allowance = self.gas_allowance.saturating_sub(db_weights.read.ref_time);
                (current_bn, true)
            });

        // When we had to stop processing due to insufficient gas allowance.
        let mut stopped_at = None;

        let missing_blocks = first_incomplete_block..=current_bn;
        for bn in missing_blocks {
            if self.gas_allowance <= db_weights.write.ref_time.saturating_mul(2) {
                stopped_at = Some(bn);
                log::debug!(
                    "Stopped processing tasks at: {stopped_at:?} due to insufficient allowance"
                );
                break;
            }

            let mut last_task = None;
            for task in self.task_pool.drain_prefix_keys(bn) {
                // decreasing allowance due to DB deletion
                self.on_task_pool_change();

                let max_task_gas = get_maximum_task_gas(&task);
                log::debug!(
                    "⚙️  Processing task {task:?} at the block {bn}, max gas = {max_task_gas}"
                );

                if self.gas_allowance.saturating_sub(max_task_gas) <= db_weights.write.ref_time {
                    // Since the task is not processed write DB cost should be refunded.
                    // In the same time gas allowance should be charged for read DB cost.
                    self.gas_allowance = self
                        .gas_allowance
                        .saturating_add(db_weights.write.ref_time)
                        .saturating_sub(db_weights.read.ref_time);

                    last_task = Some(task);

                    log::debug!("Not enough gas to process task at {bn:?}");

                    break;
                }

                let task_gas = task.process_with(self);

                self.gas_allowance = self.gas_allowance.saturating_sub(task_gas);

                if self.gas_allowance <= db_weights.write.ref_time + db_weights.read.ref_time {
                    stopped_at = Some(bn);
                    log::debug!("Stopping processing tasks at (read next): {stopped_at:?}");
                    break;
                }
            }

            if let Some(task) = last_task {
                stopped_at = Some(bn);

                self.gas_allowance = self.gas_allowance.saturating_add(db_weights.write.ref_time);

                self.task_pool.add(bn, task.clone()).unwrap_or_else(|e| {
                    let err_msg = format!(
                        "process_tasks: failed adding not processed last task to task pool. \
                        Bn - {bn:?}, task - {task:?}. Got error - {e:?}"
                    );

                    unreachable!("{err_msg}");
                });
                self.on_task_pool_change();
            }

            if stopped_at.is_some() {
                break;
            }
        }

        if let Some(stopped_at) = stopped_at {
            if were_empty {
                // Charging for inserting into storage of the first block of incomplete tasks,
                // if we were reading it only (they were empty).
                self.gas_allowance = self.gas_allowance.saturating_sub(db_weights.write.ref_time);
            }

            self.first_incomplete_tasks_block = Some(stopped_at);
        }
    }

    fn process_messages(&mut self) -> u32 {
        self.messages_processing_enabled = true;

        let block_config = self.block_config();

        log::debug!(
            "⚙️  Message queue processing at the block {}",
            self.block_height()
        );
        let mut total_processed = 0;
        while self.messages_processing_enabled {
            let dispatch = match self.dispatches.pop_front() {
                Some(dispatch) => dispatch,
                None => break,
            };

            self.process_dispatch(&block_config, dispatch);

            total_processed += 1;
        }

        total_processed
    }

    fn process_dispatch(&mut self, block_config: &BlockConfig, dispatch: StoredDispatch) {
        let destination_id = dispatch.destination();
        let dispatch_id = dispatch.id();
        let dispatch_kind = dispatch.kind();

        let gas_limit = self
            .gas_tree
            .get_limit(dispatch_id)
            .unwrap_or_else(|e| unreachable!("GasTree corrupted! {:?}", e));

        log::debug!(
            "Processing message ({:?}): {:?} to {:?} / gas_limit: {}, gas_allowance: {}",
            dispatch_kind,
            dispatch_id,
            destination_id,
            gas_limit,
            self.gas_allowance,
        );

        let balance = Accounts::reducible_balance(destination_id);

<<<<<<< HEAD
        let context = ContextCharged::new(
=======
        let context = match core_processor::precharge_for_program(
            block_config,
            self.gas_allowance,
            dispatch.into_incoming(gas_limit),
>>>>>>> d64cd5fb
            destination_id,
            dispatch.into_incoming(gas_limit),
            self.gas_allowance.0,
        );

        let context = match context.charge_for_program(block_config) {
            Ok(context) => context,
            Err(journal) => {
                core_processor::handle_journal(journal, self);
                return;
            }
        };

        #[allow(clippy::large_enum_variant)]
        enum Exec {
            Notes(Vec<JournalNote>),
            ExecutableActor(
                (ExecutableActorData, InstrumentedCode, CodeMetadata),
                ContextCharged<ForProgram>,
            ),
        }

        let exec = Actors::modify(destination_id, |actor| {
            use TestActor::*;

            let actor = actor.unwrap_or_else(|| unreachable!("actor must exist for queue message"));

            match actor {
                Initialized(_) => {}
                Uninitialized(_, _) => { /* uninit case is checked further */ }
                FailedInit => {
                    log::debug!(
                        "Message {dispatch_id} is sent to program {destination_id} which is failed to initialize"
                    );
                    return Exec::Notes(core_processor::process_failed_init(context));
                }
                CodeNotExists => {
                    log::debug!(
                        "Message {dispatch_id} is sent to program {destination_id} which code does not exist"
                    );
                    return Exec::Notes(core_processor::process_code_not_exists(context));
                }
                Exited(inheritor) => {
                    log::debug!("Message {dispatch_id} is sent to exited program {destination_id}");
                    return Exec::Notes(core_processor::process_program_exited(
                        context, *inheritor,
                    ));
                }
            }

            if actor.is_initialized() && dispatch_kind.is_init() {
                // Panic is impossible, because gear protocol does not provide functionality
                // to send second init message to any already existing program.
                let err_msg = format!(
                    "Got init message for already initialized program. \
                    Current init message id - {dispatch_id:?}, already initialized program id - {destination_id:?}."
                );

                unreachable!("{err_msg}");
            }

            if matches!(actor, Uninitialized(None, _)) {
                let err_msg = format!(
                    "Got message sent to incomplete user program. First send manually via `Program` API message \
                    to {destination_id} program, so it's completely created and possibly initialized."
                );

                unreachable!("{err_msg}");
            }

            // If the destination program is uninitialized, then we allow
            // to process message, if it's a reply or init message.
            // Otherwise, we return error reply.
            if matches!(actor, Uninitialized(Some(message_id), _)
                if *message_id != dispatch_id && !dispatch_kind.is_reply())
            {
                if dispatch_kind.is_init() {
                    // Panic is impossible, because gear protocol does not provide functionality
                    // to send second init message to any existing program.
                    let err_msg = format!(
                        "run_queue_step: got init message which is not the first init message to the program. \
                        Current init message id - {dispatch_id:?}, original init message id - {dispatch_id}, program - {destination_id:?}.",
                    );

                    unreachable!("{err_msg}");
                }

                return Exec::Notes(core_processor::process_uninitialized(context));
            }

            if let Some(data) = actor.get_executable_actor_data() {
                Exec::ExecutableActor(data, context)
            } else if let Some(mut mock) = actor.take_mock() {
                let journal = self.process_mock(&mut mock, context);
                actor.set_mock(mock);

                Exec::Notes(journal)
            } else {
                unreachable!("invalid program state");
            }
        });

        let journal = match exec {
            Exec::Notes(journal) => journal,
            Exec::ExecutableActor((actor_data, instrumented_code, code_metadata), context) => self
                .process_executable_actor(
                    actor_data,
                    instrumented_code,
                    code_metadata,
                    block_config,
                    context,
                    balance,
                ),
        };

        core_processor::handle_journal(journal, self)
    }

    fn process_executable_actor(
        &self,
        actor_data: ExecutableActorData,
        instrumented_code: InstrumentedCode,
        code_metadata: CodeMetadata,
        block_config: &BlockConfig,
        context: ContextCharged<ForProgram>,
        balance: Value,
    ) -> Vec<JournalNote> {
        let context = match context.charge_for_code_metadata(block_config) {
            Ok(context) => context,
            Err(journal) => return journal,
        };

        let context = match context
            .charge_for_instrumented_code(block_config, instrumented_code.bytes().len() as u32)
        {
            Ok(context) => context,
            Err(journal) => return journal,
        };

        let context = match context.charge_for_allocations(
            block_config,
            actor_data.allocations.intervals_amount() as u32,
        ) {
            Ok(context) => context,
            Err(journal) => return journal,
        };

        let context = match context.charge_for_module_instantiation(
            block_config,
            actor_data,
            instrumented_code.instantiated_section_sizes(),
            &code_metadata,
        ) {
            Ok(context) => context,
            Err(journal) => return journal,
        };

        core_processor::process::<Ext<LazyPagesNative>>(
            block_config,
            ProcessExecutionContext::new(
                context,
                InstrumentedCodeAndMetadata {
                    instrumented_code,
                    metadata: code_metadata,
                },
                balance,
            ),
            self.random_data.clone(),
        )
        .unwrap_or_else(|e| unreachable!("core-processor logic violated: {}", e))
    }

    fn process_mock(
        &self,
        mock: &mut Box<dyn WasmProgram>,
        context: ContextCharged<ForProgram>,
    ) -> Vec<JournalNote> {
        enum Mocked {
            Reply(Option<Vec<u8>>),
            Signal,
        }

        let (program_id, dispatch, gas_counter, _) = context.into_parts();
        let payload = dispatch.payload_bytes().to_vec();

        let response = match dispatch.kind() {
            DispatchKind::Init => mock.init(payload).map(Mocked::Reply),
            DispatchKind::Handle => mock.handle(payload).map(Mocked::Reply),
            DispatchKind::Reply => mock.handle_reply(payload).map(|_| Mocked::Reply(None)),
            DispatchKind::Signal => mock.handle_signal(payload).map(|_| Mocked::Signal),
        };

        match response {
            Ok(Mocked::Reply(reply)) => {
                let kind = DispatchResultKind::Success;
                let (generated_dispatches, reply_sent) = reply
                    .map(|payload| {
                        let reply_message = ReplyMessage::from_packet(
                            MessageId::generate_reply(dispatch.id()),
                            ReplyPacket::new(payload.try_into().expect("too big payload"), 0),
                        );
                        let dispatch = reply_message.into_dispatch(
                            program_id,
                            dispatch.source(),
                            dispatch.id(),
                        );

                        (vec![(dispatch, 0, None)], true)
                    })
                    .unwrap_or_default();
                let dispatch_result = DispatchResult {
                    kind,
                    dispatch,
                    program_id,
                    generated_dispatches,
                    gas_amount: gas_counter.to_amount(),
                    reply_sent,
                    ..default_dispatch_result()
                };

                core_processor::process_success(
                    SuccessfulDispatchResultKind::Success,
                    dispatch_result,
                )
            }
            Ok(Mocked::Signal) => {
                let kind = DispatchResultKind::Success;
                let dispatch_result = DispatchResult {
                    kind,
                    dispatch,
                    program_id,
                    gas_amount: gas_counter.to_amount(),
                    ..default_dispatch_result()
                };

                core_processor::process_success(
                    SuccessfulDispatchResultKind::Success,
                    dispatch_result,
                )
            }
            Err(expl) => {
                mock.debug(expl);

                let err_reply_reason = ActorExecutionErrorReplyReason::Trap(
                    TrapExplanation::Panic(LimitedStr::from_small_str(expl).into()),
                );
                core_processor::process_execution_error(
                    dispatch,
                    program_id,
                    gas_counter.burned(),
                    Default::default(),
                    err_reply_reason,
                )
            }
        }
    }

    fn block_config(&self) -> BlockConfig {
        let schedule = Schedule::default();
        BlockConfig {
            block_info: self.blocks_manager.get(),
            performance_multiplier: gsys::Percent::new(100),
            forbidden_funcs: Default::default(),
            reserve_for: RESERVE_FOR,
            gas_multiplier: gsys::GasMultiplier::from_value_per_gas(VALUE_PER_GAS),
            costs: schedule.process_costs(),
            existential_deposit: EXISTENTIAL_DEPOSIT,
            mailbox_threshold: schedule.rent_weights.mailbox_threshold.ref_time,
            max_reservations: MAX_RESERVATIONS,
            max_pages: MAX_WASM_PAGES_AMOUNT.into(),
            outgoing_limit: OUTGOING_LIMIT,
            outgoing_bytes_limit: OUTGOING_BYTES_LIMIT,
        }
    }
}

fn default_dispatch_result() -> DispatchResult {
    DispatchResult {
        kind: DispatchResultKind::Success,
        dispatch: Default::default(),
        program_id: Default::default(),
        context_store: Default::default(),
        generated_dispatches: Default::default(),
        awakening: Default::default(),
        reply_deposits: Default::default(),
        program_candidates: Default::default(),
        gas_amount: GasCounter::new(0).to_amount(),
        gas_reserver: Default::default(),
        system_reservation_context: Default::default(),
        page_update: Default::default(),
        allocations: Default::default(),
        reply_sent: Default::default(),
    }
}<|MERGE_RESOLUTION|>--- conflicted
+++ resolved
@@ -295,17 +295,10 @@
 
         let balance = Accounts::reducible_balance(destination_id);
 
-<<<<<<< HEAD
         let context = ContextCharged::new(
-=======
-        let context = match core_processor::precharge_for_program(
-            block_config,
-            self.gas_allowance,
-            dispatch.into_incoming(gas_limit),
->>>>>>> d64cd5fb
             destination_id,
             dispatch.into_incoming(gas_limit),
-            self.gas_allowance.0,
+            self.gas_allowance,
         );
 
         let context = match context.charge_for_program(block_config) {
