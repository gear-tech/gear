// This file is part of Gear.
//
// Copyright (C) 2021-2025 Gear Technologies Inc.
// SPDX-License-Identifier: GPL-3.0-or-later WITH Classpath-exception-2.0
//
// This program is free software: you can redistribute it and/or modify
// it under the terms of the GNU General Public License as published by
// the Free Software Foundation, either version 3 of the License, or
// (at your option) any later version.
//
// This program is distributed in the hope that it will be useful,
// but WITHOUT ANY WARRANTY; without even the implied warranty of
// MERCHANTABILITY or FITNESS FOR A PARTICULAR PURPOSE. See the
// GNU General Public License for more details.
//
// You should have received a copy of the GNU General Public License
// along with this program. If not, see <https://www.gnu.org/licenses/>.

<<<<<<< HEAD
use super::*;
use core_processor::SuccessfulDispatchResultKind;
use gear_core::{code::MAX_WASM_PAGES_AMOUNT, gas::GasCounter, str::LimitedStr};
=======
use gear_core::code::MAX_WASM_PAGES_AMOUNT;
>>>>>>> 1780649d
use task::get_maximum_task_gas;

impl ExtManager {
    pub(crate) fn validate_and_route_dispatch(&mut self, dispatch: Dispatch) -> MessageId {
        self.validate_dispatch(&dispatch);
        let gas_limit = dispatch
            .gas_limit()
            .unwrap_or_else(|| unreachable!("message from program API always has gas"));
        self.gas_tree
            .create(
                dispatch.source(),
                dispatch.id(),
                gas_limit,
                dispatch.is_reply(),
            )
            .unwrap_or_else(|e| unreachable!("GasTree corrupted! {:?}", e));
        self.route_dispatch(dispatch)
    }

    fn validate_dispatch(&mut self, dispatch: &Dispatch) {
        let source = dispatch.source();
        let destination = dispatch.destination();

        if Actors::is_program(source) {
            usage_panic!(
                "Sending messages allowed only from users id. Please, provide user id as source."
            );
        }

        assert!(
            self.no_code_program.is_empty(),
            "internal error: no code programs set is not empty"
        );

        // User must exist
        if !Accounts::exists(source) {
            usage_panic!("User's {source} balance is zero; mint value to it first.");
        }

        if !Actors::is_active_program(destination) {
            usage_panic!("User message can't be sent to non active program");
        }

        let is_init_msg = dispatch.kind().is_init();
        // We charge ED only for init messages
        let maybe_ed = if is_init_msg { EXISTENTIAL_DEPOSIT } else { 0 };
        let balance = Accounts::balance(source);

        let gas_limit = dispatch
            .gas_limit()
            .unwrap_or_else(|| unreachable!("message from program API always has gas"));

        if gas_limit > MAX_USER_GAS_LIMIT {
            usage_panic!(
                "User message gas limit ({gas_limit}) is greater than \
                maximum allowed ({MAX_USER_GAS_LIMIT})."
            );
        };

        let gas_value = GAS_MULTIPLIER.gas_to_value(gas_limit);

        // Check sender has enough balance to cover dispatch costs
        if balance < { dispatch.value() + gas_value + maybe_ed } {
            usage_panic!(
                "Insufficient balance: user ({}) tries to send \
                ({}) value, ({}) gas and ED ({}), while his balance ({:?}). \
                Please, mint more balance to the user.",
                source,
                dispatch.value(),
                gas_value,
                maybe_ed,
                balance,
            );
        }

        // Charge for program ED upon creation
        if is_init_msg {
            Accounts::transfer(source, destination, EXISTENTIAL_DEPOSIT, false);
        }

        if dispatch.is_error_reply() {
            panic!("Internal error: users are not allowed to send error replies");
        }

        // It's necessary to deposit value so the source would have enough
        // balance locked (in gear-bank) for future value processing.
        if dispatch.value() != 0 {
            self.bank.deposit_value(source, dispatch.value(), false);
        }

        // Deposit gas
        self.bank.deposit_gas(source, gas_limit, false);
    }

    pub(crate) fn route_dispatch(&mut self, dispatch: Dispatch) -> MessageId {
        let stored_dispatch = dispatch.into_stored();
        if Actors::is_user(stored_dispatch.destination()) {
            panic!("Program API only sends message to programs.")
        }

        let message_id = stored_dispatch.id();
        self.dispatches.push_back(stored_dispatch);

        message_id
    }

    pub(crate) fn run_new_block(&mut self, allowance: Gas) -> BlockRunResult {
        self.gas_allowance = allowance;
        self.blocks_manager.next_block();
        let new_block_bn = self.block_height();

        log::debug!("⚙️  Initialization of block #{new_block_bn}");

        self.process_tasks(new_block_bn);
        let total_processed = self.process_messages();

        log::debug!("⚙️  Finalization of block #{new_block_bn}");

        // Clean up no code programs for the next block
        self.no_code_program.clear();

        BlockRunResult {
            block_info: self.blocks_manager.get(),
            gas_allowance_spent: GAS_ALLOWANCE - self.gas_allowance,
            succeed: mem::take(&mut self.succeed),
            failed: mem::take(&mut self.failed),
            not_executed: mem::take(&mut self.not_executed),
            total_processed,
            log: mem::take(&mut self.log)
                .into_iter()
                .map(CoreLog::from)
                .collect(),
            gas_burned: mem::take(&mut self.gas_burned),
        }
    }

    pub(crate) fn process_tasks(&mut self, current_bn: u32) {
        let db_weights = DbWeights::default();

        let (first_incomplete_block, were_empty) = self
            .first_incomplete_tasks_block
            .take()
            .map(|block| {
                self.gas_allowance = self.gas_allowance.saturating_sub(db_weights.write.ref_time);
                (block, false)
            })
            .unwrap_or_else(|| {
                self.gas_allowance = self.gas_allowance.saturating_sub(db_weights.read.ref_time);
                (current_bn, true)
            });

        // When we had to stop processing due to insufficient gas allowance.
        let mut stopped_at = None;

        let missing_blocks = first_incomplete_block..=current_bn;
        for bn in missing_blocks {
            if self.gas_allowance <= db_weights.write.ref_time.saturating_mul(2) {
                stopped_at = Some(bn);
                log::debug!(
                    "Stopped processing tasks at: {stopped_at:?} due to insufficient allowance"
                );
                break;
            }

            let mut last_task = None;
            for task in self.task_pool.drain_prefix_keys(bn) {
                // decreasing allowance due to DB deletion
                self.on_task_pool_change();

                let max_task_gas = get_maximum_task_gas(&task);
                log::debug!(
                    "⚙️  Processing task {task:?} at the block {bn}, max gas = {max_task_gas}"
                );

                if self.gas_allowance.saturating_sub(max_task_gas) <= db_weights.write.ref_time {
                    // Since the task is not processed write DB cost should be refunded.
                    // In the same time gas allowance should be charged for read DB cost.
                    self.gas_allowance = self
                        .gas_allowance
                        .saturating_add(db_weights.write.ref_time)
                        .saturating_sub(db_weights.read.ref_time);

                    last_task = Some(task);

                    log::debug!("Not enough gas to process task at {bn:?}");

                    break;
                }

                let task_gas = task.process_with(self);

                self.gas_allowance = self.gas_allowance.saturating_sub(task_gas);

                if self.gas_allowance <= db_weights.write.ref_time + db_weights.read.ref_time {
                    stopped_at = Some(bn);
                    log::debug!("Stopping processing tasks at (read next): {stopped_at:?}");
                    break;
                }
            }

            if let Some(task) = last_task {
                stopped_at = Some(bn);

                self.gas_allowance = self.gas_allowance.saturating_add(db_weights.write.ref_time);

                self.task_pool.add(bn, task.clone()).unwrap_or_else(|e| {
                    let err_msg = format!(
                        "process_tasks: failed adding not processed last task to task pool. \
                        Bn - {bn:?}, task - {task:?}. Got error - {e:?}"
                    );

                    unreachable!("{err_msg}");
                });
                self.on_task_pool_change();
            }

            if stopped_at.is_some() {
                break;
            }
        }

        if let Some(stopped_at) = stopped_at {
            if were_empty {
                // Charging for inserting into storage of the first block of incomplete tasks,
                // if we were reading it only (they were empty).
                self.gas_allowance = self.gas_allowance.saturating_sub(db_weights.write.ref_time);
            }

            self.first_incomplete_tasks_block = Some(stopped_at);
        }
    }

    fn process_messages(&mut self) -> u32 {
        self.messages_processing_enabled = true;

        let block_config = self.block_config();

        log::debug!(
            "⚙️  Message queue processing at the block {}",
            self.block_height()
        );
        let mut total_processed = 0;
        while self.messages_processing_enabled {
            let dispatch = match self.dispatches.pop_front() {
                Some(dispatch) => dispatch,
                None => break,
            };

            self.process_dispatch(&block_config, dispatch);

            total_processed += 1;
        }

        total_processed
    }

    fn process_dispatch(&mut self, block_config: &BlockConfig, dispatch: StoredDispatch) {
        let destination_id = dispatch.destination();
        let dispatch_id = dispatch.id();
        let dispatch_kind = dispatch.kind();

        let gas_limit = self
            .gas_tree
            .get_limit(dispatch_id)
            .unwrap_or_else(|e| unreachable!("GasTree corrupted! {:?}", e));

        log::debug!(
            "Processing message ({:?}): {:?} to {:?} / gas_limit: {}, gas_allowance: {}",
            dispatch_kind,
            dispatch_id,
            destination_id,
            gas_limit,
            self.gas_allowance,
        );

        let balance = Accounts::reducible_balance(destination_id);

        let context = match core_processor::precharge_for_program(
            block_config,
            self.gas_allowance,
            dispatch.into_incoming(gas_limit),
            destination_id,
        ) {
            Ok(dispatch) => dispatch,
            Err(journal) => {
                core_processor::handle_journal(journal, self);
                return;
            }
        };

        #[allow(clippy::large_enum_variant)]
        enum Exec {
            Notes(Vec<JournalNote>),
            ExecutableActor(
                (ExecutableActorData, InstrumentedCode),
                ContextChargedForProgram,
            ),
        }

        let exec = Actors::modify(destination_id, |actor| {
            use TestActor::*;

            let actor = match actor {
                Some(existing_actor) => match existing_actor {
                    Initialized(_) | Uninitialized(_, _) => existing_actor,
                    FailedInit => {
                        log::debug!(
                            "Message {dispatch_id} is sent to program {destination_id} which is failed to initialize"
                        );
                        return Exec::Notes(core_processor::process_failed_init(context));
                    }
                    Exited(inheritor) => {
                        log::debug!(
                            "Message {dispatch_id} is sent to exited program {destination_id}"
                        );
                        return Exec::Notes(core_processor::process_program_exited(
                            context, *inheritor,
                        ));
                    }
                },
                None => {
                    log::debug!(
                        "Message {dispatch_id} is sent to program {destination_id} which does not exist"
                    );
                    return Exec::Notes(core_processor::process_code_not_exists(context));
                }
            };

            if actor.is_initialized() && dispatch_kind.is_init() {
                // Panic is impossible, because gear protocol does not provide functionality
                // to send second init message to any already existing program.
                let err_msg = format!(
                    "Got init message for already initialized program. \
                    Current init message id - {dispatch_id:?}, already initialized program id - {destination_id:?}."
                );

                unreachable!("{err_msg}");
            }

            if matches!(actor, Uninitialized(None, _)) {
                let err_msg = format!(
                    "Got message sent to incomplete user program. First send manually via `Program` API message \
                    to {destination_id} program, so it's completely created and possibly initialized."
                );

                unreachable!("{err_msg}");
            }

            // If the destination program is uninitialized, then we allow
            // to process message, if it's a reply or init message.
            // Otherwise, we return error reply.
            if matches!(actor, Uninitialized(Some(message_id), _)
                if *message_id != dispatch_id && !dispatch_kind.is_reply())
            {
                if dispatch_kind.is_init() {
                    // Panic is impossible, because gear protocol does not provide functionality
                    // to send second init message to any existing program.
                    let err_msg = format!(
                        "run_queue_step: got init message which is not the first init message to the program. \
                        Current init message id - {dispatch_id:?}, original init message id - {dispatch_id}, program - {destination_id:?}.",
                    );

                    unreachable!("{err_msg}");
                }

                return Exec::Notes(core_processor::process_uninitialized(context));
            }

            if let Some(data) = actor.executable_actor_data() {
                Exec::ExecutableActor(data, context)
            } else {
                unreachable!("invalid program state");
            }
        });

        let journal = match exec {
            Exec::Notes(journal) => journal,
            Exec::ExecutableActor((actor_data, instrumented_code), context) => self
                .process_executable_actor(
                    actor_data,
                    instrumented_code,
                    block_config,
                    context,
                    balance,
                ),
        };

        core_processor::handle_journal(journal, self)
    }

    fn process_executable_actor(
        &self,
        actor_data: ExecutableActorData,
        instrumented_code: InstrumentedCode,
        block_config: &BlockConfig,
        context: ContextChargedForProgram,
        balance: Value,
    ) -> Vec<JournalNote> {
        let context = match core_processor::precharge_for_allocations(
            block_config,
            context,
            actor_data.allocations.intervals_amount() as u32,
        ) {
            Ok(context) => context,
            Err(journal) => {
                return journal;
            }
        };

        let context =
            match core_processor::precharge_for_code_length(block_config, context, actor_data) {
                Ok(context) => context,
                Err(journal) => {
                    return journal;
                }
            };

        let code_id = context.actor_data().code_id;
        let code_len_bytes = self
            .read_code(code_id)
            .map(|code| code.len().try_into().expect("too big code len"))
            .unwrap_or_else(|| unreachable!("can't find code for the existing code id {code_id}"));
        let context =
            match core_processor::precharge_for_code(block_config, context, code_len_bytes) {
                Ok(context) => context,
                Err(journal) => {
                    return journal;
                }
            };

        let context = match core_processor::precharge_for_module_instantiation(
            block_config,
            // No re-instrumentation
            ContextChargedForInstrumentation::from(context),
            instrumented_code.instantiated_section_sizes(),
        ) {
            Ok(context) => context,
            Err(journal) => {
                return journal;
            }
        };

        core_processor::process::<Ext<LazyPagesNative>>(
            block_config,
            (context, instrumented_code, balance).into(),
            self.random_data.clone(),
        )
        .unwrap_or_else(|e| unreachable!("core-processor logic violated: {}", e))
    }

<<<<<<< HEAD
    fn process_mock(
        &self,
        mock: &mut Box<dyn WasmProgram>,
        context: ContextChargedForProgram,
    ) -> Vec<JournalNote> {
        enum Mocked {
            Reply(Option<Vec<u8>>),
            Signal,
        }

        let (dispatch, program_id, gas_counter) = context.into_inner();
        let payload = dispatch.payload_bytes().to_vec();

        let response = match dispatch.kind() {
            DispatchKind::Init => mock.init(payload).map(Mocked::Reply),
            DispatchKind::Handle => mock.handle(payload).map(Mocked::Reply),
            DispatchKind::Reply => mock.handle_reply(payload).map(|_| Mocked::Reply(None)),
            DispatchKind::Signal => mock.handle_signal(payload).map(|_| Mocked::Signal),
        };

        match response {
            Ok(Mocked::Reply(reply)) => {
                let kind = DispatchResultKind::Success;
                let (generated_dispatches, reply_sent) = reply
                    .map(|payload| {
                        let reply_message = ReplyMessage::from_packet(
                            gear_core::utils::generate_mid_reply(dispatch.id()),
                            ReplyPacket::new(payload.try_into().expect("too big payload"), 0),
                        );
                        let dispatch = reply_message.into_dispatch(
                            program_id,
                            dispatch.source(),
                            dispatch.id(),
                        );

                        (vec![(dispatch, 0, None)], true)
                    })
                    .unwrap_or_default();
                let dispatch_result = DispatchResult {
                    kind,
                    dispatch,
                    program_id,
                    generated_dispatches,
                    gas_amount: gas_counter.to_amount(),
                    reply_sent,
                    ..default_dispatch_result()
                };

                core_processor::process_success(
                    SuccessfulDispatchResultKind::Success,
                    dispatch_result,
                )
            }
            Ok(Mocked::Signal) => {
                let kind = DispatchResultKind::Success;
                let dispatch_result = DispatchResult {
                    kind,
                    dispatch,
                    program_id,
                    gas_amount: gas_counter.to_amount(),
                    ..default_dispatch_result()
                };

                core_processor::process_success(
                    SuccessfulDispatchResultKind::Success,
                    dispatch_result,
                )
            }
            Err(expl) => {
                mock.debug(expl);

                let err_reply_reason = ActorExecutionErrorReplyReason::Trap(
                    TrapExplanation::Panic(LimitedStr::from_small_str(expl).into()),
                );
                core_processor::process_execution_error(
                    dispatch,
                    program_id,
                    gas_counter.burned(),
                    Default::default(),
                    err_reply_reason,
                )
            }
        }
    }

=======
>>>>>>> 1780649d
    fn block_config(&self) -> BlockConfig {
        let schedule = Schedule::default();
        BlockConfig {
            block_info: self.blocks_manager.get(),
            performance_multiplier: gsys::Percent::new(100),
            forbidden_funcs: Default::default(),
            reserve_for: RESERVE_FOR,
            gas_multiplier: gsys::GasMultiplier::from_value_per_gas(VALUE_PER_GAS),
            costs: schedule.process_costs(),
            existential_deposit: EXISTENTIAL_DEPOSIT,
            mailbox_threshold: schedule.rent_weights.mailbox_threshold.ref_time,
            max_reservations: MAX_RESERVATIONS,
            max_pages: MAX_WASM_PAGES_AMOUNT.into(),
            outgoing_limit: OUTGOING_LIMIT,
            outgoing_bytes_limit: OUTGOING_BYTES_LIMIT,
        }
    }
}<|MERGE_RESOLUTION|>--- conflicted
+++ resolved
@@ -16,13 +16,8 @@
 // You should have received a copy of the GNU General Public License
 // along with this program. If not, see <https://www.gnu.org/licenses/>.
 
-<<<<<<< HEAD
 use super::*;
-use core_processor::SuccessfulDispatchResultKind;
-use gear_core::{code::MAX_WASM_PAGES_AMOUNT, gas::GasCounter, str::LimitedStr};
-=======
 use gear_core::code::MAX_WASM_PAGES_AMOUNT;
->>>>>>> 1780649d
 use task::get_maximum_task_gas;
 
 impl ExtManager {
@@ -473,94 +468,6 @@
         .unwrap_or_else(|e| unreachable!("core-processor logic violated: {}", e))
     }
 
-<<<<<<< HEAD
-    fn process_mock(
-        &self,
-        mock: &mut Box<dyn WasmProgram>,
-        context: ContextChargedForProgram,
-    ) -> Vec<JournalNote> {
-        enum Mocked {
-            Reply(Option<Vec<u8>>),
-            Signal,
-        }
-
-        let (dispatch, program_id, gas_counter) = context.into_inner();
-        let payload = dispatch.payload_bytes().to_vec();
-
-        let response = match dispatch.kind() {
-            DispatchKind::Init => mock.init(payload).map(Mocked::Reply),
-            DispatchKind::Handle => mock.handle(payload).map(Mocked::Reply),
-            DispatchKind::Reply => mock.handle_reply(payload).map(|_| Mocked::Reply(None)),
-            DispatchKind::Signal => mock.handle_signal(payload).map(|_| Mocked::Signal),
-        };
-
-        match response {
-            Ok(Mocked::Reply(reply)) => {
-                let kind = DispatchResultKind::Success;
-                let (generated_dispatches, reply_sent) = reply
-                    .map(|payload| {
-                        let reply_message = ReplyMessage::from_packet(
-                            gear_core::utils::generate_mid_reply(dispatch.id()),
-                            ReplyPacket::new(payload.try_into().expect("too big payload"), 0),
-                        );
-                        let dispatch = reply_message.into_dispatch(
-                            program_id,
-                            dispatch.source(),
-                            dispatch.id(),
-                        );
-
-                        (vec![(dispatch, 0, None)], true)
-                    })
-                    .unwrap_or_default();
-                let dispatch_result = DispatchResult {
-                    kind,
-                    dispatch,
-                    program_id,
-                    generated_dispatches,
-                    gas_amount: gas_counter.to_amount(),
-                    reply_sent,
-                    ..default_dispatch_result()
-                };
-
-                core_processor::process_success(
-                    SuccessfulDispatchResultKind::Success,
-                    dispatch_result,
-                )
-            }
-            Ok(Mocked::Signal) => {
-                let kind = DispatchResultKind::Success;
-                let dispatch_result = DispatchResult {
-                    kind,
-                    dispatch,
-                    program_id,
-                    gas_amount: gas_counter.to_amount(),
-                    ..default_dispatch_result()
-                };
-
-                core_processor::process_success(
-                    SuccessfulDispatchResultKind::Success,
-                    dispatch_result,
-                )
-            }
-            Err(expl) => {
-                mock.debug(expl);
-
-                let err_reply_reason = ActorExecutionErrorReplyReason::Trap(
-                    TrapExplanation::Panic(LimitedStr::from_small_str(expl).into()),
-                );
-                core_processor::process_execution_error(
-                    dispatch,
-                    program_id,
-                    gas_counter.burned(),
-                    Default::default(),
-                    err_reply_reason,
-                )
-            }
-        }
-    }
-
-=======
->>>>>>> 1780649d
     fn block_config(&self) -> BlockConfig {
         let schedule = Schedule::default();
         BlockConfig {
