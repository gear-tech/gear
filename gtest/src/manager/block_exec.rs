// This file is part of Gear.
//
// Copyright (C) 2021-2025 Gear Technologies Inc.
// SPDX-License-Identifier: GPL-3.0-or-later WITH Classpath-exception-2.0
//
// This program is free software: you can redistribute it and/or modify
// it under the terms of the GNU General Public License as published by
// the Free Software Foundation, either version 3 of the License, or
// (at your option) any later version.
//
// This program is distributed in the hope that it will be useful,
// but WITHOUT ANY WARRANTY; without even the implied warranty of
// MERCHANTABILITY or FITNESS FOR A PARTICULAR PURPOSE. See the
// GNU General Public License for more details.
//
// You should have received a copy of the GNU General Public License
// along with this program. If not, see <https://www.gnu.org/licenses/>.

use super::*;
use crate::{
    WasmProgram,
    builtins::{self, BLS12_381_ID, BlsOpsGasCostsImpl, ETH_BRIDGE_ID},
    state::{
        blocks,
        programs::{GTestProgram, PLACEHOLDER_MESSAGE_ID},
    },
};
use builtins_common::{
    BuiltinActorError, BuiltinContext,
    bls12_381::{self, Bls12_381OpsLowLevel},
};
use core_processor::{
    ContextCharged, ForProgram, ProcessExecutionContext, SystemReservationContext,
};
use gear_core::{
    code::{InstrumentedCodeAndMetadata, MAX_WASM_PAGES_AMOUNT},
<<<<<<< HEAD
    gas::GasCounter,
    message::{ContextOutcomeDrain, DispatchKind, MessageContext, ReplyPacket, StoredDispatch},
=======
    limited::LimitedStr,
    message::{DispatchKind, ReplyPacket, StoredDispatch},
>>>>>>> c92f3da4
    program::ProgramState,
};
use parity_scale_codec::Encode;

impl ExtManager {
    pub(crate) fn validate_and_route_dispatch(&mut self, dispatch: Dispatch) -> MessageId {
        self.validate_dispatch(&dispatch);
        let gas_limit = dispatch
            .gas_limit()
            .unwrap_or_else(|| unreachable!("message from program API always has gas"));
        self.gas_tree
            .create(
                dispatch.source(),
                dispatch.id(),
                gas_limit,
                dispatch.is_reply(),
            )
            .unwrap_or_else(|e| unreachable!("GasTree corrupted! {:?}", e));
        self.route_dispatch(dispatch)
    }

    fn validate_dispatch(&mut self, dispatch: &Dispatch) {
        let source = dispatch.source();
        let destination = dispatch.destination();

        if ProgramsStorageManager::is_program(source) {
            usage_panic!(
                "Sending messages allowed only from users id. Please, provide user id as source."
            );
        }

        assert!(
            self.no_code_program.is_empty(),
            "internal error: no code programs set is not empty"
        );

        // User must exist
        if !Accounts::exists(source) {
            usage_panic!("User's {source} balance is zero; mint value to it first.");
        }

        if !ProgramsStorageManager::is_active_program(destination) {
            usage_panic!("User message can't be sent to non active program");
        }

        let is_init_msg = dispatch.kind().is_init();
        // We charge ED only for init messages
        let maybe_ed = if is_init_msg { EXISTENTIAL_DEPOSIT } else { 0 };
        let balance = Accounts::balance(source);

        let gas_limit = dispatch
            .gas_limit()
            .unwrap_or_else(|| unreachable!("message from program API always has gas"));

        if gas_limit > MAX_USER_GAS_LIMIT {
            usage_panic!(
                "User message gas limit ({gas_limit}) is greater than \
                maximum allowed ({MAX_USER_GAS_LIMIT})."
            );
        };

        let gas_value = GAS_MULTIPLIER.gas_to_value(gas_limit);

        // Check sender has enough balance to cover dispatch costs
        if balance < { dispatch.value() + gas_value + maybe_ed } {
            usage_panic!(
                "Insufficient balance: user ({}) tries to send \
                ({}) value, ({}) gas and ED ({}), while his balance ({:?}). \
                Please, mint more balance to the user.",
                source,
                dispatch.value(),
                gas_value,
                maybe_ed,
                balance,
            );
        }

        // Charge for program ED upon creation
        if is_init_msg {
            Accounts::transfer(source, destination, EXISTENTIAL_DEPOSIT, false);
        }

        if dispatch.is_error_reply() {
            panic!("Internal error: users are not allowed to send error replies");
        }

        // It's necessary to deposit value so the source would have enough
        // balance locked (in gear-bank) for future value processing.
        if dispatch.value() != 0 {
            self.bank.deposit_value(source, dispatch.value(), false);
        }

        // Deposit gas
        self.bank.deposit_gas(source, gas_limit, false);
    }

    pub(crate) fn route_dispatch(&mut self, dispatch: Dispatch) -> MessageId {
        let stored_dispatch = dispatch.into_stored();
        if ProgramsStorageManager::is_user(stored_dispatch.destination()) {
            panic!("Program API only sends message to programs.")
        }

        let message_id = stored_dispatch.id();
        self.dispatches.push_back(stored_dispatch);

        message_id
    }

    pub(crate) fn run_new_block(&mut self, allowance: Gas) -> BlockRunResult {
        self.gas_allowance = allowance;
        self.blocks_manager.next_block();
        let new_block_bn = self.block_height();

        log::debug!("⚙️  Initialization of block #{new_block_bn}");

        self.process_tasks(new_block_bn);
        let total_processed = self.process_messages();

        log::debug!("⚙️  Finalization of block #{new_block_bn}");

        // Clean up no code programs for the next block
        self.no_code_program.clear();

        BlockRunResult {
            block_info: self.blocks_manager.get(),
            gas_allowance_spent: GAS_ALLOWANCE - self.gas_allowance,
            succeed: mem::take(&mut self.succeed),
            failed: mem::take(&mut self.failed),
            not_executed: mem::take(&mut self.not_executed),
            total_processed,
            log: mem::take(&mut self.log)
                .into_iter()
                .map(CoreLog::from)
                .collect(),
            gas_burned: mem::take(&mut self.gas_burned),
        }
    }

    pub(crate) fn process_tasks(&mut self, current_bn: u32) {
        let db_weights = DbWeights::default();

        let (first_incomplete_block, were_empty) = self
            .first_incomplete_tasks_block
            .take()
            .map(|block| {
                self.gas_allowance = self.gas_allowance.saturating_sub(db_weights.write.ref_time);
                (block, false)
            })
            .unwrap_or_else(|| {
                self.gas_allowance = self.gas_allowance.saturating_sub(db_weights.read.ref_time);
                (current_bn, true)
            });

        // When we had to stop processing due to insufficient gas allowance.
        let mut stopped_at = None;

        let missing_blocks = first_incomplete_block..=current_bn;
        for bn in missing_blocks {
            if self.gas_allowance <= db_weights.write.ref_time.saturating_mul(2) {
                stopped_at = Some(bn);
                log::debug!(
                    "Stopped processing tasks at: {stopped_at:?} due to insufficient allowance"
                );
                break;
            }

            let mut last_task = None;
            for task in self.task_pool.drain_prefix_keys(bn) {
                // decreasing allowance due to DB deletion
                self.on_task_pool_change();

                let max_task_gas = task::get_maximum_task_gas(&task);
                log::debug!(
                    "⚙️  Processing task {task:?} at the block {bn}, max gas = {max_task_gas}"
                );

                if self.gas_allowance.saturating_sub(max_task_gas) <= db_weights.write.ref_time {
                    // Since the task is not processed write DB cost should be refunded.
                    // In the same time gas allowance should be charged for read DB cost.
                    self.gas_allowance = self
                        .gas_allowance
                        .saturating_add(db_weights.write.ref_time)
                        .saturating_sub(db_weights.read.ref_time);

                    last_task = Some(task);

                    log::debug!("Not enough gas to process task at {bn:?}");

                    break;
                }

                let task_gas = task.process_with(self);

                self.gas_allowance = self.gas_allowance.saturating_sub(task_gas);

                if self.gas_allowance <= db_weights.write.ref_time + db_weights.read.ref_time {
                    stopped_at = Some(bn);
                    log::debug!("Stopping processing tasks at (read next): {stopped_at:?}");
                    break;
                }
            }

            if let Some(task) = last_task {
                stopped_at = Some(bn);

                self.gas_allowance = self.gas_allowance.saturating_add(db_weights.write.ref_time);

                self.task_pool.add(bn, task).unwrap_or_else(|e| {
                    let err_msg = format!(
                        "process_tasks: failed adding not processed last task to task pool. \
                        Bn - {bn:?}, task - {task:?}. Got error - {e:?}"
                    );

                    unreachable!("{err_msg}");
                });
                self.on_task_pool_change();
            }

            if stopped_at.is_some() {
                break;
            }
        }

        if let Some(stopped_at) = stopped_at {
            if were_empty {
                // Charging for inserting into storage of the first block of incomplete tasks,
                // if we were reading it only (they were empty).
                self.gas_allowance = self.gas_allowance.saturating_sub(db_weights.write.ref_time);
            }

            self.first_incomplete_tasks_block = Some(stopped_at);
        }
    }

    fn process_messages(&mut self) -> u32 {
        self.messages_processing_enabled = true;

        let block_config = self.block_config();

        log::debug!(
            "⚙️  Message queue processing at the block {}",
            self.block_height()
        );
        let mut total_processed = 0;
        while self.messages_processing_enabled {
            let dispatch = match self.dispatches.pop_front() {
                Some(dispatch) => dispatch,
                None => break,
            };

            let journal = self.process_dispatch(&block_config, dispatch);
            core_processor::handle_journal(journal, self);

            total_processed += 1;
        }

        total_processed
    }

    pub(crate) fn process_dispatch(
        &mut self,
        block_config: &BlockConfig,
        dispatch: StoredDispatch,
    ) -> Vec<JournalNote> {
        let destination_id = dispatch.destination();
        let dispatch_id = dispatch.id();
        let dispatch_kind = dispatch.kind();

        let gas_limit = self
            .gas_tree
            .get_limit(dispatch_id)
            .unwrap_or_else(|e| unreachable!("GasTree corrupted! {:?}", e));

        log::debug!(
            "Processing message ({:?}): {:?} to {:?} / gas_limit: {}, gas_allowance: {}",
            dispatch_kind,
            dispatch_id,
            destination_id,
            gas_limit,
            self.gas_allowance,
        );

        if self.is_builtin(destination_id) {
            return self.process_builtin(dispatch, gas_limit);
        }

        let context = ContextCharged::new(
            destination_id,
            dispatch.into_incoming(gas_limit),
            self.gas_allowance,
        );

        let context = match context.charge_for_program(block_config) {
            Ok(context) => context,
            Err(journal) => {
                return journal;
            }
        };

        ProgramsStorageManager::modify_program(destination_id, |program| {
            let Some(program) = program else {
                log::debug!(
                    "Message {dispatch_id} is sent to program {destination_id} which does not exist"
                );
                return core_processor::process_code_not_exists(context);
            };

            match program.as_primary_program() {
                Program::Active(active_program) => {
                    // Check for invalid init message to already initialized program
                    if active_program.state == ProgramState::Initialized && dispatch_kind.is_init()
                    {
                        unreachable!(
                            "Got init message for already initialized program. \
                            Current init message id: {dispatch_id:?}, already initialized program id: {destination_id:?}"
                        );
                    }

                    // Handle uninitialized program states
                    if let ProgramState::Uninitialized { message_id } = active_program.state {
                        // Check for incomplete user programs (placeholder message ID)
                        if message_id == PLACEHOLDER_MESSAGE_ID {
                            unreachable!(
                                "Got message sent to incomplete user program. First send manually via `Program` API \
                                message to {destination_id} program, so it's completely created and possibly initialized."
                            );
                        }

                        // If the destination program is uninitialized, then we allow
                        // to process message, if it's a reply (async init case) or init message.
                        // Otherwise, we return error reply.
                        if message_id != dispatch_id && !dispatch_kind.is_reply() {
                            if dispatch_kind.is_init() {
                                // This should never happen as the protocol doesn't allow second
                                // init messages
                                unreachable!(
                                    "Got init message which is not the first init message to the program. \
                                    Current init message id: {dispatch_id:?}, original init message id: {message_id:?}, \
                                    program: {destination_id:?}"
                                );
                            }

                            return core_processor::process_uninitialized(context);
                        }
                    }
                }
                Program::Terminated(_) => {
                    log::debug!(
                        "Message {dispatch_id} is sent to program {destination_id} which is failed to initialize"
                    );
                    return core_processor::process_failed_init(context);
                }
                Program::Exited(inheritor) => {
                    log::debug!("Message {dispatch_id} is sent to exited program {destination_id}");
                    return core_processor::process_program_exited(context, *inheritor);
                }
            };

            // Dispatch to mock or regular program based on the type
            match program {
                GTestProgram::Default {
                    primary: Program::Active(active_program),
                } => self.process_program(
                    block_config,
                    context,
                    active_program,
                    dispatch_kind,
                    destination_id,
                ),
                GTestProgram::Mock { handlers, .. } => self.process_mock_program(context, handlers),
                _ => {
                    unreachable!("Program {destination_id:?} is in unexpected state - {program:?}");
                }
            }
        })
    }

    fn process_builtin(&mut self, dispatch: StoredDispatch, gas_limit: u64) -> Vec<JournalNote> {
        let destination = dispatch.destination();
        if !dispatch.kind().is_handle() {
            unreachable!(
                "Only handle dispatch kind is supported for built-in programs. Received: {:?}",
                dispatch.kind()
            );
        }

        if dispatch.context().is_some() {
            unreachable!("Built-in messages can't be executed more than 1 time");
        }

        // TODO #4832: Charge gas for built-in ops
        let mut mock_builtin_context = BuiltinContext::new(u64::MAX, u64::MAX);

        let builtin_call_res = match destination {
            BLS12_381_ID => bls12_381::execute_bls12_381_builtins::<
                BlsOpsGasCostsImpl,
                Bls12_381OpsLowLevel,
            >(dispatch.payload_bytes(), &mut mock_builtin_context)
            .map(|response| {
                log::debug!("BLS12-381 response: {response:?}");

                response
                    .encode()
                    .try_into()
                    .unwrap_or_else(|_| unreachable!("Failed to encode BLS12-381 builtin reply"))
            }),
            ETH_BRIDGE_ID => builtins::process_eth_bridge_dispatch(&dispatch).map(|response| {
                log::debug!("Eth-bridge response: {response:?}");

                response
                    .encode()
                    .try_into()
                    .unwrap_or_else(|_| unreachable!("Failed to encode eth-bridge builtin reply"))
            }),
            id => unimplemented!("Unknown builtin program id: {id}"),
        };

        let incoming_dispatch = dispatch.into_incoming(gas_limit);
        let gas_counter = GasCounter::new(gas_limit);

        // TODO #4832 Charge gas for built-in ops
        match builtin_call_res {
            Ok(reply_payload) => {
                let mut dispatch_result = DispatchResult::success(
                    &incoming_dispatch,
                    destination,
                    gas_counter.to_amount(),
                );

                // Create an artificial `MessageContext` object that will help us to generate
                // a reply from the builtin actor.
                // Dispatch clone is cheap here since it only contains Arc<Payload>
                let mut message_context =
                    MessageContext::new(incoming_dispatch.clone(), destination, Default::default());
                // TODO # , currently value is sent back
                let packet = ReplyPacket::new(reply_payload, incoming_dispatch.value());

                // Mark reply as sent
                if let Ok(_reply_id) = message_context.reply_commit(packet.clone(), None) {
                    let (outcome, context_store) = message_context.drain();

                    dispatch_result.context_store = context_store;
                    let ContextOutcomeDrain {
                        outgoing_dispatches: generated_dispatches,
                        ..
                    } = outcome.drain();
                    dispatch_result.generated_dispatches = generated_dispatches;
                    dispatch_result.reply_sent = true;
                } else {
                    unreachable!("Failed to send reply from builtin actor");
                };

                core_processor::process_success(
                    SuccessfulDispatchResultKind::Success,
                    dispatch_result,
                    incoming_dispatch,
                )
            }
            Err(BuiltinActorError::GasAllowanceExceeded) => {
                core_processor::process_allowance_exceed(incoming_dispatch, destination, 0)
            }
            Err(err) => {
                // Builtin actor call failed.
                log::debug!("Builtin actor error: {err:?}");
                let system_reservation_ctx =
                    SystemReservationContext::from_dispatch(&incoming_dispatch);
                core_processor::process_execution_error(
                    incoming_dispatch,
                    destination,
                    gas_counter.burned(),
                    system_reservation_ctx,
                    builtin_error_into_actor_error(err),
                )
            }
        }
    }

    fn process_program(
        &mut self,
        block_config: &BlockConfig,
        context: ContextCharged<ForProgram>,
        active_program: &mut ActiveProgram<BlockNumber>,
        dispatch_kind: DispatchKind,
        destination_id: ActorId,
    ) -> Vec<JournalNote> {
        let context = match context.charge_for_code_metadata(block_config) {
            Ok(context) => context,
            Err(journal) => {
                return journal;
            }
        };

        let code_id = active_program.code_id;
        let code_metadata = self.code_metadata(code_id).cloned().unwrap_or_else(|| {
            unreachable!(
                "Code metadata for program {destination_id:?} with code id {} not found",
                active_program.code_id
            )
        });

        // TODO: This is an early check, it should be moved after re-instrumentation, in
        // case re-instrumentation will change/add exports
        if !code_metadata.exports().contains(&dispatch_kind) {
            let (destination_id, dispatch, gas_counter, _) = context.into_parts();

            let notes = core_processor::process_success(
                SuccessfulDispatchResultKind::Success,
                DispatchResult::success(&dispatch, destination_id, gas_counter.to_amount()),
                dispatch,
            );

            return notes;
        }

        // No re-instrumentation is needed for test environment,
        // as `gtest` test runtime doesn't provide an opportunity
        // to change the Schedule with weights data.
        let instrumented_code_len = code_metadata.instrumented_code_len().unwrap_or_else(|| {
            let err_msg = format!(
                "Code metadata for the existing program does not contain \
                instrumented code length. Program id -'{destination_id:?}', Code id - '{code_id:?}'."
            );

            log::error!("{err_msg}");
            unreachable!("{err_msg}");
        });

        // Adjust gas counters for fetching instrumented binary code.
        let context =
            match context.charge_for_instrumented_code(block_config, instrumented_code_len) {
                Ok(context) => context,
                Err(journal) => return journal,
            };

        let instrumented_code = self.instrumented_code(code_id).cloned().unwrap_or_else(|| {
            let err_msg = format!(
                "Failed to get instrumented code for the existing program. \
                    Program id -'{destination_id:?}', Code id - '{code_id:?}'."
            );

            log::error!("{err_msg}");
            unreachable!("{err_msg}");
        });

        let context = match context
            .charge_for_allocations(block_config, active_program.allocations_tree_len)
        {
            Ok(context) => context,
            Err(journal) => {
                return journal;
            }
        };

        let allocations = if active_program.allocations_tree_len != 0 {
            ProgramsStorageManager::allocations(destination_id).unwrap_or_else(||
                unreachable!(
                    "`allocations_tree_len` {} is not zero, so program {destination_id:?} must have allocations",
                    active_program.allocations_tree_len,
                )
            )
        } else {
            Default::default()
        };

        let actor_data = ExecutableActorData {
            allocations,
            memory_infix: active_program.memory_infix,
            gas_reservation_map: active_program.gas_reservation_map.clone(),
        };

        let context = match context.charge_for_module_instantiation(
            block_config,
            actor_data,
            instrumented_code.instantiated_section_sizes(),
            &code_metadata,
        ) {
            Ok(context) => context,
            Err(journal) => {
                return journal;
            }
        };

        let balance = Accounts::reducible_balance(destination_id);

        core_processor::process::<Ext<LazyPagesNative>>(
            block_config,
            ProcessExecutionContext::new(
                context,
                InstrumentedCodeAndMetadata {
                    instrumented_code,
                    metadata: code_metadata,
                },
                balance,
            ),
            (
                blocks::current_epoch_random(),
                block_config.block_info.height,
            ),
        )
        .unwrap_or_else(|e| unreachable!("core-processor logic violated: {}", e))
    }

    fn process_mock_program(
        &mut self,
        context: ContextCharged<ForProgram>,
        handlers: &mut Box<dyn WasmProgram>,
    ) -> Vec<JournalNote> {
        let (destination_id, dispatch, gas_counter, _) = context.into_parts();
        let payload = dispatch.payload().to_vec();
        let dispatch_kind = dispatch.kind();

        let outcome = match dispatch_kind {
            DispatchKind::Init => {
                log::debug!("Calling mock program init for {destination_id:?}");
                handlers.init(payload)
            }
            DispatchKind::Handle => {
                log::debug!("Calling mock program handle for {destination_id:?}");
                handlers.handle(payload)
            }
            kind => unreachable!("Unsupported dispatch kind {kind:?} for mock program"),
        };

        match outcome {
            Ok(maybe_reply) => {
                let (generated_dispatches, reply_sent) = maybe_reply
                    .map(|payload| {
                        let reply_message = ReplyMessage::from_packet(
                            MessageId::generate_reply(dispatch.id()),
                            ReplyPacket::new(payload.try_into().expect("too big payload"), 0),
                        );
                        let dispatch = reply_message.into_dispatch(
                            destination_id,
                            dispatch.source(),
                            dispatch.id(),
                        );

                        (vec![(dispatch, 0, None)], true)
                    })
                    .unwrap_or_default();

                let dispatch_result = {
                    let mut dp =
                        DispatchResult::success(&dispatch, destination_id, gas_counter.to_amount());
                    dp.generated_dispatches = generated_dispatches;
                    dp.reply_sent = reply_sent;

                    dp
                };

                core_processor::process_success(
                    SuccessfulDispatchResultKind::Success,
                    dispatch_result,
                    dispatch,
                )
            }
            Err(error_msg) => {
                handlers.debug(error_msg);

                let err = ActorExecutionErrorReplyReason::Trap(TrapExplanation::Panic(
                    LimitedStr::from_small_str(error_msg).into(),
                ));

                core_processor::process_execution_error(
                    dispatch,
                    destination_id,
                    gas_counter.burned(),
                    Default::default(),
                    err,
                )
            }
        }
    }

    pub(crate) fn block_config(&self) -> BlockConfig {
        let schedule = Schedule::default();
        BlockConfig {
            block_info: self.blocks_manager.get(),
            performance_multiplier: gsys::Percent::new(100),
            forbidden_funcs: Default::default(),
            reserve_for: RESERVE_FOR,
            gas_multiplier: gsys::GasMultiplier::from_value_per_gas(VALUE_PER_GAS),
            costs: schedule.process_costs(),
            existential_deposit: EXISTENTIAL_DEPOSIT,
            mailbox_threshold: schedule.rent_weights.mailbox_threshold.ref_time,
            max_reservations: MAX_RESERVATIONS,
            max_pages: MAX_WASM_PAGES_AMOUNT.into(),
            outgoing_limit: OUTGOING_LIMIT,
            outgoing_bytes_limit: OUTGOING_BYTES_LIMIT,
        }
    }
}

fn builtin_error_into_actor_error(err: BuiltinActorError) -> ActorExecutionErrorReplyReason {
    match err {
        BuiltinActorError::InsufficientGas => {
            ActorExecutionErrorReplyReason::Trap(TrapExplanation::GasLimitExceeded)
        }
        BuiltinActorError::InsufficientValue => ActorExecutionErrorReplyReason::Trap(
            TrapExplanation::Panic(LimitedStr::from_small_str("Not enough value supplied").into()),
        ),
        BuiltinActorError::DecodingError => ActorExecutionErrorReplyReason::Trap(
            TrapExplanation::Panic(LimitedStr::from_small_str("Message decoding error").into()),
        ),
        BuiltinActorError::Custom(e) => {
            ActorExecutionErrorReplyReason::Trap(TrapExplanation::Panic(e.into()))
        }
        BuiltinActorError::GasAllowanceExceeded => {
            unreachable!("Never supposed to be converted to error reply reason")
        }
        BuiltinActorError::EmptyG1PointsList => ActorExecutionErrorReplyReason::Trap(
            TrapExplanation::Panic(LimitedStr::from_small_str("Empty G1 points list").into()),
        ),
        BuiltinActorError::MapperCreationError => ActorExecutionErrorReplyReason::Trap(
            TrapExplanation::Panic(LimitedStr::from_small_str("Mapper creation error").into()),
        ),
        BuiltinActorError::MessageMappingError => ActorExecutionErrorReplyReason::Trap(
            TrapExplanation::Panic(LimitedStr::from_small_str("Message mapping error").into()),
        ),
    }
}<|MERGE_RESOLUTION|>--- conflicted
+++ resolved
@@ -34,13 +34,9 @@
 };
 use gear_core::{
     code::{InstrumentedCodeAndMetadata, MAX_WASM_PAGES_AMOUNT},
-<<<<<<< HEAD
     gas::GasCounter,
+    limited::LimitedStr,
     message::{ContextOutcomeDrain, DispatchKind, MessageContext, ReplyPacket, StoredDispatch},
-=======
-    limited::LimitedStr,
-    message::{DispatchKind, ReplyPacket, StoredDispatch},
->>>>>>> c92f3da4
     program::ProgramState,
 };
 use parity_scale_codec::Encode;
