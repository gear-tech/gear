--- conflicted
+++ resolved
@@ -16,16 +16,13 @@
 // You should have received a copy of the GNU General Public License
 // along with this program. If not, see <https://www.gnu.org/licenses/>.
 
-<<<<<<< HEAD
+use super::*;
 use crate::state::blocks;
-use gear_core::{code::MAX_WASM_PAGES_AMOUNT, message::StoredDispatch};
-use task::get_maximum_task_gas;
-
-=======
->>>>>>> f0d970e6
-use super::*;
 use core_processor::{ContextCharged, ForProgram, ProcessExecutionContext};
-use gear_core::code::{CodeMetadata, InstrumentedCodeAndMetadata, MAX_WASM_PAGES_AMOUNT};
+use gear_core::{
+    code::{CodeMetadata, InstrumentedCodeAndMetadata, MAX_WASM_PAGES_AMOUNT},
+    message::StoredDispatch,
+};
 
 impl ExtManager {
     pub(crate) fn validate_and_route_dispatch(&mut self, dispatch: Dispatch) -> MessageId {
@@ -460,13 +457,6 @@
 
         core_processor::process::<Ext<LazyPagesNative>>(
             block_config,
-<<<<<<< HEAD
-            (context, instrumented_code, balance).into(),
-            (
-                blocks::current_epoch_random(),
-                block_config.block_info.height,
-            ),
-=======
             ProcessExecutionContext::new(
                 context,
                 InstrumentedCodeAndMetadata {
@@ -475,8 +465,10 @@
                 },
                 balance,
             ),
-            self.random_data.clone(),
->>>>>>> f0d970e6
+            (
+                blocks::current_epoch_random(),
+                block_config.block_info.height,
+            ),
         )
         .unwrap_or_else(|e| unreachable!("core-processor logic violated: {}", e))
     }
