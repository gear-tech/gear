[package]
name = "gtest"
version = "0.1.0"
authors = ["Gear Technologies"]
edition = "2018"
license = "GPL-3.0"

[dependencies]
gear-core = { path = "../core" }
gear-backend-common = { path = "../core-backend/common" }
gear-backend-wasmi = { path = "../core-backend/wasmi" }
core-processor = { package = "gear-core-processor", path = "../core-processor" }
gear-wasm-builder = { path = "../utils/wasm-builder" }

<<<<<<< HEAD
anyhow = "1.0.64"
=======
anyhow = "1.0.65"
>>>>>>> 2d456bdb
codec = { package = "parity-scale-codec", version = "3.1.2", features = ["derive"] }
logger = { package = "log", version = "0.4.17" }
hex = "0.4.3"
colored = "2.0.0"
derive_more = { version = "0.99.17", features = ["add", "add_assign", "display", "mul", "mul_assign"] }
env_logger = "0.9.1"
path-clean = "0.1.0"
wasm-instrument = { version = "0.2.1", git = "https://github.com/gear-tech/wasm-instrument.git", branch = "gear-stable", default-features = false }
wasmi = { version = "0.13.0", default-features = false }<|MERGE_RESOLUTION|>--- conflicted
+++ resolved
@@ -12,11 +12,7 @@
 core-processor = { package = "gear-core-processor", path = "../core-processor" }
 gear-wasm-builder = { path = "../utils/wasm-builder" }
 
-<<<<<<< HEAD
-anyhow = "1.0.64"
-=======
 anyhow = "1.0.65"
->>>>>>> 2d456bdb
 codec = { package = "parity-scale-codec", version = "3.1.2", features = ["derive"] }
 logger = { package = "log", version = "0.4.17" }
 hex = "0.4.3"
