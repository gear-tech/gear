[package]
name = "gtest"
version = "0.1.0"
authors.workspace = true
edition.workspace = true
license.workspace = true

[dependencies]
gear-core.workspace = true
gear-core-errors.workspace = true
core-processor = { workspace = true, features = ["std"] }
<<<<<<< HEAD
gear-lazy-pages.workspace = true
gear-lazy-pages-common.workspace = true
gear-wasm-builder.workspace = true
gear-utils.workspace = true
gear-wasm-instrument.workspace = true
=======
gear-lazy-pages-interface = { workspace = true, features = ["std"] }
gear-utils.workspace = true
gsys.workspace = true

sp-io = { workspace = true, features = ["std"] }
>>>>>>> a34fcfc3

codec = { workspace = true, features = ["derive"] }
hex.workspace = true
colored.workspace = true
derive_more = { workspace = true, features = ["add", "add_assign", "display", "mul", "mul_assign"] }
env_logger.workspace = true
path-clean.workspace = true
rand = { workspace = true, features = ["std", "std_rng"] }
log.workspace = true

[dev-dependencies]
demo-custom.workspace = true
demo-piggy-bank.workspace = true
demo-ping.workspace = true
demo-futures-unordered.workspace = true
demo-meta-io.workspace = true<|MERGE_RESOLUTION|>--- conflicted
+++ resolved
@@ -9,19 +9,12 @@
 gear-core.workspace = true
 gear-core-errors.workspace = true
 core-processor = { workspace = true, features = ["std"] }
-<<<<<<< HEAD
 gear-lazy-pages.workspace = true
 gear-lazy-pages-common.workspace = true
 gear-wasm-builder.workspace = true
 gear-utils.workspace = true
 gear-wasm-instrument.workspace = true
-=======
-gear-lazy-pages-interface = { workspace = true, features = ["std"] }
-gear-utils.workspace = true
 gsys.workspace = true
-
-sp-io = { workspace = true, features = ["std"] }
->>>>>>> a34fcfc3
 
 codec = { workspace = true, features = ["derive"] }
 hex.workspace = true
