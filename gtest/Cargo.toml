--- conflicted
+++ resolved
@@ -9,14 +9,9 @@
 gear-core.workspace = true
 gear-core-errors.workspace = true
 gear-backend-common.workspace = true
-<<<<<<< HEAD
-gear-backend-wasmi = { workspace = true, features = ["std"] }
+gear-backend-sandbox = { workspace = true, features = ["std"] }
 core-processor = { workspace = true, features = ["std"] }
 gear-lazy-pages-common = { workspace = true, features = ["std"] }
-=======
-gear-backend-sandbox = { workspace = true, features = ["std"] }
-core-processor.workspace = true
->>>>>>> 0677deae
 gear-wasm-builder.workspace = true
 gear-utils.workspace = true
 
