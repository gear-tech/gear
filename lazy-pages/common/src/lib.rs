--- conflicted
+++ resolved
@@ -59,35 +59,19 @@
 #[derive(Debug, Default, Clone, PartialEq, Eq)]
 pub struct LazyPagesCosts {
     /// First read page access cost.
-<<<<<<< HEAD
-    pub signal_read: CostPerPage<GearPagesAmount>,
+    pub signal_read: CostOf<GearPagesAmount>,
     /// First write page access cost.
-    pub signal_write: CostPerPage<GearPagesAmount>,
+    pub signal_write: CostOf<GearPagesAmount>,
     /// First write access cost for page, which has been already read accessed.
-    pub signal_write_after_read: CostPerPage<GearPagesAmount>,
+    pub signal_write_after_read: CostOf<GearPagesAmount>,
     /// First read page access cost from host function call.
-    pub host_func_read: CostPerPage<GearPagesAmount>,
+    pub host_func_read: CostOf<GearPagesAmount>,
     /// First write page access cost from host function call.
-    pub host_func_write: CostPerPage<GearPagesAmount>,
+    pub host_func_write: CostOf<GearPagesAmount>,
     /// First write page access cost from host function call.
-    pub host_func_write_after_read: CostPerPage<GearPagesAmount>,
+    pub host_func_write_after_read: CostOf<GearPagesAmount>,
     /// Loading page data from storage cost.
-    pub load_page_storage_data: CostPerPage<GearPagesAmount>,
-=======
-    pub signal_read: CostOf<GearPage>,
-    /// First write page access cost.
-    pub signal_write: CostOf<GearPage>,
-    /// First write access cost for page, which has been already read accessed.
-    pub signal_write_after_read: CostOf<GearPage>,
-    /// First read page access cost from host function call.
-    pub host_func_read: CostOf<GearPage>,
-    /// First write page access cost from host function call.
-    pub host_func_write: CostOf<GearPage>,
-    /// First write page access cost from host function call.
-    pub host_func_write_after_read: CostOf<GearPage>,
-    /// Loading page data from storage cost.
-    pub load_page_storage_data: CostOf<GearPage>,
->>>>>>> 6061bdf1
+    pub load_page_storage_data: CostOf<GearPagesAmount>,
 }
 
 /// Globals ctx for lazy-pages initialization for program.
