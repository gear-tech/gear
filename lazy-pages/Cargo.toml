--- conflicted
+++ resolved
@@ -10,16 +10,10 @@
 
 [dependencies]
 log = "0.4.17"
-<<<<<<< HEAD
-gear-core = { path = "../core" }
-sp-io = { git = "https://github.com/paritytech/substrate", default-features = false, branch = "polkadot-v0.9.29" }
-sp-std = { git = "https://github.com/paritytech/substrate", default-features = false, branch = "polkadot-v0.9.29" }
-=======
 sp-io = { version = "7.0.0", git = "https://github.com/gear-tech/substrate.git", branch = "gear-polkadot-v0.9.36" }
 sp-std = { version = "5.0.0", git = "https://github.com/gear-tech/substrate.git", branch = "gear-polkadot-v0.9.36" }
 sp-wasm-interface = { version = "7.0.0", git = "https://github.com/gear-tech/substrate.git", branch = "gear-polkadot-v0.9.36" }
 sc-executor-common = { version = "0.10.0-dev", git = "https://github.com/gear-tech/substrate.git", branch = "gear-polkadot-v0.9.36" }
->>>>>>> ae09f618
 cfg-if = "1.0.0"
 region = "3.0.0"
 derive_more = "0.99.17"
