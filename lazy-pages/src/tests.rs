// This file is part of Gear.

// Copyright (C) 2022-2023 Gear Technologies Inc.
// SPDX-License-Identifier: GPL-3.0-or-later WITH Classpath-exception-2.0

// This program is free software: you can redistribute it and/or modify
// it under the terms of the GNU General Public License as published by
// the Free Software Foundation, either version 3 of the License, or
// (at your option) any later version.

// This program is distributed in the hope that it will be useful,
// but WITHOUT ANY WARRANTY; without even the implied warranty of
// MERCHANTABILITY or FITNESS FOR A PARTICULAR PURPOSE. See the
// GNU General Public License for more details.

// You should have received a copy of the GNU General Public License
// along with this program. If not, see <https://www.gnu.org/licenses/>.

use crate::{
    common::Error, init_with_handler, mprotect, signal::ExceptionInfo, LazyPagesVersion,
    UserSignalHandler,
};
<<<<<<< HEAD
use gear_backend_common::LimitedStr;
use gear_core::memory::{GearPage, PageU32Size, WasmPage};
=======
use gear_core::pages::{GearPage, PageDynSize, PageU32Size, WasmPage};
>>>>>>> 3c617b42
use region::Protection;

fn handler_tester<F: FnOnce()>(f: F) {
    crate::reset_init_flag();
    f();
}

#[test]
fn test_with_different_handlers() {
    handler_tester(read_write_flag_works);
    handler_tester(test_mprotect_pages);
}

fn read_write_flag_works() {
    unsafe fn protect(access: bool) {
        let protection = if access {
            Protection::READ_WRITE
        } else {
            Protection::NONE
        };
        let page_size = region::page::size();
        let addr = MEM_ADDR;
        region::protect(addr, page_size, protection).unwrap();
    }

    unsafe fn invalid_write() {
        core::ptr::write_volatile(MEM_ADDR as *mut _, 123);
        protect(false);
    }

    unsafe fn invalid_read() {
        let _: u8 = core::ptr::read_volatile(MEM_ADDR);
        protect(false);
    }

    static mut COUNTER: u32 = 0;
    static mut MEM_ADDR: *const u8 = core::ptr::null_mut();

    struct TestHandler;

    impl UserSignalHandler for TestHandler {
        unsafe fn handle(info: ExceptionInfo) -> Result<(), Error> {
            let write_expected = COUNTER % 2 == 0;
            assert_eq!(info.is_write, Some(write_expected));

            protect(true);

            COUNTER += 1;

            Ok(())
        }
    }

    init_with_handler::<TestHandler>(
        LazyPagesVersion::Version1,
<<<<<<< HEAD
        vec![WasmPage::size(), GearPage::size()],
        vec![LimitedStr::from_small_str(""); 2],
=======
        vec![
            <WasmPage as PageU32Size>::size(),
            <GearPage as PageU32Size>::size(),
        ],
        vec!["".to_string(); 2],
>>>>>>> 3c617b42
        Default::default(),
    )
    .unwrap();

    let page_size = region::page::size();
    let addr = region::alloc(page_size, Protection::NONE).unwrap();

    unsafe {
        MEM_ADDR = addr.as_ptr();

        invalid_write();
        invalid_read();
        invalid_write();
        invalid_read();
    }
}

fn test_mprotect_pages() {
    const OLD_VALUE: u8 = 99;
    const NEW_VALUE: u8 = 100;

    let page_size = 0x4000;
    let new_page = |p: u32| <GearPage as PageDynSize>::new(p, &page_size).unwrap();
    let offset = |p: GearPage| PageDynSize::offset(&p, &page_size) as usize;

    struct TestHandler;

    impl UserSignalHandler for TestHandler {
        unsafe fn handle(info: ExceptionInfo) -> Result<(), Error> {
            let mem = info.fault_addr as usize;
            let addr = region::page::floor(info.fault_addr);
            region::protect(
                addr,
                <GearPage as PageU32Size>::size() as usize,
                region::Protection::READ_WRITE,
            )
            .unwrap();
            *(mem as *mut u8) = NEW_VALUE;
            region::protect(
                addr,
                <GearPage as PageU32Size>::size() as usize,
                region::Protection::READ,
            )
            .unwrap();

            Ok(())
        }
    }

    env_logger::init();

    init_with_handler::<TestHandler>(
        LazyPagesVersion::Version1,
<<<<<<< HEAD
        vec![WasmPage::size(), GearPage::size()],
        vec![LimitedStr::from_small_str(""); 2],
=======
        vec![
            <WasmPage as PageU32Size>::size(),
            <GearPage as PageU32Size>::size(),
        ],
        vec!["".to_string(); 2],
>>>>>>> 3c617b42
        Default::default(),
    )
    .unwrap();

    let mut v = vec![0u8; 3 * <WasmPage as PageU32Size>::size() as usize];
    let buff = v.as_mut_ptr() as usize;
    let page_begin = ((buff + <WasmPage as PageU32Size>::size() as usize)
        / <WasmPage as PageU32Size>::size() as usize)
        * <WasmPage as PageU32Size>::size() as usize;
    let mem_size = 2 * <WasmPage as PageU32Size>::size();

    // Randomly choose pages, which will be protected.
    let pages_protected = [0, 4, 5].map(new_page);
    let pages_unprotected = [1, 2, 3, 6, 7].map(new_page);

    // Set `OLD_VALUE` as value for each first byte of gear pages
    unsafe {
        for &p in pages_unprotected.iter().chain(pages_protected.iter()) {
            let addr = page_begin + offset(p) + 1;
            *(addr as *mut u8) = OLD_VALUE;
        }
    }

    mprotect::mprotect_mem_interval_except_pages(
        page_begin,
        0,
        mem_size as usize,
        pages_unprotected.iter().copied(),
        &<GearPage as PageU32Size>::size(),
        false,
        false,
    )
    .expect("Must be correct");

    unsafe {
        for &p in pages_protected.iter() {
            let addr = page_begin + offset(p) + 1;
            let x = *(addr as *mut u8);
            // value must be changed to `NEW_VALUE` in sig handler
            assert_eq!(x, NEW_VALUE);
        }

        for &p in pages_unprotected.iter() {
            let addr = page_begin + offset(p) + 1;
            let x = *(addr as *mut u8);
            // value must not be changed
            assert_eq!(x, OLD_VALUE);
        }
    }

    mprotect::mprotect_mem_interval_except_pages(
        page_begin,
        0,
        mem_size as usize,
        pages_unprotected.iter().copied(),
        &page_size,
        true,
        true,
    )
    .expect("Must be correct");

    // make the same for mprotect_pages

    // Set `OLD_VALUE` as value for each first byte of gear pages
    unsafe {
        for &p in pages_unprotected.iter().chain(pages_protected.iter()) {
            let addr = page_begin + offset(p) + 1;
            *(addr as *mut u8) = OLD_VALUE;
        }
    }

    mprotect::mprotect_pages(
        page_begin,
        pages_protected.iter().copied(),
        &page_size,
        false,
        false,
    )
    .expect("Must be correct");

    unsafe {
        for &p in pages_protected.iter() {
            let addr = page_begin + offset(p) + 1;
            let x = *(addr as *mut u8);
            // value must be changed to `NEW_VALUE` in sig handler
            assert_eq!(x, NEW_VALUE);
        }

        for &p in pages_unprotected.iter() {
            let addr = page_begin + offset(p) + 1;
            let x = *(addr as *mut u8);
            // value must not be changed
            assert_eq!(x, OLD_VALUE);
        }
    }

    mprotect::mprotect_pages(
        page_begin,
        pages_protected.iter().copied(),
        &page_size,
        true,
        true,
    )
    .expect("Must be correct");
}<|MERGE_RESOLUTION|>--- conflicted
+++ resolved
@@ -20,12 +20,8 @@
     common::Error, init_with_handler, mprotect, signal::ExceptionInfo, LazyPagesVersion,
     UserSignalHandler,
 };
-<<<<<<< HEAD
 use gear_backend_common::LimitedStr;
-use gear_core::memory::{GearPage, PageU32Size, WasmPage};
-=======
 use gear_core::pages::{GearPage, PageDynSize, PageU32Size, WasmPage};
->>>>>>> 3c617b42
 use region::Protection;
 
 fn handler_tester<F: FnOnce()>(f: F) {
@@ -81,16 +77,11 @@
 
     init_with_handler::<TestHandler>(
         LazyPagesVersion::Version1,
-<<<<<<< HEAD
-        vec![WasmPage::size(), GearPage::size()],
-        vec![LimitedStr::from_small_str(""); 2],
-=======
         vec![
             <WasmPage as PageU32Size>::size(),
             <GearPage as PageU32Size>::size(),
         ],
-        vec!["".to_string(); 2],
->>>>>>> 3c617b42
+        vec![LimitedStr::from_small_str(""); 2],
         Default::default(),
     )
     .unwrap();
@@ -144,16 +135,11 @@
 
     init_with_handler::<TestHandler>(
         LazyPagesVersion::Version1,
-<<<<<<< HEAD
-        vec![WasmPage::size(), GearPage::size()],
-        vec![LimitedStr::from_small_str(""); 2],
-=======
         vec![
             <WasmPage as PageU32Size>::size(),
             <GearPage as PageU32Size>::size(),
         ],
-        vec!["".to_string(); 2],
->>>>>>> 3c617b42
+        vec![LimitedStr::from_small_str(""); 2],
         Default::default(),
     )
     .unwrap();
