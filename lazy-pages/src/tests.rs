--- conflicted
+++ resolved
@@ -17,23 +17,15 @@
 // along with this program. If not, see <https://www.gnu.org/licenses/>.
 
 use crate::{
-<<<<<<< HEAD
-    common::Error, init_with_handler, mprotect, pages::GearPage, signal::ExceptionInfo,
-=======
     common::Error,
     init_with_handler, mprotect,
     pages::{tests::PageSizeManager, GearPage},
     signal::ExceptionInfo,
->>>>>>> dfe0cbed
     LazyPagesStorage, LazyPagesVersion, UserSignalHandler,
 };
 use gear_core::str::LimitedStr;
 use gear_lazy_pages_common::LazyPagesInitContext;
-<<<<<<< HEAD
-use numerated::IntervalsTree;
-=======
 use numerated::tree::IntervalsTree;
->>>>>>> dfe0cbed
 use region::Protection;
 
 const GEAR_PAGE_SIZE: usize = 0x4000;
@@ -54,11 +46,7 @@
 
 fn init_ctx() -> LazyPagesInitContext {
     LazyPagesInitContext {
-<<<<<<< HEAD
-        page_sizes: vec![0x8000, 0x4000],
-=======
         page_sizes: vec![WASM_PAGE_SIZE as u32, GEAR_PAGE_SIZE as u32],
->>>>>>> dfe0cbed
         global_names: vec![LimitedStr::from_small_str("gear_gas")],
         pages_storage_prefix: Default::default(),
     }
@@ -135,17 +123,9 @@
     const OLD_VALUE: u8 = 99;
     const NEW_VALUE: u8 = 100;
 
-<<<<<<< HEAD
-    const WASM_PAGE_SIZE: u32 = 0x4000;
-    const PAGE_SIZE: u32 = 0x4000;
-
-    let new_page = |p: u32| GearPage::new(&PAGE_SIZE, p).unwrap();
-    let offset = |p: GearPage| p.offset(&PAGE_SIZE) as usize;
-=======
     let ctx = PageSizeManager([WASM_PAGE_SIZE as u32, GEAR_PAGE_SIZE as u32]);
     let new_page = |p: u32| GearPage::new(&ctx, p).unwrap();
     let offset = |p: GearPage| p.offset(&ctx) as usize;
->>>>>>> dfe0cbed
 
     struct TestHandler;
 
@@ -153,15 +133,9 @@
         unsafe fn handle(info: ExceptionInfo) -> Result<(), Error> {
             let mem = info.fault_addr as usize;
             let addr = region::page::floor(info.fault_addr);
-<<<<<<< HEAD
-            region::protect(addr, PAGE_SIZE as usize, region::Protection::READ_WRITE).unwrap();
-            *(mem as *mut u8) = NEW_VALUE;
-            region::protect(addr, PAGE_SIZE as usize, region::Protection::READ).unwrap();
-=======
             region::protect(addr, GEAR_PAGE_SIZE, region::Protection::READ_WRITE).unwrap();
             *(mem as *mut u8) = NEW_VALUE;
             region::protect(addr, GEAR_PAGE_SIZE, region::Protection::READ).unwrap();
->>>>>>> dfe0cbed
 
             Ok(())
         }
@@ -172,24 +146,6 @@
     init_with_handler::<TestHandler, _>(LazyPagesVersion::Version1, init_ctx(), NoopStorage)
         .unwrap();
 
-<<<<<<< HEAD
-    let mut v = vec![0u8; 3 * WASM_PAGE_SIZE as usize];
-    let buff = v.as_mut_ptr() as usize;
-    let page_begin =
-        ((buff + WASM_PAGE_SIZE as usize) / WASM_PAGE_SIZE as usize) * WASM_PAGE_SIZE as usize;
-
-    // Randomly choose pages, which will be protected.
-    let pages_protected: IntervalsTree<GearPage> = [0, 4, 5].map(new_page).into_iter().collect();
-    let pages_unprotected: IntervalsTree<GearPage> =
-        [1, 2, 3, 6, 7].map(new_page).into_iter().collect();
-
-    // Set `OLD_VALUE` as value for each first byte of gear pages
-    unsafe {
-        for p in pages_unprotected
-            .points_iter()
-            .chain(pages_protected.points_iter())
-        {
-=======
     let mut v = vec![0u8; 3 * WASM_PAGE_SIZE];
     let buff = v.as_mut_ptr() as usize;
     let page_begin = ((buff + WASM_PAGE_SIZE) / WASM_PAGE_SIZE) * WASM_PAGE_SIZE;
@@ -206,17 +162,12 @@
     // Set `OLD_VALUE` as value for each first byte of gear pages
     unsafe {
         for p in pages.points_iter() {
->>>>>>> dfe0cbed
             let addr = page_begin + offset(p) + 1;
             *(addr as *mut u8) = OLD_VALUE;
         }
     }
 
-<<<<<<< HEAD
-    mprotect::mprotect_pages(page_begin, pages_protected.iter(), &PAGE_SIZE, false, false)
-=======
     mprotect::mprotect_pages(page_begin, pages_protected.iter(), &ctx, false, false)
->>>>>>> dfe0cbed
         .expect("Must be correct");
 
     unsafe {
@@ -235,10 +186,6 @@
         }
     }
 
-<<<<<<< HEAD
-    mprotect::mprotect_pages(page_begin, pages_protected.iter(), &PAGE_SIZE, true, true)
-=======
     mprotect::mprotect_pages(page_begin, pages_protected.iter(), &ctx, true, true)
->>>>>>> dfe0cbed
         .expect("Must be correct");
 }