--- conflicted
+++ resolved
@@ -45,11 +45,7 @@
 
 pub use crate::common::LazyPagesStorage;
 use crate::{
-<<<<<<< HEAD
-    common::{ContextError, LazyPagesContext, PagePrefix, PageSizes, WeightNo, Weights},
-=======
-    common::{ContextError, CostNo, Costs, LazyPagesContext, PagePrefix},
->>>>>>> 6061bdf1
+    common::{ContextError, LazyPagesContext, PagePrefix, PageSizes, CostNo, Costs},
     globals::{GlobalNo, GlobalsContext},
     init_flag::InitializationFlag,
     pages::{
