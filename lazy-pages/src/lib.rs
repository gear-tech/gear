// This file is part of Gear.

// Copyright (C) 2021-2022 Gear Technologies Inc.
// SPDX-License-Identifier: GPL-3.0-or-later WITH Classpath-exception-2.0

// This program is free software: you can redistribute it and/or modify
// it under the terms of the GNU General Public License as published by
// the Free Software Foundation, either version 3 of the License, or
// (at your option) any later version.

// This program is distributed in the hope that it will be useful,
// but WITHOUT ANY WARRANTY; without even the implied warranty of
// MERCHANTABILITY or FITNESS FOR A PARTICULAR PURPOSE. See the
// GNU General Public License for more details.

// You should have received a copy of the GNU General Public License
// along with this program. If not, see <https://www.gnu.org/licenses/>.

//! Lazy-pages support.
//! In runtime data for contract wasm memory pages can be loaded in lazy manner.
//! All pages, which is supposed to be lazy, must be mprotected before contract execution.
//! During execution data from storage is loaded for all pages, which has been accessed.
//! See also `sys::user_signal_handler` in the source code.
//!
//! Currently we restrict twice write signal from same page during one execution.
//! It's not necessary behavior, but more simple and safe.

use gear_core::memory::{PageNumber, WasmPageNumber, PAGE_STORAGE_GRANULARITY};
use once_cell::sync::OnceCell;
use sp_std::vec::Vec;
use std::{cell::RefCell, collections::BTreeSet, convert::TryFrom};

mod sys;
pub use crate::sys::{DefaultUserSignalHandler, ExceptionInfo, UserSignalHandler};
<<<<<<< HEAD
=======

/// Initialize lazy-pages once for process.
static LAZY_PAGES_INITIALIZED: OnceCell<Result<(), InitError>> = OnceCell::new();
>>>>>>> 2d456bdb

#[derive(Debug, derive_more::Display, derive_more::From)]
pub enum Error {
    #[display(fmt = "WASM memory begin address is not set")]
    WasmMemAddrIsNotSet,
    #[display(fmt = "WASM memory size is not set")]
    WasmMemSizeIsNotSet,
    #[display(fmt = "Overflow of address arithmetic operation")]
    AddrArithOverflow,
    #[display(fmt = "Program pages prefix in storage is not set")]
    ProgramPrefixIsNotSet,
    #[display(
        fmt = "Signal is from unknown memory: {:#x} not in [{:#x}, {:#x})",
        addr,
        wasm_mem_addr,
        wasm_mem_end_addr
    )]
    SignalFromUnknownMemory {
        addr: usize,
        wasm_mem_addr: usize,
        wasm_mem_end_addr: usize,
    },
    #[display(
        fmt = "Signal addr {:#x} is from WASM program virtual stack memory [0, {:#x})",
        wasm_addr,
        stack_end
    )]
    SignalFromStackMemory {
        wasm_addr: WasmAddr,
        stack_end: WasmAddr,
    },
    #[display(
        fmt = "Accessed pages do not lay in WASM memory: [{:#x}, {:#x}) not in [{:#x}, {:#x})",
        begin_addr,
        end_addr,
        wasm_mem_addr,
        wasm_mem_end_addr
    )]
    AccessedIntervalNotLiesInWasmBuffer {
        begin_addr: usize,
        end_addr: usize,
        wasm_mem_addr: usize,
        wasm_mem_end_addr: usize,
    },
    #[display(
        fmt = "Page data in storage must contain {} bytes, actually has {}",
        expected,
        actual
    )]
    InvalidPageDataSize { expected: usize, actual: u32 },
    /// Found a write signal from same page twice - see more in head comment.
    #[display(fmt = "Any page cannot be released twice: {:?}", _0)]
    DoubleRelease(PageNumber),
    #[display(fmt = "Protection error: {}", _0)]
    #[from]
    MemoryProtection(region::Error),
}

pub(crate) type WasmAddr = u32;

#[derive(Clone, Copy)]
pub enum LazyPagesVersion {
    Version1,
}

#[derive(Default, PartialEq, Eq, Debug)]
pub(crate) struct LazyPagesExecutionContext {
    /// Pointer to the begin of wasm memory buffer
    pub wasm_mem_addr: Option<usize>,
    /// Wasm memory buffer size, to identify whether signal is from wasm memory buffer.
    pub wasm_mem_size: Option<u32>,
    /// Current program prefix in storage
    pub program_storage_prefix: Option<Vec<u8>>,
    /// Wasm addresses of lazy-pages, that have been read or write accessed at least once.
    /// Lazy page here is page, which has `size = max(native_page_size, gear_page_size)`.
    pub accessed_pages_addrs: BTreeSet<WasmAddr>,
    /// End of stack wasm address. Default is `0`, which means,
    /// that wasm data has no stack region. It's not necessary to specify
    /// this value, `lazy-pages` uses it to identify memory, for which we
    /// can skip processing and this memory won't be protected. So, pages
    /// which lies before this value will never get into `released_pages`,
    /// which means that they will never be updated in storage.
    pub stack_end_wasm_addr: WasmAddr,
    /// Gear pages, which has been write accessed.
    pub released_pages: BTreeSet<PageNumber>,
}

thread_local! {
    // NOTE: here we suppose, that each contract is executed in separate thread.
    // Or may be in one thread but consequentially.

    /// Lazy-pages impl version. Different runtimes may require different impl of lazy-pages functionality.
    /// NOTE: be dangerous when use it and pay attention process and thread initialization.
    static LAZY_PAGES_VERSION: RefCell<LazyPagesVersion> = RefCell::new(LazyPagesVersion::Version1);
    /// Lazy-pages context for current execution.
    static LAZY_PAGES_CONTEXT: RefCell<LazyPagesExecutionContext> = RefCell::new(Default::default());
}

#[derive(Debug, derive_more::Display)]
pub enum InitializeForProgramError {
    #[display(
        fmt = "WASM memory native address {:#x} is not aligned to the native page size",
        _0
    )]
    WasmMemAddrIsNotAligned(usize),
    #[display(fmt = "WASM memory size {:?} is bigger than u32::MAX bytes", _0)]
    WasmMemSizeBiggerThenU32Max(WasmPageNumber),
    #[display(fmt = "WASM stack end addr {:?} > wasm mem size {:?}", _0, _1)]
    StackEndAddrBiggerThenSize(WasmPageNumber, WasmPageNumber),
}

pub fn initialize_for_program(
    wasm_mem_addr: Option<usize>,
    wasm_mem_size: WasmPageNumber,
    stack_end_page: Option<WasmPageNumber>,
    program_prefix: Vec<u8>,
) -> Result<(), InitializeForProgramError> {
    use InitializeForProgramError::*;
    LAZY_PAGES_CONTEXT.with(|ctx| {
        let mut ctx = ctx.borrow_mut();
        ctx.accessed_pages_addrs.clear();
        ctx.released_pages.clear();

        ctx.wasm_mem_addr = if let Some(addr) = wasm_mem_addr {
            if addr % region::page::size() != 0 {
                return Err(WasmMemAddrIsNotAligned(addr));
            }
            Some(addr)
        } else {
            None
        };

        let size_in_bytes = u32::try_from(wasm_mem_size.offset())
            .map_err(|_| WasmMemSizeBiggerThenU32Max(wasm_mem_size))?;
        ctx.wasm_mem_size = Some(size_in_bytes);

        ctx.stack_end_wasm_addr = if let Some(page) = stack_end_page {
            if page > wasm_mem_size {
                return Err(StackEndAddrBiggerThenSize(page, wasm_mem_size));
            }
            // `as u32` is safe, because page is less then mem size
            page.offset() as u32
        } else {
            0
        };

        ctx.program_storage_prefix = Some(program_prefix);

<<<<<<< HEAD
        log::trace!("Initialize lazy pages for current program: {:?}", ctx);
=======
        log::trace!("Initialize lazy-pages for current program: {:?}", ctx);
>>>>>>> 2d456bdb

        Ok(())
    })
}

/// Set end of stack addr in wasm memory.
pub fn set_stack_end_wasm_addr(stack_end_wasm_addr: WasmAddr) {
    LAZY_PAGES_CONTEXT.with(|ctx| ctx.borrow_mut().stack_end_wasm_addr = stack_end_wasm_addr);
}

/// Returns end of stack address in wasm memory.
pub fn get_stack_end_wasm_addr() -> WasmAddr {
    LAZY_PAGES_CONTEXT.with(|ctx| ctx.borrow().stack_end_wasm_addr)
}

/// Returns current wasm mem buffer pointer, if it's set.
pub fn get_wasm_mem_addr() -> Option<usize> {
    LAZY_PAGES_CONTEXT.with(|ctx| ctx.borrow().wasm_mem_addr)
}

/// Returns current wasm mem buffer size, if it's set
pub fn get_wasm_mem_size() -> Option<u32> {
    LAZY_PAGES_CONTEXT.with(|ctx| ctx.borrow().wasm_mem_size)
}

#[derive(derive_more::Display)]
#[display(fmt = "Wasm mem addr {:#x} is not aligned by native page", _0)]
pub struct WasmMemAddrError(usize);

/// Set current wasm memory begin addr in global context
pub fn set_wasm_mem_begin_addr(wasm_mem_addr: usize) -> Result<(), WasmMemAddrError> {
    if wasm_mem_addr % region::page::size() != 0 {
        return Err(WasmMemAddrError(wasm_mem_addr));
    }

    LAZY_PAGES_CONTEXT.with(|ctx| {
        let _ = ctx.borrow_mut().wasm_mem_addr.insert(wasm_mem_addr);
    });

    Ok(())
}

#[derive(derive_more::Display)]
#[display(fmt = "Wasm mem size {:?} is bigger then u32::MAX bytes", _0)]
pub struct WasmMemSizeError(WasmPageNumber);

/// Set current wasm memory size in global context
pub fn set_wasm_mem_size(size: WasmPageNumber) -> Result<(), WasmMemSizeError> {
    let size_in_bytes = u32::try_from(size.offset()).map_err(|_| WasmMemSizeError(size))?;
    LAZY_PAGES_CONTEXT.with(|ctx| {
        let _ = ctx.borrow_mut().wasm_mem_size.insert(size_in_bytes);
    });
    Ok(())
}

/// Returns vec of lazy-pages which has been accessed
pub fn get_released_pages() -> Vec<PageNumber> {
    LAZY_PAGES_CONTEXT.with(|ctx| ctx.borrow().released_pages.iter().copied().collect())
}

#[derive(Debug, Clone, derive_more::Display)]
pub enum InitError {
    #[display(fmt = "Native page size {:#x} is not suitable for lazy-pages", _0)]
    NativePageSizeIsNotSuitable(usize),
    #[display(fmt = "Can not set signal handler: {}", _0)]
    CanNotSetUpSignalHandler(String),
}

/// Initialize lazy-pages once for process:
/// 1) checks whether lazy-pages is supported in current environment
/// 2) set signals handler
///
/// # Safety
/// See [`sys::setup_signal_handler`]
<<<<<<< HEAD
unsafe fn init_internal<H: UserSignalHandler>(version: LazyPagesVersion) -> Result<(), InitError> {
=======
unsafe fn init_for_process<H: UserSignalHandler>() -> Result<(), InitError> {
>>>>>>> 2d456bdb
    use InitError::*;

    LAZY_PAGES_INITIALIZED
        .get_or_init(|| {
            let ps = region::page::size();
            if ps > PAGE_STORAGE_GRANULARITY
                || PAGE_STORAGE_GRANULARITY % ps != 0
                || (ps > PageNumber::size() && ps % PageNumber::size() != 0)
                || (ps < PageNumber::size() && PageNumber::size() % ps != 0)
            {
                return Err(NativePageSizeIsNotSuitable(ps));
            }

            if let Err(err) = sys::setup_signal_handler::<H>() {
                return Err(CanNotSetUpSignalHandler(err.to_string()));
            }

            log::trace!("Successfully initialize lazy-pages for process");

            Ok(())
        })
        .clone()
}

/// Initialize lazy-pages for current thread.
pub fn init<H: UserSignalHandler>(version: LazyPagesVersion) -> bool {
    // Set version even if it has been already set, because it can be changed after runtime upgrade.
    LAZY_PAGES_VERSION.with(|v| *v.borrow_mut() = version);

    if let Err(err) = unsafe { init_for_process::<H>() } {
        log::debug!("Cannot initialize lazy-pages for process: {}", err);
        return false;
    }

    if let Err(err) = unsafe { sys::init_for_thread() } {
        log::debug!("Cannot initialize lazy-pages for thread: {}", err);
        return false;
    }

    true
}

<<<<<<< HEAD
    if let Err(err) = sys::setup_signal_handler::<H>() {
        return Err(CanNotSetUpSignalHandler(err.to_string()));
    }
=======
#[cfg(test)]
mod tests {
    use crate::*;
    use region::Protection;
    use std::ptr;

    #[test]
    fn read_write_flag_works() {
        unsafe fn protect(access: bool) {
            let protection = if access {
                Protection::READ_WRITE
            } else {
                Protection::NONE
            };
            let page_size = region::page::size();
            let addr = MEM_ADDR;
            region::protect(addr, page_size, protection).unwrap();
        }

        unsafe fn invalid_write() {
            ptr::write_volatile(MEM_ADDR as *mut _, 123);
            protect(false);
        }

        unsafe fn invalid_read() {
            let _: u8 = ptr::read_volatile(MEM_ADDR);
            protect(false);
        }

        static mut COUNTER: u32 = 0;
        static mut MEM_ADDR: *const u8 = ptr::null_mut();

        struct TestHandler;

        impl UserSignalHandler for TestHandler {
            unsafe fn handle(info: ExceptionInfo) -> Result<(), Error> {
                let write_expected = COUNTER % 2 == 0;
                assert_eq!(info.is_write, Some(write_expected));

                protect(true);

                COUNTER += 1;

                Ok(())
            }
        }
>>>>>>> 2d456bdb

        assert!(init::<TestHandler>(LazyPagesVersion::Version1));

        let page_size = region::page::size();
        let addr = region::alloc(page_size, Protection::NONE).unwrap();

        unsafe {
            MEM_ADDR = addr.as_ptr();

<<<<<<< HEAD
/// Initialize lazy pages for current thread.
pub fn init<H: UserSignalHandler>(version: LazyPagesVersion) -> bool {
    if let Err(err) = unsafe { init_internal::<H>(version) } {
        log::debug!("Cannot initialize lazy pages: {}", err);
        false
    } else {
        log::debug!("Successfully enables lazy pages for current thread");
        true
=======
            invalid_write();
            invalid_read();
            invalid_write();
            invalid_read();
        }
>>>>>>> 2d456bdb
    }
}

#[cfg(test)]
mod tests {
    use crate::*;
    use region::Protection;
    use std::ptr;

    // FIXME: issue #1444
    #[cfg_attr(all(target_os = "linux", target_arch = "x86_64"), ignore)]
    #[test]
    fn read_write_flag_works() {
        unsafe fn protect(access: bool) {
            let protection = if access {
                Protection::READ_WRITE
            } else {
                Protection::NONE
            };
            let page_size = region::page::size();
            let addr = MEM_ADDR;
            region::protect(addr, page_size, protection).unwrap();
        }

        unsafe fn invalid_write() {
            ptr::write(MEM_ADDR as *mut _, 123);
            protect(false);
        }

        unsafe fn invalid_read() {
            let _: u8 = ptr::read(MEM_ADDR);
            protect(false);
        }

        static mut COUNTER: u32 = 0;
        static mut MEM_ADDR: *const u8 = ptr::null_mut();

        struct TestHandler;

        impl UserSignalHandler for TestHandler {
            unsafe fn handle(info: ExceptionInfo) -> Result<(), Error> {
                let write_expected = COUNTER % 2 == 0;
                assert_eq!(info.is_write, Some(write_expected));

                protect(true);

                COUNTER += 1;

                Ok(())
            }
        }

        assert!(init::<TestHandler>(LazyPagesVersion::Version1));

        let page_size = region::page::size();
        let addr = region::alloc(page_size, Protection::NONE).unwrap();

        unsafe {
            MEM_ADDR = addr.as_ptr();

            invalid_write();
            invalid_read();
            invalid_write();
            invalid_read();
        }
    }
}<|MERGE_RESOLUTION|>--- conflicted
+++ resolved
@@ -32,12 +32,9 @@
 
 mod sys;
 pub use crate::sys::{DefaultUserSignalHandler, ExceptionInfo, UserSignalHandler};
-<<<<<<< HEAD
-=======
 
 /// Initialize lazy-pages once for process.
 static LAZY_PAGES_INITIALIZED: OnceCell<Result<(), InitError>> = OnceCell::new();
->>>>>>> 2d456bdb
 
 #[derive(Debug, derive_more::Display, derive_more::From)]
 pub enum Error {
@@ -186,11 +183,7 @@
 
         ctx.program_storage_prefix = Some(program_prefix);
 
-<<<<<<< HEAD
-        log::trace!("Initialize lazy pages for current program: {:?}", ctx);
-=======
         log::trace!("Initialize lazy-pages for current program: {:?}", ctx);
->>>>>>> 2d456bdb
 
         Ok(())
     })
@@ -265,11 +258,7 @@
 ///
 /// # Safety
 /// See [`sys::setup_signal_handler`]
-<<<<<<< HEAD
-unsafe fn init_internal<H: UserSignalHandler>(version: LazyPagesVersion) -> Result<(), InitError> {
-=======
 unsafe fn init_for_process<H: UserSignalHandler>() -> Result<(), InitError> {
->>>>>>> 2d456bdb
     use InitError::*;
 
     LAZY_PAGES_INITIALIZED
@@ -312,11 +301,6 @@
     true
 }
 
-<<<<<<< HEAD
-    if let Err(err) = sys::setup_signal_handler::<H>() {
-        return Err(CanNotSetUpSignalHandler(err.to_string()));
-    }
-=======
 #[cfg(test)]
 mod tests {
     use crate::*;
@@ -363,7 +347,6 @@
                 Ok(())
             }
         }
->>>>>>> 2d456bdb
 
         assert!(init::<TestHandler>(LazyPagesVersion::Version1));
 
@@ -373,22 +356,11 @@
         unsafe {
             MEM_ADDR = addr.as_ptr();
 
-<<<<<<< HEAD
-/// Initialize lazy pages for current thread.
-pub fn init<H: UserSignalHandler>(version: LazyPagesVersion) -> bool {
-    if let Err(err) = unsafe { init_internal::<H>(version) } {
-        log::debug!("Cannot initialize lazy pages: {}", err);
-        false
-    } else {
-        log::debug!("Successfully enables lazy pages for current thread");
-        true
-=======
             invalid_write();
             invalid_read();
             invalid_write();
             invalid_read();
         }
->>>>>>> 2d456bdb
     }
 }
 
