--- conflicted
+++ resolved
@@ -30,11 +30,7 @@
 use once_cell::sync::OnceCell;
 use std::io;
 
-<<<<<<< HEAD
-/// Signal handler which has been set before lazy pages initialization.
-=======
 /// Signal handler which has been set before lazy-pages initialization.
->>>>>>> 2d456bdb
 /// Currently use to support wasmer signal handler.
 /// Wasmer protects memory around wasm memory and for stack limits.
 /// It makes it only in `store` initialization when executor is created,
@@ -63,7 +59,6 @@
             let err = exception_state.__err;
 
             assert_eq!(trapno, TRAPNO);
-<<<<<<< HEAD
 
             Some(err & WRITE_BIT_MASK == WRITE_BIT_MASK)
         }
@@ -84,30 +79,7 @@
             Some(esr & WNR_BIT_MASK == WNR_BIT_MASK)
         }
     } else {
-        compile_error!("lazy pages are not supported on your system. Disable `lazy-pages` feature");
-=======
-
-            Some(err & WRITE_BIT_MASK == WRITE_BIT_MASK)
-        }
-    } else if #[cfg(all(target_os = "macos", target_arch = "aarch64"))] {
-        unsafe fn ucontext_get_write(ucontext: *mut nix::libc::ucontext_t) -> Option<bool> {
-            // See https://developer.arm.com/documentation/ddi0595/2021-03/AArch64-Registers/ESR-EL1--Exception-Syndrome-Register--EL1-
-            const WNR_BIT_MASK: u32 = 0b100_0000; // Write not Read bit
-            const EXCEPTION_CLASS_SHIFT: u32 = u32::BITS - 6;
-            const EXCEPTION_CLASS: u32 = 0b10_0100; // Data Abort from a lower Exception Level
-
-            let mcontext = (*ucontext).uc_mcontext;
-            let exception_state = (*mcontext).__es;
-            let esr = exception_state.__esr;
-
-            let exception_class = esr >> EXCEPTION_CLASS_SHIFT;
-            assert_eq!(exception_class, EXCEPTION_CLASS);
-
-            Some(esr & WNR_BIT_MASK == WNR_BIT_MASK)
-        }
-    } else {
         compile_error!("lazy-pages are not supported on your system. Disable `lazy-pages` feature");
->>>>>>> 2d456bdb
     }
 }
 
@@ -137,9 +109,6 @@
     }
 }
 
-<<<<<<< HEAD
-pub unsafe fn setup_signal_handler<H>() -> io::Result<()>
-=======
 use errno::Errno;
 
 #[derive(Debug, Clone, Copy, derive_more::Display)]
@@ -236,7 +205,6 @@
 }
 
 pub(crate) unsafe fn setup_signal_handler<H>() -> io::Result<()>
->>>>>>> 2d456bdb
 where
     H: UserSignalHandler,
 {
