/*
 * This file is part of Gear.
 *
 * Copyright (C) 2022 Gear Technologies Inc.
 * SPDX-License-Identifier: GPL-3.0-or-later WITH Classpath-exception-2.0
 *
 * This program is free software: you can redistribute it and/or modify
 * it under the terms of the GNU General Public License as published by
 * the Free Software Foundation, either version 3 of the License, or
 * (at your option) any later version.
 *
 * This program is distributed in the hope that it will be useful,
 * but WITHOUT ANY WARRANTY; without even the implied warranty of
 * MERCHANTABILITY or FITNESS FOR A PARTICULAR PURPOSE. See the
 * GNU General Public License for more details.
 *
 * You should have received a copy of the GNU General Public License
 * along with this program. If not, see <https://www.gnu.org/licenses/>.
 */

use crate::{
    sys::{ExceptionInfo, UserSignalHandler},
    Error,
};
use cfg_if::cfg_if;
use nix::{
    libc::{c_void, siginfo_t},
    sys::{signal, signal::SigHandler},
};
use once_cell::sync::OnceCell;
use std::io;

/// Signal handler which has been set before lazy pages initialization.
/// Currently use to support wasmer signal handler.
/// Wasmer protects memory around wasm memory and for stack limits.
/// It makes it only in `store` initialization when executor is created,
/// see https://github.com/gear-tech/substrate/blob/gear-stable/client/executor/common/src/sandbox/wasmer_backend.rs
/// and https://github.com/wasmerio/wasmer/blob/e6857d116134bdc9ab6a1dabc3544cf8e6aee22b/lib/vm/src/trap/traphandlers.rs#L548
/// So, if we receive signal from unknown memory we should try to use old (wasmer) signal handler.
static mut OLD_SIG_HANDLER: OnceCell<SigHandler> = OnceCell::new();

cfg_if! {
    if #[cfg(all(target_os = "linux", target_arch = "x86_64"))] {
        unsafe fn ucontext_get_write(ucontext: *mut nix::libc::ucontext_t) -> Option<bool> {
            let error_reg = nix::libc::REG_ERR as usize;
            let error_code = (*ucontext).uc_mcontext.gregs[error_reg];
            // Use second bit from err reg. See https://git.io/JEQn3
            Some(error_code & 0b10 == 0b10)
        }
    } else if #[cfg(all(target_os = "macos", target_arch = "x86_64"))] {
        unsafe fn ucontext_get_write(ucontext: *mut nix::libc::ucontext_t) -> Option<bool> {
            // See https://wiki.osdev.org/Exceptions
            const WRITE_BIT_MASK: u32 = 0b10;
            const TRAPNO: u16 = 0xe; // Page Fault

            let mcontext = (*ucontext).uc_mcontext;
            let exception_state = (*mcontext).__es;
            let trapno = exception_state.__trapno;
            let err = exception_state.__err;

            assert_eq!(trapno, TRAPNO);

            Some(err & WRITE_BIT_MASK == WRITE_BIT_MASK)
        }
    } else if #[cfg(all(target_os = "macos", target_arch = "aarch64"))] {
        unsafe fn ucontext_get_write(ucontext: *mut nix::libc::ucontext_t) -> Option<bool> {
            // See https://developer.arm.com/documentation/ddi0595/2021-03/AArch64-Registers/ESR-EL1--Exception-Syndrome-Register--EL1-
<<<<<<< HEAD
            const WNR_BIT_MASK: u32 = 0b0100_0000; // Write not Read bit
            const EXCEPTION_CLASS_SHIFT: u32 = u32::BITS - 6;
            const EXCEPTION_CLASS: u32 = 0b10_0100; // Data Abort from a lower Exception Level

            let mcontext = (*ucontext).uc_mcontext;
            let exception_state = (*mcontext).__es;
            let esr = exception_state.__esr;

            let exception_class = esr >> EXCEPTION_CLASS_SHIFT;
            assert_eq!(exception_class, EXCEPTION_CLASS);

=======
            const WNR_BIT_MASK: u32 = 0b100_0000; // Write not Read bit
            const EXCEPTION_CLASS_SHIFT: u32 = u32::BITS - 6;
            const EXCEPTION_CLASS: u32 = 0b10_0100; // Data Abort from a lower Exception Level

            let mcontext = (*ucontext).uc_mcontext;
            let exception_state = (*mcontext).__es;
            let esr = exception_state.__esr;

            let exception_class = esr >> EXCEPTION_CLASS_SHIFT;
            assert_eq!(exception_class, EXCEPTION_CLASS);

>>>>>>> 139be5ba
            Some(esr & WNR_BIT_MASK == WNR_BIT_MASK)
        }
    } else {
        compile_error!("lazy pages are not supported on your system. Disable `lazy-pages` feature");
    }
}

extern "C" fn handle_sigsegv<H>(sig: i32, info: *mut siginfo_t, ucontext: *mut c_void)
where
    H: UserSignalHandler,
{
    unsafe {
        let addr = (*info).si_addr();
        let is_write = ucontext_get_write(ucontext as *mut _);
        let exc_info = ExceptionInfo {
            fault_addr: addr as *mut _,
            is_write,
        };

        if let Err(err) = H::handle(exc_info) {
<<<<<<< HEAD
            let old_sig_handler_works = if let Error::SignalFromUnknownMemory { .. } = err {
                old_sig_handler(sig, info, ucontext)
            } else {
                false
=======
            let old_sig_handler_works = match err {
                Error::SignalFromUnknownMemory { .. } | Error::WasmMemAddrIsNotSet => {
                    old_sig_handler(sig, info, ucontext)
                }
                _ => false,
>>>>>>> 139be5ba
            };
            if !old_sig_handler_works {
                panic!("Signal handler failed: {}", err);
            }
        }
    }
}

pub unsafe fn setup_signal_handler<H>() -> io::Result<()>
where
    H: UserSignalHandler,
{
    let handler = signal::SigHandler::SigAction(handle_sigsegv::<H>);
<<<<<<< HEAD
=======
    // Set additional SA_ONSTACK and SA_NODEFER to avoid problems with wasmer executor.
    // See comment from shorturl.at/KMO68 :
    // ```
    //  SA_ONSTACK allows us to handle signals on an alternate stack,
    //  so that the handler can run in response to running out of
    //  stack space on the main stack. Rust installs an alternate
    //  stack with sigaltstack, so we rely on that.
    //  SA_NODEFER allows us to reenter the signal handler if we
    //  crash while handling the signal, and fall through to the
    //  Breakpad handler by testing handlingSegFault.
    // ```
>>>>>>> 139be5ba
    let sig_action = signal::SigAction::new(
        handler,
        signal::SaFlags::SA_SIGINFO | signal::SaFlags::SA_ONSTACK | signal::SaFlags::SA_NODEFER,
        signal::SigSet::empty(),
    );

    let signal = if cfg!(target_os = "macos") {
        signal::SIGBUS
    } else {
        signal::SIGSEGV
    };

    let old_sigaction = signal::sigaction(signal, &sig_action).map_err(io::Error::from)?;
    let handler = old_sigaction.handler();
    let _ = OLD_SIG_HANDLER
        .set(handler)
        .map(|_| log::trace!("Save old signal handler: {:?}", handler));

    Ok(())
}

unsafe fn old_sig_handler(sig: i32, info: *mut siginfo_t, ucontext: *mut c_void) -> bool {
    if let Some(old_sig_handler) = OLD_SIG_HANDLER.get() {
        match old_sig_handler {
            SigHandler::SigDfl | SigHandler::SigIgn => false,
            SigHandler::Handler(func) => {
                func(sig);
                true
            }
            SigHandler::SigAction(func) => {
                func(sig, info, ucontext);
                true
            }
        }
    } else {
        false
    }
}<|MERGE_RESOLUTION|>--- conflicted
+++ resolved
@@ -65,19 +65,6 @@
     } else if #[cfg(all(target_os = "macos", target_arch = "aarch64"))] {
         unsafe fn ucontext_get_write(ucontext: *mut nix::libc::ucontext_t) -> Option<bool> {
             // See https://developer.arm.com/documentation/ddi0595/2021-03/AArch64-Registers/ESR-EL1--Exception-Syndrome-Register--EL1-
-<<<<<<< HEAD
-            const WNR_BIT_MASK: u32 = 0b0100_0000; // Write not Read bit
-            const EXCEPTION_CLASS_SHIFT: u32 = u32::BITS - 6;
-            const EXCEPTION_CLASS: u32 = 0b10_0100; // Data Abort from a lower Exception Level
-
-            let mcontext = (*ucontext).uc_mcontext;
-            let exception_state = (*mcontext).__es;
-            let esr = exception_state.__esr;
-
-            let exception_class = esr >> EXCEPTION_CLASS_SHIFT;
-            assert_eq!(exception_class, EXCEPTION_CLASS);
-
-=======
             const WNR_BIT_MASK: u32 = 0b100_0000; // Write not Read bit
             const EXCEPTION_CLASS_SHIFT: u32 = u32::BITS - 6;
             const EXCEPTION_CLASS: u32 = 0b10_0100; // Data Abort from a lower Exception Level
@@ -89,7 +76,6 @@
             let exception_class = esr >> EXCEPTION_CLASS_SHIFT;
             assert_eq!(exception_class, EXCEPTION_CLASS);
 
->>>>>>> 139be5ba
             Some(esr & WNR_BIT_MASK == WNR_BIT_MASK)
         }
     } else {
@@ -110,18 +96,11 @@
         };
 
         if let Err(err) = H::handle(exc_info) {
-<<<<<<< HEAD
-            let old_sig_handler_works = if let Error::SignalFromUnknownMemory { .. } = err {
-                old_sig_handler(sig, info, ucontext)
-            } else {
-                false
-=======
             let old_sig_handler_works = match err {
                 Error::SignalFromUnknownMemory { .. } | Error::WasmMemAddrIsNotSet => {
                     old_sig_handler(sig, info, ucontext)
                 }
                 _ => false,
->>>>>>> 139be5ba
             };
             if !old_sig_handler_works {
                 panic!("Signal handler failed: {}", err);
@@ -135,8 +114,6 @@
     H: UserSignalHandler,
 {
     let handler = signal::SigHandler::SigAction(handle_sigsegv::<H>);
-<<<<<<< HEAD
-=======
     // Set additional SA_ONSTACK and SA_NODEFER to avoid problems with wasmer executor.
     // See comment from shorturl.at/KMO68 :
     // ```
@@ -148,7 +125,6 @@
     //  crash while handling the signal, and fall through to the
     //  Breakpad handler by testing handlingSegFault.
     // ```
->>>>>>> 139be5ba
     let sig_action = signal::SigAction::new(
         handler,
         signal::SaFlags::SA_SIGINFO | signal::SaFlags::SA_ONSTACK | signal::SaFlags::SA_NODEFER,
