--- conflicted
+++ resolved
@@ -256,17 +256,6 @@
 		-p pallet-gear-program -p pallet-gear-rpc-runtime-api -p pallet-gear-rpc -p pallet-gear-scheduler -p gsdk
 	@ cp -f images/logo.svg target/doc/rust-logo.svg
 
-<<<<<<< HEAD
-.PHONY: fuzz
-fuzz:
-	@ ./scripts/gear.sh test fuzz $(target)
-
-.PHONY: fuzz-vara #TODO 2434 test it works
-fuzz-vara:
-	@ ./scripts/gear.sh test fuzz --features=vara-native --no-default-features $(target)
-
-=======
->>>>>>> 0af1c2a8
 .PHONY: kill-gear
 kill:
 	@ pkill -f 'gear |gear$' -9
