// This file is part of Gear.

// Copyright (C) 2021-2022 Gear Technologies Inc.
// SPDX-License-Identifier: GPL-3.0-or-later WITH Classpath-exception-2.0

// This program is free software: you can redistribute it and/or modify
// it under the terms of the GNU General Public License as published by
// the Free Software Foundation, either version 3 of the License, or
// (at your option) any later version.

// This program is distributed in the hope that it will be useful,
// but WITHOUT ANY WARRANTY; without even the implied warranty of
// MERCHANTABILITY or FITNESS FOR A PARTICULAR PURPOSE. See the
// GNU General Public License for more details.

// You should have received a copy of the GNU General Public License
// along with this program. If not, see <https://www.gnu.org/licenses/>.

//! Messaging API for Gear programs.
//!
//! This module contains sys calls API for incoming message processing and
//! synchronous message sending. Messages are the main interface for
//! communications between actors (users and programs). Every Gear program
//! contains code for processing an incoming message. During a message
//! processing a program can send messages to other programs and users including
//! reply to the initial message.

use crate::MessageHandle;
use crate::{ActorId, MessageId};
use core::mem::MaybeUninit;

mod sys {
    use crate::msg::ErrorCode;

    extern "C" {
        pub fn gr_exit_code() -> i32;
        pub fn gr_msg_id(val: *mut u8);
        pub fn gr_read(at: u32, len: u32, dest: *mut u8);
        pub fn gr_reply(
            data_ptr: *const u8,
            data_len: u32,
            value_ptr: *const u8,
            message_id_ptr: *mut u8,
<<<<<<< HEAD
        );
        pub fn gr_reply_wgas(
            data_ptr: *const u8,
            data_len: u32,
            value_ptr: *const u8,
            gas_limit_ptr: *const u8,
            message_id_ptr: *mut u8,
        );
        pub fn gr_reply_commit(message_id_ptr: *mut u8, value_ptr: *const u8);
        pub fn gr_reply_commit_wgas(
            message_id_ptr: *mut u8,
            value_ptr: *const u8,
            gas_limit_ptr: *const u8,
        );
        pub fn gr_reply_push(data_ptr: *const u8, data_len: u32);
=======
        ) -> ErrorCode;
        pub fn gr_reply_commit(message_id_ptr: *mut u8, value_ptr: *const u8) -> ErrorCode;
        pub fn gr_reply_push(data_ptr: *const u8, data_len: u32) -> ErrorCode;
>>>>>>> 4450eea1
        pub fn gr_reply_to(dest: *mut u8);
        pub fn gr_send(
            program: *const u8,
            data_ptr: *const u8,
            data_len: u32,
            value_ptr: *const u8,
            message_id_ptr: *mut u8,
        ) -> ErrorCode;
        pub fn gr_send_wgas(
            program: *const u8,
            data_ptr: *const u8,
            data_len: u32,
            gas_limit: u64,
            value_ptr: *const u8,
            message_id_ptr: *mut u8,
        ) -> ErrorCode;
        pub fn gr_send_commit(
            handle: u32,
            message_id_ptr: *mut u8,
            program: *const u8,
            value_ptr: *const u8,
        ) -> ErrorCode;
        pub fn gr_send_commit_wgas(
            handle: u32,
            message_id_ptr: *mut u8,
            program: *const u8,
            gas_limit: u64,
            value_ptr: *const u8,
        ) -> ErrorCode;
        pub fn gr_send_init(handle: *mut u32) -> ErrorCode;
        pub fn gr_send_push(handle: u32, data_ptr: *const u8, data_len: u32) -> ErrorCode;
        pub fn gr_size() -> u32;
        pub fn gr_source(program: *mut u8);
        pub fn gr_value(val: *mut u8);
    }
}

#[must_use]
#[repr(transparent)]
#[derive(Debug, Copy, Clone, PartialEq, Eq, PartialOrd, Ord)]
pub struct ErrorCode(i32);

impl ErrorCode {
    fn into_send_error(self) -> Result<(), SendError> {
        if self.0 == 0 {
            Ok(())
        } else {
            Err(SendError(()))
        }
    }

    fn into_reply_error(self) -> Result<(), ReplyError> {
        if self.0 == 0 {
            Ok(())
        } else {
            Err(ReplyError(()))
        }
    }
}

/// An error occurred during sending a message
#[derive(Debug, Clone, Eq, PartialEq, Ord, PartialOrd)]
pub struct SendError(());

/// An error occurred during replying to a message
#[derive(Debug, Clone, Eq, PartialEq, Ord, PartialOrd)]
pub struct ReplyError(());

/// Get the exit code of the message being processed.
///
/// This function is used to check the reply message was processed
/// successfully or not.
///
/// # Examples
///
/// ```
/// use gcore::msg;
///
/// pub unsafe extern "C" fn handle() {
///     // ...
///     let exit_code = msg::exit_code();
/// }
/// ```
pub fn exit_code() -> i32 {
    unsafe { sys::gr_exit_code() }
}

/// Obtain an identifier of the message currently being processed.
///
/// Message identifiers can be obtained for the currently processed message,
/// also each send and reply functions return a message identifier.
///
/// # Examples
///
/// ```
/// use gcore::msg;
///
/// pub unsafe extern "C" fn handle() {
///     let current_message_id = msg::id();
/// }
/// ```
pub fn id() -> MessageId {
    let mut msg_id = MessageId::default();
    unsafe { sys::gr_msg_id(msg_id.0.as_mut_ptr()) }
    msg_id
}

/// Get a payload of the message currently being processed.
///
/// Loads payload of the message into a buffer with a message size which can be
/// obtained using the [`size`] function.
///
/// # Examples
///
/// ```
/// use gcore::msg;
///
/// pub unsafe extern "C" fn handle() {
///     let mut result = vec![0u8; msg::size()];
///     msg::load(&mut result[..]);
/// }
/// ```
pub fn load(buffer: &mut [u8]) {
    unsafe {
        let message_size = sys::gr_size() as usize;
        if message_size != buffer.len() {
            panic!("Cannot load message - buffer length does not match");
        }

        sys::gr_read(0, message_size as _, buffer.as_mut_ptr() as _);
    }
}

/// Send a new message as a reply to the message currently being processed.
///
/// Some programs can reply to other programs, i.e. check another program's
/// state and use it as a parameter for its own business logic [`MessageId`].
/// This function allows sending such replies, which are similar to standard
/// messages in terms of payload and different only in the way the message
/// processing is handled by a separate program function called
/// `handle_reply`.
///
/// First argument is the reply message payload in bytes. Second argument is
/// Last argument `value` is the value to be transferred from the current
/// program account to the reply message target account.
///
/// Reply message transactions will be posted only after processing is finished,
/// similar to the standard message [`send`](crate::msg::send).
///
/// # Examples
///
/// ```
/// use gcore::{exec, msg};
///
/// pub unsafe extern "C" fn handle() {
///     // ...
///     msg::reply(b"PING", 0).unwrap();
/// }
/// ```
///
/// # See also
///
/// [`reply_push`] function allows to form a reply message in parts.
pub fn reply(payload: &[u8], value: u128) -> Result<MessageId, ReplyError> {
    unsafe {
        let mut message_id = MessageId::default();
        sys::gr_reply(
            payload.as_ptr(),
            payload.len() as _,
            value.to_le_bytes().as_ptr(),
            message_id.as_mut_slice().as_mut_ptr(),
        )
        .into_reply_error()?;
        Ok(message_id)
    }
}

/// Send a new message with gas limit as a reply to the message currently being
/// processed.
///
/// Some programs can reply to other programs, i.e. check another program's
/// state and use it as a parameter for its own business logic [`MessageId`].
///
/// This function allows sending such replies, which are similar to standard
/// messages in terms of payload and different only in the way the message
/// processing is handled by a separate program function called
/// `handle_reply`.
///
/// First argument is the reply message payload in bytes.
/// Second argument `value` is the value to be transferred from the current
/// program account to the reply message target account.
/// Third argument is `gas_limit`. It means the maximum count of gas that you
/// want to spend on this message sending.
///
/// Reply message transactions will be posted only after processing is finished,
/// similar to the standard message [`send`](crate::msg::send).
///
/// # Examples
///
/// ```
/// use gcore::{exec, msg};
///
/// pub unsafe extern "C" fn handle() {
///     // ...
///     msg::reply_with_gas(b"PING", 0, 0);
/// }
/// ```
///
/// # See also
///
/// [`reply_push`] function allows to form a reply message in parts.
pub fn reply_with_gas(payload: &[u8], value: u128, gas_limit: u128) -> MessageId {
    unsafe {
        let mut message_id = MessageId::default();
        sys::gr_reply_wgas(
            payload.as_ptr(),
            payload.len() as _,
            value.to_le_bytes().as_ptr(),
            gas_limit.to_le_bytes().as_ptr(),
            message_id.as_mut_slice().as_mut_ptr(),
        );
        message_id
    }
}

/// Finalize and send a current reply message.

/// Some programs can reply on their messages to other programs, i.e. check
/// another program's state and use it as a parameter for its own business
/// logic. Basic implementation is covered in [`reply`](crate::msg::reply)
/// function.
///
/// This function allows sending reply messages filled with payload parts sent
/// via ['reply_push'] during the message handling. Finalization of the
/// reply message is done via [`reply_commit`] function similar to
/// [`send_commit`].
///
/// # Examples
///
/// ```
/// use gcore::{exec, msg};
///
/// pub unsafe extern "C" fn handle() {
///     // ...
///     msg::reply_push(b"Part 1").unwrap();
///     // ...
///     msg::reply_push(b"Part 2").unwrap();
///     // ...
///     msg::reply_commit(42).unwrap();
/// }
/// ```
///
/// # See also
///
/// [`reply_push`] function allows to form a reply message in parts.
pub fn reply_commit(value: u128) -> Result<MessageId, ReplyError> {
    unsafe {
        let mut message_id = MessageId::default();
        sys::gr_reply_commit(
            message_id.as_mut_slice().as_mut_ptr(),
            value.to_le_bytes().as_ptr(),
        )
        .into_reply_error()?;
        Ok(message_id)
    }
}

/// Finalize and send a current reply message with gas limit.

/// Some programs can reply on their messages to other programs, i.e. check
/// another program's state and use it as a parameter for its own business
/// logic. Basic implementation is covered in [`reply`](crate::msg::reply)
/// function.
///
/// This function allows sending reply messages with gas limit filled with
/// payload parts sent via ['reply_push'] during the message handling.
/// Finalization of the reply message is done via [`reply_commit`] function
/// similar to [`send_commit`].
///
/// # Examples
///
/// ```
/// use gcore::{exec, msg};
///
/// pub unsafe extern "C" fn handle() {
///     // ...
///     msg::reply_push(b"Part 1");
///     // ...
///     msg::reply_push(b"Part 2");
///     // ...
///     msg::reply_commit_with_gas(42, 0);
/// }
/// ```
///
/// # See also
///
/// [`reply_push`] function allows to form a reply message with in parts.
pub fn reply_commit_with_gas(value: u128, gas_limit: u128) -> MessageId {
    unsafe {
        let mut message_id = MessageId::default();
        sys::gr_reply_commit_wgas(
            message_id.as_mut_slice().as_mut_ptr(),
            value.to_le_bytes().as_ptr(),
            gas_limit.to_le_bytes().as_ptr(),
        );
        message_id
    }
}

/// Push a payload part to the current reply message.
///
/// Some programs can reply on their messages to other programs, i.e. check
/// another program's state and use it as a parameter for its own business
/// logic. Basic implementation is covered in [`reply`](crate::msg::reply)
/// function.
///
/// This function allows filling the reply payload parts via ['reply_push']
/// during the message `handling`. The payload can consist of several parts.
///
/// # Examples
///
/// ```
/// use gcore::msg;
///
/// pub unsafe extern "C" fn handle() {
///     // ...
///     msg::reply_push(b"Part 1").unwrap();
///     // ...
///     msg::reply_push(b"Part 2").unwrap();
/// }
/// ```
pub fn reply_push(payload: &[u8]) -> Result<(), ReplyError> {
    unsafe { sys::gr_reply_push(payload.as_ptr(), payload.len() as _).into_reply_error() }
}

/// Get an identifier of the initial message which the current handle_reply
/// function is called on.
///
/// Processing the reply to the message in Gear program is performed using
/// `handle_reply` function. In order to obtain the original message id on
/// which reply has been posted, a program should call this function.
///
/// # Examples
///
/// ```
/// use gcore::msg;
///
/// pub unsafe extern "C" fn handle_reply() {
///     // ...
///     let orginal_message_id = msg::reply_to();
/// }
/// ```
///
/// # Panics
///
/// Panics if called in a context other than `handle_reply()`.
pub fn reply_to() -> MessageId {
    let mut message_id = MessageId::default();
    unsafe { sys::gr_reply_to(message_id.0.as_mut_ptr()) }
    message_id
}

/// Send a new message to the program or user.
///
/// Gear allows programs to communicate to each other and users via messages.
/// [`send`](crate::msg::send) function allows sending such messages.
///
/// First argument is the address of the target account.
/// Second argument is message payload in bytes.
/// Last argument is the value to be transferred from the current program
/// account to the message target account.
/// Send transaction will be posted only after the execution of processing is
/// finished, similar to the reply message [`reply`](crate::msg::reply).
///
/// # Examples
///
/// ```
/// use gcore::{msg, ActorId};
///
/// pub unsafe extern "C" fn handle() {
///     // ...
///     let mut id: [u8; 32] = [0; 32];
///     for i in 0..id.len() {
///         id[i] = i as u8;
///     }
///
///     msg::send(ActorId(id), b"HELLO", 12345678);
/// }
/// ```
///
/// # See also
///
/// [`send_init`],[`send_push`], [`send_commit`] functions allows to form a
/// message to send in parts.
pub fn send(program: ActorId, payload: &[u8], value: u128) -> Result<MessageId, SendError> {
    unsafe {
        let mut message_id = MessageId::default();
        sys::gr_send(
            program.as_slice().as_ptr(),
            payload.as_ptr(),
            payload.len() as _,
            value.to_le_bytes().as_ptr(),
            message_id.as_mut_slice().as_mut_ptr(),
        )
        .into_send_error()?;
        Ok(message_id)
    }
}

/// Send a new message to the program or user, with gas limit.
///
/// Gear allows programs to communicate to each other and users via messages.
/// [`send`](crate::msg::send) function allows sending such messages.
///
/// First argument is the address of the target account.
/// Second argument is message payload in bytes.
/// Last argument is the value to be transferred from the current program
/// account to the message target account.
/// Send transaction will be posted only after the execution of processing is
/// finished, similar to the reply message [`reply`](crate::msg::reply).
///
/// # Examples
///
/// ```
/// use gcore::{msg, ActorId};
///
/// pub unsafe extern "C" fn handle() {
///     // ...
///     let mut id: [u8; 32] = [0; 32];
///     for i in 0..id.len() {
///         id[i] = i as u8;
///     }
///
///     msg::send(ActorId(id), b"HELLO", 12345678);
/// }
/// ```
///
/// # See also
///
/// [`send_init`],[`send_push`], [`send_commit`] functions allows to form a
/// message to send in parts.
pub fn send_with_gas(
    program: ActorId,
    payload: &[u8],
    gas_limit: u64,
    value: u128,
) -> Result<MessageId, SendError> {
    unsafe {
        let mut message_id = MessageId::default();
        sys::gr_send_wgas(
            program.as_slice().as_ptr(),
            payload.as_ptr(),
            payload.len() as _,
            gas_limit,
            value.to_le_bytes().as_ptr(),
            message_id.as_mut_slice().as_mut_ptr(),
        )
        .into_send_error()?;
        Ok(message_id)
    }
}

/// Finalize and send message formed in parts.
///
/// Gear allows programs to work with messages that consist of several parts.
/// This function finalizes the message built in parts and sends it.
///
/// First argument is the message handle [MessageHandle] which specifies a
/// particular message built in parts.
/// Second argument is the address of the target account.
/// Third argument is gas_limit - maximum gas allowed to be utilized during
/// reply message processing.
/// Last argument is the value to be transferred from the current program
/// account to the message target account.
/// Send transaction will be posted only after the execution of processing is
/// finished.
///
/// # Examples
///
/// ```
/// use gcore::{exec, msg};
///
/// pub unsafe extern "C" fn handle() {
///     // ...
///     let msg_handle = msg::send_init().unwrap();
///     msg::send_push(&msg_handle, b"PING");
///     msg::send_commit(msg_handle, msg::source(), 42);
/// }
/// ```
///
/// # See also
///
/// [`send`](crate::msg::send) allows to send message in one step.
///
/// [`send_push`], [`send_init`] functions allows to form a message to send in
/// parts.
pub fn send_commit(
    handle: MessageHandle,
    program: ActorId,
    value: u128,
) -> Result<MessageId, SendError> {
    unsafe {
        let mut message_id = MessageId::default();
        sys::gr_send_commit(
            handle.0,
            message_id.as_mut_slice().as_mut_ptr(),
            program.as_slice().as_ptr(),
            value.to_le_bytes().as_ptr(),
        )
        .into_send_error()?;
        Ok(message_id)
    }
}

/// Finalize and send message formed in parts, with gas limit.
///
/// Gear allows programs to work with messages that consist of several parts.
/// This function finalizes the message built in parts and sends it.
///
/// First argument is the message handle [MessageHandle] which specifies a
/// particular message built in parts.
/// Second argument is the address of the target account.
/// Last argument is the value to be transferred from the current program
/// account to the message target account.
/// Send transaction will be posted only after the execution of processing is
/// finished.
///
/// # Examples
///
/// ```
/// use gcore::{exec, msg};
///
/// pub unsafe extern "C" fn handle() {
///     // ...
///     let msg_handle = msg::send_init().unwrap();
///     msg::send_push(&msg_handle, b"PING");
///     msg::send_commit_with_gas(msg_handle, msg::source(), 10_000_000, 42);
/// }
/// ```
///
/// # See also
///
/// [`send`](crate::msg::send) allows to send message in one step.
///
/// [`send_push`], [`send_init`] functions allows to form a message to send in
/// parts.
pub fn send_commit_with_gas(
    handle: MessageHandle,
    program: ActorId,
    gas_limit: u64,
    value: u128,
) -> Result<MessageId, SendError> {
    unsafe {
        let mut message_id = MessageId::default();
        sys::gr_send_commit_wgas(
            handle.0,
            message_id.as_mut_slice().as_mut_ptr(),
            program.as_slice().as_ptr(),
            gas_limit,
            value.to_le_bytes().as_ptr(),
        )
        .into_send_error()?;
        Ok(message_id)
    }
}

/// Initialize a message to send formed in parts.
///
/// Gear allows programs to work with messages that consist of several parts.
/// This function initializes a message built in parts and returns corresponding
/// message `handle`.
///
/// # Examples
///
/// ```
/// use gcore::{exec, msg};
///
/// pub unsafe extern "C" fn handle() {
///     // ...
///     let msg_handle = msg::send_init().unwrap();
///     msg::send_push(&msg_handle, b"PING");
///     msg::send_commit(msg_handle, msg::source(), 42);
/// }
/// ```
///
/// # See also
/// [`send`](crate::msg::send) allows to send message in one step.
///
/// [`send_push`], [`send_commit`] functions allows to form a message to send in
/// parts.
pub fn send_init() -> Result<MessageHandle, SendError> {
    unsafe {
        let mut handle = MaybeUninit::uninit();
        sys::gr_send_init(handle.as_mut_ptr()).into_send_error()?;
        Ok(MessageHandle(handle.assume_init()))
    }
}

/// Push a payload part of the message to be sent in parts.
///
/// Gear allows programs to work with messages in parts.
/// This function adds a `payload` part to the message specified by message
/// `handle`.
///
/// # Examples
///
/// ```
/// use gcore::{exec, msg};
///
/// pub unsafe extern "C" fn handle() {
///     // ...
///     let msg_handle = msg::send_init().unwrap();
///     msg::send_push(&msg_handle, b"PING");
///     msg::send_commit(msg_handle, msg::source(), 42);
/// }
/// ```
///
/// # See also
///
/// [`send`](crate::msg::send) allows to send a message in one step.
///
/// [`send_init`], [`send_commit`] functions allows to form and send a message
/// to send in parts.
pub fn send_push(handle: &MessageHandle, payload: &[u8]) -> Result<(), SendError> {
    unsafe { sys::gr_send_push(handle.0, payload.as_ptr(), payload.len() as _).into_send_error() }
}

/// Get the payload size of the message being processed.
///
/// This function is used to obtain the payload size of the current message
/// being processed.
///
/// # Examples
///
/// ```
/// use gcore::msg;
///
/// pub unsafe extern "C" fn handle() {
///     // ...
///     let payload_size = msg::size();
/// }
/// ```
pub fn size() -> usize {
    unsafe { sys::gr_size() as _ }
}

/// Get the identifier of the message source (256-bit address).
///
/// This function is used to obtain [`ActorId`] of the account that sends
/// the currently processing message (either a program or a user).
///
/// # Examples
///
/// ```
/// use gcore::msg;
///
/// pub unsafe extern "C" fn handle() {
///     // ...
///     let who_sends_message = msg::source();
/// }
/// ```
pub fn source() -> ActorId {
    let mut program_id = ActorId::default();
    unsafe { sys::gr_source(program_id.as_mut_slice().as_mut_ptr()) }
    program_id
}

/// Get the value associated with the message being processed.
///
/// This function is used to obtain the value that has been sent along with
/// a current message being processed.
///
/// # Examples
///
/// ```
/// use gcore::msg;
///
/// pub unsafe extern "C" fn handle() {
///     // ...
///     let amount_sent_with_message = msg::value();
/// }
/// ```
pub fn value() -> u128 {
    let mut value_data = [0u8; 16];
    unsafe {
        sys::gr_value(value_data.as_mut_ptr());
    }
    u128::from_le_bytes(value_data)
}<|MERGE_RESOLUTION|>--- conflicted
+++ resolved
@@ -41,27 +41,21 @@
             data_len: u32,
             value_ptr: *const u8,
             message_id_ptr: *mut u8,
-<<<<<<< HEAD
-        );
+        ) -> ErrorCode;
+        pub fn gr_reply_commit(message_id_ptr: *mut u8, value_ptr: *const u8) -> ErrorCode;
+        pub fn gr_reply_push(data_ptr: *const u8, data_len: u32) -> ErrorCode;
         pub fn gr_reply_wgas(
             data_ptr: *const u8,
             data_len: u32,
             value_ptr: *const u8,
             gas_limit_ptr: *const u8,
             message_id_ptr: *mut u8,
-        );
-        pub fn gr_reply_commit(message_id_ptr: *mut u8, value_ptr: *const u8);
+        ) -> ErrorCode;
         pub fn gr_reply_commit_wgas(
             message_id_ptr: *mut u8,
             value_ptr: *const u8,
             gas_limit_ptr: *const u8,
-        );
-        pub fn gr_reply_push(data_ptr: *const u8, data_len: u32);
-=======
         ) -> ErrorCode;
-        pub fn gr_reply_commit(message_id_ptr: *mut u8, value_ptr: *const u8) -> ErrorCode;
-        pub fn gr_reply_push(data_ptr: *const u8, data_len: u32) -> ErrorCode;
->>>>>>> 4450eea1
         pub fn gr_reply_to(dest: *mut u8);
         pub fn gr_send(
             program: *const u8,
