// This file is part of Gear.

// Copyright (C) 2021 Gear Technologies Inc.
// SPDX-License-Identifier: GPL-3.0-or-later WITH Classpath-exception-2.0

// This program is free software: you can redistribute it and/or modify
// it under the terms of the GNU General Public License as published by
// the Free Software Foundation, either version 3 of the License, or
// (at your option) any later version.

// This program is distributed in the hope that it will be useful,
// but WITHOUT ANY WARRANTY; without even the implied warranty of
// MERCHANTABILITY or FITNESS FOR A PARTICULAR PURPOSE. See the
// GNU General Public License for more details.

// You should have received a copy of the GNU General Public License
// along with this program. If not, see <https://www.gnu.org/licenses/>.

//! Messaging API for GEAR programs.
//!
//! This module contains sys calls API for incoming message processing and
//! synchronous message sending. Messages are the main interface for
//! communications between actors (users and programs). Every GEAR program
//! contains code for processing an incoming message. While processing the
//! message program can send messages to other programs and users and reply to
//! the initial message as well.

use crate::MessageHandle;
use crate::{MessageId, ProgramId};

mod sys {
    extern "C" {
        pub fn gr_msg_id(val: *mut u8);
        pub fn gr_read(at: u32, len: u32, dest: *mut u8);
        pub fn gr_reply(
            data_ptr: *const u8,
            data_len: u32,
            gas_limit: u64,
            value_ptr: *const u8,
            message_id_ptr: *mut u8,
        );
<<<<<<< HEAD
        pub fn gr_reply_commit(message_id_ptr: *mut u8, gas_limit: u64, value_ptr: *const u8);
=======
>>>>>>> 2e715049
        pub fn gr_reply_push(data_ptr: *const u8, data_len: u32);
        pub fn gr_reply_to(dest: *mut u8);
        pub fn gr_send(
            program: *const u8,
            data_ptr: *const u8,
            data_len: u32,
            gas_limit: u64,
            value_ptr: *const u8,
            message_id_ptr: *mut u8,
        );
        pub fn gr_send_commit(
            handle: u32,
            message_id_ptr: *mut u8,
            program: *const u8,
            gas_limit: u64,
            value_ptr: *const u8,
        );
        pub fn gr_send_init() -> u32;
        pub fn gr_send_push(handle: u32, data_ptr: *const u8, data_len: u32);
        pub fn gr_size() -> u32;
        pub fn gr_source(program: *mut u8);
        pub fn gr_value(val: *mut u8);
    }
}

/// Obtain an identifier of the message currently being processed.
///
/// # Examples
///
/// ```
/// use gcore::msg;
///
/// pub unsafe extern "C" fn handle() {
///     let current_message_id = msg::id();
/// }
/// ```
pub fn id() -> MessageId {
    let mut msg_id = MessageId::default();
    unsafe { sys::gr_msg_id(msg_id.0.as_mut_ptr()) }
    msg_id
}

/// Get a payload of the message currently being processed.
///
/// Loads content of the message into a buffer with a message size which can be
/// obtained using [`size`] function.
///
/// # Examples
///
/// ```
/// use gcore::msg;
///
/// pub unsafe extern "C" fn handle() {
///     let mut result = vec![0u8; msg::size()];
///     msg::load(&mut result[..]);
/// }
/// ```
pub fn load(buffer: &mut [u8]) {
    unsafe {
        let message_size = sys::gr_size() as usize;
        if message_size != buffer.len() {
            panic!("Cannot load message - buffer length does not match");
        }

        sys::gr_read(0, message_size as _, buffer.as_mut_ptr() as _);
    }
}

<<<<<<< HEAD
=======
/// Send a new message as a reply to the message currently being processed.
///
/// Some programs can reply on their messages to other programs, i.e. check
/// another program's state and use it as a parameter for its own business
/// logic. This function allows sending such replies, which are similar to
/// standard messages in terms of payload and differ only in the way the message
/// processing is handled by a separate program function called *handle_reply*.
///
/// First argument is the reply message payload in bytes. Second argument is
/// `gas_limit` - maximum gas allowed to be utilized during the reply message
/// processing. Last argument `value` is the value to be transferred from the
/// current program account to the reply message target account.
/// Returns [`MessageId`] of the reply message. The send transaction will be
/// posted only once processing is complete, as with the standard message
/// [`send`].
///
/// # Examples
///
/// ```
/// use gcore::{exec, msg};
///
/// pub unsafe extern "C" fn handle() {
///     // ...
///     msg::reply(b"PING", exec::gas_available(), 0);
/// }
/// ```
///
/// # See also
///
/// [`reply_push`] function allows to form a reply message in parts.
>>>>>>> 2e715049
pub fn reply(payload: &[u8], gas_limit: u64, value: u128) -> MessageId {
    unsafe {
        let mut message_id = MessageId::default();
        sys::gr_reply(
            payload.as_ptr(),
            payload.len() as _,
            gas_limit,
            value.to_le_bytes().as_ptr(),
            message_id.as_mut_slice().as_mut_ptr(),
        );
        message_id
<<<<<<< HEAD
    }
}

pub fn reply_commit(gas_limit: u64, value: u128) -> MessageId {
    unsafe {
        let mut message_id = MessageId::default();
        sys::gr_reply_commit(
            message_id.as_mut_slice().as_mut_ptr(),
            gas_limit,
            value.to_le_bytes().as_ptr(),
        );
        message_id
=======
>>>>>>> 2e715049
    }
}

/// Push a payload part to the current reply message.
///
/// Some programs can reply on their messages to other programs, i.e. check
/// another program's state and use it as a parameter for its own business
/// logic. Basic implemetation is covered in [`reply`] function.
///
/// This function allows filling the reply payload by parts during the message
/// handling. Finalization of the reply message is done via `reply_commit`
/// function similar to [`send_commit`].
///
/// # Examples
///
/// ```
/// use gcore::msg;
///
/// pub unsafe extern "C" fn handle() {
///     // ...
///     msg::reply_push(b"Part 1");
///     // ...
///     msg::reply_push(b"Part 2");
/// }
/// ```
pub fn reply_push(payload: &[u8]) {
    unsafe { sys::gr_reply_push(payload.as_ptr(), payload.len() as _) }
}

/// Get an identifier of the initial message which the current handle_reply is
/// called on.
///
/// Processing the reply to the message in GEAR program is performed using
/// `handle_reply` function. In order to obtain orginal message id on which
/// reply has been posted program should call this function.

/// # Examples
///
/// ```
/// use gcore::msg;
///
/// pub unsafe extern "C" fn handle_reply() {
///     // ...
///     let orginal_message_id = msg::reply_to();
/// }
/// ```
///
/// # Panics
///
/// Panics if called in a context other than `handle_reply()`.
pub fn reply_to() -> MessageId {
    let mut message_id = MessageId::default();
    unsafe { sys::gr_reply_to(message_id.0.as_mut_ptr()) }
    message_id
}

/// Send a new message to the program or user.
///
/// GEAR allows programs to communicate to each other and users via messages.
/// Send function allows to send such messages.
///
/// First argument is address of target account.
/// Second argument is message payload in bytes.
/// Third argument is gas_limit - maximum gas allowed to be utilized during
/// reply message processing. Last argument value is value to be transferred
/// from current program account to message target account. Send transaction
/// will be posted only once execution of processing will be finished.

/// # Examples
///
/// ```
/// use gcore::{msg, ProgramId};
///
/// pub unsafe extern "C" fn handle() {
///     // ...
///     let mut id: [u8; 32] = [0; 32];
///     for i in 0..id.len() {
///         id[i] = i as u8;
///     }
///
///     msg::send(ProgramId(id), b"HELLO", 1000, 12345678);
/// }
/// ```
///
/// # See also
///
/// [`send_init`],[`send_push`], [`send_commit`] functions allows to form a
/// message to send in parts.
pub fn send(program: ProgramId, payload: &[u8], gas_limit: u64, value: u128) -> MessageId {
    unsafe {
        let mut message_id = MessageId::default();
        sys::gr_send(
            program.as_slice().as_ptr(),
            payload.as_ptr(),
            payload.len() as _,
            gas_limit,
            value.to_le_bytes().as_ptr(),
            message_id.as_mut_slice().as_mut_ptr(),
        );
        message_id
    }
}

/// Finialize and send message formed in parts
///
/// GEAR allows programs to work with messages in parts.
/// This function finalizes the message built in parts and sends it.
///
/// First argument is the message handle [MessageHandle] which specifies a
/// particular message built in parts. Second argument is the address of the
/// target account. Third argument is gas_limit - maximum gas allowed to be
/// utilized during reply message processing. Last argument value is value to be
/// transferred from current program account to message target account. Send
/// transaction will be posted only once execution of processing will be
/// finished. # Examples
///
/// ```
/// use gcore::{exec, msg};
///
/// pub unsafe extern "C" fn handle() {
///     // ...
///     let msg_handle = msg::send_init();
///     msg::send_push(&msg_handle, b"PING");
///     msg::send_commit(msg_handle, msg::source(), exec::gas_available(), 42);
/// }
/// ```
///
/// # See also
///
/// [`send`] allows to send message in one step.
///
/// [`send_push`], [`send_init`] functions allows to form a message to send in
/// parts.
pub fn send_commit(
    handle: MessageHandle,
    program: ProgramId,
    gas_limit: u64,
    value: u128,
) -> MessageId {
    unsafe {
        let mut message_id = MessageId::default();
        sys::gr_send_commit(
            handle.0,
            message_id.as_mut_slice().as_mut_ptr(),
            program.as_slice().as_ptr(),
            gas_limit,
            value.to_le_bytes().as_ptr(),
        );
        message_id
    }
}

/// Initialize a message to send formed in parts.
///
/// GEAR allows programs to work with messages in parts.
/// This function initialize message built in parts and returns
/// corresponding message handle.
///
/// # Examples
///
/// ```
/// use gcore::{exec, msg};
///
/// pub unsafe extern "C" fn handle() {
///     // ...
///     let msg_handle = msg::send_init();
///     msg::send_push(&msg_handle, b"PING");
///     msg::send_commit(msg_handle, msg::source(), exec::gas_available(), 42);
/// }
/// ```
///
/// # See also
/// [`send`] allows to send message in one step.
///
/// [`send_push`], [`send_commit`] functions allows to form a message to send in
/// parts.
pub fn send_init() -> MessageHandle {
    unsafe { MessageHandle(sys::gr_send_init()) }
}

/// Push a payload part of the message to be sent in parts.
///
/// GEAR allows programs to work with messages in parts.
/// This function add a `payload` part to the message specified by message
/// `handle`.
///
/// # Examples
///
/// ```
/// use gcore::{exec, msg};
///
/// pub unsafe extern "C" fn handle() {
///     // ...
///     let msg_handle = msg::send_init();
///     msg::send_push(&msg_handle, b"PING");
///     msg::send_commit(msg_handle, msg::source(), exec::gas_available(), 42);
/// }
/// ```
///
/// # See also
///
/// [`send`] allows to send a message in one step.
///
/// [`send_init`], [`send_commit`] functions allows to form and send a message
/// to send in parts.
pub fn send_push(handle: &MessageHandle, payload: &[u8]) {
    unsafe { sys::gr_send_push(handle.0, payload.as_ptr(), payload.len() as _) }
}

/// Get the payload size of the message being processed.
///
/// This function is used to obtain the payload size of the current message
/// being processed.
///
/// # Examples
///
/// ```
/// use gcore::msg;
///
/// pub unsafe extern "C" fn handle() {
///     // ...
///     let payload_size = msg::size();
/// }
/// ```
pub fn size() -> usize {
    unsafe { sys::gr_size() as _ }
}

/// Get the 256-bit address of the message source.
///
/// This function is used to obtain [`ProgramId`] of the account that sends the
/// currently processing message (either program or user).
///
/// # Examples
///
/// ```
/// use gcore::msg;
///
/// pub unsafe extern "C" fn handle() {
///     // ...
///     let who_sends_message = msg::source();
/// }
/// ```
pub fn source() -> ProgramId {
    let mut program_id = ProgramId::default();
    unsafe { sys::gr_source(program_id.as_mut_slice().as_mut_ptr()) }
    program_id
}

/// Get the value associated with the message being processed.
///
/// This function is used to obtain the value that has been sent along with a
/// current message being processed.
///
/// # Examples
///
/// ```
/// use gcore::msg;
///
/// pub unsafe extern "C" fn handle() {
///     // ...
///     let amount_sent_with_message = msg::value();
/// }
/// ```
pub fn value() -> u128 {
    let mut value_data = [0u8; 16];
    unsafe {
        sys::gr_value(value_data.as_mut_ptr());
    }
    u128::from_le_bytes(value_data)
}<|MERGE_RESOLUTION|>--- conflicted
+++ resolved
@@ -39,10 +39,7 @@
             value_ptr: *const u8,
             message_id_ptr: *mut u8,
         );
-<<<<<<< HEAD
         pub fn gr_reply_commit(message_id_ptr: *mut u8, gas_limit: u64, value_ptr: *const u8);
-=======
->>>>>>> 2e715049
         pub fn gr_reply_push(data_ptr: *const u8, data_len: u32);
         pub fn gr_reply_to(dest: *mut u8);
         pub fn gr_send(
@@ -111,8 +108,6 @@
     }
 }
 
-<<<<<<< HEAD
-=======
 /// Send a new message as a reply to the message currently being processed.
 ///
 /// Some programs can reply on their messages to other programs, i.e. check
@@ -143,7 +138,6 @@
 /// # See also
 ///
 /// [`reply_push`] function allows to form a reply message in parts.
->>>>>>> 2e715049
 pub fn reply(payload: &[u8], gas_limit: u64, value: u128) -> MessageId {
     unsafe {
         let mut message_id = MessageId::default();
@@ -155,7 +149,6 @@
             message_id.as_mut_slice().as_mut_ptr(),
         );
         message_id
-<<<<<<< HEAD
     }
 }
 
@@ -168,8 +161,6 @@
             value.to_le_bytes().as_ptr(),
         );
         message_id
-=======
->>>>>>> 2e715049
     }
 }
 
