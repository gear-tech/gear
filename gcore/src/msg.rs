--- conflicted
+++ resolved
@@ -68,7 +68,7 @@
 ///
 /// ```
 /// use gcore::msg;
-/// 
+///
 /// pub unsafe extern "C" fn handle() {
 ///     let current_message_id = msg::id();
 /// }
@@ -85,7 +85,7 @@
 ///
 /// ```
 /// use gcore::msg;
-/// 
+///
 /// pub unsafe extern "C" fn handle() {
 ///     let mut result = vec![0u8; msg::size()];
 ///     msg::load(&mut result[..]);
@@ -115,7 +115,7 @@
 ///
 /// ```
 /// use gcore::{msg, exec};
-/// 
+///
 /// pub unsafe extern "C" fn handle() {
 ///    // ...
 ///    msg::reply(b"PING", exec::gas_available(), 0);
@@ -147,7 +147,7 @@
 ///
 /// ```
 /// use gcore::msg;
-/// 
+///
 /// pub unsafe extern "C" fn handle() {
 ///    // ...
 ///    msg::reply_push(b"Part 1");
@@ -167,7 +167,7 @@
 ///
 /// ```
 /// use gcore::msg;
-/// 
+///
 /// pub unsafe extern "C" fn handle_reply() {
 ///    // ...
 ///    let orginal_message_id = msg::reply_to();
@@ -181,7 +181,6 @@
     message_id
 }
 
-<<<<<<< HEAD
 /// Send new message to a program or user  
 ///
 /// GEAR allows programs to communicate to each other and users via messages.
@@ -195,7 +194,7 @@
 ///
 /// ```
 /// use gcore::{msg, ProgramId};
-/// 
+///
 /// pub unsafe extern "C" fn handle() {
 ///     // ...
 ///     let mut id: [u8; 32] = [0; 32];
@@ -209,8 +208,6 @@
 /// # See also
 /// [send_init](fn@send_init),[send_push](fn@send_push),[send_commit](fn@send_commit) funcitons allows to form message to send in parts.
 ///
-=======
->>>>>>> 376ca8b9
 pub fn send(program: ProgramId, payload: &[u8], gas_limit: u64, value: u128) -> MessageId {
     unsafe {
         let mut message_id = MessageId::default();
@@ -239,7 +236,7 @@
 ///
 /// ```
 /// use gcore::{msg, exec};
-/// 
+///
 /// pub unsafe extern "C" fn handle() {
 ///    // ...
 ///    let msg_handle = msg::send_init();
@@ -279,7 +276,7 @@
 ///
 /// ```
 /// use gcore::{msg, exec};
-/// 
+///
 /// pub unsafe extern "C" fn handle() {
 ///    // ...
 ///    let msg_handle = msg::send_init();
@@ -306,7 +303,7 @@
 ///
 /// ```
 /// use gcore::{msg, exec};
-/// 
+///
 /// pub unsafe extern "C" fn handle() {
 ///    // ...
 ///    let msg_handle = msg::send_init();
@@ -323,26 +320,36 @@
     unsafe { sys::gr_send_push(handle.0, payload.as_ptr(), payload.len() as _) }
 }
 
-<<<<<<< HEAD
-/// Get address of message source
-///
-/// source() function is used to obtain *ProgramId* of account who send currently processing message (either program or user).
-/// # Examples
-///
-/// ```
-/// use gcore::msg;
-/// 
-/// pub unsafe extern "C" fn handle() {
-///    // ...
-///    let who_send_message = msg::source();
-/// }
-/// ```
-=======
+/// Get size of payload of a message being processed
+///
+/// size() function is used to obtain size of payload of current message being processed.
+/// # Examples
+///
+/// ```
+/// use gcore::msg;
+///
+/// pub unsafe extern "C" fn handle() {
+///    // ...
+///    let size_of_the_message = msg::size();
+/// }
+/// ```
 pub fn size() -> usize {
     unsafe { sys::gr_size() as _ }
 }
 
->>>>>>> 376ca8b9
+/// Get address of message source
+///
+/// source() function is used to obtain *ProgramId* of account who send currently processing message (either program or user).
+/// # Examples
+///
+/// ```
+/// use gcore::msg;
+///
+/// pub unsafe extern "C" fn handle() {
+///    // ...
+///    let who_send_message = msg::source();
+/// }
+/// ```
 pub fn source() -> ProgramId {
     let mut program_id = ProgramId::default();
     unsafe { sys::gr_source(program_id.as_mut_slice().as_mut_ptr()) }
@@ -356,7 +363,7 @@
 ///
 /// ```
 /// use gcore::msg;
-/// 
+///
 /// pub unsafe extern "C" fn handle() {
 ///    // ...
 ///    let amount_sent_with_message = msg::value();
@@ -368,24 +375,4 @@
         sys::gr_value(value_data.as_mut_ptr());
     }
     u128::from_le_bytes(value_data)
-<<<<<<< HEAD
-}
-
-/// Get size of payload of a message being processed
-///
-/// size() function is used to obtain size of payload of current message being processed.
-/// # Examples
-///
-/// ```
-/// use gcore::msg;
-/// 
-/// pub unsafe extern "C" fn handle() {
-///    // ...
-///    let size_of_the_message = msg::size();
-/// }
-/// ```
-pub fn size() -> usize {
-    unsafe { sys::gr_size() as _ }
-=======
->>>>>>> 376ca8b9
 }