// This file is part of Gear.

// Copyright (C) 2021-2023 Gear Technologies Inc.
// SPDX-License-Identifier: GPL-3.0-or-later WITH Classpath-exception-2.0

// This program is free software: you can redistribute it and/or modify
// it under the terms of the GNU General Public License as published by
// the Free Software Foundation, either version 3 of the License, or
// (at your option) any later version.

// This program is distributed in the hope that it will be useful,
// but WITHOUT ANY WARRANTY; without even the implied warranty of
// MERCHANTABILITY or FITNESS FOR A PARTICULAR PURPOSE. See the
// GNU General Public License for more details.

// You should have received a copy of the GNU General Public License
// along with this program. If not, see <https://www.gnu.org/licenses/>.

//! Messaging API for Gear programs.
//!
//! This module contains an API to process incoming messages and synchronously
//! send outgoing ones. Messages are the primary communication interface
//! between actors (users and programs).
//!
//! Every Gear program has code that handles messages. During message
//! processing, a program can send messages to other programs and users,
//! including a reply to the initial message.
//!
//! When some actor (user or program) sends a message to the program, it invokes
//! this program by executing the `handle` function. The invoked program can
//! obtain details of incoming messages by using this module's API ([`source`],
//! [`size`], [`read`], [`id`], [`value`], etc.).
//!
//! Optionally the program can send one or more messages to other actors. Also,
//! it can send a reply that differs from a regular message in two ways:
//! - There can be no more than one reply;
//! - It is impossible to choose the reply's destination, as it is always sent
//!   to the program invoker.
//!
//! Note that messages and a reply are not sent immediately but collected during
//! the program execution and enqueued after the execution successfully ends.

use crate::{
    errors::{Result, SyscallError},
    ActorId, MessageHandle, MessageId, ReservationId,
};
use gear_core_errors::ExtError;
use gsys::{ErrorWithHandle, ErrorWithHash, ErrorWithStatus, HashWithValue, TwoHashesWithValue};

const PTR_SPECIAL: *const u128 = u32::MAX as *const u128;

fn value_ptr(value: &u128) -> *const u128 {
    if *value == 0 {
        PTR_SPECIAL
    } else {
        value as *const u128
    }
}

/// Get the status code of the message being processed.
///
/// This function is used in the reply handler to check whether the message was
/// processed successfully or not.
///
/// # Examples
///
/// ```
/// use gcore::msg;
///
/// #[no_mangle]
/// extern "C" fn handle_reply() {
///     let status_code = msg::status_code().expect("Unable to get status code");
/// }
/// ```
pub fn status_code() -> Result<i32> {
    let mut res: ErrorWithStatus = Default::default();

    unsafe { gsys::gr_status_code(res.as_mut_ptr()) }
    SyscallError(res.error_code).into_result()?;

    Ok(res.status_code)
}

/// Get an identifier of the message that is currently being processed.
///
/// One can get an identifier for the currently processing message; each send
/// and reply function also returns a message identifier.
///
/// # Examples
///
/// ```
/// use gcore::{msg, MessageId};
///
/// #[no_mangle]
/// extern "C" fn handle() {
///     let current_message_id = msg::id();
///     if current_message_id != MessageId::zero() {
///         msg::reply(b"Real message", 0).expect("Unable to reply");
///     }
/// }
/// ```
pub fn id() -> MessageId {
    let mut message_id = MessageId::default();
    unsafe { gsys::gr_message_id(message_id.as_mut_ptr()) }
    message_id
}

// TODO: issue #1859
/// Get a payload of the message that is currently being processed.
///
/// This function loads the message's payload into buffer with at least
/// message size (that can be obtained using the [`size`] function). Note
/// that part of a buffer can be left untouched by this function, if message
/// payload does not have enough data.
///
/// # Examples
///
/// ```
/// use gcore::msg;
///
/// #[no_mangle]
/// extern "C" fn handle() {
///     let mut payload = vec![0u8; msg::size()];
///     msg::read(&mut payload).expect("Unable to read");
/// }
/// ```
pub fn read(buffer: &mut [u8]) -> Result<()> {
    let size = size();

    if size > buffer.len() {
        return Err(ExtError::SyscallUsage);
    }

    if size > 0 {
        let mut error_code = 0u32;
        unsafe { gsys::gr_read(0, size as u32, buffer.as_mut_ptr(), &mut error_code) }
        SyscallError(error_code).into_result()?;
    }

    Ok(())
}

// TODO: issue #1859
/// Get a payload of the message that is currently being processed, starting
/// from some particular offset.
///
/// Note that part of a buffer can be left untouched by this function, if
/// message payload does not have enough data.
///
/// # Examples
///
/// ```
/// use gcore::msg;
///
/// #[no_mangle]
/// extern "C" fn handle() {
///     let mut payload = vec![0u8; msg::size() - 16];
///     msg::read_at(16, &mut payload).expect("Unable to read");
/// }
/// ```
pub fn read_at(offset: usize, buffer: &mut [u8]) -> Result<()> {
    if buffer.is_empty() {
        return SyscallError(0).into_result();
    }

    let size = size();

    if size > buffer.len() + offset {
        return Err(ExtError::SyscallUsage);
    }

<<<<<<< HEAD
    let mut error_code = 0u32;

    if size > 0 {
        unsafe {
            gsys::gr_read(
                offset as u32,
                size as u32,
                buffer.as_mut_ptr(),
                &mut error_code,
            )
        }
=======
    let mut len = 0u32;
    unsafe {
        gsys::gr_read(
            offset as u32,
            buffer.len() as u32,
            buffer.as_mut_ptr(),
            &mut len as *mut u32,
        )
>>>>>>> 38156341
    }

    SyscallError(error_code).into_result()
}

/// Send a new message as a reply to the message that is currently being
/// processed.
///
/// Some programs can reply to other programs, e.g., check another program's
/// state and use it as a parameter for its business logic.
///
/// This function allows sending such replies, which are similar to standard
/// messages in terms of payload and different only in how the message
/// processing is handled by a dedicated program function called `handle_reply`.
///
/// The first argument is the payload buffer. The second argument is the value
/// to be transferred from the current program account to the reply message
/// target account.
///
/// Reply message transactions will be posted after processing is finished,
/// similar to the standard message [`send`].
///
/// # Examples
///
/// ```
/// use gcore::{exec, msg};
///
/// #[no_mangle]
/// extern "C" fn handle() {
///     msg::reply(b"PING", exec::value_available()).expect("Unable to reply");
/// }
/// ```
///
/// # See also
///
/// - [`reply_push`] function allows forming a reply message in parts.
/// - [`send`] function sends a new message to the program or user.
pub fn reply(payload: &[u8], value: u128) -> Result<MessageId> {
    let mut res: ErrorWithHash = Default::default();

    let payload_len = payload
        .len()
        .try_into()
        .map_err(|_| ExtError::SyscallUsage)?;

    let value_ptr = value_ptr(&value);

<<<<<<< HEAD
    unsafe {
        gsys::gr_reply(
            payload.as_ptr(),
            payload_len,
            value_ptr,
            0,
            res.as_mut_ptr(),
        )
    };
    SyscallError(res.error_code).into_result()?;
=======
    unsafe { gsys::gr_reply(payload.as_ptr(), payload_len, value_ptr, res.as_mut_ptr()) };
    SyscallError(res.length).into_result()?;
>>>>>>> 38156341

    Ok(MessageId(res.hash))
}

/// Same as [`reply`], but it spends gas from a reservation instead of borrowing
/// it from the gas limit provided with the incoming message.
///
/// The first argument is the reservation identifier [`ReservationId`] obtained
/// by calling the corresponding API. The second argument is the payload buffer.
/// The last argument is the value to be transferred from the current program
/// account to the reply message target account.
///
/// # Examples
///
/// ```
/// use gcore::{exec, msg};
///
/// #[no_mangle]
/// extern "C" fn handle() {
///     let reservation_id = exec::reserve_gas(5_000_000, 100).expect("Unable to reserve");
///     msg::reply_from_reservation(reservation_id, b"PING", 0).unwrap();
/// }
/// ```
///
/// # See also
///
/// - [`send_from_reservation`] function sends a new message to the program or
///   user by using gas from a reservation.
pub fn reply_from_reservation(id: ReservationId, payload: &[u8], value: u128) -> Result<MessageId> {
    let rid_value = HashWithValue { hash: id.0, value };

    let mut res: ErrorWithHash = Default::default();

    let payload_len = payload
        .len()
        .try_into()
        .map_err(|_| ExtError::SyscallUsage)?;

    unsafe {
        gsys::gr_reservation_reply(
            rid_value.as_ptr(),
            payload.as_ptr(),
            payload_len,
            res.as_mut_ptr(),
        )
    };
    SyscallError(res.error_code).into_result()?;

    Ok(MessageId(res.hash))
}

/// Same as [`reply`], but with an explicit gas limit.
///
/// # Examples
///
/// ```
/// use gcore::{exec, msg};
///
/// #[no_mangle]
/// extern "C" fn handle() {
///     msg::reply_with_gas(b"PING", exec::gas_available() / 2, 0).expect("Unable to reply");
/// }
/// ```
///
/// # See also
///
/// - [`reply_push`] function allows forming a reply message in parts.
pub fn reply_with_gas(payload: &[u8], gas_limit: u64, value: u128) -> Result<MessageId> {
    let mut res: ErrorWithHash = Default::default();

    let payload_len = payload
        .len()
        .try_into()
        .map_err(|_| ExtError::SyscallUsage)?;

    let value_ptr = value_ptr(&value);

    unsafe {
        gsys::gr_reply_wgas(
            payload.as_ptr(),
            payload_len,
            gas_limit,
            value_ptr,
            res.as_mut_ptr(),
        )
    };
    SyscallError(res.error_code).into_result()?;

    Ok(MessageId(res.hash))
}

/// Finalize and send the current reply message.
///
/// Some programs can rely on their messages to other programs, i.e., check
/// another program's state and use it as a parameter for its own business
/// logic. The basic implementation is covered in [`reply`](crate::msg::reply)
/// function.
///
/// This function allows sending a reply message filled with payload parts via
/// [`reply_push`] during the message handling. The [`reply_commit`] function
/// finalizes the reply message and sends it to the program invoker.
///
/// The only argument is the value to be transferred from the current program
/// account to the reply message target account.
///
/// Note that an incomplete reply message will be dropped if the
/// [`reply_commit`] function has not been called before the current execution
/// ends.
///
/// # Examples
///
/// ```
/// use gcore::msg;
///
/// #[no_mangle]
/// extern "C" fn handle() {
///     msg::reply_push(b"Hello,").expect("Unable to push");
///     msg::reply_push(b" world!").expect("Unable to push");
///     msg::reply_commit(42).expect("Unable to commit");
/// }
/// ```
///
/// # See also
///
/// - [`reply_push`] function allows forming a reply message in parts.
/// - [`send_commit`] function finalizes and sends a message formed in parts.
pub fn reply_commit(value: u128) -> Result<MessageId> {
    let mut res: ErrorWithHash = Default::default();

    let value_ptr = value_ptr(&value);

<<<<<<< HEAD
    unsafe { gsys::gr_reply_commit(value_ptr, 0, res.as_mut_ptr()) }
    SyscallError(res.error_code).into_result()?;
=======
    unsafe { gsys::gr_reply_commit(value_ptr, res.as_mut_ptr()) }
    SyscallError(res.length).into_result()?;
>>>>>>> 38156341

    Ok(MessageId(res.hash))
}

/// Same as [`reply_commit`], but with an explicit gas limit.
///
/// # Examples
///
/// ```
/// use gcore::{exec, msg};
///
/// #[no_mangle]
/// extern "C" fn handle() {
///     msg::reply_push(b"Hello, ").expect("Unable to push");
///     msg::reply_push(b", world!").expect("Unable to push");
///     msg::reply_commit_with_gas(exec::gas_available() / 2, 0).expect("Unable to commit");
/// }
/// ```
///
/// # See also
///
/// - [`reply_push`] function allows forming a reply message in parts.
pub fn reply_commit_with_gas(gas_limit: u64, value: u128) -> Result<MessageId> {
    let mut res: ErrorWithHash = Default::default();

    let value_ptr = value_ptr(&value);

<<<<<<< HEAD
    unsafe { gsys::gr_reply_commit_wgas(gas_limit, value_ptr, 0, res.as_mut_ptr()) }
    SyscallError(res.error_code).into_result()?;
=======
    unsafe { gsys::gr_reply_commit_wgas(gas_limit, value_ptr, res.as_mut_ptr()) }
    SyscallError(res.length).into_result()?;
>>>>>>> 38156341

    Ok(MessageId(res.hash))
}

/// Same as [`reply_commit`], but it spends gas from a reservation instead of
/// borrowing it from the gas limit provided with the incoming message.
///
/// # Examples
///
/// ```
/// use gcore::{exec, msg};
///
/// #[no_mangle]
/// extern "C" fn handle() {
///     msg::reply_push(b"Hello,").expect("Unable to push");
///     msg::reply_push(b" world!").expect("Unable to push");
///     let reservation_id = exec::reserve_gas(5_000_000, 100).expect("Unable to reserves");
///     msg::reply_commit_from_reservation(reservation_id, 42).expect("Unable to commit");
/// }
/// ```
///
/// # See also
///
/// - [`reply_push`] function allows forming a reply message in parts.
pub fn reply_commit_from_reservation(id: ReservationId, value: u128) -> Result<MessageId> {
    let rid_value = HashWithValue { hash: id.0, value };

    let mut res: ErrorWithHash = Default::default();

<<<<<<< HEAD
    unsafe { gsys::gr_reservation_reply_commit(rid_value.as_ptr(), 0, res.as_mut_ptr()) };
    SyscallError(res.error_code).into_result()?;
=======
    unsafe { gsys::gr_reservation_reply_commit(rid_value.as_ptr(), res.as_mut_ptr()) };
    SyscallError(res.length).into_result()?;
>>>>>>> 38156341

    Ok(MessageId(res.hash))
}

/// Push a payload part to the current reply message.
///
/// Some programs can rely on their messages to other programs, i.e., check
/// another program's state and use it as a parameter for its own business
/// logic. The basic implementation is covered in the [`reply`] function.
///
/// This function allows filling the reply `payload` parts via [`reply_push`]
/// during the message handling. The payload can consist of several parts.
///
/// Note that an incomplete reply message will be dropped if the
/// [`reply_commit`] function has not been called before the current execution
/// ends.
///
/// # Examples
///
/// See the [`reply_commit`] examples.
///
/// # See also
///
/// - [`reply_commit`] function finalizes and sends the current reply message.
pub fn reply_push(payload: &[u8]) -> Result<()> {
    let payload_len = payload
        .len()
        .try_into()
        .map_err(|_| ExtError::SyscallUsage)?;

    let mut error_code = 0u32;
    unsafe { gsys::gr_reply_push(payload.as_ptr(), payload_len, &mut error_code) };
    SyscallError(error_code).into_result()
}

/// Get an identifier of the initial message on which the current `handle_reply`
/// function is called.
///
/// The Gear program processes the reply to the message using the `handle_reply`
/// function. Therefore, a program should call this function to obtain the
/// original message identifier on which the reply has been posted.
///
/// # Examples
///
/// ```
/// use gcore::msg;
///
/// #[no_mangle]
/// extern "C" fn handle_reply() {
///     let original_message_id = msg::reply_to().unwrap();
/// }
/// ```
pub fn reply_to() -> Result<MessageId> {
    let mut res: ErrorWithHash = Default::default();

    unsafe { gsys::gr_reply_to(res.as_mut_ptr()) };
    SyscallError(res.error_code).into_result()?;

    Ok(MessageId(res.hash))
}

/// Get an identifier of the message which issued a signal.
///
/// The Gear program processes the signal using the `handle_signal`
/// function. Therefore, a program should call this function to obtain the
/// original message identifier which issued a signal.
///
/// # Examples
///
/// ```
/// use gcore::msg;
///
/// #[no_mangle]
/// extern "C" fn handle_signal() {
///     let erroneous_message = msg::signal_from().unwrap();
/// }
/// ```
pub fn signal_from() -> Result<MessageId> {
    let mut res: ErrorWithHash = Default::default();

    unsafe { gsys::gr_signal_from(res.as_mut_ptr()) };
    SyscallError(res.error_code).into_result()?;

    Ok(MessageId(res.hash))
}

/// Same as [`reply`], but relays the incoming message payload.
pub fn reply_input(value: u128, offset: u32, len: u32) -> Result<MessageId> {
    let mut res: ErrorWithHash = Default::default();

    let value_ptr = value_ptr(&value);

    unsafe {
        gsys::gr_reply_input(offset, len, value_ptr, res.as_mut_ptr());
    }

    SyscallError(res.error_code).into_result()?;

    Ok(MessageId(res.hash))
}

/// Same as [`reply_push`] but uses the input buffer as a payload source.
///
/// The first and second arguments are the offset and length of the input
/// buffer's piece that is to be pushed back to the output.
///
/// # Examples
///
/// Send half of the incoming payload back to the sender as a reply.
///
/// ```
/// use gcore::msg;
///
/// #[no_mangle]
/// extern "C" fn handle() {
///     msg::reply_push_input(0, msg::size() as u32 / 2).expect("Unable to push");
///     msg::reply_commit(0).expect("Unable to commit");
/// }
/// ```
///
/// # See also
///
/// - [`send_push_input`] function allows using the input buffer as a payload
///   source for an outcoming message.
pub fn reply_push_input(offset: u32, len: u32) -> Result<()> {
    let mut error_code = 0u32;
    unsafe { gsys::gr_reply_push_input(offset, len, &mut error_code as _) };
    SyscallError(error_code).into_result()
}

/// Same as [`reply_input`], but with explicit gas limit.
pub fn reply_input_with_gas(
    gas_limit: u64,
    value: u128,
    offset: u32,
    len: u32,
) -> Result<MessageId> {
    let mut res: ErrorWithHash = Default::default();

    let value_ptr = value_ptr(&value);

    unsafe {
        gsys::gr_reply_input_wgas(offset, len, gas_limit, value_ptr, res.as_mut_ptr());
    }
    SyscallError(res.error_code).into_result()?;

    Ok(MessageId(res.hash))
}

/// Same as [`send`] but uses the input buffer as a payload source.
///
/// The first argument is the address of the target account ([`ActorId`]). The
/// second argument is the value to be transferred from the current program
/// account to the message target account. The third and last arguments are the
/// offset and length of the input buffer's piece to be sent back.
///
/// # Examples
///
/// Send half of the incoming payload back to the sender.
///
/// ```
/// use gcore::msg;
///
/// #[no_mangle]
/// extern "C" fn handle() {
///     msg::send_input(msg::source(), 0, 0, msg::size() as u32 / 2).expect("Unable to send");
/// }
/// ```
///
/// # See also
///
/// - [`send_push_input`] function allows using the input buffer as a payload
///   source for an outcoming message.
pub fn send_input(destination: ActorId, value: u128, offset: u32, len: u32) -> Result<MessageId> {
    send_input_delayed(destination, value, offset, len, 0)
}

/// Same as [`send_input`], but sends delayed.
pub fn send_input_delayed(
    destination: ActorId,
    value: u128,
    offset: u32,
    len: u32,
    delay: u32,
) -> Result<MessageId> {
    let pid_value = HashWithValue {
        hash: destination.0,
        value,
    };

    let mut res: ErrorWithHash = Default::default();

    unsafe {
        gsys::gr_send_input(pid_value.as_ptr(), offset, len, delay, res.as_mut_ptr());
    }
    SyscallError(res.error_code).into_result()?;

    Ok(MessageId(res.hash))
}

/// Send a new message to the program or user.
///
/// Gear allows programs to communicate with each other and users via messages.
/// For example, the [`send`] function allows sending such messages.
///
/// The first argument is the address of the target account ([`ActorId`]). The
/// second argument is the payload buffer. The last argument is the value to be
/// transferred from the current program account to the message target account.
///
/// Send transaction will be posted after processing is finished, similar to the
/// reply message [`reply`].
///
/// # Examples
///
/// Send a message with value to the arbitrary address (don't repeat it in your
/// program!):
///
/// ```
/// use gcore::{msg, ActorId};
///
/// #[no_mangle]
/// extern "C" fn handle() {
///     // Receiver id is collected from bytes from 0 to 31
///     let id: [u8; 32] = core::array::from_fn(|i| i as u8);
///     msg::send(ActorId(id), b"HELLO", 42).expect("Unable to send");
/// }
/// ```
///
/// # See also
///
/// - [`reply`] function sends a new message as a reply to the message that is
///   currently being processed.
/// - [`send_init`], [`send_push`], and [`send_commit`] functions allow forming
///   a message to send in parts.
pub fn send(destination: ActorId, payload: &[u8], value: u128) -> Result<MessageId> {
    send_delayed(destination, payload, value, 0)
}

/// Same as [`send`], but it spends gas from a reservation instead of borrowing
/// it from the gas limit provided with the incoming message.
///
/// The first argument is the reservation identifier [`ReservationId`] obtained
/// by calling the corresponding API. The second argument is the address of the
/// target account ([`ActorId`]). The third argument is the payload buffer.
/// Finally, the last argument is the value to be transferred from the current
/// program account to the message target account.
///
/// # Examples
///
/// Send a message with value to the arbitrary address (don't repeat it in your
/// program!):
///
/// ```
/// use gcore::{exec, msg, ActorId};
///
/// #[no_mangle]
/// extern "C" fn handle() {
///     // Reserve 5 million of gas for 100 blocks
///     let reservation_id = exec::reserve_gas(5_000_000, 100).expect("Unable to reserve");
///     // Receiver id is collected from bytes from 0 to 31
///     let actor_id: [u8; 32] = core::array::from_fn(|i| i as u8);
///     msg::send_from_reservation(reservation_id, ActorId(actor_id), b"HELLO", 42)
///         .expect("Unable to send");
/// }
/// ```
///
/// # See also
///
/// - [`reply_from_reservation`] function sends a reply to the program or user
///   by using gas from a reservation.
/// - [`send_init`],[`send_push`], [`send_commit_from_reservation`] functions
///   allows forming a message to send in parts.
pub fn send_from_reservation(
    reservation_id: ReservationId,
    destination: ActorId,
    payload: &[u8],
    value: u128,
) -> Result<MessageId> {
    send_delayed_from_reservation(reservation_id, destination, payload, value, 0)
}

/// Same as [`send_from_reservation`], but sends the message after the`delay`
/// expressed in block count.
pub fn send_delayed_from_reservation(
    reservation_id: ReservationId,
    destination: ActorId,
    payload: &[u8],
    value: u128,
    delay: u32,
) -> Result<MessageId> {
    let rid_pid_value = TwoHashesWithValue {
        hash1: reservation_id.0,
        hash2: destination.0,
        value,
    };

    let mut res: ErrorWithHash = Default::default();

    let payload_len = payload
        .len()
        .try_into()
        .map_err(|_| ExtError::SyscallUsage)?;

    unsafe {
        gsys::gr_reservation_send(
            rid_pid_value.as_ptr(),
            payload.as_ptr(),
            payload_len,
            delay,
            res.as_mut_ptr(),
        )
    };
    SyscallError(res.error_code).into_result()?;

    Ok(MessageId(res.hash))
}

/// Same as [`send_push`] but uses the input buffer as a payload source.
///
/// The first argument is the message handle [`MessageHandle`] that specifies a
/// particular message built in parts. The second and third arguments are the
/// offset and length of the input buffer's piece that is to be pushed back to
/// the output.
///
/// # Examples
///
/// Send half of the incoming payload back to the sender.
///
/// ```
/// use gcore::msg;
///
/// #[no_mangle]
/// extern "C" fn handle() {
///     let msg_handle = msg::send_init().expect("Unable to init");
///     msg::send_push_input(msg_handle, 0, msg::size() as u32 / 2).expect("Unable to push");
///     msg::send_commit(msg_handle, msg::source(), 0).expect("Unable to commit");
/// }
/// ```
///
/// /// # See also
///
/// - [`reply_push_input`] function allows using the input buffer as a payload
///   source for a reply message.
pub fn send_push_input(handle: MessageHandle, offset: u32, len: u32) -> Result<()> {
    let mut error_code = 0u32;
    unsafe {
        gsys::gr_send_push_input(handle.0, offset, len, &mut error_code as _);
    }
    SyscallError(error_code).into_result()
}

/// Same as [`send_input`], but with explicit gas limit.
pub fn send_input_with_gas(
    destination: ActorId,
    gas_limit: u64,
    value: u128,
    offset: u32,
    len: u32,
) -> Result<MessageId> {
    send_input_with_gas_delayed(destination, gas_limit, value, offset, len, 0)
}

/// Same as [`send_input_with_gas`], but sends delayed.
pub fn send_input_with_gas_delayed(
    destination: ActorId,
    gas_limit: u64,
    value: u128,
    offset: u32,
    len: u32,
    delay: u32,
) -> Result<MessageId> {
    let pid_value = HashWithValue {
        hash: destination.0,
        value,
    };

    let mut res: ErrorWithHash = Default::default();

    unsafe {
        gsys::gr_send_input_wgas(
            pid_value.as_ptr(),
            offset,
            len,
            gas_limit,
            delay,
            res.as_mut_ptr(),
        );
    }
    SyscallError(res.error_code).into_result()?;

    Ok(MessageId(res.hash))
}

/// Same as [`send_commit`], but it spends gas from a reservation instead of
/// borrowing it from the gas limit provided with the incoming message.
///
/// # Examples
///
/// ```
/// use gcore::{exec, msg};
///
/// #[no_mangle]
/// extern "C" fn handle() {
///     let reservation_id = exec::reserve_gas(5_000_000, 100).expect("Unable to reserve");
///     let msg_handle = msg::send_init().expect("Unable to init");
///     msg::send_push(msg_handle, b"Hello,").expect("Unable to push");
///     msg::send_push(msg_handle, b" world!").expect("Unable to push");
///     msg::send_commit_from_reservation(reservation_id, msg_handle, msg::source(), 42)
///         .expect("Unable to commit");
/// }
/// ```
///
/// # See also
///
/// - [`send_from_reservation`] allows sending message by using gas from
///   reservation.
/// - [`send_push`], [`send_init`] functions allows forming message to send in
///   parts.
pub fn send_commit_from_reservation(
    reservation_id: ReservationId,
    handle: MessageHandle,
    destination: ActorId,
    value: u128,
) -> Result<MessageId> {
    send_commit_delayed_from_reservation(reservation_id, handle, destination, value, 0)
}

/// Same as [`send_commit_from_reservation`], but sends the message after the
/// `delay` expressed in block count.
pub fn send_commit_delayed_from_reservation(
    reservation_id: ReservationId,
    handle: MessageHandle,
    destination: ActorId,
    value: u128,
    delay: u32,
) -> Result<MessageId> {
    let rid_pid_value = TwoHashesWithValue {
        hash1: reservation_id.0,
        hash2: destination.0,
        value,
    };

    let mut res: ErrorWithHash = Default::default();

    unsafe {
        gsys::gr_reservation_send_commit(handle.0, rid_pid_value.as_ptr(), delay, res.as_mut_ptr())
    };
    SyscallError(res.error_code).into_result()?;

    Ok(MessageId(res.hash))
}

/// Same as [`send`], but sends the message after the `delay` expressed in block
/// count.
pub fn send_delayed(
    destination: ActorId,
    payload: &[u8],
    value: u128,
    delay: u32,
) -> Result<MessageId> {
    let pid_value = HashWithValue {
        hash: destination.0,
        value,
    };

    let mut res: ErrorWithHash = Default::default();

    let payload_len = payload
        .len()
        .try_into()
        .map_err(|_| ExtError::SyscallUsage)?;

    unsafe {
        gsys::gr_send(
            pid_value.as_ptr(),
            payload.as_ptr(),
            payload_len,
            delay,
            res.as_mut_ptr(),
        )
    };
    SyscallError(res.error_code).into_result()?;

    Ok(MessageId(res.hash))
}

/// Same as [`send`], but with an explicit gas limit.
///
/// # Examples
///
/// ```
/// use gcore::{msg, ActorId};
///
/// #[no_mangle]
/// extern "C" fn handle() {
///     let id: [u8; 32] = core::array::from_fn(|i| i as u8);
///     msg::send_with_gas(ActorId(id), b"HELLO", 5_000_000, 42).expect("Unable to send");
/// }
/// ```
///
/// # See also
///
/// - [`reply_with_gas`] function sends a reply with an explicit gas limit.
/// - [`send_init`],[`send_push`], [`send_commit_with_gas`] functions allow
///   forming a message to send in parts with an explicit gas limit.
pub fn send_with_gas(
    destination: ActorId,
    payload: &[u8],
    gas_limit: u64,
    value: u128,
) -> Result<MessageId> {
    send_with_gas_delayed(destination, payload, gas_limit, value, 0)
}

/// Same as [`send_with_gas`], but sends the message after the `delay` expressed
/// in block count.
pub fn send_with_gas_delayed(
    destination: ActorId,
    payload: &[u8],
    gas_limit: u64,
    value: u128,
    delay: u32,
) -> Result<MessageId> {
    let pid_value = HashWithValue {
        hash: destination.0,
        value,
    };

    let mut res: ErrorWithHash = Default::default();

    let payload_len = payload
        .len()
        .try_into()
        .map_err(|_| ExtError::SyscallUsage)?;

    unsafe {
        gsys::gr_send_wgas(
            pid_value.as_ptr(),
            payload.as_ptr(),
            payload_len,
            gas_limit,
            delay,
            res.as_mut_ptr(),
        )
    }
    SyscallError(res.error_code).into_result()?;

    Ok(MessageId(res.hash))
}

/// Finalize and send the message formed in parts.
///
/// Gear allows programs to work with messages that consist of several parts.
/// This function finalizes the message built in parts and sends it.
///
/// The first argument is the message handle [`MessageHandle`] that specifies a
/// particular message built in parts. The second argument is the address of the
/// target account. The third argument is the maximum gas allowed to be utilized
/// during the message processing. Finally, the last argument is the value to be
/// transferred from the current program account to the message target account.
///
/// # Examples
///
/// ```
/// use gcore::msg;
///
/// #[no_mangle]
/// extern "C" fn handle() {
///     let msg_handle = msg::send_init().expect("Unable to init");
///     msg::send_push(msg_handle, b"Hello, ").expect("Unable to push");
///     msg::send_push(msg_handle, b" world!").expect("Unable to push");
///     msg::send_commit(msg_handle, msg::source(), 42).expect("Unable to commit");
/// }
/// ```
///
/// # See also
///
/// - [`send`] function allows sending a message in one step.
/// - [`send_push`], [`send_init`] functions allow forming a message to send in
///   parts.
pub fn send_commit(handle: MessageHandle, destination: ActorId, value: u128) -> Result<MessageId> {
    send_commit_delayed(handle, destination, value, 0)
}

/// Same as [`send_commit`], but sends the message after the `delay` expressed
/// in block count.
pub fn send_commit_delayed(
    handle: MessageHandle,
    destination: ActorId,
    value: u128,
    delay: u32,
) -> Result<MessageId> {
    let pid_value = HashWithValue {
        hash: destination.0,
        value,
    };

    let mut res: ErrorWithHash = Default::default();

    unsafe { gsys::gr_send_commit(handle.0, pid_value.as_ptr(), delay, res.as_mut_ptr()) };
    SyscallError(res.error_code).into_result()?;

    Ok(MessageId(res.hash))
}

/// Same as [`send_commit`], but with an explicit gas limit.
///
/// # Examples
///
/// ```
/// use gcore::msg;
///
/// #[no_mangle]
/// extern "C" fn handle() {
///     let msg_handle = msg::send_init().expect("Unable to init");
///     msg::send_push(msg_handle, b"Hello,").expect("Unable to push");
///     msg::send_push(msg_handle, b" world!").expect("Unable to push");
///     msg::send_commit_with_gas(msg_handle, msg::source(), 10_000_000, 42)
///         .expect("Unable to commit");
/// }
/// ```
///
/// # See also
///
/// - [`send`] function allows sending a message in one step.
/// - [`send_push`], [`send_init`] functions allows forming a message to send in
///   parts.
pub fn send_commit_with_gas(
    handle: MessageHandle,
    destination: ActorId,
    gas_limit: u64,
    value: u128,
) -> Result<MessageId> {
    send_commit_with_gas_delayed(handle, destination, gas_limit, value, 0)
}

/// Same as [`send_commit_with_gas`], but sends the message after the `delay`
/// expressed in block count.
pub fn send_commit_with_gas_delayed(
    handle: MessageHandle,
    destination: ActorId,
    gas_limit: u64,
    value: u128,
    delay: u32,
) -> Result<MessageId> {
    let pid_value = HashWithValue {
        hash: destination.0,
        value,
    };

    let mut res: ErrorWithHash = Default::default();

    unsafe {
        gsys::gr_send_commit_wgas(
            handle.0,
            pid_value.as_ptr(),
            gas_limit,
            delay,
            res.as_mut_ptr(),
        )
    }
    SyscallError(res.error_code).into_result()?;

    Ok(MessageId(res.hash))
}

/// Initialize a message to send formed in parts.
///
/// Gear allows programs to work with messages that consist of several parts.
/// This function initializes a message built in parts and returns the
/// corresponding [`MessageHandle`].
///
/// # Examples
///
/// ```
/// use gcore::msg;
///
/// #[no_mangle]
/// extern "C" fn handle() {
///     let msg_handle = msg::send_init().expect("Unable to init");
///     msg::send_push(msg_handle, b"Hello,").expect("Unable to push");
///     msg::send_push(msg_handle, b" world!").expect("Unable to push");
///     msg::send_commit(msg_handle, msg::source(), 42).expect("Unable to commit");
/// }
/// ```
///
/// # See also
/// - [`send`] function allows sending message in one step.
/// - [`send_push`], [`send_commit`] functions allows forming a message to send
///   in parts.
pub fn send_init() -> Result<MessageHandle> {
    unsafe {
        let mut res: ErrorWithHandle = Default::default();
        gsys::gr_send_init(res.as_mut_ptr());
        SyscallError(res.error_code).into_result()?;
        Ok(MessageHandle(res.handle))
    }
}

/// Push a payload part of the message to be sent in parts.
///
/// Gear allows programs to work with messages in parts.
/// This function adds a `payload` part to the message specified by the message
/// `handle`.
///
/// The first argument is the message handle [`MessageHandle`] that specifies a
/// particular message built in parts. The second argument is the payload
/// buffer.
///
/// # Examples
///
/// ```
/// use gcore::msg;
///
/// #[no_mangle]
/// extern "C" fn handle() {
///     let msg_handle = msg::send_init().expect("Unable to init");
///     msg::send_push(msg_handle, b"Hello,").expect("Unable to push");
///     msg::send_push(msg_handle, b" world!").expect("Unable to push");
///     msg::send_commit(msg_handle, msg::source(), 42).expect("Unable to commit");
/// }
/// ```
///
/// # See also
///
/// - [`reply_push`] function allows forming a reply message in parts.
/// - [`send`] function allows sending a message in one step.
/// - [`send_init`], [`send_commit`] functions allows forming a message in parts
///   and send it.
pub fn send_push(handle: MessageHandle, payload: &[u8]) -> Result<()> {
    let payload_len = payload
        .len()
        .try_into()
        .map_err(|_| ExtError::SyscallUsage)?;

    let mut error_code = 0u32;
    unsafe { gsys::gr_send_push(handle.0, payload.as_ptr(), payload_len, &mut error_code) };
    SyscallError(error_code).into_result()
}

/// Get the payload size of the message that is being processed.
///
/// This function returns the payload size of the current message that is being
/// processed.
///
/// # Examples
///
/// ```
/// use gcore::msg;
///
/// #[no_mangle]
/// extern "C" fn handle() {
///     let payload_size = msg::size();
/// }
/// ```
pub fn size() -> usize {
    let mut size = 0u32;
    unsafe { gsys::gr_size(&mut size as *mut u32) };
    size as usize
}

/// Get the identifier of the message source (256-bit address).
///
/// This function is used to obtain the [`ActorId`] of the account that sends
/// the currently processing message (either a program or a user).
///
/// # Examples
///
/// ```
/// use gcore::msg;
///
/// #[no_mangle]
/// extern "C" fn handle() {
///     let who_sends_message = msg::source();
/// }
/// ```
pub fn source() -> ActorId {
    let mut source = ActorId::default();
    unsafe { gsys::gr_source(source.as_mut_ptr()) }
    source
}

/// Get the value associated with the message that is being processed.
///
/// This function returns the value that has been sent along with a current
/// message that is being processed.
///
/// # Examples
///
/// ```
/// use gcore::msg;
///
/// #[no_mangle]
/// extern "C" fn handle() {
///     let amount_sent_with_message = msg::value();
/// }
/// ```
pub fn value() -> u128 {
    let mut value = 0u128;
    unsafe { gsys::gr_value(&mut value as *mut u128) };
    value
}<|MERGE_RESOLUTION|>--- conflicted
+++ resolved
@@ -169,31 +169,18 @@
         return Err(ExtError::SyscallUsage);
     }
 
-<<<<<<< HEAD
-    let mut error_code = 0u32;
-
-    if size > 0 {
-        unsafe {
-            gsys::gr_read(
-                offset as u32,
-                size as u32,
-                buffer.as_mut_ptr(),
-                &mut error_code,
-            )
-        }
-=======
-    let mut len = 0u32;
-    unsafe {
+    unsafe {
+        let mut error_code = 0u32;
         gsys::gr_read(
             offset as u32,
             buffer.len() as u32,
             buffer.as_mut_ptr(),
-            &mut len as *mut u32,
-        )
->>>>>>> 38156341
-    }
-
-    SyscallError(error_code).into_result()
+            &mut error_code,
+        );
+        SyscallError(len).into_result()?;
+    }
+
+    Ok(())
 }
 
 /// Send a new message as a reply to the message that is currently being
@@ -238,21 +225,8 @@
 
     let value_ptr = value_ptr(&value);
 
-<<<<<<< HEAD
-    unsafe {
-        gsys::gr_reply(
-            payload.as_ptr(),
-            payload_len,
-            value_ptr,
-            0,
-            res.as_mut_ptr(),
-        )
-    };
-    SyscallError(res.error_code).into_result()?;
-=======
     unsafe { gsys::gr_reply(payload.as_ptr(), payload_len, value_ptr, res.as_mut_ptr()) };
-    SyscallError(res.length).into_result()?;
->>>>>>> 38156341
+    SyscallError(res.error_code).into_result()?;
 
     Ok(MessageId(res.hash))
 }
@@ -384,13 +358,8 @@
 
     let value_ptr = value_ptr(&value);
 
-<<<<<<< HEAD
-    unsafe { gsys::gr_reply_commit(value_ptr, 0, res.as_mut_ptr()) }
-    SyscallError(res.error_code).into_result()?;
-=======
     unsafe { gsys::gr_reply_commit(value_ptr, res.as_mut_ptr()) }
-    SyscallError(res.length).into_result()?;
->>>>>>> 38156341
+    SyscallError(res.error_code).into_result()?;
 
     Ok(MessageId(res.hash))
 }
@@ -418,13 +387,8 @@
 
     let value_ptr = value_ptr(&value);
 
-<<<<<<< HEAD
-    unsafe { gsys::gr_reply_commit_wgas(gas_limit, value_ptr, 0, res.as_mut_ptr()) }
-    SyscallError(res.error_code).into_result()?;
-=======
     unsafe { gsys::gr_reply_commit_wgas(gas_limit, value_ptr, res.as_mut_ptr()) }
-    SyscallError(res.length).into_result()?;
->>>>>>> 38156341
+    SyscallError(res.error_code).into_result()?;
 
     Ok(MessageId(res.hash))
 }
@@ -454,13 +418,8 @@
 
     let mut res: ErrorWithHash = Default::default();
 
-<<<<<<< HEAD
-    unsafe { gsys::gr_reservation_reply_commit(rid_value.as_ptr(), 0, res.as_mut_ptr()) };
-    SyscallError(res.error_code).into_result()?;
-=======
     unsafe { gsys::gr_reservation_reply_commit(rid_value.as_ptr(), res.as_mut_ptr()) };
-    SyscallError(res.length).into_result()?;
->>>>>>> 38156341
+    SyscallError(res.error_code).into_result()?;
 
     Ok(MessageId(res.hash))
 }
