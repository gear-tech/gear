// This file is part of Gear.

// Copyright (C) 2021-2022 Gear Technologies Inc.
// SPDX-License-Identifier: GPL-3.0-or-later WITH Classpath-exception-2.0

// This program is free software: you can redistribute it and/or modify
// it under the terms of the GNU General Public License as published by
// the Free Software Foundation, either version 3 of the License, or
// (at your option) any later version.

// This program is distributed in the hope that it will be useful,
// but WITHOUT ANY WARRANTY; without even the implied warranty of
// MERCHANTABILITY or FITNESS FOR A PARTICULAR PURPOSE. See the
// GNU General Public License for more details.

// You should have received a copy of the GNU General Public License
// along with this program. If not, see <https://www.gnu.org/licenses/>.

//! Messaging API for Gear programs.
//!
//! This module contains an API to process incoming messages and synchronously
//! send outcoming ones. Messages are the primary communication interface
//! between actors (users and programs).
//!
//! Every Gear program has code that handles messages. During message
//! processing, a program can send messages to other programs and users,
//! including a reply to the initial message.
//!
//! When some actor (user or program) sends a message to the program, it invokes
//! this program by executing the `handle` function. The invoked program can
//! obtain details of incoming messages by using this module's API ([source],
//! [size], [read], [id], [value], etc.).
//!
//! Optionally the program can send one or more messages to other actors. Also,
//! it can send a reply that differs from a regular message in two ways:
//! - There can be no more than one reply;
//! - It is impossible to choose the reply's destination, as it is always sent
//!   to the program invoker.
//!
//! Note that messages and a reply are not sent immediately but collected during
//! the program execution and enqueued after the execution successfully ends.

use crate::{
    error::{Result, SyscallError},
    ActorId, MessageHandle, MessageId, ReservationId,
};
use gear_core_errors::ExtError;
use gsys::{HashWithValue, LengthWithCode, LengthWithHandle, LengthWithHash, TwoHashesWithValue};

/// Get the status code of the message being processed.
///
/// This function is used in the reply handler to check whether the message was
/// processed successfully or not.
///
/// # Examples
///
/// ```
/// use gcore::msg;
///
/// #[no_mangle]
/// extern "C" fn handle_reply() {
///     let status_code = msg::status_code().expect("Unable to get status code");
/// }
/// ```
pub fn status_code() -> Result<i32> {
    let mut res: LengthWithCode = Default::default();

    unsafe { gsys::gr_status_code(res.as_mut_ptr()) }
    SyscallError(res.length).into_result()?;

    Ok(res.code)
}

/// Get an identifier of the message that is currently being processed.
///
/// One can get an identifier for the currently processing message; each send
/// and reply function also returns a message identifier.
///
/// # Examples
///
/// ```
/// use gcore::{msg, MessageId};
///
/// #[no_mangle]
/// extern "C" fn handle() {
///     let current_message_id = msg::id();
///     if current_message_id != MessageId::zero() {
///         msg::reply(b"Real message", 0).expect("Unable to send");
///     }
/// }
/// ```
pub fn id() -> MessageId {
    let mut message_id = MessageId::default();
    unsafe { gsys::gr_message_id(message_id.as_mut_ptr()) }
    message_id
}

// TODO: issue #1859
/// Get a payload of the message that is currently being processed.
///
/// This function loads the message's payload into a buffer with a message size
/// that can be obtained using the [`size`] function.
///
/// # Examples
///
/// ```
/// use gcore::msg;
///
/// #[no_mangle]
/// extern "C" fn handle() {
///     let mut payload = vec![0u8; 4 + msg::size()];
///     msg::read(&mut payload).expect("Unable to read");
/// }
/// ```
pub fn read(buffer: &mut [u8]) -> Result<()> {
    let size = size();

    if size > buffer.len() {
        return Err(ExtError::SyscallUsage);
    }

    let mut len = 0u32;

    if size > 0 {
        unsafe { gsys::gr_read(0, size as u32, buffer.as_mut_ptr(), &mut len as *mut u32) }
    }

    SyscallError(len).into_result()
}

/// Send a new message as a reply to the message that is currently being
/// processed.
///
/// Some programs can reply to other programs, e.g., check another program's
/// state and use it as a parameter for its business logic.
///
/// This function allows sending such replies, which are similar to standard
/// messages in terms of payload and different only in how the message
/// processing is handled by a dedicated program function called `handle_reply`.
///
/// The first argument is the payload buffer. The second argument is the value
/// to be transferred from the current program account to the reply message
/// target account.
///
/// Reply message transactions will be posted after processing is finished,
/// similar to the standard message [`send`].
///
/// # Examples
///
/// ```
/// use gcore::{exec, msg};
///
/// #[no_mangle]
/// extern "C" fn handle() {
///     msg::reply(b"PING", exec::value_available()).expect("Unable to reply");
/// }
/// ```
///
/// # See also
///
/// - [`reply_delayed`] function sends a reply after the delay.
/// - [`reply_push`] function allows forming a reply message in parts.
/// - [`send`] function sends a new message to the program or user.
pub fn reply(payload: &[u8], value: u128) -> Result<MessageId> {
    reply_delayed(payload, value, 0)
}

/// Same as [`reply`], but sends the message after the `delay` expressed in
/// block count.
///
/// # Examples
///
/// Reply after 100 blocks:
///
/// ```
/// use gcore::{exec, msg};
///
/// #[no_mangle]
/// extern "C" fn handle() {
///     msg::reply_delayed(b"PING", 0, 100).expect("Unable to reply");
/// }
/// ```
pub fn reply_delayed(payload: &[u8], value: u128, delay: u32) -> Result<MessageId> {
    let mut res: LengthWithHash = Default::default();

    let payload_len = payload
        .len()
        .try_into()
        .map_err(|_| ExtError::SyscallUsage)?;

    let value_ptr = if value == 0 {
        i32::MAX as *const u128
    } else {
        &value as *const u128
    };

    unsafe {
        gsys::gr_reply(
            payload.as_ptr(),
            payload_len,
            value_ptr,
            delay,
            res.as_mut_ptr(),
        )
    };
    SyscallError(res.length).into_result()?;

    Ok(MessageId(res.hash))
}

/// Same as [`reply`], but it spends gas from reservation instead of borrowing
/// it from the gas limit provided with the incoming message.
///
/// The first argument is the reservation identifier [`ReservationId`] obtained
/// by calling the corresponding API. The second argument is the payload buffer.
/// The last argument is the value to be transferred from the current program
/// account to the reply message target account.
///
/// # Examples
///
/// ```
/// use gcore::{exec, msg};
///
/// #[no_mangle]
/// extern "C" fn handle() {
///     let reservation_id = exec::reserve_gas(5_000_000, 100).expect("Unable to reserve");
///     msg::reply_from_reservation(reservation_id, b"PING", 0).unwrap();
/// }
/// ```
///
/// # See also
///
/// - [`send_from_reservation`] function sends a new message to the program or
///   user by using gas from reservation.
pub fn reply_from_reservation(id: ReservationId, payload: &[u8], value: u128) -> Result<MessageId> {
    reply_delayed_from_reservation(id, payload, value, 0)
}

/// Same as [`reply_from_reservation`], but sends the message after the `delay`
/// expressed in block count.
pub fn reply_delayed_from_reservation(
    id: ReservationId,
    payload: &[u8],
    value: u128,
    delay: u32,
) -> Result<MessageId> {
    let rid_value = HashWithValue { hash: id.0, value };

    let mut res: LengthWithHash = Default::default();

    let payload_len = payload
        .len()
        .try_into()
        .map_err(|_| ExtError::SyscallUsage)?;

    unsafe {
        gsys::gr_reservation_reply(
            rid_value.as_ptr(),
            payload.as_ptr(),
            payload_len,
            delay,
            res.as_mut_ptr(),
        )
    };
    SyscallError(res.length).into_result()?;

    Ok(MessageId(res.hash))
}

/// Same as [`reply`], but with an explicit gas limit.
///
/// # Examples
///
/// ```
/// use gcore::{exec, msg};
///
/// #[no_mangle]
/// extern "C" fn handle() {
///     msg::reply_with_gas(b"PING", exec::gas_available() / 2, 0).expect("Unable to reply");
/// }
/// ```
///
/// # See also
///
/// - [`reply_push`] function allows forming a reply message in parts.
pub fn reply_with_gas(payload: &[u8], gas_limit: u64, value: u128) -> Result<MessageId> {
    reply_with_gas_delayed(payload, gas_limit, value, 0)
}

/// Same as [`reply_with_gas`], but sends delayed.
pub fn reply_with_gas_delayed(
    payload: &[u8],
    gas_limit: u64,
    value: u128,
    delay: u32,
) -> Result<MessageId> {
    let mut res: LengthWithHash = Default::default();

    let payload_len = payload
        .len()
        .try_into()
        .map_err(|_| ExtError::SyscallUsage)?;

    let value_ptr = if value == 0 {
        i32::MAX as *const u128
    } else {
        &value as *const u128
    };

    unsafe {
        gsys::gr_reply_wgas(
            payload.as_ptr(),
            payload_len,
            gas_limit,
            value_ptr,
            delay,
            res.as_mut_ptr(),
        )
    };
    SyscallError(res.length).into_result()?;

    Ok(MessageId(res.hash))
}

/// Finalize and send the current reply message.
///
/// Some programs can reply on their messages to other programs, i.e. check
/// another program's state and use it as a parameter for its own business
/// logic. Basic implementation is covered in [`reply`](crate::msg::reply)
/// function.
///
/// This function allows sending a reply message filled with payload parts via
/// [`reply_push`] during the message handling. The [`reply_commit`] function
/// finalizes the reply message and sends it to the program invoker.
///
/// The only argument is the value to be transferred from the current program
/// account to the reply message target account.
///
/// Note that an incomplete reply message will be dropped if the
/// [`reply_commit`] function has not been called before the current execution
/// ends.
///
/// # Examples
///
/// ```
/// use gcore::{exec, msg};
///
/// #[no_mangle]
/// extern "C" fn handle() {
///     msg::reply_push(b"Hello,").expect("Unable to push");
///     msg::reply_push(b" world!").expect("Unable to push");
///     msg::reply_commit(42).expect("Unable to commit");
/// }
/// ```
///
/// # See also
///
/// - [`reply_push`] function allows forming a reply message in parts.
/// - [`send_commit`] function finalizes and sends a message formed in parts.
pub fn reply_commit(value: u128) -> Result<MessageId> {
    reply_commit_delayed(value, 0)
}

/// Same as [`reply_commit`], but sends the message after the `delay` expressed
/// in block count.
pub fn reply_commit_delayed(value: u128, delay: u32) -> Result<MessageId> {
    let mut res: LengthWithHash = Default::default();

    let value_ptr = if value == 0 {
        i32::MAX as *const u128
    } else {
        &value as *const u128
    };

    unsafe { gsys::gr_reply_commit(value_ptr, delay, res.as_mut_ptr()) }
    SyscallError(res.length).into_result()?;

    Ok(MessageId(res.hash))
}

/// Same as [`reply_commit`], but with an explicit gas limit.
///
/// # Examples
///
/// ```
/// use gcore::{exec, msg};
///
/// #[no_mangle]
/// extern "C" fn handle() {
///     msg::reply_push(b"Hello, ").expect("Unable to push");
///     msg::reply_push(b", world!").expect("Unable to push");
///     msg::reply_commit_with_gas(exec::gas_available() / 2, 0).expect("Unable to commit");
/// }
/// ```
///
/// # See also
///
/// - [`reply_push`] function allows forming a reply message in parts.
pub fn reply_commit_with_gas(gas_limit: u64, value: u128) -> Result<MessageId> {
    reply_commit_with_gas_delayed(gas_limit, value, 0)
}

/// Same as [`reply_commit_with_gas`], but sends the message after the `delay`
/// expressed in block count.
pub fn reply_commit_with_gas_delayed(gas_limit: u64, value: u128, delay: u32) -> Result<MessageId> {
    let mut res: LengthWithHash = Default::default();

    let value_ptr = if value == 0 {
        i32::MAX as *const u128
    } else {
        &value as *const u128
    };

    unsafe { gsys::gr_reply_commit_wgas(gas_limit, value_ptr, delay, res.as_mut_ptr()) }
    SyscallError(res.length).into_result()?;

    Ok(MessageId(res.hash))
}

/// Same as [`reply_commit`], but it spends gas from reservation instead of
/// borrowing it from the gas limit provided with the incoming message.
///
/// # Examples
///
/// ```
/// use gcore::{exec, msg};
///
/// unsafe extern "C" fn handle() {
///     msg::reply_push(b"Hello,").expect("Unable to push");
///     msg::reply_push(b" world!").expect("Unable to push");
///     let resevation_id = exec::reserve_gas(5_000_000, 100).expect("Unable to reserves");
///     msg::reply_commit_from_reservation(resevation_id, 42).expect("Unable to commit");
/// }
/// ```
///
/// # See also
///
/// - [`reply_push`] function allows forming a reply message in parts.
pub fn reply_commit_from_reservation(id: ReservationId, value: u128) -> Result<MessageId> {
    reply_commit_delayed_from_reservation(id, value, 0)
}

/// Same as [`reply_commit_from_reservation`], but sends the message after the
/// `delay` expressed in block count.
pub fn reply_commit_delayed_from_reservation(
    id: ReservationId,
    value: u128,
    delay: u32,
) -> Result<MessageId> {
    let rid_value = HashWithValue { hash: id.0, value };

    let mut res: LengthWithHash = Default::default();

    unsafe { gsys::gr_reservation_reply_commit(rid_value.as_ptr(), delay, res.as_mut_ptr()) };
    SyscallError(res.length).into_result()?;

    Ok(MessageId(res.hash))
}

/// Push a payload part to the current reply message.
///
/// Some programs can reply on their messages to other programs, i.e. check
/// another program's state and use it as a parameter for its own business
/// logic. Basic implementation is covered in [`reply`] function.
///
/// This function allows filling the reply `payload` parts via [`reply_push`]
/// during the message handling. The payload can consist of several parts.
///
/// Note that an incomplete reply message will be dropped if the
/// [`reply_commit`] function has not been called before the current execution
/// ends.
///
/// # Examples
///
/// See the [`reply_commit`] examples.
///
/// # See also
///
/// - [`reply_commit`] function finalizes and sends the current reply message.
pub fn reply_push(payload: &[u8]) -> Result<()> {
    let payload_len = payload
        .len()
        .try_into()
        .map_err(|_| ExtError::SyscallUsage)?;

    let mut len = 0u32;
    unsafe { gsys::gr_reply_push(payload.as_ptr(), payload_len, &mut len as *mut u32) };
    SyscallError(len).into_result()
}

/// Get an identifier of the initial message on which the current `handle_reply`
/// function is called.
///
/// The Gear program processes the reply to the message using the `handle_reply`
/// function. Therefore, a program should call this function to obtain the
/// original message identifier on which the reply has been posted.
///
/// # Panics
///
/// Panics if called in a context other than `handle_reply`.
///
/// # Examples
///
/// ```
/// use gcore::msg;
///
/// #[no_mangle]
/// extern "C" fn handle_reply() {
///     let original_message_id = msg::reply_to();
/// }
/// ```
pub fn reply_to() -> Result<MessageId> {
    let mut res: LengthWithHash = Default::default();

    unsafe { gsys::gr_reply_to(res.as_mut_ptr()) };
    SyscallError(res.length).into_result()?;

    Ok(MessageId(res.hash))
}

<<<<<<< HEAD
/// Same as [`reply`], but relays the incoming message payload.
pub fn reply_input(value: u128, offset: u32, len: u32) -> Result<MessageId> {
    reply_input_delayed(value, offset, len, 0)
}

/// Same as [`reply_input`], but sends delayed.
pub fn reply_input_delayed(value: u128, offset: u32, len: u32, delay: u32) -> Result<MessageId> {
    let mut res: LengthWithHash = Default::default();

    let value_ptr = if value == 0 {
        i32::MAX as *const u128
    } else {
        &value as *const u128
    };

    unsafe {
        gsys::gr_reply_input(offset, len, value_ptr, delay, res.as_mut_ptr());
    }

    SyscallError(res.length).into_result()?;

    Ok(MessageId(res.hash))
}

/// Same as [`reply_push`], but pushes the incoming message payload.
pub fn reply_push_input(offset: u32, len: u32) -> Result<()> {
    let mut result_len = 0u32;
    unsafe { gsys::gr_reply_push_input(offset, len, &mut result_len as _) };
    SyscallError(result_len).into_result()
}

/// Same as [`reply_input`], but with explicit gas limit.
pub fn reply_input_with_gas(
    gas_limit: u64,
    value: u128,
    offset: u32,
    len: u32,
) -> Result<MessageId> {
    reply_input_with_gas_delayed(gas_limit, value, offset, len, 0)
}

/// Same as [`reply_input_with_gas`], but sends delayed.
pub fn reply_input_with_gas_delayed(
    gas_limit: u64,
    value: u128,
    offset: u32,
    len: u32,
    delay: u32,
) -> Result<MessageId> {
    let mut res: LengthWithHash = Default::default();

    let value_ptr = if value == 0 {
        i32::MAX as *const u128
    } else {
        &value as *const u128
    };

    unsafe {
        gsys::gr_reply_input_wgas(offset, len, gas_limit, value_ptr, delay, res.as_mut_ptr());
    }
    SyscallError(res.length).into_result()?;

    Ok(MessageId(res.hash))
}

/// Same as [`send`], but resends the incoming message.
pub fn send_input(destination: ActorId, value: u128, offset: u32, len: u32) -> Result<MessageId> {
    send_input_delayed(destination, value, offset, len, 0)
}

/// Same as [`send_input`], but sends delayed.
pub fn send_input_delayed(
    destination: ActorId,
    value: u128,
    offset: u32,
    len: u32,
    delay: u32,
) -> Result<MessageId> {
    let pid_value = HashWithValue {
        hash: destination.0,
        value,
    };

    let mut res: LengthWithHash = Default::default();

    unsafe {
        gsys::gr_send_input(pid_value.as_ptr(), offset, len, delay, res.as_mut_ptr());
    }
    SyscallError(res.length).into_result()?;

    Ok(MessageId(res.hash))
}

/// Send a new message to the program or user from reservation.
=======
/// Send a new message to the program or user.
>>>>>>> 972afa2f
///
/// Gear allows programs to communicate with each other and users via messages.
/// For example, the [`send`] function allows sending such messages.
///
/// The first argument is the address of the target account ([`ActorId`]). The
/// second argument is the payload buffer. The last argument is the value to be
/// transferred from the current program account to the message target account.
///
/// Send transaction will be posted after processing is finished, similar to the
/// reply message [`reply`].
///
/// # Examples
///
/// Send a message with value to the arbitrary address (don't repeat it in your
/// program!):
///
/// ```
/// use gcore::{msg, ActorId};
///
/// #[no_mangle]
/// extern "C" fn handle() {
///     // Receiver id is collected from bytes from 0 to 31
///     let id: [u8; 32] = (0..32).collect::<Vec<_>>().try_into().unwrap();
///     msg::send(ActorId(id), b"HELLO", 42);
/// }
/// ```
///
/// # See also
///
/// - [`reply`] function sends a new message as a reply to the message that is
///   currently being processed.
/// - [`send_init`], [`send_push`], and [`send_commit`] functions allows forming
///   a message to send in parts.
pub fn send(destination: ActorId, payload: &[u8], value: u128) -> Result<MessageId> {
    send_delayed(destination, payload, value, 0)
}

/// Same as [`send`], but it spends gas from reservation instead of borrowing it
/// from the gas limit provided with the incoming message.
///
/// The first argument is the reservation identifier [`ReservationId`] obtained
/// by calling the corresponding API. The second argument is the address of the
/// target account ([`ActorId`]). The third argument is the payload buffer.
/// Finally, the last argument is the value to be transferred from the current
/// program account to the message target account.
///
/// # Examples
///
/// ```
/// use gcore::{exec, msg, ActorId};
///
/// #[no_mangle]
/// extern "C" fn handle() {
///     // Reserve 5 million of gas for 100 blocks
///     let reservation_id = exec::reserve_gas(5_000_000, 100).expect("Unable to reserve");
///     // Receiver id is collected from bytes from 0 to 31
///     let actor_id: [u8; 32] = (0..32).collect::<Vec<_>>().try_into().unwrap();
///     msg::send_from_reservation(reservation_id, ActorId(actor_id), b"HELLO", 42)
///         .expect("Unable to send");
/// }
/// ```
///
/// # See also
///
/// - [`reply_from_reservation`] function sends a reply to the program or user
///   by using gas from reservation.
/// - [`send_init`],[`send_push`], [`send_commit_from_reservation`] functions
///   allows forming a message to send in parts.
pub fn send_from_reservation(
    reservation_id: ReservationId,
    destination: ActorId,
    payload: &[u8],
    value: u128,
) -> Result<MessageId> {
    send_delayed_from_reservation(reservation_id, destination, payload, value, 0)
}

/// Same as [`send_from_reservation`], but sends the message after the`delay`
/// expressed in block count.
pub fn send_delayed_from_reservation(
    reservation_id: ReservationId,
    destination: ActorId,
    payload: &[u8],
    value: u128,
    delay: u32,
) -> Result<MessageId> {
    let rid_pid_value = TwoHashesWithValue {
        hash1: reservation_id.0,
        hash2: destination.0,
        value,
    };

    let mut res: LengthWithHash = Default::default();

    let payload_len = payload
        .len()
        .try_into()
        .map_err(|_| ExtError::SyscallUsage)?;

    unsafe {
        gsys::gr_reservation_send(
            rid_pid_value.as_ptr(),
            payload.as_ptr(),
            payload_len,
            delay,
            res.as_mut_ptr(),
        )
    };
    SyscallError(res.length).into_result()?;

    Ok(MessageId(res.hash))
}

<<<<<<< HEAD
/// Same as [`send_push`], but pushes the incoming message payload.
pub fn send_push_input(handle: MessageHandle, offset: u32, len: u32) -> Result<()> {
    let mut result_len = 0u32;
    unsafe {
        gsys::gr_send_push_input(handle.0, offset, len, &mut result_len as _);
    }
    SyscallError(result_len).into_result()
}

/// Same as [`send_input`], but with explicit gas limit.
pub fn send_input_with_gas(
    destination: ActorId,
    gas_limit: u64,
    value: u128,
    offset: u32,
    len: u32,
) -> Result<MessageId> {
    send_input_with_gas_delayed(destination, gas_limit, value, offset, len, 0)
}

/// Same as [`send_input_with_gas`], but sends delayed.
pub fn send_input_with_gas_delayed(
    destination: ActorId,
    gas_limit: u64,
    value: u128,
    offset: u32,
    len: u32,
    delay: u32,
) -> Result<MessageId> {
    let pid_value = HashWithValue {
        hash: destination.0,
        value,
    };

    let mut res: LengthWithHash = Default::default();

    unsafe {
        gsys::gr_send_input_wgas(
            pid_value.as_ptr(),
            offset,
            len,
            gas_limit,
            delay,
            res.as_mut_ptr(),
        );
    }
    SyscallError(res.length).into_result()?;

    Ok(MessageId(res.hash))
}

/// Finalize and send message formed in parts from reservation.
///
/// Gear allows programs to work with messages that consist of several parts.
/// This function finalizes the message built in parts and sends it.
///
/// First argument is reservation ID.
/// Second argument is the message handle [MessageHandle] which specifies a
/// particular message built in parts.
/// Third argument is the address of the target account.
/// Fourth argument is gas_limit - maximum gas allowed to be utilized during
/// reply message processing.
/// Last argument is the value to be transferred from the current program
/// account to the message target account.
/// Send transaction will be posted only after the execution of processing is
/// finished.
=======
/// Same as [`send_commit`], but it spends gas from reservation instead of
/// borrowing it from the gas limit provided with the incoming message.
>>>>>>> 972afa2f
///
/// # Examples
///
/// ```
/// use gcore::{exec, msg};
///
/// #[no_mangle]
/// extern "C" fn handle() {
///     let reservation_id = exec::reserve_gas(5_000_000, 100).expect("Unable to reserve");
///     let msg_handle = msg::send_init().expect("Unable to init");
///     msg::send_push(msg_handle, b"Hello,").expect("Unable to push");
///     msg::send_push(msg_handle, b" world!").expect("Unable to push");
///     msg::send_commit_from_reservation(reservation_id, msg_handle, msg::source(), 42)
///         .expect("Unable to commit");
/// }
/// ```
///
/// # See also
///
/// - [`send_from_reservation`] allows sending message by using gas from
///   reservation.
/// - [`send_push`], [`send_init`] functions allows forming message to send in
///   parts.
pub fn send_commit_from_reservation(
    reservation_id: ReservationId,
    handle: MessageHandle,
    destination: ActorId,
    value: u128,
) -> Result<MessageId> {
    send_commit_delayed_from_reservation(reservation_id, handle, destination, value, 0)
}

/// Same as [`send_commit_from_reservation`], but sends delayed.
pub fn send_commit_delayed_from_reservation(
    reservation_id: ReservationId,
    handle: MessageHandle,
    destination: ActorId,
    value: u128,
    delay: u32,
) -> Result<MessageId> {
    let rid_pid_value = TwoHashesWithValue {
        hash1: reservation_id.0,
        hash2: destination.0,
        value,
    };

    let mut res: LengthWithHash = Default::default();

    unsafe {
        gsys::gr_reservation_send_commit(handle.0, rid_pid_value.as_ptr(), delay, res.as_mut_ptr())
    };
    SyscallError(res.length).into_result()?;

    Ok(MessageId(res.hash))
}

/// Same as [`send`], but sends the message after the `delay` expressed in block
/// count.
pub fn send_delayed(
    destination: ActorId,
    payload: &[u8],
    value: u128,
    delay: u32,
) -> Result<MessageId> {
    let pid_value = HashWithValue {
        hash: destination.0,
        value,
    };

    let mut res: LengthWithHash = Default::default();

    let payload_len = payload
        .len()
        .try_into()
        .map_err(|_| ExtError::SyscallUsage)?;

    unsafe {
        gsys::gr_send(
            pid_value.as_ptr(),
            payload.as_ptr(),
            payload_len,
            delay,
            res.as_mut_ptr(),
        )
    };
    SyscallError(res.length).into_result()?;

    Ok(MessageId(res.hash))
}

/// Same as [`send`], but with an explicit gas limit.
///
/// # Examples
///
/// ```
/// use gcore::{msg, ActorId};
///
/// #[no_mangle]
/// extern "C" fn handle() {
///     let id: [u8; 32] = (0..32).collect::<Vec<_>>().try_into().unwrap();
///     msg::send_with_gas(ActorId(id), b"HELLO", 5_000_000, 42);
/// }
/// ```
///
/// # See also
///
/// - [`reply_with_gas`] functions sends a reply with an explicit gas limit.
/// - [`send_init`],[`send_push`], [`send_commit_with_gas`] functions allows
///   forming a
/// message to send in parts with an explicit gas limit.
pub fn send_with_gas(
    destination: ActorId,
    payload: &[u8],
    gas_limit: u64,
    value: u128,
) -> Result<MessageId> {
    send_with_gas_delayed(destination, payload, gas_limit, value, 0)
}

/// Same as [`send_with_gas`], but sends the message after the `delay` expressed
/// in block count.
pub fn send_with_gas_delayed(
    destination: ActorId,
    payload: &[u8],
    gas_limit: u64,
    value: u128,
    delay: u32,
) -> Result<MessageId> {
    let pid_value = HashWithValue {
        hash: destination.0,
        value,
    };

    let mut res: LengthWithHash = Default::default();

    let payload_len = payload
        .len()
        .try_into()
        .map_err(|_| ExtError::SyscallUsage)?;

    unsafe {
        gsys::gr_send_wgas(
            pid_value.as_ptr(),
            payload.as_ptr(),
            payload_len,
            gas_limit,
            delay,
            res.as_mut_ptr(),
        )
    }
    SyscallError(res.length).into_result()?;

    Ok(MessageId(res.hash))
}

/// Finalize and send the message formed in parts.
///
/// Gear allows programs to work with messages that consist of several parts.
/// This function finalizes the message built in parts and sends it.
///
/// The first argument is the message handle [`MessageHandle`] that specifies a
/// particular message built in parts. The second argument is the address of the
/// target account. The third argument is the maximum gas allowed to be utilized
/// during the message processing. Finally, the last argument is the value to be
/// transferred from the current program account to the message target account.
///
/// # Examples
///
/// ```
/// use gcore::msg;
///
/// #[no_mangle]
/// extern "C" fn handle() {
///     let msg_handle = msg::send_init().expect("Unable to init");
///     msg::send_push(msg_handle, b"Hello, ").expect("Unable to push");
///     msg::send_push(msg_handle, b" world!").expect("Unable to push");
///     msg::send_commit(msg_handle, msg::source(), 42).expect("Unable to commit");
/// }
/// ```
///
/// # See also
///
/// - [`send`] function allows sending a message in one step.
/// - [`send_push`], [`send_init`] functions allow forming a message to send in
///   parts.
pub fn send_commit(handle: MessageHandle, destination: ActorId, value: u128) -> Result<MessageId> {
    send_commit_delayed(handle, destination, value, 0)
}

/// Same as [`send_commit`], but sends the message after the `delay` expressed
/// in block count.
pub fn send_commit_delayed(
    handle: MessageHandle,
    destination: ActorId,
    value: u128,
    delay: u32,
) -> Result<MessageId> {
    let pid_value = HashWithValue {
        hash: destination.0,
        value,
    };

    let mut res: LengthWithHash = Default::default();

    unsafe { gsys::gr_send_commit(handle.0, pid_value.as_ptr(), delay, res.as_mut_ptr()) };
    SyscallError(res.length).into_result()?;

    Ok(MessageId(res.hash))
}

/// Same as [`send_commit`], but with an explicit gas limit.
///
/// # Examples
///
/// ```
/// use gcore::{exec, msg};
///
/// #[no_mangle]
/// extern "C" fn handle() {
///     let msg_handle = msg::send_init().expect("Unable to init");
///     msg::send_push(msg_handle, b"Hello,").expect("Unable to push");
///     msg::send_push(msg_handle, b" world!").expect("Unable to push");
///     msg::send_commit_with_gas(msg_handle, msg::source(), 10_000_000, 42)
///         .expect("Unable to commit");
/// }
/// ```
///
/// # See also
///
/// - [`send`] function allows sending a message in one step.
/// - [`send_push`], [`send_init`] functions allows forming a message to send in
///   parts.
pub fn send_commit_with_gas(
    handle: MessageHandle,
    destination: ActorId,
    gas_limit: u64,
    value: u128,
) -> Result<MessageId> {
    send_commit_with_gas_delayed(handle, destination, gas_limit, value, 0)
}

/// Same as [`send_commit_with_gas`], but sends the message after the `delay`
/// expressed in block count.
pub fn send_commit_with_gas_delayed(
    handle: MessageHandle,
    destination: ActorId,
    gas_limit: u64,
    value: u128,
    delay: u32,
) -> Result<MessageId> {
    let pid_value = HashWithValue {
        hash: destination.0,
        value,
    };

    let mut res: LengthWithHash = Default::default();

    unsafe {
        gsys::gr_send_commit_wgas(
            handle.0,
            pid_value.as_ptr(),
            gas_limit,
            delay,
            res.as_mut_ptr(),
        )
    }
    SyscallError(res.length).into_result()?;

    Ok(MessageId(res.hash))
}

/// Initialize a message to send formed in parts.
///
/// Gear allows programs to work with messages that consist of several parts.
/// This function initializes a message built in parts and returns the
/// corresponding [`MessageHandle`].
///
/// # Examples
///
/// ```
/// use gcore::msg;
///
/// #[no_mangle]
/// extern "C" fn handle() {
///     let msg_handle = msg::send_init().expect("Unable to init");
///     msg::send_push(msg_handle, b"Hello,").expect("Unable to push");
///     msg::send_push(msg_handle, b" world!").expect("Unable to push");
///     msg::send_commit(msg_handle, msg::source(), 42).expect("Unable to commit");
/// }
/// ```
///
/// # See also
/// - [`send`] function allows sending message in one step.
/// - [`send_push`], [`send_commit`] functions allows forming a message to send
///   in parts.
pub fn send_init() -> Result<MessageHandle> {
    unsafe {
        let mut res: LengthWithHandle = Default::default();
        gsys::gr_send_init(res.as_mut_ptr());
        SyscallError(res.length).into_result()?;
        Ok(MessageHandle(res.handle))
    }
}

/// Push a payload part of the message to be sent in parts.
///
/// Gear allows programs to work with messages in parts.
/// This function adds a `payload` part to the message specified by the message
/// `handle`.
///
/// # Examples
///
/// ```
/// use gcore::msg;
///
/// #[no_mangle]
/// extern "C" fn handle() {
///     let msg_handle = msg::send_init().expect("Unable to init");
///     msg::send_push(msg_handle, b"Hello,").expect("Unable to push");
///     msg::send_push(msg_handle, b" world!").expect("Unable to push");
///     msg::send_commit(msg_handle, msg::source(), 42).expect("Unable to commit");
/// }
/// ```
///
/// # See also
///
/// - [`send`] function allows sending a message in one step.
/// - [`send_init`], [`send_commit`] functions allows forming a message in parts
///   and send it.
pub fn send_push(handle: MessageHandle, payload: &[u8]) -> Result<()> {
    let payload_len = payload
        .len()
        .try_into()
        .map_err(|_| ExtError::SyscallUsage)?;

    let mut len = 0u32;
    unsafe {
        gsys::gr_send_push(
            handle.0,
            payload.as_ptr(),
            payload_len,
            &mut len as *mut u32,
        )
    };
    SyscallError(len).into_result()
}

/// Get the payload size of the message that is being processed.
///
/// This function returns the payload size of the current message that is being
/// processed.
///
/// # Examples
///
/// ```
/// use gcore::msg;
///
/// #[no_mangle]
/// extern "C" fn handle() {
///     let payload_size = msg::size();
/// }
/// ```
pub fn size() -> usize {
    let mut size = 0u32;
    unsafe { gsys::gr_size(&mut size as *mut u32) };
    size as usize
}

/// Get the identifier of the message source (256-bit address).
///
/// This function is used to obtain the [`ActorId`] of the account that sends
/// the currently processing message (either a program or a user).
///
/// # Examples
///
/// ```
/// use gcore::msg;
///
/// #[no_mangle]
/// extern "C" fn handle() {
///     let who_sends_message = msg::source();
/// }
/// ```
pub fn source() -> ActorId {
    let mut source = ActorId::default();
    unsafe { gsys::gr_source(source.as_mut_ptr()) }
    source
}

/// Get the value associated with the message that is being processed.
///
/// This function returns the value that has been sent along with a current
/// message that is being processed.
///
/// # Examples
///
/// ```
/// use gcore::msg;
///
/// #[no_mangle]
/// extern "C" fn handle() {
///     let amount_sent_with_message = msg::value();
/// }
/// ```
pub fn value() -> u128 {
    let mut value = 0u128;
    unsafe { gsys::gr_value(&mut value as *mut u128) };
    value
}<|MERGE_RESOLUTION|>--- conflicted
+++ resolved
@@ -518,7 +518,6 @@
     Ok(MessageId(res.hash))
 }
 
-<<<<<<< HEAD
 /// Same as [`reply`], but relays the incoming message payload.
 pub fn reply_input(value: u128, offset: u32, len: u32) -> Result<MessageId> {
     reply_input_delayed(value, offset, len, 0)
@@ -612,10 +611,7 @@
     Ok(MessageId(res.hash))
 }
 
-/// Send a new message to the program or user from reservation.
-=======
 /// Send a new message to the program or user.
->>>>>>> 972afa2f
 ///
 /// Gear allows programs to communicate with each other and users via messages.
 /// For example, the [`send`] function allows sending such messages.
@@ -729,7 +725,6 @@
     Ok(MessageId(res.hash))
 }
 
-<<<<<<< HEAD
 /// Same as [`send_push`], but pushes the incoming message payload.
 pub fn send_push_input(handle: MessageHandle, offset: u32, len: u32) -> Result<()> {
     let mut result_len = 0u32;
@@ -781,25 +776,8 @@
     Ok(MessageId(res.hash))
 }
 
-/// Finalize and send message formed in parts from reservation.
-///
-/// Gear allows programs to work with messages that consist of several parts.
-/// This function finalizes the message built in parts and sends it.
-///
-/// First argument is reservation ID.
-/// Second argument is the message handle [MessageHandle] which specifies a
-/// particular message built in parts.
-/// Third argument is the address of the target account.
-/// Fourth argument is gas_limit - maximum gas allowed to be utilized during
-/// reply message processing.
-/// Last argument is the value to be transferred from the current program
-/// account to the message target account.
-/// Send transaction will be posted only after the execution of processing is
-/// finished.
-=======
 /// Same as [`send_commit`], but it spends gas from reservation instead of
 /// borrowing it from the gas limit provided with the incoming message.
->>>>>>> 972afa2f
 ///
 /// # Examples
 ///
