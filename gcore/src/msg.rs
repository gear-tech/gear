// This file is part of Gear.

// Copyright (C) 2021-2022 Gear Technologies Inc.
// SPDX-License-Identifier: GPL-3.0-or-later WITH Classpath-exception-2.0

// This program is free software: you can redistribute it and/or modify
// it under the terms of the GNU General Public License as published by
// the Free Software Foundation, either version 3 of the License, or
// (at your option) any later version.

// This program is distributed in the hope that it will be useful,
// but WITHOUT ANY WARRANTY; without even the implied warranty of
// MERCHANTABILITY or FITNESS FOR A PARTICULAR PURPOSE. See the
// GNU General Public License for more details.

// You should have received a copy of the GNU General Public License
// along with this program. If not, see <https://www.gnu.org/licenses/>.

//! Messaging API for Gear programs.
//!
//! This module contains sys calls API for incoming message processing and
//! synchronous message sending. Messages are the main interface for
//! communications between actors (users and programs). Every Gear program
//! contains code for processing an incoming message. During a message
//! processing a program can send messages to other programs and users including
//! reply to the initial message.

use gear_core_errors::ExtError;

use crate::{error::Result, ActorId, MessageHandle, MessageId, ReservationId};
use core::mem::MaybeUninit;

mod sys {
    use crate::{error::SyscallError, MessageHandle};

    extern "C" {
        pub fn gr_exit_code(exit_code_ptr: *mut i32) -> SyscallError;

        pub fn gr_message_id(message_id_ptr: *mut [u8; 32]);

        pub fn gr_read(at: u32, length: u32, buffer_ptr: *mut u8) -> SyscallError;

        #[allow(improper_ctypes)]
        pub fn gr_reply(
            payload_ptr: *const u8,
            payload_len: u32,
            value_ptr: *const u128,
            delay: u32,
            message_id_ptr: *mut [u8; 32],
        ) -> SyscallError;

        #[allow(improper_ctypes)]
        pub fn gr_reply_wgas(
            payload_ptr: *const u8,
            payload_len: u32,
            gas_limit: u64,
            value_ptr: *const u128,
            delay: u32,
            message_id_ptr: *mut [u8; 32],
        ) -> SyscallError;

        #[allow(improper_ctypes)]
        pub fn gr_reply_commit(
            value_ptr: *const u128,
            delay: u32,
            message_id_ptr: *mut [u8; 32],
        ) -> SyscallError;

        #[allow(improper_ctypes)]
        pub fn gr_reply_commit_wgas(
            gas_limit: u64,
            value_ptr: *const u128,
            delay: u32,
            message_id_ptr: *mut [u8; 32],
        ) -> SyscallError;

        pub fn gr_reply_push(payload_ptr: *const u8, payload_len: u32) -> SyscallError;

        #[allow(improper_ctypes)]
        pub fn gr_reservation_reply(
            reservation_id_ptr: *const [u8; 32],
            payload_ptr: *const u8,
            payload_len: u32,
            value_ptr: *const u128,
            delay: u32,
            message_id_ptr: *mut [u8; 32],
        ) -> SyscallError;

        #[allow(improper_ctypes)]
        pub fn gr_reservation_reply_commit(
            reservation_id_ptr: *const [u8; 32],
            value_ptr: *const u128,
            delay: u32,
            message_id_ptr: *mut [u8; 32],
        ) -> SyscallError;

        pub fn gr_reply_to(message_id_ptr: *mut [u8; 32]) -> SyscallError;

        #[allow(improper_ctypes)]
        pub fn gr_rereply(
            value_ptr: *const u128,
            offset: u32,
            len: u32,
            delay: u32,
            message_id_ptr: *mut [u8; 32],
        ) -> SyscallError;

        #[allow(improper_ctypes)]
        pub fn gr_rereply_wgas(
            gas_limit: u64,
            value_ptr: *const u128,
            offset: u32,
            len: u32,
            delay: u32,
            message_id_ptr: *mut [u8; 32],
        ) -> SyscallError;

        pub fn gr_rereply_push(offset: u32, len: u32) -> SyscallError;

        #[allow(improper_ctypes)]
        pub fn gr_resend(
            destination_ptr: *const [u8; 32],
            value_ptr: *const u128,
            offset: u32,
            len: u32,
            delay: u32,
            message_id_ptr: *mut [u8; 32],
        ) -> SyscallError;

        pub fn gr_resend_push(handle: MessageHandle, offset: u32, len: u32) -> SyscallError;

        #[allow(improper_ctypes)]
        pub fn gr_resend_wgas(
            destination_ptr: *const [u8; 32],
            gas_limit: u64,
            value_ptr: *const u128,
            offset: u32,
            len: u32,
            delay: u32,
            message_id_ptr: *mut [u8; 32],
        ) -> SyscallError;

        #[allow(improper_ctypes)]
        pub fn gr_send(
            destination_ptr: *const [u8; 32],
            payload_ptr: *const u8,
            payload_len: u32,
            value_ptr: *const u128,
            delay: u32,
            message_id_ptr: *mut [u8; 32],
        ) -> SyscallError;

        #[allow(improper_ctypes)]
        pub fn gr_send_wgas(
            destination_ptr: *const [u8; 32],
            payload_ptr: *const u8,
            data_len: u32,
            gas_limit: u64,
            value_ptr: *const u128,
            delay: u32,
            message_id_ptr: *mut [u8; 32],
        ) -> SyscallError;

        #[allow(improper_ctypes)]
        pub fn gr_send_commit(
            handle: MessageHandle,
            destination_ptr: *const [u8; 32],
            value_ptr: *const u128,
            delay: u32,
            message_id_ptr: *mut [u8; 32],
        ) -> SyscallError;

        #[allow(improper_ctypes)]
        pub fn gr_send_commit_wgas(
            handle: MessageHandle,
            destination_ptr: *const [u8; 32],
            gas_limit: u64,
            value_ptr: *const u128,
            delay: u32,
            message_id_ptr: *mut [u8; 32],
        ) -> SyscallError;

        pub fn gr_send_init(handle_ptr: *mut u32) -> SyscallError;

        pub fn gr_send_push(
            handle: MessageHandle,
            payload_ptr: *const u8,
            payload_len: u32,
        ) -> SyscallError;

        #[allow(improper_ctypes)]
        pub fn gr_reservation_send(
            reservation_id_ptr: *const [u8; 32],
            destination_ptr: *const [u8; 32],
            payload_ptr: *const u8,
            payload_len: u32,
            value_ptr: *const u128,
            delay: u32,
            message_id_ptr: *mut [u8; 32],
        ) -> SyscallError;

        // TODO: gasful sending (#1828)
        /*#[allow(improper_ctypes)]
        pub fn gr_reservation_send_wgas(
            reservation_id_ptr: *const [u8; 32],
            destination_ptr: *const [u8; 32],
            payload_ptr: *const u8,
            data_len: u32,
            gas_limit: u64,
            value_ptr: *const u128,
            delay: u32,
            message_id_ptr: *mut [u8; 32],
        ) -> SyscallError;*/

        #[allow(improper_ctypes)]
        pub fn gr_reservation_send_commit(
            reservation_id_ptr: *const [u8; 32],
            handle: MessageHandle,
            destination_ptr: *const [u8; 32],
            value_ptr: *const u128,
            delay: u32,
            message_id_ptr: *mut [u8; 32],
        ) -> SyscallError;

        // TODO: gasful sending (#1828)
        /*#[allow(improper_ctypes)]
        pub fn gr_reservation_send_commit_wgas(
            reservation_id_ptr: *const [u8; 32],
            handle: MessageHandle,
            destination_ptr: *const [u8; 32],
            gas_limit: u64,
            value_ptr: *const u128,
            delay: u32,
            message_id_ptr: *mut [u8; 32],
        ) -> SyscallError;*/

        pub fn gr_size() -> u32;

        pub fn gr_source(source_ptr: *mut [u8; 32]);

        #[allow(improper_ctypes)]
        pub fn gr_value(value_ptr: *mut u128);
    }
}

/// Get the exit code of the message being processed.
///
/// This function is used in reply handler to check the message
/// was processed successfully or not.
///
/// # Examples
///
/// ```
/// use gcore::msg;
///
/// unsafe extern "C" fn handle_reply() {
///     // ...
///     let exit_code = msg::exit_code().unwrap();
/// }
/// ```
pub fn exit_code() -> Result<i32> {
    let mut bytes = 0i32.to_le_bytes();

    unsafe { sys::gr_exit_code(bytes.as_mut_ptr() as *mut i32).into_result()? }

    Ok(i32::from_le_bytes(bytes))
}

/// Obtain an identifier of the message currently being processed.
///
/// Message identifiers can be obtained for the currently processed message,
/// also each send and reply functions return a message identifier.
///
/// # Examples
///
/// ```
/// use gcore::msg;
///
/// unsafe extern "C" fn handle() {
///     let current_message_id = msg::id();
/// }
/// ```
pub fn id() -> MessageId {
    let mut message_id = MessageId::default();

    unsafe { sys::gr_message_id(message_id.as_mut_ptr()) }

    message_id
}

/// Get a payload of the message currently being processed.
///
/// Loads payload of the message into a buffer with a message size which can be
/// obtained using the [`size`] function.
///
/// # Examples
///
/// ```
/// use gcore::msg;
///
/// unsafe extern "C" fn handle() {
///     let mut result = vec![0u8; msg::size() as usize];
///     msg::read(&mut result[..]);
/// }
/// ```
pub fn read(buffer: &mut [u8]) -> Result<()> {
    let size = size();

    if size as usize != buffer.len() {
        return Err(ExtError::SyscallUsage);
    }

    if size != 0 {
        unsafe { sys::gr_read(0, size, buffer.as_mut_ptr()).into_result()? }
    }

    Ok(())
}

/// Send a new message as a reply to the message currently being processed.
///
/// Some programs can reply to other programs, i.e. check another program's
/// state and use it as a parameter for its own business logic [`MessageId`].
/// This function allows sending such replies, which are similar to standard
/// messages in terms of payload and different only in the way the message
/// processing is handled by a separate program function called
/// `handle_reply`.
///
/// First argument is the reply message payload in bytes. Second argument is
/// Last argument `value` is the value to be transferred from the current
/// program account to the reply message target account.
///
/// Reply message transactions will be posted only after processing is finished,
/// similar to the standard message [`send`](crate::msg::send).
///
/// # Examples
///
/// ```
/// use gcore::{exec, msg};
///
/// unsafe extern "C" fn handle() {
///     // ...
///     msg::reply(b"PING", 0).unwrap();
/// }
/// ```
///
/// # See also
///
/// [`reply_push`] function allows to form a reply message in parts.
pub fn reply(payload: &[u8], value: u128) -> Result<MessageId> {
    reply_delayed(payload, value, 0)
}

/// Same as [`reply`], but sends delayed.
pub fn reply_delayed(payload: &[u8], value: u128, delay: u32) -> Result<MessageId> {
    let mut message_id = MessageId::default();

    let payload_len = payload
        .len()
        .try_into()
        .map_err(|_| ExtError::SyscallUsage)?;

    unsafe {
        sys::gr_reply(
            payload.as_ptr(),
            payload_len,
            value.to_le_bytes().as_ptr() as *const u128,
            delay,
            message_id.as_mut_ptr(),
        )
        .into_result()?
    }

    Ok(message_id)
}

/// Send a new message as a reply to the message currently being processed.
///
/// Some programs can reply to other programs, i.e. check another program's
/// state and use it as a parameter for its own business logic [`MessageId`].
/// This function allows sending such replies, which are similar to standard
/// messages in terms of payload and different only in the way the message
/// processing is handled by a separate program function called
/// `handle_reply`.
///
/// First argument is reservation ID.
/// Second argument is the reply message payload in bytes.
/// Third argument is
/// Last argument `value` is the value to be transferred from the current
/// program account to the reply message target account.
///
/// Reply message transactions will be posted only after processing is finished,
/// similar to the standard message [`send_from_reservation`](crate::msg::send).
///
/// # Examples
///
/// ```
/// use gcore::{exec, msg};
///
/// unsafe extern "C" fn handle() {
///     // ...
///     let id = exec::reserve_gas(5_000_000, 100).expect("enough gas");
///     // ...
///     msg::reply_from_reservation(id, b"PING", 0).unwrap();
/// }
/// ```
///
/// # See also
///
/// [`reply_push`] function allows to form a reply message in parts.
pub fn reply_from_reservation(id: ReservationId, payload: &[u8], value: u128) -> Result<MessageId> {
    reply_delayed_from_reservation(id, payload, value, 0)
}

/// Same as [`reply_from_reservation`], but sends delayed.
pub fn reply_delayed_from_reservation(
    id: ReservationId,
    payload: &[u8],
    value: u128,
    delay: u32,
) -> Result<MessageId> {
    let mut message_id = MessageId::default();

    let payload_len = payload
        .len()
        .try_into()
        .map_err(|_| ExtError::SyscallUsage)?;

    unsafe {
        sys::gr_reservation_reply(
            id.as_ptr(),
            payload.as_ptr(),
            payload_len,
            value.to_le_bytes().as_ptr() as *const u128,
            delay,
            message_id.as_mut_ptr(),
        )
        .into_result()?
    }

    Ok(message_id)
}

/// Same as [`reply`], but with explicit gas limit.
///
/// # Examples
///
/// ```
/// use gcore::{exec, msg};
///
/// unsafe extern "C" fn handle() {
///     // ...
///     msg::reply_with_gas(b"PING", 0, 0).unwrap();
/// }
/// ```
///
/// # See also
///
/// [`reply_push`] function allows to form a reply message in parts.
pub fn reply_with_gas(payload: &[u8], gas_limit: u64, value: u128) -> Result<MessageId> {
    reply_with_gas_delayed(payload, gas_limit, value, 0)
}

/// Same as [`reply_with_gas`], but sends delayed.
pub fn reply_with_gas_delayed(
    payload: &[u8],
    gas_limit: u64,
    value: u128,
    delay: u32,
) -> Result<MessageId> {
    let mut message_id = MessageId::default();

    let payload_len = payload
        .len()
        .try_into()
        .map_err(|_| ExtError::SyscallUsage)?;

    unsafe {
        sys::gr_reply_wgas(
            payload.as_ptr(),
            payload_len,
            gas_limit,
            value.to_le_bytes().as_ptr() as *const u128,
            delay,
            message_id.as_mut_ptr(),
        )
        .into_result()?
    }

    Ok(message_id)
}

/// Finalize and send a current reply message.

/// Some programs can reply on their messages to other programs, i.e. check
/// another program's state and use it as a parameter for its own business
/// logic. Basic implementation is covered in [`reply`](crate::msg::reply)
/// function.
///
/// This function allows sending reply messages filled with payload parts sent
/// via [`reply_push`] during the message handling. Finalization of the
/// reply message is done via [`reply_commit`] function similar to
/// [`send_commit`].
///
/// # Examples
///
/// ```
/// use gcore::{exec, msg};
///
/// unsafe extern "C" fn handle() {
///     // ...
///     msg::reply_push(b"Part 1").unwrap();
///     // ...
///     msg::reply_push(b"Part 2").unwrap();
///     // ...
///     msg::reply_commit(42).unwrap();
/// }
/// ```
///
/// # See also
///
/// [`reply_push`] function allows to form a reply message in parts.
pub fn reply_commit(value: u128) -> Result<MessageId> {
    reply_commit_delayed(value, 0)
}

/// Same as [`reply_commit`], but sends delayed.
pub fn reply_commit_delayed(value: u128, delay: u32) -> Result<MessageId> {
    let mut message_id = MessageId::default();

    unsafe {
        sys::gr_reply_commit(
            value.to_le_bytes().as_ptr() as *const u128,
            delay,
            message_id.as_mut_ptr(),
        )
        .into_result()?
    }

    Ok(message_id)
}

/// Same as [`reply_commit`], but with explicit gas limit.
///
/// # Examples
///
/// ```
/// use gcore::{exec, msg};
///
/// unsafe extern "C" fn handle() {
///     // ...
///     msg::reply_push(b"Part 1").unwrap();
///     // ...
///     msg::reply_push(b"Part 2").unwrap();
///     // ...
///     msg::reply_commit_with_gas(42, 0).unwrap();
/// }
/// ```
///
/// # See also
///
/// [`reply_push`] function allows to form a reply message with in parts.
pub fn reply_commit_with_gas(gas_limit: u64, value: u128) -> Result<MessageId> {
    reply_commit_with_gas_delayed(gas_limit, value, 0)
}

/// Same as [`reply_commit_with_gas`], but sends delayed.
pub fn reply_commit_with_gas_delayed(gas_limit: u64, value: u128, delay: u32) -> Result<MessageId> {
    let mut message_id = MessageId::default();

    unsafe {
        sys::gr_reply_commit_wgas(
            gas_limit,
            value.to_le_bytes().as_ptr() as *const u128,
            delay,
            message_id.as_mut_ptr(),
        )
        .into_result()?
    }

    Ok(message_id)
}

/// Some programs can reply on their messages to other programs from
/// reservation, i.e. check another program's state and use it as a parameter
/// for its own business logic. Basic implementation is covered in
/// [`reply`](crate::msg::reply_from_reservation) function.
///
/// This function allows sending reply messages filled with payload parts sent
/// via [`reply_push`] during the message handling. Finalization of the
/// reply message is done via [`reply_commit_from_reservation`] function similar
/// to [`send_commit_from_reservation`].
///
/// # Examples
///
/// ```
/// use gcore::{exec, msg};
///
/// unsafe extern "C" fn handle() {
///     // ...
///     let id = exec::reserve_gas(5_000_000, 100).expect("enough gas");
///     // ...
///     msg::reply_push(b"Part 1").unwrap();
///     // ...
///     msg::reply_push(b"Part 2").unwrap();
///     // ...
///     msg::reply_commit_from_reservation(id, 42).unwrap();
/// }
/// ```
///
/// # See also
///
/// [`reply_push`] function allows to form a reply message in parts.
pub fn reply_commit_from_reservation(id: ReservationId, value: u128) -> Result<MessageId> {
    reply_commit_delayed_from_reservation(id, value, 0)
}

/// Same as [`reply_commit_from_reservation`], but sends delayed.
pub fn reply_commit_delayed_from_reservation(
    id: ReservationId,
    value: u128,
    delay: u32,
) -> Result<MessageId> {
    let mut message_id = MessageId::default();

    unsafe {
        sys::gr_reservation_reply_commit(
            id.as_ptr(),
            value.to_le_bytes().as_ptr() as *const u128,
            delay,
            message_id.as_mut_ptr(),
        )
        .into_result()?
    }

    Ok(message_id)
}

/// Push a payload part to the current reply message.
///
/// Some programs can reply on their messages to other programs, i.e. check
/// another program's state and use it as a parameter for its own business
/// logic. Basic implementation is covered in [`reply`](crate::msg::reply)
/// function.
///
/// This function allows filling the reply payload parts via [`reply_push`]
/// during the message `handling`. The payload can consist of several parts.
///
/// # Examples
///
/// ```
/// use gcore::msg;
///
/// unsafe extern "C" fn handle() {
///     // ...
///     msg::reply_push(b"Part 1").unwrap();
///     // ...
///     msg::reply_push(b"Part 2").unwrap();
/// }
/// ```
pub fn reply_push(payload: &[u8]) -> Result<()> {
    let payload_len = payload
        .len()
        .try_into()
        .map_err(|_| ExtError::SyscallUsage)?;

    unsafe { sys::gr_reply_push(payload.as_ptr(), payload_len).into_result() }
}

/// Get an identifier of the initial message which the current handle_reply
/// function is called on.
///
/// Processing the reply to the message in Gear program is performed using
/// `handle_reply` function. In order to obtain the original message id on
/// which reply has been posted, a program should call this function.
///
/// # Examples
///
/// ```
/// use gcore::msg;
///
/// unsafe extern "C" fn handle_reply() {
///     // ...
///     let original_message_id = msg::reply_to();
/// }
/// ```
///
/// # Panics
///
/// Panics if called in a context other than `handle_reply()`.
pub fn reply_to() -> Result<MessageId> {
    let mut message_id = MessageId::default();

    unsafe { sys::gr_reply_to(message_id.as_mut_ptr()).into_result()? }

    Ok(message_id)
}

<<<<<<< HEAD
/// Same as [`reply`], but relays the incoming message payload.
pub fn rereply(value: u128, offset: u32, len: u32) -> Result<MessageId> {
    rereply_delayed(value, offset, len, 0)
}

/// Same as [`rereply`], but sends delayed.
pub fn rereply_delayed(value: u128, offset: u32, len: u32, delay: u32) -> Result<MessageId> {
    let mut message_id = MessageId::default();

    unsafe {
        sys::gr_rereply(
            value.to_le_bytes().as_ptr() as _,
            offset,
            len,
            delay,
            message_id.as_mut_ptr(),
        )
        .into_result()?
    }

    Ok(message_id)
}

/// Same as [`reply_push`], but pushes the incoming message payload.
pub fn rereply_push(offset: u32, len: u32) -> Result<()> {
    unsafe { sys::gr_rereply_push(offset, len).into_result() }
}

/// Same as [`rereply`], but with explicit gas limit.
pub fn rereply_with_gas(gas_limit: u64, value: u128, offset: u32, len: u32) -> Result<MessageId> {
    rereply_with_gas_delayed(gas_limit, value, offset, len, 0)
}

/// Same as [`rereply_with_gas`], but sends delayed.
pub fn rereply_with_gas_delayed(
    gas_limit: u64,
    value: u128,
    offset: u32,
    len: u32,
    delay: u32,
) -> Result<MessageId> {
    let mut message_id = MessageId::default();

    unsafe {
        sys::gr_rereply_wgas(
            gas_limit,
            value.to_le_bytes().as_ptr() as _,
            offset,
            len,
            delay,
            message_id.as_mut_ptr(),
        )
        .into_result()?
    }

    Ok(message_id)
}

/// Same as [`send`], but resends the incoming message.
pub fn resend(destination: ActorId, value: u128, offset: u32, len: u32) -> Result<MessageId> {
    resend_delayed(destination, value, offset, len, 0)
}

/// Same as [`resend`], but sends delayed.
pub fn resend_delayed(
    destination: ActorId,
    value: u128,
    offset: u32,
    len: u32,
=======
/// Send a new message to the program or user from reservation.
///
/// Gear allows programs to communicate to each other and users via messages.
/// [`send_from_reservation`](crate::msg::send_from_reservation) function allows
/// sending such messages.
///
/// First argument is reservation ID.
/// Second argument is the address of the target account.
/// Third argument is message payload in bytes.
/// Last argument is the value to be transferred from the current program
/// account to the message target account.
/// Send transaction will be posted only after the execution of processing is
/// finished, similar to the reply message [`reply`](crate::msg::reply).
///
/// # Examples
///
/// ```
/// use gcore::{exec, msg, ActorId};
///
/// unsafe extern "C" fn handle() {
///     // ...
///     let id = exec::reserve_gas(5_000_000, 100).expect("enough gas");
///     let mut actor_id: [u8; 32] = [0; 32];
///     for i in 0..actor_id.len() {
///         actor_id[i] = i as u8;
///     }
///
///     msg::send_from_reservation(id, ActorId(actor_id), b"HELLO", 12345678)
///         .expect("successful sending");
/// }
/// ```
///
/// # See also
///
/// [`send_init`],[`send_push`], [`send_commit_from_reservation`] functions
/// allows to form a message to send in parts.
pub fn send_from_reservation(
    reservation_id: ReservationId,
    destination: ActorId,
    payload: &[u8],
    value: u128,
) -> Result<MessageId> {
    send_delayed_from_reservation(reservation_id, destination, payload, value, 0)
}

/// Same as [`send_from_reservation`], but sends delayed.
pub fn send_delayed_from_reservation(
    reservation_id: ReservationId,
    destination: ActorId,
    payload: &[u8],
    value: u128,
>>>>>>> b34dbbf9
    delay: u32,
) -> Result<MessageId> {
    let mut message_id = MessageId::default();

<<<<<<< HEAD
    unsafe {
        sys::gr_resend(
            destination.as_ptr(),
            value.to_le_bytes().as_ptr() as _,
            offset,
            len,
=======
    let payload_len = payload
        .len()
        .try_into()
        .map_err(|_| ExtError::SyscallUsage)?;

    unsafe {
        sys::gr_reservation_send(
            reservation_id.as_ptr(),
            destination.as_ptr(),
            payload.as_ptr(),
            payload_len,
            value.to_le_bytes().as_ptr() as *const u128,
>>>>>>> b34dbbf9
            delay,
            message_id.as_mut_ptr(),
        )
        .into_result()?
    }

    Ok(message_id)
}

<<<<<<< HEAD
/// Same as [`send_push`], but pushes the incoming message payload.
pub fn resend_push(handle: MessageHandle, offset: u32, len: u32) -> Result<()> {
    unsafe { sys::gr_resend_push(handle, offset, len).into_result() }
}

/// Same as [`resend`], but resends the incoming message.
pub fn resend_with_gas(
    destination: ActorId,
    gas_limit: u64,
    value: u128,
    offset: u32,
    len: u32,
) -> Result<MessageId> {
    resend_with_gas_delayed(destination, gas_limit, value, offset, len, 0)
}

/// Same as [`resend_with_gas`], but sends delayed.
pub fn resend_with_gas_delayed(
    destination: ActorId,
    gas_limit: u64,
    value: u128,
    offset: u32,
    len: u32,
=======
/// Finalize and send message formed in parts from reservation.
///
/// Gear allows programs to work with messages that consist of several parts.
/// This function finalizes the message built in parts and sends it.
///
/// First argument is reservation ID.
/// Second argument is the message handle [MessageHandle] which specifies a
/// particular message built in parts.
/// Third argument is the address of the target account.
/// Fourth argument is gas_limit - maximum gas allowed to be utilized during
/// reply message processing.
/// Last argument is the value to be transferred from the current program
/// account to the message target account.
/// Send transaction will be posted only after the execution of processing is
/// finished.
///
/// # Examples
///
/// ```
/// use gcore::{exec, msg};
///
/// unsafe extern "C" fn handle() {
///     // ...
///     let id = exec::reserve_gas(5_000_000, 100).expect("enough gas");
///     let msg_handle = msg::send_init().unwrap();
///     msg::send_push(msg_handle, b"PING");
///     msg::send_commit_from_reservation(id, msg_handle, msg::source(), 42);
/// }
/// ```
///
/// # See also
///
/// [`send_from_reservation`](crate::msg::send_from_reservation) allows to send
/// message in one step.
///
/// [`send_push`], [`send_init`] functions allows to form a message to send in
/// parts.
pub fn send_commit_from_reservation(
    reservation_id: ReservationId,
    handle: MessageHandle,
    destination: ActorId,
    value: u128,
) -> Result<MessageId> {
    send_commit_delayed_from_reservation(reservation_id, handle, destination, value, 0)
}

/// Same as [`send_commit_from_reservation`], but sends delayed.
pub fn send_commit_delayed_from_reservation(
    reservation_id: ReservationId,
    handle: MessageHandle,
    destination: ActorId,
    value: u128,
>>>>>>> b34dbbf9
    delay: u32,
) -> Result<MessageId> {
    let mut message_id = MessageId::default();

    unsafe {
<<<<<<< HEAD
        sys::gr_resend_wgas(
            destination.as_ptr(),
            gas_limit,
            value.to_le_bytes().as_ptr() as _,
            offset,
            len,
=======
        sys::gr_reservation_send_commit(
            reservation_id.as_ptr(),
            handle,
            destination.as_ptr(),
            value.to_le_bytes().as_ptr() as *const u128,
>>>>>>> b34dbbf9
            delay,
            message_id.as_mut_ptr(),
        )
        .into_result()?
    }

    Ok(message_id)
}

/// Send a new message to the program or user.
///
/// Gear allows programs to communicate to each other and users via messages.
/// [`send`](crate::msg::send) function allows sending such messages.
///
/// First argument is the address of the target account.
/// Second argument is message payload in bytes.
/// Last argument is the value to be transferred from the current program
/// account to the message target account.
/// Send transaction will be posted only after the execution of processing is
/// finished, similar to the reply message [`reply`](crate::msg::reply).
///
/// # Examples
///
/// ```
/// use gcore::{msg, ActorId};
///
/// unsafe extern "C" fn handle() {
///     // ...
///     let mut id: [u8; 32] = [0; 32];
///     for i in 0..id.len() {
///         id[i] = i as u8;
///     }
///
///     msg::send(ActorId(id), b"HELLO", 12345678);
/// }
/// ```
///
/// # See also
///
/// [`send_init`],[`send_push`], [`send_commit`] functions allows to form a
/// message to send in parts.
pub fn send(destination: ActorId, payload: &[u8], value: u128) -> Result<MessageId> {
    send_delayed(destination, payload, value, 0)
}

/// Same as [`send`], but sends delayed.
pub fn send_delayed(
    destination: ActorId,
    payload: &[u8],
    value: u128,
    delay: u32,
) -> Result<MessageId> {
    let mut message_id = MessageId::default();

    let payload_len = payload
        .len()
        .try_into()
        .map_err(|_| ExtError::SyscallUsage)?;

    unsafe {
        sys::gr_send(
            destination.as_ptr(),
            payload.as_ptr(),
            payload_len,
            value.to_le_bytes().as_ptr() as *const u128,
            delay,
            message_id.as_mut_ptr(),
        )
        .into_result()?
    }

    Ok(message_id)
}

/// Same as [`send`], but with explicit gas limit.
///
/// # Examples
///
/// ```
/// use gcore::{msg, ActorId};
///
/// unsafe extern "C" fn handle() {
///     // ...
///     let mut id: [u8; 32] = [0; 32];
///     for i in 0..id.len() {
///         id[i] = i as u8;
///     }
///
///     msg::send(ActorId(id), b"HELLO", 12345678);
/// }
/// ```
///
/// # See also
///
/// [`send_init`],[`send_push`], [`send_commit`] functions allows to form a
/// message to send in parts.
pub fn send_with_gas(
    destination: ActorId,
    payload: &[u8],
    gas_limit: u64,
    value: u128,
) -> Result<MessageId> {
    send_with_gas_delayed(destination, payload, gas_limit, value, 0)
}

/// Same as [`send_with_gas`], but sends delayed.
pub fn send_with_gas_delayed(
    destination: ActorId,
    payload: &[u8],
    gas_limit: u64,
    value: u128,
    delay: u32,
) -> Result<MessageId> {
    let mut message_id = MessageId::default();

    let payload_len = payload
        .len()
        .try_into()
        .map_err(|_| ExtError::SyscallUsage)?;

    unsafe {
        sys::gr_send_wgas(
            destination.as_ptr(),
            payload.as_ptr(),
            payload_len,
            gas_limit,
            value.to_le_bytes().as_ptr() as *const u128,
            delay,
            message_id.as_mut_ptr(),
        )
        .into_result()?
    }

    Ok(message_id)
}

/// Finalize and send message formed in parts.
///
/// Gear allows programs to work with messages that consist of several parts.
/// This function finalizes the message built in parts and sends it.
///
/// First argument is the message handle [MessageHandle] which specifies a
/// particular message built in parts.
/// Second argument is the address of the target account.
/// Third argument is gas_limit - maximum gas allowed to be utilized during
/// reply message processing.
/// Last argument is the value to be transferred from the current program
/// account to the message target account.
/// Send transaction will be posted only after the execution of processing is
/// finished.
///
/// # Examples
///
/// ```
/// use gcore::{exec, msg};
///
/// unsafe extern "C" fn handle() {
///     // ...
///     let msg_handle = msg::send_init().unwrap();
///     msg::send_push(&msg_handle, b"PING");
///     msg::send_commit(msg_handle, msg::source(), 42);
/// }
/// ```
///
/// # See also
///
/// [`send`](crate::msg::send) allows to send message in one step.
///
/// [`send_push`], [`send_init`] functions allows to form a message to send in
/// parts.
pub fn send_commit(handle: MessageHandle, destination: ActorId, value: u128) -> Result<MessageId> {
    send_commit_delayed(handle, destination, value, 0)
}

/// Same as [`send_commit`], but with explicit gas limit.
pub fn send_commit_delayed(
    handle: MessageHandle,
    destination: ActorId,
    value: u128,
    delay: u32,
) -> Result<MessageId> {
    let mut message_id = MessageId::default();

    unsafe {
        sys::gr_send_commit(
            handle,
            destination.as_ptr(),
            value.to_le_bytes().as_ptr() as *const u128,
            delay,
            message_id.as_mut_ptr(),
        )
        .into_result()?
    }

    Ok(message_id)
}

/// Same as [`send_commit`], but with explicit gas limit.
///
/// # Examples
///
/// ```
/// use gcore::{exec, msg};
///
/// unsafe extern "C" fn handle() {
///     // ...
///     let msg_handle = msg::send_init().unwrap();
///     msg::send_push(&msg_handle, b"PING");
///     msg::send_commit_with_gas(msg_handle, msg::source(), 10_000_000, 42);
/// }
/// ```
///
/// # See also
///
/// [`send`](crate::msg::send) allows to send message in one step.
///
/// [`send_push`], [`send_init`] functions allows to form a message to send in
/// parts.
pub fn send_commit_with_gas(
    handle: MessageHandle,
    destination: ActorId,
    gas_limit: u64,
    value: u128,
) -> Result<MessageId> {
    send_commit_with_gas_delayed(handle, destination, gas_limit, value, 0)
}

/// Same as [`send_commit_with_gas`], but with explicit gas limit.
pub fn send_commit_with_gas_delayed(
    handle: MessageHandle,
    destination: ActorId,
    gas_limit: u64,
    value: u128,
    delay: u32,
) -> Result<MessageId> {
    let mut message_id = MessageId::default();

    unsafe {
        sys::gr_send_commit_wgas(
            handle,
            destination.as_ptr(),
            gas_limit,
            value.to_le_bytes().as_ptr() as *const u128,
            delay,
            message_id.as_mut_ptr(),
        )
        .into_result()?
    }

    Ok(message_id)
}

/// Initialize a message to send formed in parts.
///
/// Gear allows programs to work with messages that consist of several parts.
/// This function initializes a message built in parts and returns corresponding
/// message `handle`.
///
/// # Examples
///
/// ```
/// use gcore::{exec, msg};
///
/// unsafe extern "C" fn handle() {
///     // ...
///     let msg_handle = msg::send_init().unwrap();
///     msg::send_push(&msg_handle, b"PING");
///     msg::send_commit(msg_handle, msg::source(), 42);
/// }
/// ```
///
/// # See also
/// [`send`](crate::msg::send) allows to send message in one step.
///
/// [`send_push`], [`send_commit`] functions allows to form a message to send in
/// parts.
pub fn send_init() -> Result<MessageHandle> {
    unsafe {
        let mut handle = MaybeUninit::uninit();
        sys::gr_send_init(handle.as_mut_ptr()).into_result()?;
        Ok(MessageHandle(handle.assume_init()))
    }
}

/// Push a payload part of the message to be sent in parts.
///
/// Gear allows programs to work with messages in parts.
/// This function adds a `payload` part to the message specified by message
/// `handle`.
///
/// # Examples
///
/// ```
/// use gcore::{exec, msg};
///
/// unsafe extern "C" fn handle() {
///     // ...
///     let msg_handle = msg::send_init().unwrap();
///     msg::send_push(&msg_handle, b"PING");
///     msg::send_commit(msg_handle, msg::source(), 42);
/// }
/// ```
///
/// # See also
///
/// [`send`](crate::msg::send) allows to send a message in one step.
///
/// [`send_init`], [`send_commit`] functions allows to form and send a message
/// to send in parts.
pub fn send_push(handle: MessageHandle, payload: &[u8]) -> Result<()> {
    let payload_len = payload
        .len()
        .try_into()
        .map_err(|_| ExtError::SyscallUsage)?;

    unsafe { sys::gr_send_push(handle, payload.as_ptr(), payload_len).into_result() }
}

/// Get the payload size of the message being processed.
///
/// This function is used to obtain the payload size of the current message
/// being processed.
///
/// # Examples
///
/// ```
/// use gcore::msg;
///
/// unsafe extern "C" fn handle() {
///     // ...
///     let payload_size = msg::size();
/// }
/// ```
pub fn size() -> u32 {
    unsafe { sys::gr_size() }
}

/// Get the identifier of the message source (256-bit address).
///
/// This function is used to obtain [`ActorId`] of the account that sends
/// the currently processing message (either a program or a user).
///
/// # Examples
///
/// ```
/// use gcore::msg;
///
/// unsafe extern "C" fn handle() {
///     // ...
///     let who_sends_message = msg::source();
/// }
/// ```
pub fn source() -> ActorId {
    let mut source = ActorId::default();

    unsafe { sys::gr_source(source.as_mut_ptr()) }

    source
}

/// Get the value associated with the message being processed.
///
/// This function is used to obtain the value that has been sent along with
/// a current message being processed.
///
/// # Examples
///
/// ```
/// use gcore::msg;
///
/// unsafe extern "C" fn handle() {
///     // ...
///     let amount_sent_with_message = msg::value();
/// }
/// ```
pub fn value() -> u128 {
    let mut bytes = 0u128.to_le_bytes();

    unsafe {
        sys::gr_value(bytes.as_mut_ptr() as *mut u128);
    }

    u128::from_le_bytes(bytes)
}<|MERGE_RESOLUTION|>--- conflicted
+++ resolved
@@ -696,7 +696,6 @@
     Ok(message_id)
 }
 
-<<<<<<< HEAD
 /// Same as [`reply`], but relays the incoming message payload.
 pub fn rereply(value: u128, offset: u32, len: u32) -> Result<MessageId> {
     rereply_delayed(value, offset, len, 0)
@@ -766,7 +765,25 @@
     value: u128,
     offset: u32,
     len: u32,
-=======
+    delay: u32,
+) -> Result<MessageId> {
+    let mut message_id = MessageId::default();
+
+    unsafe {
+        sys::gr_resend(
+            destination.as_ptr(),
+            value.to_le_bytes().as_ptr() as _,
+            offset,
+            len,
+            delay,
+            message_id.as_mut_ptr(),
+        )
+        .into_result()?
+    }
+
+    Ok(message_id)
+}
+
 /// Send a new message to the program or user from reservation.
 ///
 /// Gear allows programs to communicate to each other and users via messages.
@@ -818,19 +835,10 @@
     destination: ActorId,
     payload: &[u8],
     value: u128,
->>>>>>> b34dbbf9
     delay: u32,
 ) -> Result<MessageId> {
     let mut message_id = MessageId::default();
 
-<<<<<<< HEAD
-    unsafe {
-        sys::gr_resend(
-            destination.as_ptr(),
-            value.to_le_bytes().as_ptr() as _,
-            offset,
-            len,
-=======
     let payload_len = payload
         .len()
         .try_into()
@@ -843,17 +851,15 @@
             payload.as_ptr(),
             payload_len,
             value.to_le_bytes().as_ptr() as *const u128,
->>>>>>> b34dbbf9
-            delay,
-            message_id.as_mut_ptr(),
-        )
-        .into_result()?
-    }
-
-    Ok(message_id)
-}
-
-<<<<<<< HEAD
+            delay,
+            message_id.as_mut_ptr(),
+        )
+        .into_result()?
+    }
+
+    Ok(message_id)
+}
+
 /// Same as [`send_push`], but pushes the incoming message payload.
 pub fn resend_push(handle: MessageHandle, offset: u32, len: u32) -> Result<()> {
     unsafe { sys::gr_resend_push(handle, offset, len).into_result() }
@@ -877,7 +883,26 @@
     value: u128,
     offset: u32,
     len: u32,
-=======
+    delay: u32,
+) -> Result<MessageId> {
+    let mut message_id = MessageId::default();
+
+    unsafe {
+        sys::gr_resend_wgas(
+            destination.as_ptr(),
+            gas_limit,
+            value.to_le_bytes().as_ptr() as _,
+            offset,
+            len,
+            delay,
+            message_id.as_mut_ptr(),
+        )
+        .into_result()?
+    }
+
+    Ok(message_id)
+}
+
 /// Finalize and send message formed in parts from reservation.
 ///
 /// Gear allows programs to work with messages that consist of several parts.
@@ -930,26 +955,16 @@
     handle: MessageHandle,
     destination: ActorId,
     value: u128,
->>>>>>> b34dbbf9
     delay: u32,
 ) -> Result<MessageId> {
     let mut message_id = MessageId::default();
 
     unsafe {
-<<<<<<< HEAD
-        sys::gr_resend_wgas(
-            destination.as_ptr(),
-            gas_limit,
-            value.to_le_bytes().as_ptr() as _,
-            offset,
-            len,
-=======
         sys::gr_reservation_send_commit(
             reservation_id.as_ptr(),
             handle,
             destination.as_ptr(),
             value.to_le_bytes().as_ptr() as *const u128,
->>>>>>> b34dbbf9
             delay,
             message_id.as_mut_ptr(),
         )
