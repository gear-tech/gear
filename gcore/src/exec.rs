// This file is part of Gear.

// Copyright (C) 2021-2022 Gear Technologies Inc.
// SPDX-License-Identifier: GPL-3.0-or-later WITH Classpath-exception-2.0

// This program is free software: you can redistribute it and/or modify
// it under the terms of the GNU General Public License as published by
// the Free Software Foundation, either version 3 of the License, or
// (at your option) any later version.

// This program is distributed in the hope that it will be useful,
// but WITHOUT ANY WARRANTY; without even the implied warranty of
// MERCHANTABILITY or FITNESS FOR A PARTICULAR PURPOSE. See the
// GNU General Public License for more details.

// You should have received a copy of the GNU General Public License
// along with this program. If not, see <https://www.gnu.org/licenses/>.

//! Sys calls related to the program execution flow.
//!
//! Provides API for low-level async implementation.

<<<<<<< HEAD
use crate::{ActorId, MessageId, ReservationId};
use core::mem::MaybeUninit;
=======
use crate::{error::Result, ActorId, MessageId};
>>>>>>> 06271b3d

mod sys {
    use crate::error::SyscallError;

    extern "C" {
        pub fn gr_block_height() -> u32;

        pub fn gr_block_timestamp() -> u64;
<<<<<<< HEAD
        pub fn gr_exit(value_dest_ptr: *const u8) -> !;
        pub fn gr_reserve_gas(id_ptr: *mut u8, amount: u32, blocks: u32);
        pub fn gr_unreserve_gas(id_ptr: *const u8);
=======

        pub fn gr_exit(inheritor_id_ptr: *const [u8; 32]) -> !;

>>>>>>> 06271b3d
        pub fn gr_gas_available() -> u64;

        pub fn gr_program_id(program_id_ptr: *mut [u8; 32]);

        pub fn gr_origin(origin_ptr: *mut [u8; 32]);

        pub fn gr_leave() -> !;

        #[allow(improper_ctypes)]
        pub fn gr_value_available(value_ptr: *mut u128);

        pub fn gr_wait() -> !;

        pub fn gr_wait_up_to(duration: u32) -> !;

        pub fn gr_wait_for(duration: u32) -> !;

        pub fn gr_wake(message_id_ptr: *const [u8; 32], delay: u32) -> SyscallError;
    }
}

/// Get the current block height.
///
/// The block height serves to identify a particular block.
/// This information can be used to enable many scenarios like restricting or
/// allowing of some functions until certain block height is reached.
///
/// # Examples
///
/// ```
/// use gcore::{exec, msg};
///
/// // Send a reply after the block height reaches the number 1000
/// unsafe extern "C" fn handle() {
///     if exec::block_height() >= 1000 {
///         msg::reply(b"Block #1000 reached", 0).unwrap();
///     }
/// }
/// ```
pub fn block_height() -> u32 {
    unsafe { sys::gr_block_height() }
}

/// Get the current block timestamp.
///
/// The timestamp is the number of milliseconds elapsed since the Unix epoch.
///
/// # Examples
///
/// ```
/// use gcore::{exec, msg};
///
/// // Send a reply after the block timestamp reaches the February 22, 2022
/// unsafe extern "C" fn handle() {
///     if exec::block_timestamp() >= 1645488000000 {
///         msg::reply(b"The current block is generated after February 22, 2022", 0).unwrap();
///     }
/// }
/// ```
pub fn block_timestamp() -> u64 {
    unsafe { sys::gr_block_timestamp() }
}

/// Terminate the execution of a program. The program and all corresponding data
/// are removed from the storage. This is similar to
/// `std::process::exit`. `value_destination` specifies the address where all
/// available to the program value should be transferred to.
/// Maybe called in `init` method as well.
///
/// # Examples
///
/// ```
/// use gcore::{exec, msg};
///
/// unsafe extern "C" fn handle() {
///     // ...
///     exec::exit(msg::source());
/// }
/// ```
pub fn exit(inheritor_id: ActorId) -> ! {
    unsafe { sys::gr_exit(inheritor_id.as_ptr()) }
}

/// Reserve gas for further usage.
///
/// # Examples
///
/// ```
/// use gcore::{exec, ReservationId};
///
/// static mut RESERVED: ReservationId = ReservationId::default();
///
/// unsafe extern "C" fn init() {
///     RESERVED = exec::reserve_gas(50_000_000, 7);
/// }
///
/// unsafe extern "C" fn handle() {
///     exec::unreserve_gas(RESERVED);
/// }
/// ```
pub fn reserve_gas(amount: u32, blocks: u32) -> ReservationId {
    unsafe {
        let mut id = MaybeUninit::uninit();
        sys::gr_reserve_gas(id.as_mut_ptr() as *mut u8, amount, blocks);
        id.assume_init()
    }
}

/// Unreserve gas using reservation ID
///
/// # Examples
/// See [`reserve_gas`] example.
pub fn unreserve_gas(id: ReservationId) {
    unsafe { sys::gr_unreserve_gas(id.as_slice().as_ptr()) }
}

/// Get the current value of the gas available for execution.
///
/// Each message processing consumes gas, both on instructions execution and
/// memory allocations. This function returns a value of the gas available for
/// spending during current execution. Its use may help to avoid unexpected
/// behaviors during the smart-contract execution in case of not enough gas
/// available.
///
/// # Examples
///
/// ```
/// use gcore::exec;
///
/// // Perform work while `gas_available` is more than 1000
/// unsafe extern "C" fn handle() {
///     while exec::gas_available() > 1000 {
///         // ...
///     }
/// }
/// ```
pub fn gas_available() -> u64 {
    unsafe { sys::gr_gas_available() }
}

/// Terminate the current message handling.
///
/// For cases when the message handling needs to be terminated with state
/// saving.
///
/// # Examples
///
/// ```
/// use gcore::exec;
///
/// unsafe extern "C" fn handle() {
///     // ...
///     exec::leave();
/// }
/// ```
pub fn leave() -> ! {
    unsafe { sys::gr_leave() }
}

/// Get the total available value amount.
///
/// Note that value received with currently processing message
/// is already included in this balance.
///
/// # Examples
///
/// ```
/// use gcore::exec;
///
/// // Get self value balance in program
/// unsafe extern "C" fn handle() {
///     let _my_balance = exec::value_available();
/// }
/// ```
pub fn value_available() -> u128 {
    let mut bytes = 0u128.to_le_bytes();

    unsafe { sys::gr_value_available(bytes.as_mut_ptr() as *mut u128) }

    u128::from_le_bytes(bytes)
}

/// Pause the current message handling.
///
/// If the message handling needs to be paused, i.e. to wait for another
/// execution to finish, this function should be used. [`wait`] finishes current
/// message handle execution with a special result and puts the current message
/// into the *waiting queue* to be awakened using the correspondent [`wake`]
/// function later. All gas that hasn't yet been spent is attributed to the
/// message in the *waiting queue*.
///
/// This call delays message execution for maximal amount of blocks
/// that could be payed.
///
/// # Examples
///
/// ```
/// use gcore::exec;
///
/// unsafe extern "C" fn handle() {
///     // ...
///     exec::wait();
/// }
/// ```
pub fn wait() -> ! {
    unsafe { sys::gr_wait() }
}

/// Same as [`wait`], but delays handling for given specific amount of blocks.
///
/// NOTE: It panics, if given duration couldn't be totally payed.
pub fn wait_for(duration: u32) -> ! {
    unsafe { sys::gr_wait_for(duration) }
}

/// Same as [`wait`], but delays handling for maximal amount of blocks
/// that could be payed, that doesn't exceed given duration.
pub fn wait_up_to(duration: u32) -> ! {
    unsafe { sys::gr_wait_up_to(duration) }
}

/// Resume previously paused message handling.
///
/// If a message has been paused using the [`wait`] function, then it is
/// possible to continue its execution by calling this function. `waker_id`
/// which specifies a particular message to be taken out of the *waiting queue*
/// and put into the *processing queue*.
///
/// # Examples
///
/// ```
/// use gcore::{exec, MessageId};
///
/// extern "C" fn handle() {
///     // ...
///     exec::wake(MessageId::default()).unwrap();
/// }
/// ```
pub fn wake(message_id: MessageId) -> Result<()> {
    wake_delayed(message_id, 0)
}

/// Same as [`wake`], but wakes delayed.
pub fn wake_delayed(message_id: MessageId, delay: u32) -> Result<()> {
    unsafe { sys::gr_wake(message_id.as_ptr(), delay).into_result() }
}

/// Return ID of the current program.
///
/// # Examples
///
/// ```
/// use gcore::{exec, ActorId};
///
/// unsafe extern "C" fn handle() {
///     // ...
///     let me = exec::program_id();
/// }
/// ```
pub fn program_id() -> ActorId {
    let mut program_id = ActorId::default();

    unsafe { sys::gr_program_id(program_id.as_mut_ptr()) }

    program_id
}

/// Return the id of original user who initiated communication with blockchain,
/// during which, currently processing message was created.
///
/// # Examples
///
/// ```
/// use gcore::{exec, ActorId};
///
/// unsafe extern "C" fn handle() {
///     // ...
///     let _user = exec::origin();
/// }
/// ```
pub fn origin() -> ActorId {
    let mut origin = ActorId::default();

    unsafe { sys::gr_origin(origin.as_mut_ptr()) }

    origin
}<|MERGE_RESOLUTION|>--- conflicted
+++ resolved
@@ -20,12 +20,8 @@
 //!
 //! Provides API for low-level async implementation.
 
-<<<<<<< HEAD
-use crate::{ActorId, MessageId, ReservationId};
+use crate::{error::Result, ActorId, MessageId, ReservationId};
 use core::mem::MaybeUninit;
-=======
-use crate::{error::Result, ActorId, MessageId};
->>>>>>> 06271b3d
 
 mod sys {
     use crate::error::SyscallError;
@@ -34,15 +30,13 @@
         pub fn gr_block_height() -> u32;
 
         pub fn gr_block_timestamp() -> u64;
-<<<<<<< HEAD
-        pub fn gr_exit(value_dest_ptr: *const u8) -> !;
+
+        pub fn gr_exit(inheritor_id_ptr: *const [u8; 32]) -> !;
+
         pub fn gr_reserve_gas(id_ptr: *mut u8, amount: u32, blocks: u32);
+
         pub fn gr_unreserve_gas(id_ptr: *const u8);
-=======
-
-        pub fn gr_exit(inheritor_id_ptr: *const [u8; 32]) -> !;
-
->>>>>>> 06271b3d
+
         pub fn gr_gas_available() -> u64;
 
         pub fn gr_program_id(program_id_ptr: *mut [u8; 32]);
