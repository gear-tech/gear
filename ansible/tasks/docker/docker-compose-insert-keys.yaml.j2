version: '3'
services:
  gear:
    user: root
    ports:
      - "30333:30333"
      - "9933:9933"
      - "9944:9944"
      - "9615:9615"
    image: ghcr.io/gear-tech/node:latest
    volumes:
      - "/home/ec2-user/gear-data/:/gear/"
<<<<<<< HEAD
    command: bash -c 'gear-node key insert -d /gear/ --key-type gran --scheme ed25519 --suri {{ suri }} && gear-node key insert -d /gear/ --key-type babe --scheme ed25519 --suri {{ suri }}'
=======
    command: bash -c 'gear-node key insert -d /gear/ --key-type gran --scheme ed25519 --suri "{{ suri }}" && gear-node key insert -d /gear/ --key-type aura --scheme ed25519 --suri "{{ suri }}"'
>>>>>>> b2c7e85a

volumes:
  gear-data:<|MERGE_RESOLUTION|>--- conflicted
+++ resolved
@@ -10,11 +10,7 @@
     image: ghcr.io/gear-tech/node:latest
     volumes:
       - "/home/ec2-user/gear-data/:/gear/"
-<<<<<<< HEAD
-    command: bash -c 'gear-node key insert -d /gear/ --key-type gran --scheme ed25519 --suri {{ suri }} && gear-node key insert -d /gear/ --key-type babe --scheme ed25519 --suri {{ suri }}'
-=======
-    command: bash -c 'gear-node key insert -d /gear/ --key-type gran --scheme ed25519 --suri "{{ suri }}" && gear-node key insert -d /gear/ --key-type aura --scheme ed25519 --suri "{{ suri }}"'
->>>>>>> b2c7e85a
+    command: bash -c 'gear-node key insert -d /gear/ --key-type gran --scheme ed25519 --suri "{{ suri }}" && gear-node key insert -d /gear/ --key-type babe --scheme ed25519 --suri "{{ suri }}"'
 
 volumes:
   gear-data: