[package]
name = "gear-core-processor"
version = "0.1.0"
authors = ["Gear Technologies"]
edition = "2021"
license = "GPL-3.0"

[dependencies]
gear-core = { path = "../core" }
gear-core-errors = { path = "../core-errors", features = ["codec"] }
gear-backend-common = { path = "../core-backend/common" }

blake2-rfc = { version = "0.2.18", default-features = false }
codec = { package = "parity-scale-codec", version = "3.1.2", features = ["derive"], default-features = false }
scale-info = { version = "2.1.1", default-features = false, features = ["derive"] }
log = { version = "0.4.17", default-features = false }
<<<<<<< HEAD
anyhow = { version = "1.0.64", default-features = false }
=======
anyhow = { version = "1.0.65", default-features = false }
>>>>>>> 2d456bdb
derive_more = "0.99.17"

[dev-dependencies]
hex = "0.4.3"

[features]
strict = []<|MERGE_RESOLUTION|>--- conflicted
+++ resolved
@@ -14,11 +14,7 @@
 codec = { package = "parity-scale-codec", version = "3.1.2", features = ["derive"], default-features = false }
 scale-info = { version = "2.1.1", default-features = false, features = ["derive"] }
 log = { version = "0.4.17", default-features = false }
-<<<<<<< HEAD
-anyhow = { version = "1.0.64", default-features = false }
-=======
 anyhow = { version = "1.0.65", default-features = false }
->>>>>>> 2d456bdb
 derive_more = "0.99.17"
 
 [dev-dependencies]
