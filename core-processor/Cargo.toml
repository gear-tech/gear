--- conflicted
+++ resolved
@@ -13,12 +13,8 @@
 blake2-rfc = { version = "0.2.16", default-features = false }
 codec = { package = "parity-scale-codec", version = "3.1.2", features = ["derive"], default-features = false }
 log = { version = "0.4.16", default-features = false }
-<<<<<<< HEAD
-anyhow = { version = "1.0.55", default-features = false }
+anyhow = { version = "1.0.57", default-features = false }
 derive_more = "0.99.17"
-=======
-anyhow = { version = "1.0.57", default-features = false }
->>>>>>> 1275a71c
 
 [features]
 strict = []