[package]
name = "gear-core-processor"
description = "The core processor for Gear programs"
documentation = "https://docs.rs/core-processor"
keywords = ["gear", "wasm"]
categories = ["wasm"]
version.workspace = true
authors.workspace = true
edition.workspace = true
license.workspace = true
homepage.workspace = true
repository.workspace = true
rust-version.workspace = true

[dependencies]
gear-core.workspace = true
gear-core-errors = { workspace = true, features = ["codec"] }
gear-core-backend.workspace = true
gear-wasm-instrument.workspace = true
gear-lazy-pages-common.workspace = true
gear-lazy-pages-native-interface = { workspace = true, optional = true }
gsys.workspace = true
log.workspace = true
derive_more.workspace = true
actor-system-error.workspace = true
parity-scale-codec = { workspace = true, features = ["derive"] }

[dev-dependencies]
enum-iterator.workspace = true
<<<<<<< HEAD
demo-fungible-token.workspace = true
gear-lazy-pages.workspace = true
=======
gear-core = { workspace = true, features = ["mock"] }
>>>>>>> 00bbc140

[features]
default = ["std"]
std = ["gear-core-backend/std", "gear-wasm-instrument/std", "dep:gear-lazy-pages-native-interface"]
strict = []
mock = ["gear-core/mock"]
gtest = []<|MERGE_RESOLUTION|>--- conflicted
+++ resolved
@@ -27,12 +27,9 @@
 
 [dev-dependencies]
 enum-iterator.workspace = true
-<<<<<<< HEAD
+gear-core = { workspace = true, features = ["mock"] }
 demo-fungible-token.workspace = true
 gear-lazy-pages.workspace = true
-=======
-gear-core = { workspace = true, features = ["mock"] }
->>>>>>> 00bbc140
 
 [features]
 default = ["std"]
