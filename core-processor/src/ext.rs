// This file is part of Gear.

// Copyright (C) 2021-2023 Gear Technologies Inc.
// SPDX-License-Identifier: GPL-3.0-or-later WITH Classpath-exception-2.0

// This program is free software: you can redistribute it and/or modify
// it under the terms of the GNU General Public License as published by
// the Free Software Foundation, either version 3 of the License, or
// (at your option) any later version.

// This program is distributed in the hope that it will be useful,
// but WITHOUT ANY WARRANTY; without even the implied warranty of
// MERCHANTABILITY or FITNESS FOR A PARTICULAR PURPOSE. See the
// GNU General Public License for more details.

// You should have received a copy of the GNU General Public License
// along with this program. If not, see <https://www.gnu.org/licenses/>.

use crate::configs::{BlockInfo, PageCosts};
use alloc::{
    collections::{BTreeMap, BTreeSet},
    vec::Vec,
};
use gear_backend_common::{
    lazy_pages::{GlobalsAccessConfig, LazyPagesWeights, Status},
    memory::ProcessAccessError,
    ActorTerminationReason, BackendAllocExternalitiesError, BackendExternalities,
    BackendExternalitiesError, ExtInfo, SystemReservationContext, TerminationReason,
    TrapExplanation,
};
use gear_core::{
    costs::{HostFnWeights, RuntimeCosts},
    env::{Externalities, PayloadSliceLock, UnlockPayloadBound},
    gas::{
        ChargeError, ChargeResult, CountersOwner, GasAllowanceCounter, GasAmount, GasCounter,
        GasLeft, Token, ValueCounter,
    },
    ids::{CodeId, MessageId, ProgramId, ReservationId},
    memory::{
        AllocError, AllocationsContext, GearPage, GrowHandler, Memory, MemoryInterval,
        NoopGrowHandler, PageBuf, PageU32Size, WasmPage,
    },
    message::{
        ContextOutcomeDrain, GasLimit, HandlePacket, InitPacket, MessageContext, Packet,
        ReplyPacket, StatusCode,
    },
    reservation::GasReserver,
};
use gear_core_errors::{
    ExecutionError, ExtError as ExtErrorCore, MemoryError, MessageError, ProgramRentError,
    ReservationError, WaitError,
};
use gear_wasm_instrument::syscalls::SysCallName;

/// Processor context.
pub struct ProcessorContext {
    /// Gas counter.
    pub gas_counter: GasCounter,
    /// Gas allowance counter.
    pub gas_allowance_counter: GasAllowanceCounter,
    /// Reserved gas counter.
    pub gas_reserver: GasReserver,
    /// System reservation.
    pub system_reservation: Option<u64>,
    /// Value counter.
    pub value_counter: ValueCounter,
    /// Allocations context.
    pub allocations_context: AllocationsContext,
    /// Message context.
    pub message_context: MessageContext,
    /// Block info.
    pub block_info: BlockInfo,
    /// Max allowed wasm memory pages.
    pub max_pages: WasmPage,
    /// Allocations config.
    pub page_costs: PageCosts,
    /// Account existential deposit
    pub existential_deposit: u128,
    /// Current program id
    pub program_id: ProgramId,
    /// Map of code hashes to program ids of future programs, which are planned to be
    /// initialized with the corresponding code (with the same code hash).
    pub program_candidates_data: BTreeMap<CodeId, Vec<(MessageId, ProgramId)>>,
    /// Map of program ids to paid blocks.
    pub program_rents: BTreeMap<ProgramId, u32>,
    /// Weights of host functions.
    pub host_fn_weights: HostFnWeights,
    /// Functions forbidden to be called.
    pub forbidden_funcs: BTreeSet<SysCallName>,
    /// Mailbox threshold.
    pub mailbox_threshold: u64,
    /// Cost for single block waitlist holding.
    pub waitlist_cost: u64,
    /// Cost of holding a message in dispatch stash.
    pub dispatch_hold_cost: u64,
    /// Reserve for parameter of scheduling.
    pub reserve_for: u32,
    /// Cost for reservation holding.
    pub reservation: u64,
    /// Output from Randomness.
    pub random_data: (Vec<u8>, u32),
    /// Rent cost per block.
    pub rent_cost: u128,
}

/// Trait to which ext must have to work in processor wasm executor.
/// Currently used only for lazy-pages support.
pub trait ProcessorExternalities {
    /// Whether this extension works with lazy pages.
    const LAZY_PAGES_ENABLED: bool;

    /// Create new
    fn new(context: ProcessorContext) -> Self;

    /// Protect and save storage keys for pages which has no data
    fn lazy_pages_init_for_program(
        mem: &mut impl Memory,
        prog_id: ProgramId,
        stack_end: Option<WasmPage>,
        globals_config: GlobalsAccessConfig,
        lazy_pages_weights: LazyPagesWeights,
    );

    /// Lazy pages contract post execution actions
    fn lazy_pages_post_execution_actions(mem: &mut impl Memory);

    /// Returns lazy pages status
    fn lazy_pages_status() -> Status;
}

/// [`Ext`](Ext)'s api error.
#[derive(Debug, Clone, Eq, PartialEq, derive_more::Display, derive_more::From)]
pub enum ExtError {
    /// Basic error
    #[display(fmt = "{_0}")]
    Core(ExtErrorCore),
    /// An error occurs in attempt to call forbidden sys-call.
    #[display(fmt = "Unable to call a forbidden function")]
    ForbiddenFunction,
    /// Charge error
    #[display(fmt = "Charge error: {_0}")]
    Charge(ChargeError),
}

impl From<MessageError> for ExtError {
    fn from(err: MessageError) -> Self {
        Self::Core(ExtErrorCore::Message(err))
    }
}

impl From<MemoryError> for ExtError {
    fn from(err: MemoryError) -> Self {
        Self::Core(ExtErrorCore::Memory(err))
    }
}

impl From<WaitError> for ExtError {
    fn from(err: WaitError) -> Self {
        Self::Core(ExtErrorCore::Wait(err))
    }
}

impl From<ReservationError> for ExtError {
    fn from(err: ReservationError) -> Self {
        Self::Core(ExtErrorCore::Reservation(err))
    }
}

impl From<ProgramRentError> for ExtError {
    fn from(err: ProgramRentError) -> Self {
        Self::Core(ExtErrorCore::ProgramRent(err))
    }
}

impl From<ExecutionError> for ExtError {
    fn from(err: ExecutionError) -> Self {
        Self::Core(ExtErrorCore::Execution(err))
    }
}

impl BackendExternalitiesError for ExtError {
    fn into_termination_reason(self) -> TerminationReason {
        match self {
            ExtError::Core(err) => ActorTerminationReason::Trap(TrapExplanation::Ext(err)).into(),
            ExtError::ForbiddenFunction => {
                ActorTerminationReason::Trap(TrapExplanation::ForbiddenFunction).into()
            }
            ExtError::Charge(err) => err.into(),
        }
    }
}

/// [`Ext`](Ext)'s memory management (calls to allocate and free) error.
#[derive(Debug, Clone, Eq, PartialEq, derive_more::Display, derive_more::From)]
pub enum ExtAllocError {
    /// Charge error
    #[display(fmt = "{_0}")]
    Charge(ChargeError),
    /// Allocation error
    #[display(fmt = "{_0}")]
    Alloc(AllocError),
}

impl BackendAllocExternalitiesError for ExtAllocError {
    type ExtError = ExtError;

    fn into_backend_error(self) -> Result<Self::ExtError, Self> {
        match self {
            Self::Charge(err) => Ok(err.into()),
            err => Err(err),
        }
    }
}
/// Structure providing externalities for running host functions.
pub struct Ext {
    /// Processor context.
    pub context: ProcessorContext,
    // Counter of outgoing gasless messages.
    //
    // It's temporary field, used to solve `core-audit/issue#22`.
    outgoing_gasless: u64,
}

/// Empty implementation for non-substrate (and non-lazy-pages) using
impl ProcessorExternalities for Ext {
    const LAZY_PAGES_ENABLED: bool = false;

    fn new(context: ProcessorContext) -> Self {
        Self {
            context,
            outgoing_gasless: 0,
        }
    }

    fn lazy_pages_init_for_program(
        _mem: &mut impl Memory,
        _prog_id: ProgramId,
        _stack_end: Option<WasmPage>,
        _globals_config: GlobalsAccessConfig,
        _lazy_pages_weights: LazyPagesWeights,
    ) {
        unreachable!("Must not be called: lazy-pages is unsupported by this ext")
    }

    fn lazy_pages_post_execution_actions(_mem: &mut impl Memory) {
        unreachable!("Must not be called: lazy-pages is unsupported by this ext")
    }

    fn lazy_pages_status() -> Status {
        unreachable!("Must not be called: lazy-pages is unsupported by this ext")
    }
}

impl BackendExternalities for Ext {
    fn into_ext_info(self, memory: &impl Memory) -> Result<ExtInfo, MemoryError> {
        let pages_for_data =
            |static_pages: WasmPage, allocations: &BTreeSet<WasmPage>| -> Vec<GearPage> {
                static_pages
                    .iter_from_zero()
                    .chain(allocations.iter().copied())
                    .flat_map(|p| p.to_pages_iter())
                    .collect()
            };

        self.into_ext_info_inner(memory, pages_for_data)
    }

    fn gas_amount(&self) -> GasAmount {
        self.context.gas_counter.to_amount()
    }

    fn pre_process_memory_accesses(
        _reads: &[MemoryInterval],
        _writes: &[MemoryInterval],
        _gas_left: &mut GasLeft,
    ) -> Result<(), ProcessAccessError> {
        Ok(())
    }
}

impl Ext {
    fn check_message_value(&mut self, message_value: u128) -> Result<(), ExtError> {
        let existential_deposit = self.context.existential_deposit;
        // Sending value should apply the range {0} ∪ [existential_deposit; +inf)
        if message_value != 0 && message_value < existential_deposit {
            Err(MessageError::InsufficientValue.into())
        } else {
            Ok(())
        }
    }

    fn check_gas_limit(&mut self, gas_limit: Option<GasLimit>) -> Result<GasLimit, ExtError> {
        let mailbox_threshold = self.context.mailbox_threshold;
        let gas_limit = gas_limit.unwrap_or(0);

        // Sending gas should apply the range {0} ∪ [mailbox_threshold; +inf)
        if gas_limit < mailbox_threshold && gas_limit != 0 {
            Err(MessageError::InsufficientGasLimit.into())
        } else {
            Ok(gas_limit)
        }
    }

    fn reduce_gas(&mut self, gas_limit: GasLimit) -> Result<(), ExtError> {
        if self.context.gas_counter.reduce(gas_limit) != ChargeResult::Enough {
            Err(ExecutionError::NotEnoughGas.into())
        } else {
            Ok(())
        }
    }

    fn charge_message_value(&mut self, message_value: u128) -> Result<(), ExtError> {
        if self.context.value_counter.reduce(message_value) != ChargeResult::Enough {
            Err(MessageError::NotEnoughValue.into())
        } else {
            Ok(())
        }
    }

    // It's temporary fn, used to solve `core-audit/issue#22`.
    fn safe_gasfull_sends<T: Packet>(&mut self, packet: &T) -> Result<(), ExtError> {
        let outgoing_gasless = self.outgoing_gasless;

        match packet.gas_limit() {
            Some(x) if x != 0 => {
                self.outgoing_gasless = 0;

                let prev_gasless_fee =
                    outgoing_gasless.saturating_mul(self.context.mailbox_threshold);

                self.reduce_gas(prev_gasless_fee)?;
            }
            None => self.outgoing_gasless = outgoing_gasless.saturating_add(1),
            _ => {}
        };

        Ok(())
    }

    fn charge_expiring_resources<T: Packet>(
        &mut self,
        packet: &T,
        check_gas_limit: bool,
    ) -> Result<(), ExtError> {
        self.check_message_value(packet.value())?;
        // Charge for using expiring resources. Charge for calling sys-call was done earlier.
        let gas_limit = if check_gas_limit {
            self.check_gas_limit(packet.gas_limit())?
        } else {
            packet.gas_limit().unwrap_or(0)
        };
        self.reduce_gas(gas_limit)?;
        self.charge_message_value(packet.value())?;
        Ok(())
    }

    fn check_forbidden_destination(&mut self, id: ProgramId) -> Result<(), ExtError> {
        if id == ProgramId::SYSTEM {
            Err(ExtError::ForbiddenFunction)
        } else {
            Ok(())
        }
    }

    fn charge_sending_fee(&mut self, delay: u32) -> Result<(), ChargeError> {
        if delay == 0 {
            self.charge_gas_if_enough(self.context.message_context.settings().sending_fee())
        } else {
            self.charge_gas_if_enough(
                self.context
                    .message_context
                    .settings()
                    .scheduled_sending_fee(),
            )
        }
    }

    fn charge_for_dispatch_stash_hold(&mut self, delay: u32) -> Result<(), ExtError> {
        if delay != 0 {
            // Take delay and get cost of block.
            // reserve = wait_cost * (delay + reserve_for).
            let cost_per_block = self.context.dispatch_hold_cost;
            let waiting_reserve = (self.context.reserve_for as u64)
                .saturating_add(delay as u64)
                .saturating_mul(cost_per_block);

            // Reduce gas for block waiting in dispatch stash.
            if self.context.gas_counter.reduce(waiting_reserve) != ChargeResult::Enough {
                return Err(MessageError::InsufficientGasForDelayedSending.into());
            }
        }
        Ok(())
    }

    fn charge_gas_if_enough(
        gas_counter: &mut GasCounter,
        gas_allowance_counter: &mut GasAllowanceCounter,
        amount: u64,
    ) -> Result<(), ChargeError> {
        if gas_counter.charge_if_enough(amount) != ChargeResult::Enough {
            return Err(ChargeError::GasLimitExceeded);
        }
        if gas_allowance_counter.charge_if_enough(amount) != ChargeResult::Enough {
            if gas_counter.refund(amount) != ChargeResult::Enough {
                // We have just charged `amount` from `self.gas_counter`, so this must be correct.
                unreachable!("Cannot refund {amount} for `gas_counter`");
            }
            return Err(ChargeError::GasAllowanceExceeded);
        }
        Ok(())
    }
}

impl CountersOwner for Ext {
    fn charge_gas_runtime(&mut self, cost: RuntimeCosts) -> Result<(), ChargeError> {
        let token = cost.token(&self.context.host_fn_weights);
        let common_charge = self.context.gas_counter.charge(token);
        let allowance_charge = self.context.gas_allowance_counter.charge(token);
        match (common_charge, allowance_charge) {
            (ChargeResult::NotEnough, _) => Err(ChargeError::GasLimitExceeded),
            (ChargeResult::Enough, ChargeResult::NotEnough) => {
                Err(ChargeError::GasAllowanceExceeded)
            }
            (ChargeResult::Enough, ChargeResult::Enough) => Ok(()),
        }
    }

    fn charge_gas_runtime_if_enough(&mut self, cost: RuntimeCosts) -> Result<(), ChargeError> {
        let amount = cost.token(&self.context.host_fn_weights).weight();
        self.charge_gas_if_enough(amount)
    }

    fn charge_gas_if_enough(&mut self, amount: u64) -> Result<(), ChargeError> {
        Ext::charge_gas_if_enough(
            &mut self.context.gas_counter,
            &mut self.context.gas_allowance_counter,
            amount,
        )
    }

    fn gas_left(&self) -> GasLeft {
        GasLeft {
            gas: self.context.gas_counter.left(),
            allowance: self.context.gas_allowance_counter.left(),
        }
    }

    fn set_gas_left(&mut self, gas_left: GasLeft) {
        let GasLeft { gas, allowance } = gas_left;

        let gas_left = self.context.gas_counter.left();
        if gas_left > gas {
            if self.context.gas_counter.charge_if_enough(gas_left - gas) != ChargeResult::Enough {
                // We checked above that `gas_left` is bigger than `gas`
                unreachable!("Cannot charge {gas} from `gas_counter`");
            }
        } else {
            self.context.gas_counter.refund(gas - gas_left);
        }

        let allowance_left = self.context.gas_allowance_counter.left();
        if allowance_left > allowance {
            if self
                .context
                .gas_allowance_counter
                .charge_if_enough(allowance_left - allowance)
                != ChargeResult::Enough
            {
                // We checked above that `allowance_left` is bigger than `allowance`
                unreachable!("Cannot charge {allowance} from `gas_allowance_counter`");
            }
        } else {
            self.context
                .gas_allowance_counter
                .refund(allowance - allowance_left);
        }
    }
}

impl Externalities for Ext {
    type Error = ExtError;
    type AllocError = ExtAllocError;

    fn alloc(
        &mut self,
        pages_num: u32,
        mem: &mut impl Memory,
    ) -> Result<WasmPage, Self::AllocError> {
        self.alloc_inner::<NoopGrowHandler>(pages_num, mem)
    }

    fn free(&mut self, page: WasmPage) -> Result<(), Self::AllocError> {
        self.context
            .allocations_context
            .free(page)
            .map_err(Into::into)
    }

    fn block_height(&self) -> Result<u32, Self::Error> {
        Ok(self.context.block_info.height)
    }

    fn block_timestamp(&self) -> Result<u64, Self::Error> {
        Ok(self.context.block_info.timestamp)
    }

    fn send_init(&mut self) -> Result<u32, Self::Error> {
        let handle = self.context.message_context.send_init()?;
        Ok(handle)
    }

    fn send_push(&mut self, handle: u32, buffer: &[u8]) -> Result<(), Self::Error> {
        self.context.message_context.send_push(handle, buffer)?;
        Ok(())
    }

    fn send_push_input(&mut self, handle: u32, offset: u32, len: u32) -> Result<(), Self::Error> {
        let range = self.context.message_context.check_input_range(offset, len);
        self.charge_gas_runtime_if_enough(RuntimeCosts::SendPushInputPerByte(range.len()))?;

        self.context
            .message_context
            .send_push_input(handle, range)?;

        Ok(())
    }

    fn send_commit(
        &mut self,
        handle: u32,
        msg: HandlePacket,
        delay: u32,
    ) -> Result<MessageId, Self::Error> {
        self.check_forbidden_destination(msg.destination())?;
        self.safe_gasfull_sends(&msg)?;
        self.charge_expiring_resources(&msg, true)?;
        self.charge_sending_fee(delay)?;

        self.charge_for_dispatch_stash_hold(delay)?;

        let msg_id = self
            .context
            .message_context
            .send_commit(handle, msg, delay, None)?;

        Ok(msg_id)
    }

    fn reservation_send_commit(
        &mut self,
        id: ReservationId,
        handle: u32,
        msg: HandlePacket,
        delay: u32,
    ) -> Result<MessageId, Self::Error> {
        self.check_forbidden_destination(msg.destination())?;
        self.check_message_value(msg.value())?;
        self.check_gas_limit(msg.gas_limit())?;
        // TODO: gasful sending (#1828)
        self.charge_message_value(msg.value())?;
        self.charge_sending_fee(delay)?;

        self.charge_for_dispatch_stash_hold(delay)?;

        self.context.gas_reserver.mark_used(id)?;

        let msg_id = self
            .context
            .message_context
            .send_commit(handle, msg, delay, Some(id))?;
        Ok(msg_id)
    }

    fn reply_push(&mut self, buffer: &[u8]) -> Result<(), Self::Error> {
        self.context.message_context.reply_push(buffer)?;
        Ok(())
    }

    // TODO: Consider per byte charge (issue #2255).
    fn reply_commit(&mut self, msg: ReplyPacket) -> Result<MessageId, Self::Error> {
        self.check_forbidden_destination(self.context.message_context.reply_destination())?;
        self.safe_gasfull_sends(&msg)?;
        self.charge_expiring_resources(&msg, false)?;
        self.charge_sending_fee(0)?;

        let msg_id = self.context.message_context.reply_commit(msg, None)?;
        Ok(msg_id)
    }

    fn reservation_reply_commit(
        &mut self,
        id: ReservationId,
        msg: ReplyPacket,
    ) -> Result<MessageId, Self::Error> {
        self.check_forbidden_destination(self.context.message_context.reply_destination())?;
        self.check_message_value(msg.value())?;
        // TODO: gasful sending (#1828)
        self.charge_message_value(msg.value())?;
        self.charge_sending_fee(0)?;

        self.context.gas_reserver.mark_used(id)?;

        let msg_id = self.context.message_context.reply_commit(msg, Some(id))?;
        Ok(msg_id)
    }

    fn reply_to(&self) -> Result<MessageId, Self::Error> {
        self.context
            .message_context
            .current()
            .details()
            .and_then(|d| d.to_reply_details())
            .map(|d| d.into_reply_to())
            .ok_or_else(|| ExecutionError::NoReplyContext.into())
    }

    fn signal_from(&self) -> Result<MessageId, Self::Error> {
        self.context
            .message_context
            .current()
            .details()
            .and_then(|d| d.to_signal_details())
            .map(|d| d.from())
            .ok_or_else(|| ExecutionError::NoSignalContext.into())
    }

    fn reply_push_input(&mut self, offset: u32, len: u32) -> Result<(), Self::Error> {
        let range = self.context.message_context.check_input_range(offset, len);
        self.charge_gas_runtime_if_enough(RuntimeCosts::ReplyPushInputPerByte(range.len()))?;

        self.context.message_context.reply_push_input(range)?;

        Ok(())
    }

    fn source(&self) -> Result<ProgramId, Self::Error> {
        Ok(self.context.message_context.current().source())
    }

    fn status_code(&self) -> Result<StatusCode, Self::Error> {
        self.context
            .message_context
            .current()
            .details()
            .map(|d| d.status_code())
            .ok_or_else(|| ExecutionError::NoStatusCodeContext.into())
    }

    fn message_id(&self) -> Result<MessageId, Self::Error> {
        Ok(self.context.message_context.current().id())
    }

    fn pay_program_rent(
        &mut self,
        program_id: ProgramId,
        rent: u128,
    ) -> Result<(u128, u32), Self::Error> {
        if self.context.rent_cost == 0 {
            return Ok((rent, 0));
        }

        let block_count = u32::try_from(rent / self.context.rent_cost).unwrap_or(u32::MAX);
        let old_paid_blocks = self
            .context
            .program_rents
            .get(&program_id)
            .copied()
            .unwrap_or(0);

        let (paid_blocks, blocks_to_pay) = match old_paid_blocks.overflowing_add(block_count) {
            (count, false) => (count, block_count),
            (_, true) => return Err(ProgramRentError::MaximumBlockCountPaid.into()),
        };

        if blocks_to_pay == 0 {
            return Ok((rent, 0));
        }

        let cost = self.context.rent_cost.saturating_mul(blocks_to_pay.into());
        match self.context.value_counter.reduce(cost) {
            ChargeResult::Enough => {
                self.context.program_rents.insert(program_id, paid_blocks);
            }
            ChargeResult::NotEnough => return Err(ProgramRentError::NotEnoughValueForRent.into()),
        }

        Ok((rent.saturating_sub(cost), blocks_to_pay))
    }

    fn program_id(&self) -> Result<ProgramId, Self::Error> {
        Ok(self.context.program_id)
    }

    fn debug(&self, data: &str) -> Result<(), Self::Error> {
        log::debug!(target: "gwasm", "DEBUG: {}", data);
        Ok(())
    }

<<<<<<< HEAD
    fn read(&mut self, at: u32, len: u32) -> Result<(&[u8], GasLeft), Self::Error> {
        // Verify read is correct
        let end = at.checked_add(len).ok_or(ExecutionError::TooBigReadLen)?;
        self.charge_gas_runtime_if_enough(RuntimeCosts::ReadPerByte(len))?;
        let msg = self.context.message_context.current().payload();
        if end as usize > msg.len() {
            return Err(ExecutionError::ReadWrongRange.into());
        }
=======
    fn lock_payload(&mut self, at: u32, len: u32) -> Result<PayloadSliceLock, Self::Error> {
        let end = at
            .checked_add(len)
            .ok_or(MessageError::TooBigReadLen { at, len })?;
        self.charge_gas_runtime_if_enough(RuntimeCosts::ReadPerByte(len))?;
        PayloadSliceLock::try_new((at, end), &mut self.context.message_context).map_err(|msg_len| {
            MessageError::ReadWrongRange {
                start: at,
                end,
                msg_len: msg_len as u32,
            }
            .into()
        })
    }
>>>>>>> 391c91a6

    fn unlock_payload(&mut self, payload_holder: &mut PayloadSliceLock) -> UnlockPayloadBound {
        UnlockPayloadBound::from((&mut self.context.message_context, payload_holder))
    }

    fn size(&self) -> Result<usize, Self::Error> {
        Ok(self.context.message_context.current().payload_bytes().len())
    }

    fn reserve_gas(&mut self, amount: u64, duration: u32) -> Result<ReservationId, Self::Error> {
        self.charge_gas_if_enough(self.context.message_context.settings().reservation_fee())?;

        if duration == 0 {
            return Err(ReservationError::ZeroReservationDuration.into());
        }

        if amount < self.context.mailbox_threshold {
            return Err(ReservationError::ReservationBelowMailboxThreshold.into());
        }

        let reserve = u64::from(self.context.reserve_for.saturating_add(duration))
            .saturating_mul(self.context.reservation);
        let reduce_amount = amount.saturating_add(reserve);
        if self.context.gas_counter.reduce(reduce_amount) == ChargeResult::NotEnough {
            return Err(ExecutionError::NotEnoughGas.into());
        }

        let id = self.context.gas_reserver.reserve(amount, duration)?;

        Ok(id)
    }

    fn unreserve_gas(&mut self, id: ReservationId) -> Result<u64, Self::Error> {
        let amount = self.context.gas_reserver.unreserve(id)?;

        // This statement is like an op that increases "left" counter, but do not affect "burned" counter,
        // because we don't actually refund, we just rise "left" counter during unreserve
        // and it won't affect gas allowance counter because we don't make any actual calculations
        // TODO: uncomment when unreserving in current message features is discussed
        /*if !self.context.gas_counter.increase(amount) {
            return Err(some_charge_error.into());
        }*/

        Ok(amount)
    }

    fn system_reserve_gas(&mut self, amount: u64) -> Result<(), Self::Error> {
        // TODO: use `NonZeroU64` after issue #1838 is fixed
        if amount == 0 {
            return Err(ReservationError::ZeroReservationAmount.into());
        }

        if self.context.gas_counter.reduce(amount) == ChargeResult::NotEnough {
            return Err(ExecutionError::NotEnoughGas.into());
        }

        let reservation = &mut self.context.system_reservation;
        *reservation = reservation
            .map(|reservation| reservation.saturating_add(amount))
            .or(Some(amount));

        Ok(())
    }

    fn gas_available(&self) -> Result<u64, Self::Error> {
        Ok(self.context.gas_counter.left())
    }

    fn value(&self) -> Result<u128, Self::Error> {
        Ok(self.context.message_context.current().value())
    }

    fn value_available(&self) -> Result<u128, Self::Error> {
        Ok(self.context.value_counter.left())
    }

    fn wait(&mut self) -> Result<(), Self::Error> {
        self.charge_gas_if_enough(self.context.message_context.settings().waiting_fee())?;

        if self.context.message_context.reply_sent() {
            return Err(WaitError::WaitAfterReply.into());
        }

        let reserve = u64::from(self.context.reserve_for.saturating_add(1))
            .saturating_mul(self.context.waitlist_cost);

        if self.context.gas_counter.reduce(reserve) != ChargeResult::Enough {
            return Err(ExecutionError::NotEnoughGas.into());
        }

        Ok(())
    }

    fn wait_for(&mut self, duration: u32) -> Result<(), Self::Error> {
        self.charge_gas_if_enough(self.context.message_context.settings().waiting_fee())?;

        if self.context.message_context.reply_sent() {
            return Err(WaitError::WaitAfterReply.into());
        }

        if duration == 0 {
            return Err(WaitError::ZeroDuration.into());
        }

        let reserve = u64::from(self.context.reserve_for.saturating_add(duration))
            .saturating_mul(self.context.waitlist_cost);

        if self.context.gas_counter.reduce(reserve) != ChargeResult::Enough {
            return Err(ExecutionError::NotEnoughGas.into());
        }

        Ok(())
    }

    fn wait_up_to(&mut self, duration: u32) -> Result<bool, Self::Error> {
        self.charge_gas_if_enough(self.context.message_context.settings().waiting_fee())?;

        if self.context.message_context.reply_sent() {
            return Err(WaitError::WaitAfterReply.into());
        }

        if duration == 0 {
            return Err(WaitError::ZeroDuration.into());
        }

        let reserve = u64::from(self.context.reserve_for.saturating_add(1))
            .saturating_mul(self.context.waitlist_cost);

        if self.context.gas_counter.reduce(reserve) != ChargeResult::Enough {
            return Err(ExecutionError::NotEnoughGas.into());
        }

        let reserve_full = u64::from(self.context.reserve_for.saturating_add(duration))
            .saturating_mul(self.context.waitlist_cost);
        let reserve_diff = reserve_full - reserve;

        Ok(self.context.gas_counter.reduce(reserve_diff) == ChargeResult::Enough)
    }

    fn wake(&mut self, waker_id: MessageId, delay: u32) -> Result<(), Self::Error> {
        self.charge_gas_if_enough(self.context.message_context.settings().waking_fee())?;

        self.context.message_context.wake(waker_id, delay)?;
        Ok(())
    }

    fn create_program(
        &mut self,
        packet: InitPacket,
        delay: u32,
    ) -> Result<(MessageId, ProgramId), Self::Error> {
        self.check_forbidden_destination(packet.destination())?;
        self.safe_gasfull_sends(&packet)?;
        self.charge_expiring_resources(&packet, true)?;
        self.charge_sending_fee(delay)?;

        self.charge_for_dispatch_stash_hold(delay)?;

        let code_hash = packet.code_id();

        // Send a message for program creation
        let (mid, pid) = self
            .context
            .message_context
            .init_program(packet, delay)
            .map(|(init_msg_id, new_prog_id)| {
                // Save a program candidate for this run
                let entry = self
                    .context
                    .program_candidates_data
                    .entry(code_hash)
                    .or_default();
                entry.push((init_msg_id, new_prog_id));

                (init_msg_id, new_prog_id)
            })?;
        Ok((mid, pid))
    }

    fn reply_deposit(&mut self, message_id: MessageId, amount: u64) -> Result<(), Self::Error> {
        self.reduce_gas(amount)?;

        self.context
            .message_context
            .reply_deposit(message_id, amount)?;

        Ok(())
    }

    fn random(&self) -> Result<(&[u8], u32), Self::Error> {
        Ok((&self.context.random_data.0, self.context.random_data.1))
    }

    fn forbidden_funcs(&self) -> &BTreeSet<SysCallName> {
        &self.context.forbidden_funcs
    }
}

impl Ext {
    /// Inner alloc realization.
    pub fn alloc_inner<G: GrowHandler>(
        &mut self,
        pages_num: u32,
        mem: &mut impl Memory,
    ) -> Result<WasmPage, ExtAllocError> {
        let pages = WasmPage::new(pages_num).map_err(|_| AllocError::ProgramAllocOutOfBounds)?;

        self.context
            .allocations_context
            .alloc::<G>(pages, mem, |pages| {
                Ext::charge_gas_if_enough(
                    &mut self.context.gas_counter,
                    &mut self.context.gas_allowance_counter,
                    self.context.page_costs.mem_grow.calc(pages),
                )
            })
            .map_err(Into::into)
    }

    /// Into ext info inner impl.
    /// `pages_for_data` returns vector of pages which data will be stored in info.
    pub fn into_ext_info_inner(
        self,
        memory: &impl Memory,
        pages_for_data: impl FnOnce(WasmPage, &BTreeSet<WasmPage>) -> Vec<GearPage>,
    ) -> Result<ExtInfo, MemoryError> {
        let ProcessorContext {
            allocations_context,
            message_context,
            gas_counter,
            gas_reserver,
            system_reservation,
            program_candidates_data,
            program_rents,
            ..
        } = self.context;

        let (static_pages, initial_allocations, allocations) = allocations_context.into_parts();
        let mut pages_data = BTreeMap::new();
        for page in pages_for_data(static_pages, &allocations) {
            let mut buf = PageBuf::new_zeroed();
            memory.read(page.offset(), &mut buf)?;
            pages_data.insert(page, buf);
        }

        let (outcome, mut context_store) = message_context.drain();
        let ContextOutcomeDrain {
            outgoing_dispatches: generated_dispatches,
            awakening,
            reply_deposits,
        } = outcome.drain();

        let system_reservation_context = SystemReservationContext {
            current_reservation: system_reservation,
            previous_reservation: context_store.system_reservation(),
        };

        context_store.set_reservation_nonce(gas_reserver.nonce());
        if let Some(reservation) = system_reservation {
            context_store.add_system_reservation(reservation);
        }

        let info = ExtInfo {
            gas_amount: gas_counter.to_amount(),
            gas_reserver,
            system_reservation_context,
            allocations: (allocations != initial_allocations)
                .then_some(allocations)
                .unwrap_or_default(),
            pages_data,
            generated_dispatches,
            awakening,
            reply_deposits,
            context_store,
            program_candidates_data,
            program_rents,
        };
        Ok(info)
    }
}

#[cfg(test)]
mod tests {
    use super::*;
    use gear_core::message::ContextSettings;

    struct ProcessorContextBuilder(ProcessorContext);

    impl ProcessorContextBuilder {
        fn new() -> Self {
            let default_pc = ProcessorContext {
                gas_counter: GasCounter::new(0),
                gas_allowance_counter: GasAllowanceCounter::new(0),
                gas_reserver: GasReserver::new(
                    Default::default(),
                    Default::default(),
                    Default::default(),
                    Default::default(),
                ),
                system_reservation: None,
                value_counter: ValueCounter::new(0),
                allocations_context: AllocationsContext::new(
                    Default::default(),
                    Default::default(),
                    Default::default(),
                ),
                message_context: MessageContext::new(
                    Default::default(),
                    Default::default(),
                    ContextSettings::new(0, 0, 0, 0, 0, 0),
                ),
                block_info: Default::default(),
                max_pages: 512.into(),
                page_costs: PageCosts::new_for_tests(),
                existential_deposit: 0,
                program_id: Default::default(),
                program_candidates_data: Default::default(),
                program_rents: Default::default(),
                host_fn_weights: Default::default(),
                forbidden_funcs: Default::default(),
                mailbox_threshold: 0,
                waitlist_cost: 0,
                dispatch_hold_cost: 0,
                reserve_for: 0,
                reservation: 0,
                random_data: ([0u8; 32].to_vec(), 0),
                rent_cost: 0,
            };

            Self(default_pc)
        }

        fn with_gas(mut self, gas_counter: GasCounter) -> Self {
            self.0.gas_counter = gas_counter;

            self
        }

        fn with_allowance(mut self, gas_allowance_counter: GasAllowanceCounter) -> Self {
            self.0.gas_allowance_counter = gas_allowance_counter;

            self
        }

        fn with_weighs(mut self, weights: HostFnWeights) -> Self {
            self.0.host_fn_weights = weights;

            self
        }

        fn with_allocation_context(mut self, ctx: AllocationsContext) -> Self {
            self.0.allocations_context = ctx;

            self
        }

        fn build(self) -> ProcessorContext {
            self.0
        }
    }

    // Invariant: Refund never occurs in `free` call.
    #[test]
    fn free_no_refund() {
        // Set initial Ext state
        let initial_gas = 100;
        let initial_allowance = 10000;

        let gas_left = GasLeft {
            gas: initial_gas,
            allowance: initial_allowance,
        };

        let existing_page = 99.into();
        let non_existing_page = 100.into();

        let allocations_context =
            AllocationsContext::new(BTreeSet::from([existing_page]), 1.into(), 512.into());

        let mut ext = Ext::new(
            ProcessorContextBuilder::new()
                .with_gas(GasCounter::new(initial_gas))
                .with_allowance(GasAllowanceCounter::new(initial_allowance))
                .with_allocation_context(allocations_context)
                .build(),
        );

        // Freeing existing page.
        // Counters still shouldn't be changed.
        assert!(ext.free(existing_page).is_ok());
        assert_eq!(ext.gas_left(), gas_left);

        // Freeing non existing page.
        // Counters shouldn't be changed.
        assert_eq!(
            ext.free(non_existing_page),
            Err(ExtAllocError::Alloc(AllocError::InvalidFree(
                non_existing_page.raw()
            )))
        );
        assert_eq!(ext.gas_left(), gas_left);
    }

    #[test]
    fn test_counter_zeroes() {
        // Set initial Ext state
        let free_weight = 1000;
        let host_fn_weights = HostFnWeights {
            free: free_weight,
            ..Default::default()
        };

        let initial_gas = free_weight - 1;
        let initial_allowance = free_weight + 1;

        let mut lack_gas_ext = Ext::new(
            ProcessorContextBuilder::new()
                .with_gas(GasCounter::new(initial_gas))
                .with_allowance(GasAllowanceCounter::new(initial_allowance))
                .with_weighs(host_fn_weights.clone())
                .build(),
        );

        assert_eq!(
            lack_gas_ext.charge_gas_runtime(RuntimeCosts::Free),
            Err(ChargeError::GasLimitExceeded),
        );

        let gas_amount = lack_gas_ext.gas_amount();
        let allowance = lack_gas_ext.context.gas_allowance_counter.left();
        // there was lack of gas
        assert_eq!(0, gas_amount.left());
        assert_eq!(initial_gas, gas_amount.burned());
        assert_eq!(initial_allowance - free_weight, allowance);

        let initial_gas = free_weight;
        let initial_allowance = free_weight - 1;

        let mut lack_allowance_ext = Ext::new(
            ProcessorContextBuilder::new()
                .with_gas(GasCounter::new(initial_gas))
                .with_allowance(GasAllowanceCounter::new(initial_allowance))
                .with_weighs(host_fn_weights)
                .build(),
        );

        assert_eq!(
            lack_allowance_ext.charge_gas_runtime(RuntimeCosts::Free),
            Err(ChargeError::GasAllowanceExceeded),
        );

        let gas_amount = lack_allowance_ext.gas_amount();
        let allowance = lack_allowance_ext.context.gas_allowance_counter.left();
        assert_eq!(initial_gas - free_weight, gas_amount.left());
        assert_eq!(initial_gas, gas_amount.burned());
        // there was lack of allowance
        assert_eq!(0, allowance);
    }

    mod property_tests {
        use super::*;
        use gear_core::memory::{HostPointer, PageError};
        use proptest::{
            arbitrary::any,
            collection::size_range,
            prop_oneof, proptest,
            strategy::{Just, Strategy},
            test_runner::Config as ProptestConfig,
        };

        struct TestMemory(WasmPage);

        impl Memory for TestMemory {
            type GrowError = PageError;

            fn grow(&mut self, pages: WasmPage) -> Result<(), Self::GrowError> {
                self.0 = self.0.add(pages)?;
                Ok(())
            }

            fn size(&self) -> WasmPage {
                self.0
            }

            fn write(&mut self, _offset: u32, _buffer: &[u8]) -> Result<(), MemoryError> {
                unimplemented!()
            }

            fn read(&self, _offset: u32, _buffer: &mut [u8]) -> Result<(), MemoryError> {
                unimplemented!()
            }

            unsafe fn get_buffer_host_addr_unsafe(&mut self) -> HostPointer {
                unimplemented!()
            }
        }

        #[derive(Debug, Clone)]
        enum Action {
            Alloc { pages: WasmPage },
            Free { page: WasmPage },
        }

        fn actions() -> impl Strategy<Value = Vec<Action>> {
            let action = wasm_page_number().prop_flat_map(|page| {
                prop_oneof![
                    Just(Action::Alloc { pages: page }),
                    Just(Action::Free { page })
                ]
            });
            proptest::collection::vec(action, 0..1024)
        }

        fn allocations() -> impl Strategy<Value = BTreeSet<WasmPage>> {
            proptest::collection::btree_set(wasm_page_number(), size_range(0..1024))
        }

        fn wasm_page_number() -> impl Strategy<Value = WasmPage> {
            any::<u16>().prop_map(WasmPage::from)
        }

        fn proptest_config() -> ProptestConfig {
            ProptestConfig {
                cases: 1024,
                ..Default::default()
            }
        }

        #[track_caller]
        fn assert_alloc_error(err: <Ext as Externalities>::AllocError) {
            match err {
                ExtAllocError::Alloc(
                    AllocError::IncorrectAllocationData(_) | AllocError::ProgramAllocOutOfBounds,
                ) => {}
                err => Err(err).unwrap(),
            }
        }

        #[track_caller]
        fn assert_free_error(err: <Ext as Externalities>::AllocError) {
            match err {
                ExtAllocError::Alloc(AllocError::InvalidFree(_)) => {}
                err => Err(err).unwrap(),
            }
        }

        proptest! {
            #![proptest_config(proptest_config())]
            #[test]
            fn alloc(
                static_pages in wasm_page_number(),
                allocations in allocations(),
                max_pages in wasm_page_number(),
                mem_size in wasm_page_number(),
                actions in actions(),
            ) {
                let _ = env_logger::try_init();

                let ctx = AllocationsContext::new(allocations, static_pages, max_pages);
                let ctx = ProcessorContextBuilder::new()
                    .with_gas(GasCounter::new(u64::MAX))
                    .with_allowance(GasAllowanceCounter::new(u64::MAX))
                    .with_allocation_context(ctx)
                    .build();
                let mut ext = Ext::new(ctx);
                let mut mem = TestMemory(mem_size);

                for action in actions {
                    match action {
                        Action::Alloc { pages } => {
                            if let Err(err) = ext.alloc(pages.raw(), &mut mem) {
                                assert_alloc_error(err);
                            }
                        }
                        Action::Free { page } => {
                            if let Err(err) = ext.free(page) {
                                assert_free_error(err);
                            }
                        },
                    }
                }
            }
        }
    }
}<|MERGE_RESOLUTION|>--- conflicted
+++ resolved
@@ -696,31 +696,12 @@
         Ok(())
     }
 
-<<<<<<< HEAD
-    fn read(&mut self, at: u32, len: u32) -> Result<(&[u8], GasLeft), Self::Error> {
-        // Verify read is correct
+    fn lock_payload(&mut self, at: u32, len: u32) -> Result<PayloadSliceLock, Self::Error> {
         let end = at.checked_add(len).ok_or(ExecutionError::TooBigReadLen)?;
         self.charge_gas_runtime_if_enough(RuntimeCosts::ReadPerByte(len))?;
-        let msg = self.context.message_context.current().payload();
-        if end as usize > msg.len() {
-            return Err(ExecutionError::ReadWrongRange.into());
-        }
-=======
-    fn lock_payload(&mut self, at: u32, len: u32) -> Result<PayloadSliceLock, Self::Error> {
-        let end = at
-            .checked_add(len)
-            .ok_or(MessageError::TooBigReadLen { at, len })?;
-        self.charge_gas_runtime_if_enough(RuntimeCosts::ReadPerByte(len))?;
-        PayloadSliceLock::try_new((at, end), &mut self.context.message_context).map_err(|msg_len| {
-            MessageError::ReadWrongRange {
-                start: at,
-                end,
-                msg_len: msg_len as u32,
-            }
-            .into()
-        })
-    }
->>>>>>> 391c91a6
+        PayloadSliceLock::try_new((at, end), &mut self.context.message_context)
+            .map_err(|_msg_len| MessageError::ReadWrongRange.into())
+    }
 
     fn unlock_payload(&mut self, payload_holder: &mut PayloadSliceLock) -> UnlockPayloadBound {
         UnlockPayloadBound::from((&mut self.context.message_context, payload_holder))
