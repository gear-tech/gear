--- conflicted
+++ resolved
@@ -39,12 +39,8 @@
         ContextOutcomeDrain, ContextStore, Dispatch, GasLimit, HandlePacket, InitPacket,
         MessageContext, Packet, ReplyPacket,
     },
-<<<<<<< HEAD
-    pages::{PageU32Size, WasmPage},
+    pages::{GearPage, PageU32Size, WasmPage},
     program::MemoryInfix,
-=======
-    pages::{GearPage, PageU32Size, WasmPage},
->>>>>>> e518c9ce
     reservation::GasReserver,
 };
 use gear_core_backend::{
@@ -371,37 +367,6 @@
         }
     }
 
-<<<<<<< HEAD
-    fn lazy_pages_init_for_program(
-        mem: &mut impl Memory,
-        prog_id: ProgramId,
-        memory_infix: MemoryInfix,
-        stack_end: Option<WasmPage>,
-        globals_config: GlobalsAccessConfig,
-        lazy_pages_weights: LazyPagesWeights,
-    ) {
-        lazy_pages::init_for_program(
-            mem,
-            prog_id,
-            memory_infix,
-            stack_end,
-            globals_config,
-            lazy_pages_weights,
-        );
-    }
-
-    fn lazy_pages_post_execution_actions(mem: &mut impl Memory) {
-        lazy_pages::remove_lazy_pages_prot(mem);
-    }
-
-    fn lazy_pages_status() -> Status {
-        lazy_pages::get_status()
-    }
-}
-
-impl BackendExternalities for Ext {
-=======
->>>>>>> e518c9ce
     fn into_ext_info(self, memory: &impl Memory) -> Result<ExtInfo, MemoryError> {
         let ProcessorContext {
             allocations_context,
@@ -469,6 +434,7 @@
     fn lazy_pages_init_for_program(
         mem: &mut impl Memory,
         prog_id: ProgramId,
+        memory_infix: MemoryInfix,
         stack_end: Option<WasmPage>,
         globals_config: GlobalsAccessConfig,
         lazy_pages_weights: LazyPagesWeights,
@@ -476,6 +442,7 @@
         gear_lazy_pages_interface::init_for_program(
             mem,
             prog_id,
+            memory_infix,
             stack_end,
             globals_config,
             lazy_pages_weights,
