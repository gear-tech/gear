// This file is part of Gear.

// Copyright (C) 2021-2025 Gear Technologies Inc.
// SPDX-License-Identifier: GPL-3.0-or-later WITH Classpath-exception-2.0

// This program is free software: you can redistribute it and/or modify
// it under the terms of the GNU General Public License as published by
// the Free Software Foundation, either version 3 of the License, or
// (at your option) any later version.

// This program is distributed in the hope that it will be useful,
// but WITHOUT ANY WARRANTY; without even the implied warranty of
// MERCHANTABILITY or FITNESS FOR A PARTICULAR PURPOSE. See the
// GNU General Public License for more details.

// You should have received a copy of the GNU General Public License
// along with this program. If not, see <https://www.gnu.org/licenses/>.

use crate::{configs::BlockInfo, context::SystemReservationContext};
use alloc::{
    collections::{BTreeMap, BTreeSet},
    format,
    vec::Vec,
};
use core::marker::PhantomData;
use gear_core::{
    costs::{CostToken, ExtCosts, LazyPagesCosts},
    env::{Externalities, PayloadSliceLock, UnlockPayloadBound},
    env_vars::{EnvVars, EnvVarsV1},
    gas::{
        ChargeError, ChargeResult, CounterType, CountersOwner, GasAllowanceCounter, GasAmount,
        GasCounter, GasLeft, ValueCounter,
    },
    ids::{prelude::*, CodeId, MessageId, ProgramId, ReservationId},
    memory::{
        AllocError, AllocationsContext, GrowHandler, Memory, MemoryError, MemoryInterval, PageBuf,
    },
    message::{
        ContextOutcomeDrain, ContextStore, Dispatch, DispatchKind, GasLimit, HandlePacket,
        InitPacket, MessageContext, Packet, ReplyPacket,
    },
    pages::{
        numerated::{interval::Interval, tree::IntervalsTree},
        GearPage, WasmPage, WasmPagesAmount,
    },
    program::MemoryInfix,
    reservation::GasReserver,
};
use gear_core_backend::{
    error::{
        ActorTerminationReason, BackendAllocSyscallError, BackendSyscallError, RunFallibleError,
        TrapExplanation, UndefinedTerminationReason, UnrecoverableExecutionError,
        UnrecoverableExtError as UnrecoverableExtErrorCore, UnrecoverableWaitError,
    },
    BackendExternalities,
};
use gear_core_errors::{
    ExecutionError as FallibleExecutionError, ExtError as FallibleExtErrorCore, MessageError,
    ReplyCode, ReservationError, SignalCode,
};
use gear_lazy_pages_common::{GlobalsAccessConfig, LazyPagesInterface, ProcessAccessError, Status};
use gear_wasm_instrument::syscalls::SyscallName;

/// Processor context.
pub struct ProcessorContext {
    /// Gas counter.
    pub gas_counter: GasCounter,
    /// Gas allowance counter.
    pub gas_allowance_counter: GasAllowanceCounter,
    /// Reserved gas counter.
    pub gas_reserver: GasReserver,
    /// System reservation.
    pub system_reservation: Option<u64>,
    /// Value counter.
    pub value_counter: ValueCounter,
    /// Allocations context.
    pub allocations_context: AllocationsContext,
    /// Message context.
    pub message_context: MessageContext,
    /// Block info.
    pub block_info: BlockInfo,
    /// Performance multiplier.
    pub performance_multiplier: gsys::Percent,
    /// Current program id
    pub program_id: ProgramId,
    /// Map of code hashes to program ids of future programs, which are planned to be
    /// initialized with the corresponding code (with the same code hash).
    pub program_candidates_data: BTreeMap<CodeId, Vec<(MessageId, ProgramId)>>,
    /// Functions forbidden to be called.
    pub forbidden_funcs: BTreeSet<SyscallName>,
    /// Reserve for parameter of scheduling.
    pub reserve_for: u32,
    /// Output from Randomness.
    pub random_data: (Vec<u8>, u32),
    /// Gas multiplier.
    pub gas_multiplier: gsys::GasMultiplier,
    /// Existential deposit.
    pub existential_deposit: u128,
    /// Mailbox threshold.
    pub mailbox_threshold: u64,
    /// Execution externalities costs.
    pub costs: ExtCosts,
}

#[cfg(any(feature = "mock", test))]
impl ProcessorContext {
    /// Create new mock [`ProcessorContext`] for usage in tests.
    pub fn new_mock() -> ProcessorContext {
        const MAX_RESERVATIONS: u64 = 256;

        ProcessorContext {
            gas_counter: GasCounter::new(0),
            gas_allowance_counter: GasAllowanceCounter::new(0),
            gas_reserver: GasReserver::new(
                &Default::default(),
                Default::default(),
                MAX_RESERVATIONS,
            ),
            system_reservation: None,
            value_counter: ValueCounter::new(1_000_000),
            allocations_context: AllocationsContext::try_new(
                Default::default(),
                Default::default(),
                Default::default(),
                Default::default(),
                Default::default(),
            )
            .unwrap(),
            message_context: MessageContext::new(
                Default::default(),
                Default::default(),
                Default::default(),
            ),
            block_info: Default::default(),
            performance_multiplier: gsys::Percent::new(100),
            program_id: Default::default(),
            program_candidates_data: Default::default(),
            forbidden_funcs: Default::default(),
            reserve_for: 0,
            random_data: ([0u8; 32].to_vec(), 0),
            gas_multiplier: gsys::GasMultiplier::from_value_per_gas(1),
            existential_deposit: Default::default(),
            mailbox_threshold: Default::default(),
            costs: Default::default(),
        }
    }
}

#[derive(Debug)]
pub struct ExtInfo {
    pub gas_amount: GasAmount,
    pub gas_reserver: GasReserver,
    pub system_reservation_context: SystemReservationContext,
    pub allocations: Option<IntervalsTree<WasmPage>>,
    pub pages_data: BTreeMap<GearPage, PageBuf>,
    pub generated_dispatches: Vec<(Dispatch, u32, Option<ReservationId>)>,
    pub awakening: Vec<(MessageId, u32)>,
    pub reply_deposits: Vec<(MessageId, u64)>,
    pub program_candidates_data: BTreeMap<CodeId, Vec<(MessageId, ProgramId)>>,
    pub context_store: ContextStore,
    pub reply_sent: bool,
}

/// Trait to which ext must have to work in processor wasm executor.
/// Currently used only for lazy-pages support.
pub trait ProcessorExternalities {
    /// Create new
    fn new(context: ProcessorContext) -> Self;

    /// Convert externalities into info.
    fn into_ext_info<Context>(
        self,
        ctx: &mut Context,
        memory: &impl Memory<Context>,
    ) -> Result<ExtInfo, MemoryError>;

    /// Protect and save storage keys for pages which has no data
    fn lazy_pages_init_for_program<Context>(
        ctx: &mut Context,
        mem: &mut impl Memory<Context>,
        prog_id: ProgramId,
        memory_infix: MemoryInfix,
        stack_end: Option<WasmPage>,
        globals_config: GlobalsAccessConfig,
        lazy_pages_costs: LazyPagesCosts,
    );

    /// Lazy pages program post execution actions
    fn lazy_pages_post_execution_actions<Context>(
        ctx: &mut Context,
        mem: &mut impl Memory<Context>,
    );

    /// Returns lazy pages status
    fn lazy_pages_status() -> Status;
}

/// Infallible API error.
#[derive(Debug, Clone, Eq, PartialEq, derive_more::From)]
pub enum UnrecoverableExtError {
    /// Basic error
    Core(UnrecoverableExtErrorCore),
    /// Charge error
    Charge(ChargeError),
}

impl From<UnrecoverableExecutionError> for UnrecoverableExtError {
    fn from(err: UnrecoverableExecutionError) -> UnrecoverableExtError {
        Self::Core(UnrecoverableExtErrorCore::from(err))
    }
}

impl From<UnrecoverableWaitError> for UnrecoverableExtError {
    fn from(err: UnrecoverableWaitError) -> UnrecoverableExtError {
        Self::Core(UnrecoverableExtErrorCore::from(err))
    }
}

impl BackendSyscallError for UnrecoverableExtError {
    fn into_termination_reason(self) -> UndefinedTerminationReason {
        match self {
            UnrecoverableExtError::Core(err) => {
                ActorTerminationReason::Trap(TrapExplanation::UnrecoverableExt(err)).into()
            }
            UnrecoverableExtError::Charge(err) => err.into(),
        }
    }

    fn into_run_fallible_error(self) -> RunFallibleError {
        RunFallibleError::UndefinedTerminationReason(self.into_termination_reason())
    }
}

/// Fallible API error.
#[derive(Debug, Clone, Eq, PartialEq, derive_more::From)]
pub enum FallibleExtError {
    /// Basic error
    Core(FallibleExtErrorCore),
    /// An error occurs in attempt to call forbidden syscall.
    ForbiddenFunction,
    /// Charge error
    Charge(ChargeError),
}

impl From<MessageError> for FallibleExtError {
    fn from(err: MessageError) -> Self {
        Self::Core(FallibleExtErrorCore::Message(err))
    }
}

impl From<FallibleExecutionError> for FallibleExtError {
    fn from(err: FallibleExecutionError) -> Self {
        Self::Core(FallibleExtErrorCore::Execution(err))
    }
}

impl From<ReservationError> for FallibleExtError {
    fn from(err: ReservationError) -> Self {
        Self::Core(FallibleExtErrorCore::Reservation(err))
    }
}

impl From<FallibleExtError> for RunFallibleError {
    fn from(err: FallibleExtError) -> Self {
        match err {
            FallibleExtError::Core(err) => RunFallibleError::FallibleExt(err),
            FallibleExtError::ForbiddenFunction => {
                RunFallibleError::UndefinedTerminationReason(UndefinedTerminationReason::Actor(
                    ActorTerminationReason::Trap(TrapExplanation::ForbiddenFunction),
                ))
            }
            FallibleExtError::Charge(err) => {
                RunFallibleError::UndefinedTerminationReason(UndefinedTerminationReason::from(err))
            }
        }
    }
}

/// [`Ext`](Ext)'s memory management (calls to allocate and free) error.
#[derive(Debug, Clone, Eq, PartialEq, derive_more::Display, derive_more::From)]
pub enum AllocExtError {
    /// Charge error
    #[display(fmt = "{_0}")]
    Charge(ChargeError),
    /// Allocation error
    #[display(fmt = "{_0}")]
    Alloc(AllocError),
}

impl BackendAllocSyscallError for AllocExtError {
    type ExtError = UnrecoverableExtError;

    fn into_backend_error(self) -> Result<Self::ExtError, Self> {
        match self {
            Self::Charge(err) => Ok(err.into()),
            err => Err(err),
        }
    }
}

struct LazyGrowHandler<LP: LazyPagesInterface> {
    old_mem_addr: Option<u64>,
    old_mem_size: WasmPagesAmount,
    _phantom: PhantomData<LP>,
}

impl<Context, LP: LazyPagesInterface> GrowHandler<Context> for LazyGrowHandler<LP> {
    fn before_grow_action(ctx: &mut Context, mem: &mut impl Memory<Context>) -> Self {
        // New pages allocation may change wasm memory buffer location.
        // So we remove protections from lazy-pages
        // and then in `after_grow_action` we set protection back for new wasm memory buffer.
        let old_mem_addr = mem.get_buffer_host_addr(ctx);
        LP::remove_lazy_pages_prot(ctx, mem);
        Self {
            old_mem_addr,
            old_mem_size: mem.size(ctx),
            _phantom: PhantomData,
        }
    }

    fn after_grow_action(self, ctx: &mut Context, mem: &mut impl Memory<Context>) {
        // Add new allocations to lazy pages.
        // Protect all lazy pages including new allocations.
        let new_mem_addr = mem.get_buffer_host_addr(ctx).unwrap_or_else(|| {
            let err_msg = format!(
                "LazyGrowHandler::after_grow_action: Memory size cannot be zero after grow is applied for memory. \
                Old memory address - {:?}, old memory size - {:?}",
                self.old_mem_addr, self.old_mem_size
            );

            log::error!("{err_msg}");
            unreachable!("{err_msg}")
        });
        LP::update_lazy_pages_and_protect_again(
            ctx,
            mem,
            self.old_mem_addr,
            self.old_mem_size,
            new_mem_addr,
        );
    }
}

/// Used to atomically update `Ext` which prevents some errors
/// when data was updated but operation failed.
///
/// Copies some counters into itself and performs operations on them and
/// incrementally builds list of changes.
///
/// Changes are applied after operation is completed
#[must_use]
struct ExtMutator<'a, LP: LazyPagesInterface> {
    ext: &'a mut Ext<LP>,
    gas_counter: GasCounter,
    gas_allowance_counter: GasAllowanceCounter,
    value_counter: ValueCounter,
    outgoing_gasless: u64,
    reservation_to_mark: Option<ReservationId>,
}

impl<LP: LazyPagesInterface> core::ops::Deref for ExtMutator<'_, LP> {
    type Target = Ext<LP>;

    fn deref(&self) -> &Self::Target {
        self.ext
    }
}

impl<'a, LP: LazyPagesInterface> ExtMutator<'a, LP> {
    fn new(ext: &'a mut Ext<LP>) -> Self {
        // SAFETY: counters are cloned and modified *only* by mutator
        unsafe {
            Self {
                gas_counter: ext.context.gas_counter.clone(),
                gas_allowance_counter: ext.context.gas_allowance_counter.clone(),
                value_counter: ext.context.value_counter.clone(),
                outgoing_gasless: ext.outgoing_gasless,
                reservation_to_mark: None,
                ext,
            }
        }
    }

    fn alloc<Context>(
        &mut self,
        ctx: &mut Context,
        mem: &mut impl Memory<Context>,
        pages: WasmPagesAmount,
    ) -> Result<WasmPage, AllocError> {
        // can't access context inside `alloc` so move here
        let gas_for_call = self.context.costs.mem_grow.cost_for_one();
        let gas_for_pages = self.context.costs.mem_grow_per_page;
        self.ext
            .context
            .allocations_context
            .alloc::<Context, LazyGrowHandler<LP>>(ctx, mem, pages, |pages| {
                let cost = gas_for_call.saturating_add(gas_for_pages.cost_for(pages));
                // Inline charge_gas_if_enough because otherwise we have borrow error due to access to `allocations_context` mutable
                if self.gas_counter.charge_if_enough(cost) == ChargeResult::NotEnough {
                    return Err(ChargeError::GasLimitExceeded);
                }

                if self.gas_allowance_counter.charge_if_enough(cost) == ChargeResult::NotEnough {
                    return Err(ChargeError::GasAllowanceExceeded);
                }
                Ok(())
            })
    }

    fn reduce_gas(&mut self, limit: GasLimit) -> Result<(), FallibleExtError> {
        if self.gas_counter.reduce(limit) == ChargeResult::NotEnough {
            return Err(FallibleExecutionError::NotEnoughGas.into());
        }

        Ok(())
    }

    fn charge_message_value(&mut self, value: u128) -> Result<(), FallibleExtError> {
        if self.value_counter.reduce(value) == ChargeResult::NotEnough {
            return Err(FallibleExecutionError::NotEnoughValue.into());
        }

        Ok(())
    }

    fn mark_reservation_used(
        &mut self,
        reservation_id: ReservationId,
    ) -> Result<(), ReservationError> {
        let _ = self
            .ext
            .context
            .gas_reserver
            .check_not_used(reservation_id)?;
        self.reservation_to_mark = Some(reservation_id);
        Ok(())
    }

    fn charge_gas_if_enough(&mut self, gas: u64) -> Result<(), ChargeError> {
        if self.gas_counter.charge_if_enough(gas) == ChargeResult::NotEnough {
            return Err(ChargeError::GasLimitExceeded);
        }

        if self.gas_allowance_counter.charge_if_enough(gas) == ChargeResult::NotEnough {
            return Err(ChargeError::GasAllowanceExceeded);
        }
        Ok(())
    }

    fn charge_expiring_resources<T: Packet>(&mut self, packet: &T) -> Result<(), FallibleExtError> {
        let reducing_gas_limit = self.get_reducing_gas_limit(packet)?;

        self.reduce_gas(reducing_gas_limit)?;
        self.charge_message_value(packet.value())
    }

    fn get_reducing_gas_limit<T: Packet>(&self, packet: &T) -> Result<u64, FallibleExtError> {
        match T::kind() {
            DispatchKind::Handle => {
                // Any "handle" gasless and gasful *non zero* message must
                // cover mailbox threshold. That's because destination
                // of the message is unknown, so it could be a user,
                // and if gasless message is sent, there must be a
                // guaranteed gas to cover mailbox.
                let mailbox_threshold = self.context.mailbox_threshold;
                let gas_limit = packet.gas_limit().unwrap_or(mailbox_threshold);

                // Zero gasful message is a special case.
                if gas_limit != 0 && gas_limit < mailbox_threshold {
                    return Err(MessageError::InsufficientGasLimit.into());
                }

                Ok(gas_limit)
            }
            DispatchKind::Init | DispatchKind::Reply => {
                // Init and reply messages never go to mailbox.
                //
                // For init case, even if there's no code with a provided
                // code id, the init message still goes to queue and then is handled as non
                // executable, as there is no code for the destination actor.
                //
                // Also no reply to user messages go to mailbox, they all are emitted
                // within events.

                Ok(packet.gas_limit().unwrap_or(0))
            }
            DispatchKind::Signal => unreachable!("Signals can't be sent as a syscall"),
        }
    }

    fn charge_sending_fee(&mut self, delay: u32) -> Result<(), ChargeError> {
        if delay == 0 {
            self.charge_gas_if_enough(self.context.message_context.settings().sending_fee)
        } else {
            self.charge_gas_if_enough(
                self.context
                    .message_context
                    .settings()
                    .scheduled_sending_fee,
            )
        }
    }

    fn charge_for_dispatch_stash_hold(&mut self, delay: u32) -> Result<(), FallibleExtError> {
        if delay != 0 {
            let waiting_reserve = self
                .context
                .costs
                .rent
                .dispatch_stash
                .cost_for(self.context.reserve_for.saturating_add(delay).into());

            // Reduce gas for block waiting in dispatch stash.
            return self
                .reduce_gas(waiting_reserve)
                .map_err(|_| MessageError::InsufficientGasForDelayedSending.into());
        }

        Ok(())
    }

    fn apply(mut self) {
        if let Some(reservation) = self.reservation_to_mark.take() {
            let result = self.ext.context.gas_reserver.mark_used(reservation);
            debug_assert!(result.is_ok());
        }

        self.ext.context.gas_counter = self.gas_counter;
        self.ext.context.value_counter = self.value_counter;
        self.ext.context.gas_allowance_counter = self.gas_allowance_counter;
        self.ext.outgoing_gasless = self.outgoing_gasless;
    }
}

/// Structure providing externalities for running host functions.
pub struct Ext<LP: LazyPagesInterface> {
    /// Processor context.
    pub context: ProcessorContext,
    /// Actual gas counter type within wasm module's global.
    pub current_counter: CounterType,
    // Counter of outgoing gasless messages.
    //
    // It's temporary field, used to solve `core-audit/issue#22`.
    outgoing_gasless: u64,
    _phantom: PhantomData<LP>,
}

/// Empty implementation for non-substrate (and non-lazy-pages) using
impl<LP: LazyPagesInterface> ProcessorExternalities for Ext<LP> {
    fn new(context: ProcessorContext) -> Self {
        let current_counter = if context.gas_counter.left() <= context.gas_allowance_counter.left()
        {
            CounterType::GasLimit
        } else {
            CounterType::GasAllowance
        };

        Self {
            context,
            current_counter,
            outgoing_gasless: 0,
            _phantom: PhantomData,
        }
    }

    fn into_ext_info<Context>(
        self,
        ctx: &mut Context,
        memory: &impl Memory<Context>,
    ) -> Result<ExtInfo, MemoryError> {
        let ProcessorContext {
            allocations_context,
            message_context,
            gas_counter,
            gas_reserver,
            system_reservation,
            program_candidates_data,
            ..
        } = self.context;

        let (static_pages, allocations, allocations_changed) = allocations_context.into_parts();

        // Accessed pages are all pages, that had been released and are in allocations set or static.
        let mut accessed_pages = LP::get_write_accessed_pages();
        accessed_pages.retain(|p| {
            let wasm_page: WasmPage = p.to_page();
            wasm_page < static_pages || allocations.contains(wasm_page)
        });
        log::trace!("accessed pages numbers = {:?}", accessed_pages);

        let mut pages_data = BTreeMap::new();
        for page in accessed_pages {
            let mut buf = PageBuf::new_zeroed();
            memory.read(ctx, page.offset(), &mut buf)?;
            pages_data.insert(page, buf);
        }

        let (outcome, mut context_store) = message_context.drain();
        let ContextOutcomeDrain {
            outgoing_dispatches: generated_dispatches,
            awakening,
            reply_deposits,
            reply_sent,
        } = outcome.drain();

        let system_reservation_context = SystemReservationContext {
            current_reservation: system_reservation,
            previous_reservation: context_store.system_reservation(),
        };

        context_store.set_reservation_nonce(&gas_reserver);
        if let Some(reservation) = system_reservation {
            context_store.add_system_reservation(reservation);
        }

        let info = ExtInfo {
            gas_amount: gas_counter.to_amount(),
            gas_reserver,
            system_reservation_context,
            // `allocations_changed` can be some times `true` event if final state of allocations is the same as before execution
            allocations: allocations_changed.then_some(allocations),
            pages_data,
            generated_dispatches,
            awakening,
            reply_deposits,
            context_store,
            program_candidates_data,
            reply_sent,
        };
        Ok(info)
    }

    fn lazy_pages_init_for_program<Context>(
        ctx: &mut Context,
        mem: &mut impl Memory<Context>,
        prog_id: ProgramId,
        memory_infix: MemoryInfix,
        stack_end: Option<WasmPage>,
        globals_config: GlobalsAccessConfig,
        lazy_pages_costs: LazyPagesCosts,
    ) {
        LP::init_for_program(
            ctx,
            mem,
            prog_id,
            memory_infix,
            stack_end,
            globals_config,
            lazy_pages_costs,
        );
    }

    fn lazy_pages_post_execution_actions<Context>(
        ctx: &mut Context,
        mem: &mut impl Memory<Context>,
    ) {
        LP::remove_lazy_pages_prot(ctx, mem);
    }

    fn lazy_pages_status() -> Status {
        LP::get_status()
    }
}

impl<LP: LazyPagesInterface> BackendExternalities for Ext<LP> {
    fn gas_amount(&self) -> GasAmount {
        self.context.gas_counter.to_amount()
    }

    fn pre_process_memory_accesses(
        &mut self,
        reads: &[MemoryInterval],
        writes: &[MemoryInterval],
        gas_counter: &mut u64,
    ) -> Result<(), ProcessAccessError> {
        LP::pre_process_memory_accesses(reads, writes, gas_counter)
    }
}

impl<LP: LazyPagesInterface> Ext<LP> {
    fn with_changes<F, R, E>(&mut self, callback: F) -> Result<R, E>
    where
        F: FnOnce(&mut ExtMutator<LP>) -> Result<R, E>,
    {
        let mut mutator = ExtMutator::new(self);
        let result = callback(&mut mutator)?;
        mutator.apply();
        Ok(result)
    }

    /// Checking that reservation could be charged for
    /// dispatch stash with given delay.
    fn check_reservation_gas_limit_for_delayed_sending(
        &self,
        reservation_id: &ReservationId,
        delay: u32,
    ) -> Result<(), FallibleExtError> {
        if delay != 0 {
            let limit = self
                .context
                .gas_reserver
                .limit_of(reservation_id)
                .ok_or(ReservationError::InvalidReservationId)?;

            let waiting_reserve = self
                .context
                .costs
                .rent
                .dispatch_stash
                .cost_for(self.context.reserve_for.saturating_add(delay).into());

            // Gas reservation is known for covering mailbox threshold, as reservation
            // is created after passing a check for that.
            // By this check we guarantee that reservation is enough both for delay
            // and for mailbox threshold.
            if limit < waiting_reserve.saturating_add(self.context.mailbox_threshold) {
                return Err(MessageError::InsufficientGasForDelayedSending.into());
            }
        }

        Ok(())
    }

    fn check_forbidden_destination(&self, id: ProgramId) -> Result<(), FallibleExtError> {
        if id == ProgramId::SYSTEM {
            Err(FallibleExtError::ForbiddenFunction)
        } else {
            Ok(())
        }
    }

    fn charge_gas_if_enough(
        gas_counter: &mut GasCounter,
        gas_allowance_counter: &mut GasAllowanceCounter,
        amount: u64,
    ) -> Result<(), ChargeError> {
        if gas_counter.charge_if_enough(amount) != ChargeResult::Enough {
            return Err(ChargeError::GasLimitExceeded);
        }
        if gas_allowance_counter.charge_if_enough(amount) != ChargeResult::Enough {
            // Here might be refunds for gas counter, but it's meaningless since
            // on gas allowance exceed we totally roll up the message and give
            // it another try in next block with the same initial resources.
            return Err(ChargeError::GasAllowanceExceeded);
        }
        Ok(())
    }

    fn cost_for_reservation(&self, amount: u64, duration: u32) -> u64 {
        self.context
            .costs
            .rent
            .reservation
            .cost_for(self.context.reserve_for.saturating_add(duration).into())
            .saturating_add(amount)
    }
}

impl<LP: LazyPagesInterface> CountersOwner for Ext<LP> {
    fn charge_gas_for_token(&mut self, token: CostToken) -> Result<(), ChargeError> {
        let amount = self.context.costs.syscalls.cost_for_token(token);
        let common_charge = self.context.gas_counter.charge(amount);
        let allowance_charge = self.context.gas_allowance_counter.charge(amount);
        match (common_charge, allowance_charge) {
            (ChargeResult::NotEnough, _) => Err(ChargeError::GasLimitExceeded),
            (ChargeResult::Enough, ChargeResult::NotEnough) => {
                Err(ChargeError::GasAllowanceExceeded)
            }
            (ChargeResult::Enough, ChargeResult::Enough) => Ok(()),
        }
    }

    fn charge_gas_if_enough(&mut self, amount: u64) -> Result<(), ChargeError> {
        Self::charge_gas_if_enough(
            &mut self.context.gas_counter,
            &mut self.context.gas_allowance_counter,
            amount,
        )
    }

    fn gas_left(&self) -> GasLeft {
        (
            self.context.gas_counter.left(),
            self.context.gas_allowance_counter.left(),
        )
            .into()
    }

    fn current_counter_type(&self) -> CounterType {
        self.current_counter
    }

    fn decrease_current_counter_to(&mut self, amount: u64) {
        // For possible cases of non-atomic charges on backend side when global
        // value is less than appropriate at the backend.
        //
        // Example:
        // * While executing program calls some syscall.
        // * Syscall ends up with unrecoverable error - gas limit exceeded.
        // * We have to charge it so we leave backend and whole execution with 0 inner counter.
        // * Meanwhile global is not zero, so for this case we have to skip decreasing.
        if self.current_counter_value() <= amount {
            log::trace!("Skipped decrease to global value");
            return;
        }

        let GasLeft { gas, allowance } = self.gas_left();

        let diff = match self.current_counter_type() {
            CounterType::GasLimit => gas.checked_sub(amount),
            CounterType::GasAllowance => allowance.checked_sub(amount),
        }
        .unwrap_or_else(|| {
            let err_msg = format!(
                "CounterOwner::decrease_current_counter_to: Checked sub operation overflowed. \
                Message id - {message_id}, program id - {program_id}, current counter type - {current_counter_type:?}, \
                gas - {gas}, allowance - {allowance}, amount - {amount}",
                message_id = self.context.message_context.current().id(), program_id = self.context.program_id, current_counter_type = self.current_counter_type()
            );

            log::error!("{err_msg}");
            unreachable!("{err_msg}")
        });

        if self.context.gas_counter.charge(diff) == ChargeResult::NotEnough {
            let err_msg = format!(
                "CounterOwner::decrease_current_counter_to: Tried to set gas limit left bigger than before. \
                Message id - {message_id}, program id - {program_id}, gas counter - {gas_counter:?}, diff - {diff}",
                message_id = self.context.message_context.current().id(),
                program_id = self.context.program_id,
                gas_counter = self.context.gas_counter
            );

            log::error!("{err_msg}");
            unreachable!("{err_msg}")
        }

        if self.context.gas_allowance_counter.charge(diff) == ChargeResult::NotEnough {
            let err_msg = format!(
                "CounterOwner::decrease_current_counter_to: Tried to set gas allowance left bigger than before. \
                Message id - {message_id}, program id - {program_id}, gas allowance counter - {gas_allowance_counter:?}, diff - {diff}",
                message_id = self.context.message_context.current().id(),
                program_id = self.context.program_id,
                gas_allowance_counter = self.context.gas_allowance_counter,
            );

            log::error!("{err_msg}");
            unreachable!("{err_msg}")
        }
    }

    fn define_current_counter(&mut self) -> u64 {
        let GasLeft { gas, allowance } = self.gas_left();

        if gas <= allowance {
            self.current_counter = CounterType::GasLimit;
            gas
        } else {
            self.current_counter = CounterType::GasAllowance;
            allowance
        }
    }
}

impl<LP: LazyPagesInterface> Externalities for Ext<LP> {
    type UnrecoverableError = UnrecoverableExtError;
    type FallibleError = FallibleExtError;
    type AllocError = AllocExtError;

    fn alloc<Context>(
        &mut self,
        ctx: &mut Context,
        mem: &mut impl Memory<Context>,
        pages_num: u32,
    ) -> Result<WasmPage, Self::AllocError> {
        let pages = WasmPagesAmount::try_from(pages_num)
            .map_err(|_| AllocError::ProgramAllocOutOfBounds)?;

        self.with_changes(|mutator| {
            mutator
                .alloc::<Context>(ctx, mem, pages)
                .map_err(Into::into)
        })
    }

    fn free(&mut self, page: WasmPage) -> Result<(), Self::AllocError> {
        self.context
            .allocations_context
            .free(page)
            .map_err(Into::into)
    }

    fn free_range(&mut self, start: WasmPage, end: WasmPage) -> Result<(), Self::AllocError> {
        let interval = Interval::try_from(start..=end)
            .map_err(|_| AllocExtError::Alloc(AllocError::InvalidFreeRange(start, end)))?;
        self.with_changes(|mutator| {
            mutator.charge_gas_if_enough(
                mutator
                    .context
                    .costs
                    .syscalls
                    .free_range_per_page
                    .cost_for(interval.len()),
            )?;
            mutator
                .ext
                .context
                .allocations_context
                .free_range(interval)
                .map_err(Into::into)
        })
    }

    fn env_vars(&self, version: u32) -> Result<EnvVars, Self::UnrecoverableError> {
        match version {
            1 => Ok(EnvVars::V1(EnvVarsV1 {
                performance_multiplier: self.context.performance_multiplier,
                existential_deposit: self.context.existential_deposit,
                mailbox_threshold: self.context.mailbox_threshold,
                gas_multiplier: self.context.gas_multiplier,
            })),
            _ => Err(UnrecoverableExecutionError::UnsupportedEnvVarsVersion.into()),
        }
    }

    fn block_height(&self) -> Result<u32, Self::UnrecoverableError> {
        Ok(self.context.block_info.height)
    }

    fn block_timestamp(&self) -> Result<u64, Self::UnrecoverableError> {
        Ok(self.context.block_info.timestamp)
    }

    fn send_init(&mut self) -> Result<u32, Self::FallibleError> {
        let handle = self.context.message_context.send_init()?;
        Ok(handle)
    }

    fn send_push(&mut self, handle: u32, buffer: &[u8]) -> Result<(), Self::FallibleError> {
        self.context.message_context.send_push(handle, buffer)?;
        Ok(())
    }

    fn send_push_input(
        &mut self,
        handle: u32,
        offset: u32,
        len: u32,
    ) -> Result<(), Self::FallibleError> {
        let range = self
            .context
            .message_context
            .check_input_range(offset, len)?;

        self.with_changes(|mutator| {
            mutator.charge_gas_if_enough(
                mutator
                    .context
                    .costs
                    .syscalls
                    .gr_send_push_input_per_byte
                    .cost_for(range.len().into()),
            )?;
            mutator
                .ext
                .context
                .message_context
                .send_push_input(handle, range)
                .map_err(Into::into)
        })
    }

    fn send_commit(
        &mut self,
        handle: u32,
        msg: HandlePacket,
        delay: u32,
    ) -> Result<MessageId, Self::FallibleError> {
        self.with_changes(|mutator| {
            mutator.check_forbidden_destination(msg.destination())?;
            mutator.charge_expiring_resources(&msg)?;
            mutator.charge_sending_fee(delay)?;
            mutator.charge_for_dispatch_stash_hold(delay)?;

            mutator
                .ext
                .context
                .message_context
                .send_commit(handle, msg, delay, None)
                .map_err(Into::into)
        })
    }

    fn reservation_send_commit(
        &mut self,
        id: ReservationId,
        handle: u32,
        msg: HandlePacket,
        delay: u32,
    ) -> Result<MessageId, Self::FallibleError> {
        self.with_changes(|mutator| {
            mutator.check_forbidden_destination(msg.destination())?;
            // TODO: unify logic around different source of gas (may be origin msg,
            // or reservation) in order to implement #1828.
            mutator.check_reservation_gas_limit_for_delayed_sending(&id, delay)?;
            // TODO: gasful sending (#1828)
            mutator.charge_message_value(msg.value())?;
            mutator.charge_sending_fee(delay)?;

            mutator.mark_reservation_used(id)?;

            mutator
                .ext
                .context
                .message_context
                .send_commit(handle, msg, delay, Some(id))
                .map_err(Into::into)
        })
    }

    fn reply_push(&mut self, buffer: &[u8]) -> Result<(), Self::FallibleError> {
        self.context.message_context.reply_push(buffer)?;
        Ok(())
    }

    // TODO: Consider per byte charge (issue #2255).
    fn reply_commit(&mut self, msg: ReplyPacket) -> Result<MessageId, Self::FallibleError> {
        self.with_changes(|mutator| {
            mutator
                .check_forbidden_destination(mutator.context.message_context.reply_destination())?;
            mutator.charge_expiring_resources(&msg)?;
            mutator.charge_sending_fee(0)?;

            mutator
                .ext
                .context
                .message_context
                .reply_commit(msg, None)
                .map_err(Into::into)
        })
    }

    fn reservation_reply_commit(
        &mut self,
        id: ReservationId,
        msg: ReplyPacket,
    ) -> Result<MessageId, Self::FallibleError> {
        self.with_changes(|mutator| {
            mutator
                .check_forbidden_destination(mutator.context.message_context.reply_destination())?;
            // TODO: gasful sending (#1828)
            mutator.charge_message_value(msg.value())?;
            mutator.charge_sending_fee(0)?;

            mutator.mark_reservation_used(id)?;

            mutator
                .ext
                .context
                .message_context
                .reply_commit(msg, Some(id))
                .map_err(Into::into)
        })
    }

    fn reply_to(&self) -> Result<MessageId, Self::FallibleError> {
        self.context
            .message_context
            .current()
            .details()
            .and_then(|d| d.to_reply_details().map(|d| d.to_message_id()))
            .ok_or_else(|| FallibleExecutionError::NoReplyContext.into())
    }

    fn signal_from(&self) -> Result<MessageId, Self::FallibleError> {
        self.context
            .message_context
            .current()
            .details()
            .and_then(|d| d.to_signal_details().map(|d| d.to_message_id()))
            .ok_or_else(|| FallibleExecutionError::NoSignalContext.into())
    }

    fn reply_push_input(&mut self, offset: u32, len: u32) -> Result<(), Self::FallibleError> {
        self.with_changes(|mutator| {
            let range = mutator
                .context
                .message_context
                .check_input_range(offset, len)?;
            mutator.charge_gas_if_enough(
                mutator
                    .context
                    .costs
                    .syscalls
                    .gr_reply_push_input_per_byte
                    .cost_for(range.len().into()),
            )?;
            mutator
                .ext
                .context
                .message_context
                .reply_push_input(range)
                .map_err(Into::into)
        })
    }

    fn source(&self) -> Result<ProgramId, Self::UnrecoverableError> {
        Ok(self.context.message_context.current().source())
    }

    fn reply_code(&self) -> Result<ReplyCode, Self::FallibleError> {
        self.context
            .message_context
            .current()
            .details()
            .and_then(|d| d.to_reply_details().map(|d| d.to_reply_code()))
            .ok_or_else(|| FallibleExecutionError::NoReplyContext.into())
    }

    fn signal_code(&self) -> Result<SignalCode, Self::FallibleError> {
        self.context
            .message_context
            .current()
            .details()
            .and_then(|d| d.to_signal_details().map(|d| d.to_signal_code()))
            .ok_or_else(|| FallibleExecutionError::NoSignalContext.into())
    }

    fn message_id(&self) -> Result<MessageId, Self::UnrecoverableError> {
        Ok(self.context.message_context.current().id())
    }

    fn program_id(&self) -> Result<ProgramId, Self::UnrecoverableError> {
        Ok(self.context.program_id)
    }

    fn debug(&self, data: &str) -> Result<(), Self::UnrecoverableError> {
        let program_id = self.program_id()?;
        let message_id = self.message_id()?;

        log::debug!(target: "gwasm", "DEBUG: [handle({message_id:.2?})] {program_id:.2?}: {data}");

        Ok(())
    }

    fn lock_payload(&mut self, at: u32, len: u32) -> Result<PayloadSliceLock, Self::FallibleError> {
        self.with_changes(|mutator| {
            let end = at
                .checked_add(len)
                .ok_or(FallibleExecutionError::TooBigReadLen)?;
            mutator.charge_gas_if_enough(
                mutator
                    .context
                    .costs
                    .syscalls
                    .gr_read_per_byte
                    .cost_for(len.into()),
            )?;
            PayloadSliceLock::try_new((at, end), &mut mutator.ext.context.message_context)
                .ok_or_else(|| FallibleExecutionError::ReadWrongRange.into())
        })
    }

    fn unlock_payload(&mut self, payload_holder: &mut PayloadSliceLock) -> UnlockPayloadBound {
        UnlockPayloadBound::from((&mut self.context.message_context, payload_holder))
    }

    fn size(&self) -> Result<usize, Self::UnrecoverableError> {
        Ok(self.context.message_context.current().payload_bytes().len())
    }

    fn reserve_gas(
        &mut self,
        amount: u64,
        duration: u32,
    ) -> Result<ReservationId, Self::FallibleError> {
        self.with_changes(|mutator| {
            mutator
                .charge_gas_if_enough(mutator.context.message_context.settings().reservation_fee)?;

            if duration == 0 {
                return Err(ReservationError::ZeroReservationDuration.into());
            }

            if amount < mutator.context.mailbox_threshold {
                return Err(ReservationError::ReservationBelowMailboxThreshold.into());
            }

            let reduce_amount = mutator.cost_for_reservation(amount, duration);

            mutator
                .reduce_gas(reduce_amount)
                .map_err(|_| FallibleExecutionError::NotEnoughGas)?;

            mutator
                .ext
                .context
                .gas_reserver
                .reserve(amount, duration)
                .map_err(Into::into)
        })
    }

    fn unreserve_gas(&mut self, id: ReservationId) -> Result<u64, Self::FallibleError> {
        let (amount, reimburse) = self.context.gas_reserver.unreserve(id)?;

        if let Some(reimbursement) = reimburse {
            let current_gas_amount = self.gas_amount();

            // Basically amount of the reseravtion and the cost for the hold duration.
            let reimbursement_amount = self.cost_for_reservation(amount, reimbursement.duration());
            self.context
                .gas_counter
                .increase(reimbursement_amount, reimbursement)
                .then_some(())
                .unwrap_or_else(|| {
                    let err_msg = format!(
                        "Ext::unreserve_gas: failed to reimburse unreserved gas to left counter. \
                        Current gas amount - {}, reimburse amount - {}",
                        current_gas_amount.left(),
                        amount,
                    );

                    log::error!("{err_msg}");
                    unreachable!("{err_msg}");
                });
        }

        Ok(amount)
    }

    fn system_reserve_gas(&mut self, amount: u64) -> Result<(), Self::FallibleError> {
        // TODO: use `NonZero<u64>` after issue #1838 is fixed
        if amount == 0 {
            return Err(ReservationError::ZeroReservationAmount.into());
        }

        if self.context.gas_counter.reduce(amount) == ChargeResult::NotEnough {
            return Err(FallibleExecutionError::NotEnoughGas.into());
        }

        let reservation = &mut self.context.system_reservation;
        *reservation = reservation
            .map(|reservation| reservation.saturating_add(amount))
            .or(Some(amount));

        Ok(())
    }

    fn gas_available(&self) -> Result<u64, Self::UnrecoverableError> {
        Ok(self.context.gas_counter.left())
    }

    fn value(&self) -> Result<u128, Self::UnrecoverableError> {
        Ok(self.context.message_context.current().value())
    }

    fn value_available(&self) -> Result<u128, Self::UnrecoverableError> {
        Ok(self.context.value_counter.left())
    }

    fn wait(&mut self) -> Result<(), Self::UnrecoverableError> {
        self.with_changes(|mutator| {
            mutator.charge_gas_if_enough(mutator.context.message_context.settings().waiting_fee)?;

            if mutator.context.message_context.reply_sent() {
                return Err(UnrecoverableWaitError::WaitAfterReply.into());
            }

            let reserve = mutator
                .context
                .costs
                .rent
                .waitlist
                .cost_for(mutator.context.reserve_for.saturating_add(1).into());

            mutator
                .reduce_gas(reserve)
                .map_err(|_| UnrecoverableExecutionError::NotEnoughGas)?;

            Ok(())
        })
    }

    fn wait_for(&mut self, duration: u32) -> Result<(), Self::UnrecoverableError> {
        self.with_changes(|mutator| {
            mutator.charge_gas_if_enough(mutator.context.message_context.settings().waiting_fee)?;

            if mutator.context.message_context.reply_sent() {
                return Err(UnrecoverableWaitError::WaitAfterReply.into());
            }

            if duration == 0 {
                return Err(UnrecoverableWaitError::ZeroDuration.into());
            }

            let reserve = mutator
                .context
                .costs
                .rent
                .waitlist
                .cost_for(mutator.context.reserve_for.saturating_add(duration).into());

            if mutator.gas_counter.reduce(reserve) != ChargeResult::Enough {
                return Err(UnrecoverableExecutionError::NotEnoughGas.into());
            }

            Ok(())
        })
    }

    fn wait_up_to(&mut self, duration: u32) -> Result<bool, Self::UnrecoverableError> {
        self.with_changes(|mutator| {
            mutator.charge_gas_if_enough(mutator.context.message_context.settings().waiting_fee)?;

            if mutator.context.message_context.reply_sent() {
                return Err(UnrecoverableWaitError::WaitAfterReply.into());
            }

            if duration == 0 {
                return Err(UnrecoverableWaitError::ZeroDuration.into());
            }

            let reserve = mutator
                .context
                .costs
                .rent
                .waitlist
                .cost_for(mutator.context.reserve_for.saturating_add(1).into());

            if mutator.gas_counter.reduce(reserve) != ChargeResult::Enough {
                return Err(UnrecoverableExecutionError::NotEnoughGas.into());
            }

            let reserve_full = mutator
                .context
                .costs
                .rent
                .waitlist
                .cost_for(mutator.context.reserve_for.saturating_add(duration).into());

            let reserve_diff = reserve_full - reserve;

            Ok(mutator.gas_counter.reduce(reserve_diff) == ChargeResult::Enough)
        })
    }

    fn wake(&mut self, waker_id: MessageId, delay: u32) -> Result<(), Self::FallibleError> {
        self.with_changes(|mutator| {
            mutator.charge_gas_if_enough(mutator.context.message_context.settings().waking_fee)?;

            mutator
                .ext
                .context
                .message_context
                .wake(waker_id, delay)
                .map_err(Into::into)
        })
    }

    fn create_program(
        &mut self,
        packet: InitPacket,
        delay: u32,
    ) -> Result<(MessageId, ProgramId), Self::FallibleError> {
        let ed = self.context.existential_deposit;
        self.with_changes(|mutator| {
            // We don't check for forbidden destination here, since dest is always unique
            // and almost impossible to match SYSTEM_ID

            mutator.charge_expiring_resources(&packet)?;
            mutator.charge_sending_fee(delay)?;
            mutator.charge_for_dispatch_stash_hold(delay)?;

            // Charge ED to value_counter
            mutator.charge_message_value(ed)?;

            let code_hash = packet.code_id();

            // Send a message for program creation

            mutator
                .ext
                .context
                .message_context
                .init_program(packet, delay)
                .map(|(init_msg_id, new_prog_id)| {
                    let entry = mutator
                        .ext
                        .context
                        .program_candidates_data
                        .entry(code_hash)
                        .or_default();
                    entry.push((init_msg_id, new_prog_id));
                    (init_msg_id, new_prog_id)
                })
                .map_err(Into::into)
        })
    }

    fn reply_deposit(
        &mut self,
        message_id: MessageId,
        amount: u64,
    ) -> Result<(), Self::FallibleError> {
        self.with_changes(|mutator| {
            mutator.reduce_gas(amount)?;
            mutator
                .ext
                .context
                .message_context
                .reply_deposit(message_id, amount)
                .map_err(Into::into)
        })
    }

    fn random(&self) -> Result<(&[u8], u32), Self::UnrecoverableError> {
        Ok((&self.context.random_data.0, self.context.random_data.1))
    }

    fn forbidden_funcs(&self) -> &BTreeSet<SyscallName> {
        &self.context.forbidden_funcs
    }

<<<<<<< HEAD
    fn endpoint_dispatch_kind(&self) -> DispatchKind {
        self.context.message_context.kind()
=======
    fn msg_ctx(&self) -> &MessageContext {
        &self.context.message_context
>>>>>>> afc49713
    }
}

#[cfg(test)]
mod tests {
    use super::*;
    use alloc::vec;
    use gear_core::{
        costs::{CostOf, RentCosts, SyscallCosts},
        message::{ContextSettings, IncomingDispatch, Payload, MAX_PAYLOAD_SIZE},
        reservation::{GasReservationMap, GasReservationSlot, GasReservationState},
    };

    struct MessageContextBuilder {
        incoming_dispatch: IncomingDispatch,
        program_id: ProgramId,
        context_settings: ContextSettings,
    }

    type Ext = super::Ext<()>;

    impl MessageContextBuilder {
        fn new() -> Self {
            Self {
                incoming_dispatch: Default::default(),
                program_id: Default::default(),
                context_settings: ContextSettings::with_outgoing_limits(u32::MAX, u32::MAX),
            }
        }

        fn build(self) -> MessageContext {
            MessageContext::new(
                self.incoming_dispatch,
                self.program_id,
                self.context_settings,
            )
        }

        fn with_outgoing_limit(mut self, outgoing_limit: u32) -> Self {
            self.context_settings.outgoing_limit = outgoing_limit;

            self
        }
    }

    struct ProcessorContextBuilder(ProcessorContext);

    impl ProcessorContextBuilder {
        fn new() -> Self {
            Self(ProcessorContext::new_mock())
        }

        fn build(self) -> ProcessorContext {
            self.0
        }

        fn with_message_context(mut self, context: MessageContext) -> Self {
            self.0.message_context = context;

            self
        }

        fn with_gas(mut self, gas_counter: GasCounter) -> Self {
            self.0.gas_counter = gas_counter;

            self
        }

        fn with_allowance(mut self, gas_allowance_counter: GasAllowanceCounter) -> Self {
            self.0.gas_allowance_counter = gas_allowance_counter;

            self
        }

        fn with_costs(mut self, costs: ExtCosts) -> Self {
            self.0.costs = costs;

            self
        }

        fn with_allocation_context(mut self, ctx: AllocationsContext) -> Self {
            self.0.allocations_context = ctx;

            self
        }

        fn with_existential_deposit(mut self, ed: u128) -> Self {
            self.0.existential_deposit = ed;

            self
        }

        fn with_value(mut self, value: u128) -> Self {
            self.0.value_counter = ValueCounter::new(value);

            self
        }

        fn with_reservations_map(mut self, map: GasReservationMap) -> Self {
            self.0.gas_reserver = GasReserver::new(&Default::default(), map, 256);

            self
        }
    }

    // Invariant: Refund never occurs in `free` call.
    #[test]
    fn free_no_refund() {
        // Set initial Ext state
        let initial_gas = 100;
        let initial_allowance = 10000;

        let gas_left = (initial_gas, initial_allowance).into();

        let existing_page = 99.into();
        let non_existing_page = 100.into();

        let allocations_context = AllocationsContext::try_new(
            512.into(),
            [existing_page].into_iter().collect(),
            1.into(),
            None,
            512.into(),
        )
        .unwrap();

        let mut ext = Ext::new(
            ProcessorContextBuilder::new()
                .with_gas(GasCounter::new(initial_gas))
                .with_allowance(GasAllowanceCounter::new(initial_allowance))
                .with_allocation_context(allocations_context)
                .build(),
        );

        // Freeing existing page.
        // Counters shouldn't be changed.
        assert!(ext.free(existing_page).is_ok());
        assert_eq!(ext.gas_left(), gas_left);

        // Freeing non existing page.
        // Counters still shouldn't be changed.
        assert_eq!(
            ext.free(non_existing_page),
            Err(AllocExtError::Alloc(AllocError::InvalidFree(
                non_existing_page
            )))
        );
        assert_eq!(ext.gas_left(), gas_left);
    }

    #[test]
    fn test_counter_zeroes() {
        // Set initial Ext state
        let free_cost = 1000;
        let ext_costs = ExtCosts {
            syscalls: SyscallCosts {
                free: free_cost.into(),
                ..Default::default()
            },
            ..Default::default()
        };

        let initial_gas = free_cost - 1;
        let initial_allowance = free_cost + 1;

        let mut lack_gas_ext = Ext::new(
            ProcessorContextBuilder::new()
                .with_gas(GasCounter::new(initial_gas))
                .with_allowance(GasAllowanceCounter::new(initial_allowance))
                .with_costs(ext_costs.clone())
                .build(),
        );

        assert_eq!(
            lack_gas_ext.charge_gas_for_token(CostToken::Free),
            Err(ChargeError::GasLimitExceeded),
        );

        let gas_amount = lack_gas_ext.gas_amount();
        let allowance = lack_gas_ext.context.gas_allowance_counter.left();
        // there was lack of gas
        assert_eq!(0, gas_amount.left());
        assert_eq!(initial_gas, gas_amount.burned());
        assert_eq!(initial_allowance - free_cost, allowance);

        let initial_gas = free_cost;
        let initial_allowance = free_cost - 1;

        let mut lack_allowance_ext = Ext::new(
            ProcessorContextBuilder::new()
                .with_gas(GasCounter::new(initial_gas))
                .with_allowance(GasAllowanceCounter::new(initial_allowance))
                .with_costs(ext_costs)
                .build(),
        );

        assert_eq!(
            lack_allowance_ext.charge_gas_for_token(CostToken::Free),
            Err(ChargeError::GasAllowanceExceeded),
        );

        let gas_amount = lack_allowance_ext.gas_amount();
        let allowance = lack_allowance_ext.context.gas_allowance_counter.left();
        assert_eq!(initial_gas - free_cost, gas_amount.left());
        assert_eq!(initial_gas, gas_amount.burned());
        // there was lack of allowance
        assert_eq!(0, allowance);
    }

    #[test]
    // This function tests:
    //
    // - `send_commit` on valid handle
    // - `send_commit` on invalid handle
    // - `send_commit` on used handle
    // - `send_init` after limit is exceeded
    fn test_send_commit() {
        let mut ext = Ext::new(
            ProcessorContextBuilder::new()
                .with_message_context(MessageContextBuilder::new().with_outgoing_limit(1).build())
                .build(),
        );

        let data = HandlePacket::default();

        let fake_handle = 0;

        let msg = ext.send_commit(fake_handle, data.clone(), 0);
        assert_eq!(
            msg.unwrap_err(),
            FallibleExtError::Core(FallibleExtErrorCore::Message(MessageError::OutOfBounds))
        );

        let handle = ext.send_init().expect("Outgoing limit is 1");

        let msg = ext.send_commit(handle, data.clone(), 0);
        assert!(msg.is_ok());

        let msg = ext.send_commit(handle, data, 0);
        assert_eq!(
            msg.unwrap_err(),
            FallibleExtError::Core(FallibleExtErrorCore::Message(MessageError::LateAccess))
        );

        let handle = ext.send_init();
        assert_eq!(
            handle.unwrap_err(),
            FallibleExtError::Core(FallibleExtErrorCore::Message(
                MessageError::OutgoingMessagesAmountLimitExceeded
            ))
        );
    }

    #[test]
    // This function tests:
    //
    // - `send_push` on non-existent handle
    // - `send_push` on valid handle
    // - `send_push` on used handle
    // - `send_push` with too large payload
    // - `send_push` data is added to buffer
    fn test_send_push() {
        let mut ext = Ext::new(
            ProcessorContextBuilder::new()
                .with_message_context(MessageContextBuilder::new().build())
                .build(),
        );

        let data = HandlePacket::default();

        let fake_handle = 0;

        let res = ext.send_push(fake_handle, &[0, 0, 0]);
        assert_eq!(
            res.unwrap_err(),
            FallibleExtError::Core(FallibleExtErrorCore::Message(MessageError::OutOfBounds))
        );

        let handle = ext.send_init().expect("Outgoing limit is u32::MAX");

        let res = ext.send_push(handle, &[1, 2, 3]);
        assert!(res.is_ok());

        let res = ext.send_push(handle, &[4, 5, 6]);
        assert!(res.is_ok());

        let large_payload = vec![0u8; MAX_PAYLOAD_SIZE + 1];

        let res = ext.send_push(handle, &large_payload);
        assert_eq!(
            res.unwrap_err(),
            FallibleExtError::Core(FallibleExtErrorCore::Message(
                MessageError::MaxMessageSizeExceed
            ))
        );

        let msg = ext.send_commit(handle, data, 0);
        assert!(msg.is_ok());

        let res = ext.send_push(handle, &[7, 8, 9]);
        assert_eq!(
            res.unwrap_err(),
            FallibleExtError::Core(FallibleExtErrorCore::Message(MessageError::LateAccess))
        );

        let (outcome, _) = ext.context.message_context.drain();
        let ContextOutcomeDrain {
            mut outgoing_dispatches,
            ..
        } = outcome.drain();
        let dispatch = outgoing_dispatches
            .pop()
            .map(|(dispatch, _, _)| dispatch)
            .expect("Send commit was ok");

        assert_eq!(dispatch.message().payload_bytes(), &[1, 2, 3, 4, 5, 6]);
    }

    #[test]
    // This function tests:
    //
    // - `send_push_input` on non-existent handle
    // - `send_push_input` on valid handle
    // - `send_push_input` on used handle
    // - `send_push_input` data is added to buffer
    fn test_send_push_input() {
        let mut ext = Ext::new(
            ProcessorContextBuilder::new()
                .with_message_context(MessageContextBuilder::new().build())
                .build(),
        );

        let res = ext
            .context
            .message_context
            .payload_mut()
            .try_extend_from_slice(&[1, 2, 3, 4, 5, 6]);
        assert!(res.is_ok());

        let fake_handle = 0;

        let res = ext.send_push_input(fake_handle, 0, 1);
        assert_eq!(
            res.unwrap_err(),
            FallibleExtError::Core(FallibleExtErrorCore::Message(MessageError::OutOfBounds))
        );

        let handle = ext.send_init().expect("Outgoing limit is u32::MAX");

        let res = ext.send_push_input(handle, 2, 3);
        assert!(res.is_ok());
        let res = ext.send_push_input(handle, 5, 1);
        assert!(res.is_ok());

        // Len too big
        let res = ext.send_push_input(handle, 0, 7);
        assert_eq!(
            res.unwrap_err(),
            FallibleExtError::Core(FallibleExtErrorCore::Message(
                MessageError::OutOfBoundsInputSliceLength
            ))
        );
        let res = ext.send_push_input(handle, 5, 2);
        assert_eq!(
            res.unwrap_err(),
            FallibleExtError::Core(FallibleExtErrorCore::Message(
                MessageError::OutOfBoundsInputSliceLength
            ))
        );

        // Too big offset
        let res = ext.send_push_input(handle, 6, 0);
        assert_eq!(
            res.unwrap_err(),
            FallibleExtError::Core(FallibleExtErrorCore::Message(
                MessageError::OutOfBoundsInputSliceOffset
            ))
        );

        let msg = ext.send_commit(handle, HandlePacket::default(), 0);
        assert!(msg.is_ok());

        let res = ext.send_push_input(handle, 0, 1);
        assert_eq!(
            res.unwrap_err(),
            FallibleExtError::Core(FallibleExtErrorCore::Message(MessageError::LateAccess))
        );

        let (outcome, _) = ext.context.message_context.drain();
        let ContextOutcomeDrain {
            mut outgoing_dispatches,
            ..
        } = outcome.drain();
        let dispatch = outgoing_dispatches
            .pop()
            .map(|(dispatch, _, _)| dispatch)
            .expect("Send commit was ok");

        assert_eq!(dispatch.message().payload_bytes(), &[3, 4, 5, 6]);
    }

    #[test]
    // This function requires `reply_push` to work to add extra data.
    // This function tests:
    //
    // - `reply_commit` with too much data
    // - `reply_commit` with valid data
    // - `reply_commit` duplicate reply
    fn test_reply_commit() {
        let mut ext = Ext::new(
            ProcessorContextBuilder::new()
                .with_gas(GasCounter::new(u64::MAX))
                .with_message_context(MessageContextBuilder::new().build())
                .build(),
        );

        let res = ext.reply_push(&[0]);
        assert!(res.is_ok());

        let res = ext.reply_commit(ReplyPacket::new(Payload::filled_with(0), 0));
        assert_eq!(
            res.unwrap_err(),
            FallibleExtError::Core(FallibleExtErrorCore::Message(
                MessageError::MaxMessageSizeExceed
            ))
        );

        let res = ext.reply_commit(ReplyPacket::auto());
        assert!(res.is_ok());

        let res = ext.reply_commit(ReplyPacket::auto());
        assert_eq!(
            res.unwrap_err(),
            FallibleExtError::Core(FallibleExtErrorCore::Message(MessageError::DuplicateReply))
        );
    }

    #[test]
    // This function requires `reply_push` to work to add extra data.
    // This function tests:
    //
    // - `reply_push` with valid data
    // - `reply_push` with too much data
    // - `reply_push` after `reply_commit`
    // - `reply_push` data is added to buffer
    fn test_reply_push() {
        let mut ext = Ext::new(
            ProcessorContextBuilder::new()
                .with_gas(GasCounter::new(u64::MAX))
                .with_message_context(MessageContextBuilder::new().build())
                .build(),
        );

        let res = ext.reply_push(&[1, 2, 3]);
        assert!(res.is_ok());

        let res = ext.reply_push(&[4, 5, 6]);
        assert!(res.is_ok());

        let large_payload = vec![0u8; MAX_PAYLOAD_SIZE + 1];

        let res = ext.reply_push(&large_payload);
        assert_eq!(
            res.unwrap_err(),
            FallibleExtError::Core(FallibleExtErrorCore::Message(
                MessageError::MaxMessageSizeExceed
            ))
        );

        let res = ext.reply_commit(ReplyPacket::auto());
        assert!(res.is_ok());

        let res = ext.reply_push(&[7, 8, 9]);
        assert_eq!(
            res.unwrap_err(),
            FallibleExtError::Core(FallibleExtErrorCore::Message(MessageError::LateAccess))
        );

        let (outcome, _) = ext.context.message_context.drain();
        let ContextOutcomeDrain {
            mut outgoing_dispatches,
            ..
        } = outcome.drain();
        let dispatch = outgoing_dispatches
            .pop()
            .map(|(dispatch, _, _)| dispatch)
            .expect("Send commit was ok");

        assert_eq!(dispatch.message().payload_bytes(), &[1, 2, 3, 4, 5, 6]);
    }

    #[test]
    // This function tests:
    //
    // - `reply_push_input` with valid data
    // - `reply_push_input` after `reply_commit`
    // - `reply_push_input` data is added to buffer
    fn test_reply_push_input() {
        let mut ext = Ext::new(
            ProcessorContextBuilder::new()
                .with_message_context(MessageContextBuilder::new().build())
                .build(),
        );

        let res = ext
            .context
            .message_context
            .payload_mut()
            .try_extend_from_slice(&[1, 2, 3, 4, 5, 6]);
        assert!(res.is_ok());

        let res = ext.reply_push_input(2, 3);
        assert!(res.is_ok());
        let res = ext.reply_push_input(5, 1);
        assert!(res.is_ok());

        // Len too big
        let res = ext.reply_push_input(0, 7);
        assert_eq!(
            res.unwrap_err(),
            FallibleExtError::Core(FallibleExtErrorCore::Message(
                MessageError::OutOfBoundsInputSliceLength
            ))
        );
        let res = ext.reply_push_input(5, 2);
        assert_eq!(
            res.unwrap_err(),
            FallibleExtError::Core(FallibleExtErrorCore::Message(
                MessageError::OutOfBoundsInputSliceLength
            ))
        );

        // Too big offset
        let res = ext.reply_push_input(6, 0);
        assert_eq!(
            res.unwrap_err(),
            FallibleExtError::Core(FallibleExtErrorCore::Message(
                MessageError::OutOfBoundsInputSliceOffset
            ))
        );

        let msg = ext.reply_commit(ReplyPacket::auto());
        assert!(msg.is_ok());

        let res = ext.reply_push_input(0, 1);
        assert_eq!(
            res.unwrap_err(),
            FallibleExtError::Core(FallibleExtErrorCore::Message(MessageError::LateAccess))
        );

        let (outcome, _) = ext.context.message_context.drain();
        let ContextOutcomeDrain {
            mut outgoing_dispatches,
            ..
        } = outcome.drain();
        let dispatch = outgoing_dispatches
            .pop()
            .map(|(dispatch, _, _)| dispatch)
            .expect("Send commit was ok");

        assert_eq!(dispatch.message().payload_bytes(), &[3, 4, 5, 6]);
    }

    // TODO: fix me (issue #3881)
    #[test]
    fn gas_has_gone_on_err() {
        const INIT_GAS: u64 = 1_000_000_000;

        let mut ext = Ext::new(
            ProcessorContextBuilder::new()
                .with_message_context(
                    MessageContextBuilder::new()
                        .with_outgoing_limit(u32::MAX)
                        .build(),
                )
                .with_gas(GasCounter::new(INIT_GAS))
                .build(),
        );

        // initializing send message
        let i = ext.send_init().expect("Shouldn't fail");

        // this one fails due to lack of value, BUT [bug] gas for sending already
        // gone and no longer could be used within the execution.
        assert_eq!(
            ext.send_commit(
                i,
                HandlePacket::new_with_gas(
                    Default::default(),
                    Default::default(),
                    INIT_GAS,
                    u128::MAX
                ),
                0
            )
            .unwrap_err(),
            FallibleExecutionError::NotEnoughValue.into()
        );

        let res = ext.send_commit(
            i,
            HandlePacket::new_with_gas(Default::default(), Default::default(), INIT_GAS, 0),
            0,
        );
        assert!(res.is_ok());
    }

    // TODO: fix me (issue #3881)
    #[test]
    fn reservation_used_on_err() {
        let mut ext = Ext::new(
            ProcessorContextBuilder::new()
                .with_message_context(
                    MessageContextBuilder::new()
                        .with_outgoing_limit(u32::MAX)
                        .build(),
                )
                .with_gas(GasCounter::new(1_000_000_000))
                .with_allowance(GasAllowanceCounter::new(1_000_000))
                .build(),
        );

        // creating reservation to be used
        let reservation_id = ext.reserve_gas(1_000_000, 1_000).expect("Shouldn't fail");

        // this one fails due to absence of init nonce, BUT [bug] marks reservation used,
        // so another `reservation_send_commit` fails due to used reservation.
        assert_eq!(
            ext.reservation_send_commit(reservation_id, u32::MAX, Default::default(), 0)
                .unwrap_err(),
            MessageError::OutOfBounds.into()
        );

        // initializing send message
        let i = ext.send_init().expect("Shouldn't fail");

        let res = ext.reservation_send_commit(reservation_id, i, Default::default(), 0);
        assert!(res.is_ok());
    }

    #[test]
    fn rollback_works() {
        let mut ext = Ext::new(
            ProcessorContextBuilder::new()
                .with_message_context(
                    MessageContextBuilder::new()
                        .with_outgoing_limit(u32::MAX)
                        .build(),
                )
                .with_gas(GasCounter::new(1_000_000_000))
                .build(),
        );

        let reservation_id = ext.reserve_gas(1_000_000, 1_000).expect("Shouldn't fail");
        let remaining_gas = ext.context.gas_counter.to_amount();
        let remaining_gas_allowance = ext.context.gas_allowance_counter.left();
        let remaining_value_counter = ext.context.value_counter.left();
        let result = ext.with_changes::<_, (), _>(|mutator| {
            mutator.reduce_gas(42)?;
            mutator.charge_gas_if_enough(84)?; // changes gas_counter and gas_allowance_counter
            mutator.charge_message_value(128)?;
            mutator.outgoing_gasless = 1;
            mutator.mark_reservation_used(reservation_id)?;
            Err(FallibleExtError::Charge(ChargeError::GasLimitExceeded))
        });

        assert!(result.is_err());
        assert_eq!(ext.context.gas_counter.left(), remaining_gas.left());
        assert_eq!(ext.context.gas_counter.burned(), remaining_gas.burned());
        assert_eq!(
            ext.context.gas_allowance_counter.left(),
            remaining_gas_allowance
        );
        assert_eq!(ext.outgoing_gasless, 0);
        assert_eq!(ext.context.value_counter.left(), remaining_value_counter);
        assert!(matches!(
            ext.context.gas_reserver.states().get(&reservation_id),
            Some(GasReservationState::Created {
                amount: 1_000_000,
                duration: 1_000,
                used: false
            })
        ));
    }

    #[test]
    fn changes_do_apply() {
        let mut ext = Ext::new(
            ProcessorContextBuilder::new()
                .with_message_context(
                    MessageContextBuilder::new()
                        .with_outgoing_limit(u32::MAX)
                        .build(),
                )
                .with_gas(GasCounter::new(1_000_000_000))
                .with_allowance(GasAllowanceCounter::new(1_000_000))
                .build(),
        );

        let reservation_id = ext.reserve_gas(1_000_000, 1_000).expect("Shouldn't fail");
        let remaining_gas = ext.context.gas_counter.to_amount();
        let remaining_gas_allowance = ext.context.gas_allowance_counter.left();
        let remaining_value_counter = ext.context.value_counter.left();
        let result = ext.with_changes::<_, (), FallibleExtError>(|mutator| {
            mutator.reduce_gas(42)?;
            mutator.charge_gas_if_enough(84)?; // changes gas_counter and gas_allowance_counter
            mutator.charge_message_value(128)?;
            mutator.outgoing_gasless = 1;
            mutator.mark_reservation_used(reservation_id)?;
            Ok(())
        });

        assert!(result.is_ok());
        assert_eq!(
            ext.context.gas_counter.left(),
            remaining_gas.left() - 42 - 84
        );
        assert_eq!(ext.outgoing_gasless, 1);
        assert_eq!(
            ext.context.gas_counter.burned(),
            remaining_gas.burned() + 84
        );
        assert_eq!(
            ext.context.gas_allowance_counter.left(),
            remaining_gas_allowance - 84
        );
        assert_eq!(
            ext.context.value_counter.left(),
            remaining_value_counter - 128
        );
        assert!(matches!(
            ext.context.gas_reserver.states().get(&reservation_id),
            Some(GasReservationState::Created {
                amount: 1_000_000,
                duration: 1_000,
                used: true
            })
        ));
    }

    #[test]
    // This function tests:
    //
    // - `create_program` fails due to lack of value to pay for ED
    // - `create_program` is successful
    fn test_create_program() {
        let mut ext = Ext::new(
            ProcessorContextBuilder::new()
                .with_message_context(MessageContextBuilder::new().build())
                .with_existential_deposit(500)
                .with_value(0)
                .build(),
        );

        let data = InitPacket::default();

        let msg = ext.create_program(data.clone(), 0);
        assert_eq!(
            msg.unwrap_err(),
            FallibleExtError::Core(FallibleExtErrorCore::Execution(
                FallibleExecutionError::NotEnoughValue
            ))
        );

        let mut ext = Ext::new(
            ProcessorContextBuilder::new()
                .with_gas(GasCounter::new(u64::MAX))
                .with_message_context(MessageContextBuilder::new().build())
                .with_existential_deposit(500)
                .with_value(1500)
                .build(),
        );

        let msg = ext.create_program(data.clone(), 0);
        assert!(msg.is_ok());
    }

    #[test]
    // This function tests:
    //
    // - `send_commit` with value greater than the ED
    // - `send_commit` with value below the ED
    fn test_send_commit_with_value() {
        let mut ext = Ext::new(
            ProcessorContextBuilder::new()
                .with_message_context(
                    MessageContextBuilder::new()
                        .with_outgoing_limit(u32::MAX)
                        .build(),
                )
                .with_existential_deposit(500)
                .with_value(0)
                .build(),
        );

        let data = HandlePacket::new(ProgramId::default(), Payload::default(), 1000);

        let handle = ext.send_init().expect("No outgoing limit");

        let msg = ext.send_commit(handle, data.clone(), 0);
        assert_eq!(
            msg.unwrap_err(),
            FallibleExtError::Core(FallibleExtErrorCore::Execution(
                FallibleExecutionError::NotEnoughValue
            ))
        );

        let mut ext = Ext::new(
            ProcessorContextBuilder::new()
                .with_message_context(
                    MessageContextBuilder::new()
                        .with_outgoing_limit(u32::MAX)
                        .build(),
                )
                .with_existential_deposit(500)
                .with_value(5000)
                .build(),
        );

        let handle = ext.send_init().expect("No outgoing limit");
        // Sending value greater than ED is ok
        let msg = ext.send_commit(handle, data.clone(), 0);
        assert!(msg.is_ok());

        let data = HandlePacket::new(ProgramId::default(), Payload::default(), 100);
        let handle = ext.send_init().expect("No outgoing limit");
        let msg = ext.send_commit(handle, data, 0);
        // Sending value below ED is also fine
        assert!(msg.is_ok());
    }

    #[test]
    fn test_unreserve_no_reimbursement() {
        let costs = ExtCosts {
            rent: RentCosts {
                reservation: CostOf::new(10),
                ..Default::default()
            },
            ..Default::default()
        };

        // Create "pre-reservation".
        let (id, gas_reservation_map) = {
            let mut m = BTreeMap::new();
            let id = ReservationId::generate(MessageId::new([5; 32]), 10);

            m.insert(
                id,
                GasReservationSlot {
                    amount: 1_000_000,
                    start: 0,
                    finish: 10,
                },
            );

            (id, m)
        };
        let mut ext = Ext::new(
            ProcessorContextBuilder::new()
                .with_gas(GasCounter::new(u64::MAX))
                .with_message_context(MessageContextBuilder::new().build())
                .with_existential_deposit(500)
                .with_reservations_map(gas_reservation_map)
                .with_costs(costs.clone())
                .build(),
        );

        // Check all the reseravations are in "existing" state.
        assert!(ext
            .context
            .gas_reserver
            .states()
            .iter()
            .all(|(_, state)| matches!(state, GasReservationState::Exists { .. })));

        // Unreserving existing and checking no gas reimbursed.
        let gas_before = ext.gas_amount();
        assert!(ext.unreserve_gas(id).is_ok());
        let gas_after = ext.gas_amount();

        assert_eq!(gas_after.left(), gas_before.left());
    }

    #[test]
    fn test_unreserve_with_reimbursement() {
        let costs = ExtCosts {
            rent: RentCosts {
                reservation: CostOf::new(10),
                ..Default::default()
            },
            ..Default::default()
        };
        let mut ext = Ext::new(
            ProcessorContextBuilder::new()
                .with_gas(GasCounter::new(u64::MAX))
                .with_message_context(MessageContextBuilder::new().build())
                .with_existential_deposit(500)
                .with_costs(costs.clone())
                .build(),
        );

        // Define params
        let reservation_amount = 1_000_000;
        let duration = 10;
        let duration_cost = costs
            .rent
            .reservation
            .cost_for(ext.context.reserve_for.saturating_add(duration).into());
        let reservation_total_cost = reservation_amount + duration_cost;

        let gas_before_reservation = ext.gas_amount();
        assert_eq!(gas_before_reservation.left(), u64::MAX);

        let id = ext
            .reserve_gas(reservation_amount, duration)
            .expect("internal error: failed reservation");

        let gas_after_reservation = ext.gas_amount();
        assert_eq!(
            gas_before_reservation.left(),
            gas_after_reservation.left() + reservation_total_cost
        );

        assert!(ext.unreserve_gas(id).is_ok());

        let gas_after_unreserve = ext.gas_amount();
        assert_eq!(
            gas_after_unreserve.left(),
            gas_after_reservation.left() + reservation_total_cost
        );
        assert_eq!(gas_after_unreserve.left(), gas_before_reservation.left());
    }
}<|MERGE_RESOLUTION|>--- conflicted
+++ resolved
@@ -1422,13 +1422,8 @@
         &self.context.forbidden_funcs
     }
 
-<<<<<<< HEAD
-    fn endpoint_dispatch_kind(&self) -> DispatchKind {
-        self.context.message_context.kind()
-=======
     fn msg_ctx(&self) -> &MessageContext {
         &self.context.message_context
->>>>>>> afc49713
     }
 }
 
