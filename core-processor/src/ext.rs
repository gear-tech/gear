// This file is part of Gear.

// Copyright (C) 2021-2023 Gear Technologies Inc.
// SPDX-License-Identifier: GPL-3.0-or-later WITH Classpath-exception-2.0

// This program is free software: you can redistribute it and/or modify
// it under the terms of the GNU General Public License as published by
// the Free Software Foundation, either version 3 of the License, or
// (at your option) any later version.

// This program is distributed in the hope that it will be useful,
// but WITHOUT ANY WARRANTY; without even the implied warranty of
// MERCHANTABILITY or FITNESS FOR A PARTICULAR PURPOSE. See the
// GNU General Public License for more details.

// You should have received a copy of the GNU General Public License
// along with this program. If not, see <https://www.gnu.org/licenses/>.

use crate::configs::{BlockInfo, PageCosts};
use alloc::{
    collections::{BTreeMap, BTreeSet},
    vec::Vec,
};
use gear_backend_common::{
    lazy_pages::{GlobalsAccessConfig, LazyPagesWeights, Status},
    memory::ProcessAccessError,
    ActorTerminationReason, BackendAllocExternalitiesError, BackendExternalities,
    BackendExternalitiesError, ExtInfo, SystemReservationContext, TerminationReason,
    TrapExplanation,
};
use gear_core::{
    costs::{HostFnWeights, RuntimeCosts},
    env::Externalities,
    gas::{
        ChargeError, ChargeResult, CountersOwner, GasAllowanceCounter, GasAmount, GasCounter,
        GasLeft, Token, ValueCounter,
    },
    ids::{CodeId, MessageId, ProgramId, ReservationId},
    memory::{
        AllocError, AllocationsContext, GearPage, GrowHandler, Memory, MemoryInterval,
        NoopGrowHandler, PageBuf, PageU32Size, WasmPage,
    },
    message::{
        ContextOutcomeDrain, GasLimit, HandlePacket, InitPacket, MessageContext, Packet,
        ReplyPacket,
    },
    reservation::GasReserver,
};
use gear_core_errors::{
<<<<<<< HEAD
    ExecutionError, ExtError, MemoryError, MessageError, ReplyCode, ReservationError, SignalCode,
=======
    ExecutionError, ExtError as ExtErrorCore, MemoryError, MessageError, ReservationError,
>>>>>>> 2f0da847
    WaitError,
};
use gear_wasm_instrument::syscalls::SysCallName;

/// Processor context.
pub struct ProcessorContext {
    /// Gas counter.
    pub gas_counter: GasCounter,
    /// Gas allowance counter.
    pub gas_allowance_counter: GasAllowanceCounter,
    /// Reserved gas counter.
    pub gas_reserver: GasReserver,
    /// System reservation.
    pub system_reservation: Option<u64>,
    /// Value counter.
    pub value_counter: ValueCounter,
    /// Allocations context.
    pub allocations_context: AllocationsContext,
    /// Message context.
    pub message_context: MessageContext,
    /// Block info.
    pub block_info: BlockInfo,
    /// Max allowed wasm memory pages.
    pub max_pages: WasmPage,
    /// Allocations config.
    pub page_costs: PageCosts,
    /// Account existential deposit
    pub existential_deposit: u128,
    /// Communication origin
    pub origin: ProgramId,
    /// Current program id
    pub program_id: ProgramId,
    /// Map of code hashes to program ids of future programs, which are planned to be
    /// initialized with the corresponding code (with the same code hash).
    pub program_candidates_data: BTreeMap<CodeId, Vec<(MessageId, ProgramId)>>,
    /// Map of program ids to paid blocks.
    pub program_rents: BTreeMap<ProgramId, u32>,
    /// Weights of host functions.
    pub host_fn_weights: HostFnWeights,
    /// Functions forbidden to be called.
    pub forbidden_funcs: BTreeSet<SysCallName>,
    /// Mailbox threshold.
    pub mailbox_threshold: u64,
    /// Cost for single block waitlist holding.
    pub waitlist_cost: u64,
    /// Cost of holding a message in dispatch stash.
    pub dispatch_hold_cost: u64,
    /// Reserve for parameter of scheduling.
    pub reserve_for: u32,
    /// Cost for reservation holding.
    pub reservation: u64,
    /// Output from Randomness.
    pub random_data: (Vec<u8>, u32),
    /// Rent cost per block.
    pub rent_cost: u128,
}

/// Trait to which ext must have to work in processor wasm executor.
/// Currently used only for lazy-pages support.
pub trait ProcessorExternalities {
    /// Whether this extension works with lazy pages.
    const LAZY_PAGES_ENABLED: bool;

    /// Create new
    fn new(context: ProcessorContext) -> Self;

    /// Protect and save storage keys for pages which has no data
    fn lazy_pages_init_for_program(
        mem: &mut impl Memory,
        prog_id: ProgramId,
        stack_end: Option<WasmPage>,
        globals_config: GlobalsAccessConfig,
        lazy_pages_weights: LazyPagesWeights,
    );

    /// Lazy pages contract post execution actions
    fn lazy_pages_post_execution_actions(mem: &mut impl Memory);

    /// Returns lazy pages status
    fn lazy_pages_status() -> Status;
}

/// [`Ext`](Ext)'s api error.
#[derive(Debug, Clone, Eq, PartialEq, derive_more::Display, derive_more::From)]
pub enum ExtError {
    /// Basic error
    #[display(fmt = "{_0}")]
    Core(ExtErrorCore),
    /// An error occurs in attempt to call forbidden sys-call.
    #[display(fmt = "Unable to call a forbidden function")]
    ForbiddenFunction,
    /// Charge error
    #[display(fmt = "Charge error: {_0}")]
    Charge(ChargeError),
}

impl From<MessageError> for ExtError {
    fn from(err: MessageError) -> Self {
        Self::Core(ExtErrorCore::Message(err))
    }
}

impl From<MemoryError> for ExtError {
    fn from(err: MemoryError) -> Self {
        Self::Core(ExtErrorCore::Memory(err))
    }
}

impl From<WaitError> for ExtError {
    fn from(err: WaitError) -> Self {
        Self::Core(ExtErrorCore::Wait(err))
    }
}

impl From<ReservationError> for ExtError {
    fn from(err: ReservationError) -> Self {
        Self::Core(ExtErrorCore::Reservation(err))
    }
}

impl From<ExecutionError> for ExtError {
    fn from(err: ExecutionError) -> Self {
        Self::Core(ExtErrorCore::Execution(err))
    }
}

impl BackendExternalitiesError for ExtError {
    fn into_termination_reason(self) -> TerminationReason {
        match self {
            ExtError::Core(err) => ActorTerminationReason::Trap(TrapExplanation::Ext(err)).into(),
            ExtError::ForbiddenFunction => {
                ActorTerminationReason::Trap(TrapExplanation::ForbiddenFunction).into()
            }
            ExtError::Charge(err) => err.into(),
        }
    }
}

/// [`Ext`](Ext)'s memory management (calls to allocate and free) error.
#[derive(Debug, Clone, Eq, PartialEq, derive_more::Display, derive_more::From)]
pub enum ExtAllocError {
    /// Charge error
    #[display(fmt = "{_0}")]
    Charge(ChargeError),
    /// Allocation error
    #[display(fmt = "{_0}")]
    Alloc(AllocError),
}

impl BackendAllocExternalitiesError for ExtAllocError {
    type ExtError = ExtError;

    fn into_backend_error(self) -> Result<Self::ExtError, Self> {
        match self {
            Self::Charge(err) => Ok(err.into()),
            err => Err(err),
        }
    }
}
/// Structure providing externalities for running host functions.
pub struct Ext {
    /// Processor context.
    pub context: ProcessorContext,
    // Counter of outgoing gasless messages.
    //
    // It's temporary field, used to solve `core-audit/issue#22`.
    outgoing_gasless: u64,
}

/// Empty implementation for non-substrate (and non-lazy-pages) using
impl ProcessorExternalities for Ext {
    const LAZY_PAGES_ENABLED: bool = false;

    fn new(context: ProcessorContext) -> Self {
        Self {
            context,
            outgoing_gasless: 0,
        }
    }

    fn lazy_pages_init_for_program(
        _mem: &mut impl Memory,
        _prog_id: ProgramId,
        _stack_end: Option<WasmPage>,
        _globals_config: GlobalsAccessConfig,
        _lazy_pages_weights: LazyPagesWeights,
    ) {
        unreachable!("Must not be called: lazy-pages is unsupported by this ext")
    }

    fn lazy_pages_post_execution_actions(_mem: &mut impl Memory) {
        unreachable!("Must not be called: lazy-pages is unsupported by this ext")
    }

    fn lazy_pages_status() -> Status {
        unreachable!("Must not be called: lazy-pages is unsupported by this ext")
    }
}

impl BackendExternalities for Ext {
    fn into_ext_info(self, memory: &impl Memory) -> Result<ExtInfo, MemoryError> {
        let pages_for_data =
            |static_pages: WasmPage, allocations: &BTreeSet<WasmPage>| -> Vec<GearPage> {
                static_pages
                    .iter_from_zero()
                    .chain(allocations.iter().copied())
                    .flat_map(|p| p.to_pages_iter())
                    .collect()
            };

        self.into_ext_info_inner(memory, pages_for_data)
    }

    fn gas_amount(&self) -> GasAmount {
        self.context.gas_counter.to_amount()
    }

    fn pre_process_memory_accesses(
        _reads: &[MemoryInterval],
        _writes: &[MemoryInterval],
        _gas_left: &mut GasLeft,
    ) -> Result<(), ProcessAccessError> {
        Ok(())
    }
}

impl Ext {
    fn check_message_value(&mut self, message_value: u128) -> Result<(), ExtError> {
        let existential_deposit = self.context.existential_deposit;
        // Sending value should apply the range {0} ∪ [existential_deposit; +inf)
        if message_value != 0 && message_value < existential_deposit {
            Err(MessageError::InsufficientValue {
                message_value,
                existential_deposit,
            }
            .into())
        } else {
            Ok(())
        }
    }

    fn check_gas_limit(&mut self, gas_limit: Option<GasLimit>) -> Result<GasLimit, ExtError> {
        let mailbox_threshold = self.context.mailbox_threshold;
        let gas_limit = gas_limit.unwrap_or(0);

        // Sending gas should apply the range {0} ∪ [mailbox_threshold; +inf)
        if gas_limit < mailbox_threshold && gas_limit != 0 {
            Err(MessageError::InsufficientGasLimit {
                message_gas_limit: gas_limit,
                mailbox_threshold,
            }
            .into())
        } else {
            Ok(gas_limit)
        }
    }

    fn reduce_gas(&mut self, gas_limit: GasLimit) -> Result<(), ExtError> {
        if self.context.gas_counter.reduce(gas_limit) != ChargeResult::Enough {
            Err(MessageError::NotEnoughGas.into())
        } else {
            Ok(())
        }
    }

    fn charge_message_value(&mut self, message_value: u128) -> Result<(), ExtError> {
        if self.context.value_counter.reduce(message_value) != ChargeResult::Enough {
            Err(MessageError::NotEnoughValue {
                message_value,
                value_left: self.context.value_counter.left(),
            }
            .into())
        } else {
            Ok(())
        }
    }

    // It's temporary fn, used to solve `core-audit/issue#22`.
    fn safe_gasfull_sends<T: Packet>(&mut self, packet: &T) -> Result<(), ExtError> {
        let outgoing_gasless = self.outgoing_gasless;

        match packet.gas_limit() {
            Some(x) if x != 0 => {
                self.outgoing_gasless = 0;

                let prev_gasless_fee =
                    outgoing_gasless.saturating_mul(self.context.mailbox_threshold);

                self.reduce_gas(prev_gasless_fee)?;
            }
            None => self.outgoing_gasless = outgoing_gasless.saturating_add(1),
            _ => {}
        };

        Ok(())
    }

    fn charge_expiring_resources<T: Packet>(
        &mut self,
        packet: &T,
        check_gas_limit: bool,
    ) -> Result<(), ExtError> {
        self.check_message_value(packet.value())?;
        // Charge for using expiring resources. Charge for calling sys-call was done earlier.
        let gas_limit = if check_gas_limit {
            self.check_gas_limit(packet.gas_limit())?
        } else {
            packet.gas_limit().unwrap_or(0)
        };
        self.reduce_gas(gas_limit)?;
        self.charge_message_value(packet.value())?;
        Ok(())
    }

    fn check_forbidden_destination(&mut self, id: ProgramId) -> Result<(), ExtError> {
        if id == ProgramId::SYSTEM {
            Err(ExtError::ForbiddenFunction)
        } else {
            Ok(())
        }
    }

    fn charge_sending_fee(&mut self, delay: u32) -> Result<(), ChargeError> {
        if delay == 0 {
            self.charge_gas_if_enough(self.context.message_context.settings().sending_fee())
        } else {
            self.charge_gas_if_enough(
                self.context
                    .message_context
                    .settings()
                    .scheduled_sending_fee(),
            )
        }
    }

    fn charge_for_dispatch_stash_hold(&mut self, delay: u32) -> Result<(), ExtError> {
        if delay != 0 {
            // Take delay and get cost of block.
            // reserve = wait_cost * (delay + reserve_for).
            let cost_per_block = self.context.dispatch_hold_cost;
            let waiting_reserve = (self.context.reserve_for as u64)
                .saturating_add(delay as u64)
                .saturating_mul(cost_per_block);

            // Reduce gas for block waiting in dispatch stash.
            if self.context.gas_counter.reduce(waiting_reserve) != ChargeResult::Enough {
                return Err(MessageError::InsufficientGasForDelayedSending.into());
            }
        }
        Ok(())
    }

    fn charge_gas_if_enough(
        gas_counter: &mut GasCounter,
        gas_allowance_counter: &mut GasAllowanceCounter,
        amount: u64,
    ) -> Result<(), ChargeError> {
        if gas_counter.charge_if_enough(amount) != ChargeResult::Enough {
            return Err(ChargeError::GasLimitExceeded);
        }
        if gas_allowance_counter.charge_if_enough(amount) != ChargeResult::Enough {
            if gas_counter.refund(amount) != ChargeResult::Enough {
                // We have just charged `amount` from `self.gas_counter`, so this must be correct.
                unreachable!("Cannot refund {amount} for `gas_counter`");
            }
            return Err(ChargeError::GasAllowanceExceeded);
        }
        Ok(())
    }
}

impl CountersOwner for Ext {
    fn charge_gas_runtime(&mut self, cost: RuntimeCosts) -> Result<(), ChargeError> {
        let token = cost.token(&self.context.host_fn_weights);
        let common_charge = self.context.gas_counter.charge(token);
        let allowance_charge = self.context.gas_allowance_counter.charge(token);
        match (common_charge, allowance_charge) {
            (ChargeResult::NotEnough, _) => Err(ChargeError::GasLimitExceeded),
            (ChargeResult::Enough, ChargeResult::NotEnough) => {
                Err(ChargeError::GasAllowanceExceeded)
            }
            (ChargeResult::Enough, ChargeResult::Enough) => Ok(()),
        }
    }

    fn charge_gas_runtime_if_enough(&mut self, cost: RuntimeCosts) -> Result<(), ChargeError> {
        let amount = cost.token(&self.context.host_fn_weights).weight();
        self.charge_gas_if_enough(amount)
    }

    fn charge_gas_if_enough(&mut self, amount: u64) -> Result<(), ChargeError> {
        Ext::charge_gas_if_enough(
            &mut self.context.gas_counter,
            &mut self.context.gas_allowance_counter,
            amount,
        )
    }

    fn gas_left(&self) -> GasLeft {
        GasLeft {
            gas: self.context.gas_counter.left(),
            allowance: self.context.gas_allowance_counter.left(),
        }
    }

    fn set_gas_left(&mut self, gas_left: GasLeft) {
        let GasLeft { gas, allowance } = gas_left;

        let gas_left = self.context.gas_counter.left();
        if gas_left > gas {
            if self.context.gas_counter.charge_if_enough(gas_left - gas) != ChargeResult::Enough {
                // We checked above that `gas_left` is bigger than `gas`
                unreachable!("Cannot charge {gas} from `gas_counter`");
            }
        } else {
            self.context.gas_counter.refund(gas - gas_left);
        }

        let allowance_left = self.context.gas_allowance_counter.left();
        if allowance_left > allowance {
            if self
                .context
                .gas_allowance_counter
                .charge_if_enough(allowance_left - allowance)
                != ChargeResult::Enough
            {
                // We checked above that `allowance_left` is bigger than `allowance`
                unreachable!("Cannot charge {allowance} from `gas_allowance_counter`");
            }
        } else {
            self.context
                .gas_allowance_counter
                .refund(allowance - allowance_left);
        }
    }
}

impl Externalities for Ext {
    type Error = ExtError;
    type AllocError = ExtAllocError;

    fn alloc(
        &mut self,
        pages_num: u32,
        mem: &mut impl Memory,
    ) -> Result<WasmPage, Self::AllocError> {
        self.alloc_inner::<NoopGrowHandler>(pages_num, mem)
    }

    fn free(&mut self, page: WasmPage) -> Result<(), Self::AllocError> {
        self.context
            .allocations_context
            .free(page)
            .map_err(Into::into)
    }

    fn block_height(&self) -> Result<u32, Self::Error> {
        Ok(self.context.block_info.height)
    }

    fn block_timestamp(&self) -> Result<u64, Self::Error> {
        Ok(self.context.block_info.timestamp)
    }

    fn origin(&self) -> Result<gear_core::ids::ProgramId, Self::Error> {
        Ok(self.context.origin)
    }

    fn send_init(&mut self) -> Result<u32, Self::Error> {
        let handle = self.context.message_context.send_init()?;
        Ok(handle)
    }

    fn send_push(&mut self, handle: u32, buffer: &[u8]) -> Result<(), Self::Error> {
        self.context.message_context.send_push(handle, buffer)?;
        Ok(())
    }

    fn send_push_input(&mut self, handle: u32, offset: u32, len: u32) -> Result<(), Self::Error> {
        let range = self.context.message_context.check_input_range(offset, len);
        self.charge_gas_runtime_if_enough(RuntimeCosts::SendPushInputPerByte(range.len()))?;

        self.context
            .message_context
            .send_push_input(handle, range)?;

        Ok(())
    }

    fn send_commit(
        &mut self,
        handle: u32,
        msg: HandlePacket,
        delay: u32,
    ) -> Result<MessageId, Self::Error> {
        self.check_forbidden_destination(msg.destination())?;
        self.safe_gasfull_sends(&msg)?;
        self.charge_expiring_resources(&msg, true)?;
        self.charge_sending_fee(delay)?;

        self.charge_for_dispatch_stash_hold(delay)?;

        let msg_id = self
            .context
            .message_context
            .send_commit(handle, msg, delay, None)?;

        Ok(msg_id)
    }

    fn reservation_send_commit(
        &mut self,
        id: ReservationId,
        handle: u32,
        msg: HandlePacket,
        delay: u32,
    ) -> Result<MessageId, Self::Error> {
        self.check_forbidden_destination(msg.destination())?;
        self.check_message_value(msg.value())?;
        self.check_gas_limit(msg.gas_limit())?;
        // TODO: gasful sending (#1828)
        self.charge_message_value(msg.value())?;
        self.charge_sending_fee(delay)?;

        self.charge_for_dispatch_stash_hold(delay)?;

        self.context.gas_reserver.mark_used(id)?;

        let msg_id = self
            .context
            .message_context
            .send_commit(handle, msg, delay, Some(id))?;
        Ok(msg_id)
    }

    fn reply_push(&mut self, buffer: &[u8]) -> Result<(), Self::Error> {
        self.context.message_context.reply_push(buffer)?;
        Ok(())
    }

    // TODO: Consider per byte charge (issue #2255).
    fn reply_commit(&mut self, msg: ReplyPacket) -> Result<MessageId, Self::Error> {
        self.check_forbidden_destination(self.context.message_context.reply_destination())?;
        self.safe_gasfull_sends(&msg)?;
        self.charge_expiring_resources(&msg, false)?;
        self.charge_sending_fee(0)?;

        let msg_id = self.context.message_context.reply_commit(msg, None)?;
        Ok(msg_id)
    }

    fn reservation_reply_commit(
        &mut self,
        id: ReservationId,
        msg: ReplyPacket,
    ) -> Result<MessageId, Self::Error> {
        self.check_forbidden_destination(self.context.message_context.reply_destination())?;
        self.check_message_value(msg.value())?;
        // TODO: gasful sending (#1828)
        self.charge_message_value(msg.value())?;
        self.charge_sending_fee(0)?;

        self.context.gas_reserver.mark_used(id)?;

        let msg_id = self.context.message_context.reply_commit(msg, Some(id))?;
        Ok(msg_id)
    }

    fn reply_to(&self) -> Result<MessageId, Self::Error> {
        self.context
            .message_context
            .current()
            .details()
            .and_then(|d| d.to_reply_details().map(Into::into))
            .ok_or_else(|| MessageError::NoReplyContext.into())
    }

    fn signal_from(&self) -> Result<MessageId, Self::Error> {
        self.context
            .message_context
            .current()
            .details()
            .and_then(|d| d.to_signal_details().map(Into::into))
            .ok_or_else(|| MessageError::NoSignalContext.into())
    }

    fn reply_push_input(&mut self, offset: u32, len: u32) -> Result<(), Self::Error> {
        let range = self.context.message_context.check_input_range(offset, len);
        self.charge_gas_runtime_if_enough(RuntimeCosts::ReplyPushInputPerByte(range.len()))?;

        self.context.message_context.reply_push_input(range)?;

        Ok(())
    }

    fn source(&self) -> Result<ProgramId, Self::Error> {
        Ok(self.context.message_context.current().source())
    }

    fn reply_code(&self) -> Result<ReplyCode, Self::Error> {
        self.context
            .message_context
            .current()
            .details()
            .and_then(|d| d.to_reply_details().map(Into::into))
            .ok_or_else(|| MessageError::NoReplyContext.into())
    }

    fn signal_code(&self) -> Result<SignalCode, Self::Error> {
        self.context
            .message_context
            .current()
            .details()
            .and_then(|d| d.to_signal_details().map(Into::into))
            .ok_or_else(|| MessageError::NoSignalContext.into())
    }

    fn message_id(&self) -> Result<MessageId, Self::Error> {
        Ok(self.context.message_context.current().id())
    }

    fn pay_program_rent(
        &mut self,
        program_id: ProgramId,
        rent: u128,
    ) -> Result<(u128, u32), Self::Error> {
        if self.context.rent_cost == 0 {
            return Ok((rent, 0));
        }

        let block_count = u32::try_from(rent / self.context.rent_cost).unwrap_or(u32::MAX);
        let old_paid_blocks = self
            .context
            .program_rents
            .get(&program_id)
            .copied()
            .unwrap_or(0);

        let (paid_blocks, blocks_to_pay) = match old_paid_blocks.overflowing_add(block_count) {
            (count, false) => (count, block_count),
            (_, true) => return Err(ExecutionError::MaximumBlockCountPaid.into()),
        };

        if blocks_to_pay == 0 {
            return Ok((rent, 0));
        }

        let cost = self.context.rent_cost.saturating_mul(blocks_to_pay.into());
        match self.context.value_counter.reduce(cost) {
            ChargeResult::Enough => {
                self.context.program_rents.insert(program_id, paid_blocks);
            }
            ChargeResult::NotEnough => {
                return Err(ExecutionError::NotEnoughValueForRent {
                    rent,
                    value_left: self.context.value_counter.left(),
                }
                .into())
            }
        }

        Ok((rent.saturating_sub(cost), blocks_to_pay))
    }

    fn program_id(&self) -> Result<ProgramId, Self::Error> {
        Ok(self.context.program_id)
    }

    fn debug(&self, data: &str) -> Result<(), Self::Error> {
        log::debug!(target: "gwasm", "DEBUG: {}", data);
        Ok(())
    }

    fn read(&mut self, at: u32, len: u32) -> Result<(&[u8], GasLeft), Self::Error> {
        // Verify read is correct
        let end = at
            .checked_add(len)
            .ok_or(MessageError::TooBigReadLen { at, len })?;
        self.charge_gas_runtime_if_enough(RuntimeCosts::ReadPerByte(len))?;
        let msg = self.context.message_context.current().payload();
        if end as usize > msg.len() {
            return Err(MessageError::ReadWrongRange {
                start: at,
                end,
                msg_len: msg.len() as u32,
            }
            .into());
        }

        Ok((&msg[at as usize..end as usize], self.gas_left()))
    }

    fn size(&self) -> Result<usize, Self::Error> {
        Ok(self.context.message_context.current().payload().len())
    }

    fn reserve_gas(&mut self, amount: u64, duration: u32) -> Result<ReservationId, Self::Error> {
        self.charge_gas_if_enough(self.context.message_context.settings().reservation_fee())?;

        if duration == 0 {
            return Err(ReservationError::ZeroReservationDuration.into());
        }

        if amount < self.context.mailbox_threshold {
            return Err(ReservationError::ReservationBelowMailboxThreshold.into());
        }

        let reserve = u64::from(self.context.reserve_for.saturating_add(duration))
            .saturating_mul(self.context.reservation);
        let reduce_amount = amount.saturating_add(reserve);
        if self.context.gas_counter.reduce(reduce_amount) == ChargeResult::NotEnough {
            return Err(ReservationError::InsufficientGasForReservation.into());
        }

        let id = self.context.gas_reserver.reserve(amount, duration)?;

        Ok(id)
    }

    fn unreserve_gas(&mut self, id: ReservationId) -> Result<u64, Self::Error> {
        let amount = self.context.gas_reserver.unreserve(id)?;

        // This statement is like an op that increases "left" counter, but do not affect "burned" counter,
        // because we don't actually refund, we just rise "left" counter during unreserve
        // and it won't affect gas allowance counter because we don't make any actual calculations
        // TODO: uncomment when unreserving in current message features is discussed
        /*if !self.context.gas_counter.increase(amount) {
            return Err(some_charge_error.into());
        }*/

        Ok(amount)
    }

    fn system_reserve_gas(&mut self, amount: u64) -> Result<(), Self::Error> {
        // TODO: use `NonZeroU64` after issue #1838 is fixed
        if amount == 0 {
            return Err(ReservationError::ZeroReservationAmount.into());
        }

        if self.context.gas_counter.reduce(amount) == ChargeResult::NotEnough {
            return Err(ReservationError::InsufficientGasForReservation.into());
        }

        let reservation = &mut self.context.system_reservation;
        *reservation = reservation
            .map(|reservation| reservation.saturating_add(amount))
            .or(Some(amount));

        Ok(())
    }

    fn gas_available(&self) -> Result<u64, Self::Error> {
        Ok(self.context.gas_counter.left())
    }

    fn value(&self) -> Result<u128, Self::Error> {
        Ok(self.context.message_context.current().value())
    }

    fn value_available(&self) -> Result<u128, Self::Error> {
        Ok(self.context.value_counter.left())
    }

    fn wait(&mut self) -> Result<(), Self::Error> {
        self.charge_gas_if_enough(self.context.message_context.settings().waiting_fee())?;

        if self.context.message_context.reply_sent() {
            return Err(WaitError::WaitAfterReply.into());
        }

        let reserve = u64::from(self.context.reserve_for.saturating_add(1))
            .saturating_mul(self.context.waitlist_cost);

        if self.context.gas_counter.reduce(reserve) != ChargeResult::Enough {
            return Err(WaitError::NotEnoughGas.into());
        }

        Ok(())
    }

    fn wait_for(&mut self, duration: u32) -> Result<(), Self::Error> {
        self.charge_gas_if_enough(self.context.message_context.settings().waiting_fee())?;

        if self.context.message_context.reply_sent() {
            return Err(WaitError::WaitAfterReply.into());
        }

        if duration == 0 {
            return Err(WaitError::InvalidArgument.into());
        }

        let reserve = u64::from(self.context.reserve_for.saturating_add(duration))
            .saturating_mul(self.context.waitlist_cost);

        if self.context.gas_counter.reduce(reserve) != ChargeResult::Enough {
            return Err(WaitError::NotEnoughGas.into());
        }

        Ok(())
    }

    fn wait_up_to(&mut self, duration: u32) -> Result<bool, Self::Error> {
        self.charge_gas_if_enough(self.context.message_context.settings().waiting_fee())?;

        if self.context.message_context.reply_sent() {
            return Err(WaitError::WaitAfterReply.into());
        }

        if duration == 0 {
            return Err(WaitError::InvalidArgument.into());
        }

        let reserve = u64::from(self.context.reserve_for.saturating_add(1))
            .saturating_mul(self.context.waitlist_cost);

        if self.context.gas_counter.reduce(reserve) != ChargeResult::Enough {
            return Err(WaitError::NotEnoughGas.into());
        }

        let reserve_full = u64::from(self.context.reserve_for.saturating_add(duration))
            .saturating_mul(self.context.waitlist_cost);
        let reserve_diff = reserve_full - reserve;

        Ok(self.context.gas_counter.reduce(reserve_diff) == ChargeResult::Enough)
    }

    fn wake(&mut self, waker_id: MessageId, delay: u32) -> Result<(), Self::Error> {
        self.charge_gas_if_enough(self.context.message_context.settings().waking_fee())?;

        self.context.message_context.wake(waker_id, delay)?;
        Ok(())
    }

    fn create_program(
        &mut self,
        packet: InitPacket,
        delay: u32,
    ) -> Result<(MessageId, ProgramId), Self::Error> {
        self.check_forbidden_destination(packet.destination())?;
        self.safe_gasfull_sends(&packet)?;
        self.charge_expiring_resources(&packet, true)?;
        self.charge_sending_fee(delay)?;

        self.charge_for_dispatch_stash_hold(delay)?;

        let code_hash = packet.code_id();

        // Send a message for program creation
        let (mid, pid) = self
            .context
            .message_context
            .init_program(packet, delay)
            .map(|(init_msg_id, new_prog_id)| {
                // Save a program candidate for this run
                let entry = self
                    .context
                    .program_candidates_data
                    .entry(code_hash)
                    .or_default();
                entry.push((init_msg_id, new_prog_id));

                (init_msg_id, new_prog_id)
            })?;
        Ok((mid, pid))
    }

    fn reply_deposit(&mut self, message_id: MessageId, amount: u64) -> Result<(), Self::Error> {
        self.reduce_gas(amount)?;

        self.context
            .message_context
            .reply_deposit(message_id, amount)?;

        Ok(())
    }

    fn random(&self) -> Result<(&[u8], u32), Self::Error> {
        Ok((&self.context.random_data.0, self.context.random_data.1))
    }

    fn forbidden_funcs(&self) -> &BTreeSet<SysCallName> {
        &self.context.forbidden_funcs
    }
}

impl Ext {
    /// Inner alloc realization.
    pub fn alloc_inner<G: GrowHandler>(
        &mut self,
        pages_num: u32,
        mem: &mut impl Memory,
    ) -> Result<WasmPage, ExtAllocError> {
        let pages = WasmPage::new(pages_num).map_err(|_| AllocError::ProgramAllocOutOfBounds)?;

        self.context
            .allocations_context
            .alloc::<G>(pages, mem, |pages| {
                Ext::charge_gas_if_enough(
                    &mut self.context.gas_counter,
                    &mut self.context.gas_allowance_counter,
                    self.context.page_costs.mem_grow.calc(pages),
                )
            })
            .map_err(Into::into)
    }

    /// Into ext info inner impl.
    /// `pages_for_data` returns vector of pages which data will be stored in info.
    pub fn into_ext_info_inner(
        self,
        memory: &impl Memory,
        pages_for_data: impl FnOnce(WasmPage, &BTreeSet<WasmPage>) -> Vec<GearPage>,
    ) -> Result<ExtInfo, MemoryError> {
        let ProcessorContext {
            allocations_context,
            message_context,
            gas_counter,
            gas_reserver,
            system_reservation,
            program_candidates_data,
            program_rents,
            ..
        } = self.context;

        let (static_pages, initial_allocations, allocations) = allocations_context.into_parts();
        let mut pages_data = BTreeMap::new();
        for page in pages_for_data(static_pages, &allocations) {
            let mut buf = PageBuf::new_zeroed();
            memory.read(page.offset(), &mut buf)?;
            pages_data.insert(page, buf);
        }

        let (outcome, mut context_store) = message_context.drain();
        let ContextOutcomeDrain {
            outgoing_dispatches: generated_dispatches,
            awakening,
            reply_deposits,
        } = outcome.drain();

        let system_reservation_context = SystemReservationContext {
            current_reservation: system_reservation,
            previous_reservation: context_store.system_reservation(),
        };

        context_store.set_reservation_nonce(gas_reserver.nonce());
        if let Some(reservation) = system_reservation {
            context_store.add_system_reservation(reservation);
        }

        let info = ExtInfo {
            gas_amount: gas_counter.to_amount(),
            gas_reserver,
            system_reservation_context,
            allocations: (allocations != initial_allocations)
                .then_some(allocations)
                .unwrap_or_default(),
            pages_data,
            generated_dispatches,
            awakening,
            reply_deposits,
            context_store,
            program_candidates_data,
            program_rents,
        };
        Ok(info)
    }
}

#[cfg(test)]
mod tests {
    use super::*;
    use gear_core::message::ContextSettings;

    struct ProcessorContextBuilder(ProcessorContext);

    impl ProcessorContextBuilder {
        fn new() -> Self {
            let default_pc = ProcessorContext {
                gas_counter: GasCounter::new(0),
                gas_allowance_counter: GasAllowanceCounter::new(0),
                gas_reserver: GasReserver::new(
                    Default::default(),
                    Default::default(),
                    Default::default(),
                    Default::default(),
                ),
                system_reservation: None,
                value_counter: ValueCounter::new(0),
                allocations_context: AllocationsContext::new(
                    Default::default(),
                    Default::default(),
                    Default::default(),
                ),
                message_context: MessageContext::new(
                    Default::default(),
                    Default::default(),
                    ContextSettings::new(0, 0, 0, 0, 0, 0),
                ),
                block_info: Default::default(),
                max_pages: 512.into(),
                page_costs: PageCosts::new_for_tests(),
                existential_deposit: 0,
                origin: Default::default(),
                program_id: Default::default(),
                program_candidates_data: Default::default(),
                program_rents: Default::default(),
                host_fn_weights: Default::default(),
                forbidden_funcs: Default::default(),
                mailbox_threshold: 0,
                waitlist_cost: 0,
                dispatch_hold_cost: 0,
                reserve_for: 0,
                reservation: 0,
                random_data: ([0u8; 32].to_vec(), 0),
                rent_cost: 0,
            };

            Self(default_pc)
        }

        fn with_gas(mut self, gas_counter: GasCounter) -> Self {
            self.0.gas_counter = gas_counter;

            self
        }

        fn with_allowance(mut self, gas_allowance_counter: GasAllowanceCounter) -> Self {
            self.0.gas_allowance_counter = gas_allowance_counter;

            self
        }

        fn with_weighs(mut self, weights: HostFnWeights) -> Self {
            self.0.host_fn_weights = weights;

            self
        }

        fn with_allocation_context(mut self, ctx: AllocationsContext) -> Self {
            self.0.allocations_context = ctx;

            self
        }

        fn build(self) -> ProcessorContext {
            self.0
        }
    }

    // Invariant: Refund never occurs in `free` call.
    #[test]
    fn free_no_refund() {
        // Set initial Ext state
        let initial_gas = 100;
        let initial_allowance = 10000;

        let gas_left = GasLeft {
            gas: initial_gas,
            allowance: initial_allowance,
        };

        let existing_page = 99.into();
        let non_existing_page = 100.into();

        let allocations_context =
            AllocationsContext::new(BTreeSet::from([existing_page]), 1.into(), 512.into());

        let mut ext = Ext::new(
            ProcessorContextBuilder::new()
                .with_gas(GasCounter::new(initial_gas))
                .with_allowance(GasAllowanceCounter::new(initial_allowance))
                .with_allocation_context(allocations_context)
                .build(),
        );

        // Freeing existing page.
        // Counters still shouldn't be changed.
        assert!(ext.free(existing_page).is_ok());
        assert_eq!(ext.gas_left(), gas_left);

        // Freeing non existing page.
        // Counters shouldn't be changed.
        assert_eq!(
            ext.free(non_existing_page),
            Err(ExtAllocError::Alloc(AllocError::InvalidFree(
                non_existing_page.raw()
            )))
        );
        assert_eq!(ext.gas_left(), gas_left);
    }

    #[test]
    fn test_counter_zeroes() {
        // Set initial Ext state
        let free_weight = 1000;
        let host_fn_weights = HostFnWeights {
            free: free_weight,
            ..Default::default()
        };

        let initial_gas = free_weight - 1;
        let initial_allowance = free_weight + 1;

        let mut lack_gas_ext = Ext::new(
            ProcessorContextBuilder::new()
                .with_gas(GasCounter::new(initial_gas))
                .with_allowance(GasAllowanceCounter::new(initial_allowance))
                .with_weighs(host_fn_weights.clone())
                .build(),
        );

        assert_eq!(
            lack_gas_ext.charge_gas_runtime(RuntimeCosts::Free),
            Err(ChargeError::GasLimitExceeded),
        );

        let gas_amount = lack_gas_ext.gas_amount();
        let allowance = lack_gas_ext.context.gas_allowance_counter.left();
        // there was lack of gas
        assert_eq!(0, gas_amount.left());
        assert_eq!(initial_gas, gas_amount.burned());
        assert_eq!(initial_allowance - free_weight, allowance);

        let initial_gas = free_weight;
        let initial_allowance = free_weight - 1;

        let mut lack_allowance_ext = Ext::new(
            ProcessorContextBuilder::new()
                .with_gas(GasCounter::new(initial_gas))
                .with_allowance(GasAllowanceCounter::new(initial_allowance))
                .with_weighs(host_fn_weights)
                .build(),
        );

        assert_eq!(
            lack_allowance_ext.charge_gas_runtime(RuntimeCosts::Free),
            Err(ChargeError::GasAllowanceExceeded),
        );

        let gas_amount = lack_allowance_ext.gas_amount();
        let allowance = lack_allowance_ext.context.gas_allowance_counter.left();
        assert_eq!(initial_gas - free_weight, gas_amount.left());
        assert_eq!(initial_gas, gas_amount.burned());
        // there was lack of allowance
        assert_eq!(0, allowance);
    }

    mod property_tests {
        use super::*;
        use gear_core::memory::{HostPointer, PageError};
        use proptest::{
            arbitrary::any,
            collection::size_range,
            prop_oneof, proptest,
            strategy::{Just, Strategy},
            test_runner::Config as ProptestConfig,
        };

        struct TestMemory(WasmPage);

        impl Memory for TestMemory {
            type GrowError = PageError;

            fn grow(&mut self, pages: WasmPage) -> Result<(), Self::GrowError> {
                self.0 = self.0.add(pages)?;
                Ok(())
            }

            fn size(&self) -> WasmPage {
                self.0
            }

            fn write(&mut self, _offset: u32, _buffer: &[u8]) -> Result<(), MemoryError> {
                unimplemented!()
            }

            fn read(&self, _offset: u32, _buffer: &mut [u8]) -> Result<(), MemoryError> {
                unimplemented!()
            }

            unsafe fn get_buffer_host_addr_unsafe(&mut self) -> HostPointer {
                unimplemented!()
            }
        }

        #[derive(Debug, Clone)]
        enum Action {
            Alloc { pages: WasmPage },
            Free { page: WasmPage },
        }

        fn actions() -> impl Strategy<Value = Vec<Action>> {
            let action = wasm_page_number().prop_flat_map(|page| {
                prop_oneof![
                    Just(Action::Alloc { pages: page }),
                    Just(Action::Free { page })
                ]
            });
            proptest::collection::vec(action, 0..1024)
        }

        fn allocations() -> impl Strategy<Value = BTreeSet<WasmPage>> {
            proptest::collection::btree_set(wasm_page_number(), size_range(0..1024))
        }

        fn wasm_page_number() -> impl Strategy<Value = WasmPage> {
            any::<u16>().prop_map(WasmPage::from)
        }

        fn proptest_config() -> ProptestConfig {
            ProptestConfig {
                cases: 1024,
                ..Default::default()
            }
        }

        #[track_caller]
        fn assert_alloc_error(err: <Ext as Externalities>::AllocError) {
            match err {
                ExtAllocError::Alloc(
                    AllocError::IncorrectAllocationData(_) | AllocError::ProgramAllocOutOfBounds,
                ) => {}
                err => Err(err).unwrap(),
            }
        }

        #[track_caller]
        fn assert_free_error(err: <Ext as Externalities>::AllocError) {
            match err {
                ExtAllocError::Alloc(AllocError::InvalidFree(_)) => {}
                err => Err(err).unwrap(),
            }
        }

        proptest! {
            #![proptest_config(proptest_config())]
            #[test]
            fn alloc(
                static_pages in wasm_page_number(),
                allocations in allocations(),
                max_pages in wasm_page_number(),
                mem_size in wasm_page_number(),
                actions in actions(),
            ) {
                let _ = env_logger::try_init();

                let ctx = AllocationsContext::new(allocations, static_pages, max_pages);
                let ctx = ProcessorContextBuilder::new()
                    .with_gas(GasCounter::new(u64::MAX))
                    .with_allowance(GasAllowanceCounter::new(u64::MAX))
                    .with_allocation_context(ctx)
                    .build();
                let mut ext = Ext::new(ctx);
                let mut mem = TestMemory(mem_size);

                for action in actions {
                    match action {
                        Action::Alloc { pages } => {
                            if let Err(err) = ext.alloc(pages.raw(), &mut mem) {
                                assert_alloc_error(err);
                            }
                        }
                        Action::Free { page } => {
                            if let Err(err) = ext.free(page) {
                                assert_free_error(err);
                            }
                        },
                    }
                }
            }
        }
    }
}<|MERGE_RESOLUTION|>--- conflicted
+++ resolved
@@ -47,12 +47,8 @@
     reservation::GasReserver,
 };
 use gear_core_errors::{
-<<<<<<< HEAD
-    ExecutionError, ExtError, MemoryError, MessageError, ReplyCode, ReservationError, SignalCode,
-=======
-    ExecutionError, ExtError as ExtErrorCore, MemoryError, MessageError, ReservationError,
->>>>>>> 2f0da847
-    WaitError,
+    ExecutionError, ExtError as ExtErrorCore, MemoryError, MessageError, ReplyCode,
+    ReservationError, SignalCode, WaitError,
 };
 use gear_wasm_instrument::syscalls::SysCallName;
 
