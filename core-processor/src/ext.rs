--- conflicted
+++ resolved
@@ -1024,17 +1024,6 @@
         Ok(self.context.message_context.current().id())
     }
 
-<<<<<<< HEAD
-    fn pay_program_rent(
-        &mut self,
-        _program_id: ProgramId,
-        _rent: u128,
-    ) -> Result<(u128, u32), Self::FallibleError> {
-        Err(FallibleExtErrorCore::Unsupported.into())
-    }
-
-=======
->>>>>>> 36efa0e6
     fn program_id(&self) -> Result<ProgramId, Self::UnrecoverableError> {
         Ok(self.context.program_id)
     }
