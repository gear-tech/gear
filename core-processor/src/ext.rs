// This file is part of Gear.

// Copyright (C) 2021-2023 Gear Technologies Inc.
// SPDX-License-Identifier: GPL-3.0-or-later WITH Classpath-exception-2.0

// This program is free software: you can redistribute it and/or modify
// it under the terms of the GNU General Public License as published by
// the Free Software Foundation, either version 3 of the License, or
// (at your option) any later version.

// This program is distributed in the hope that it will be useful,
// but WITHOUT ANY WARRANTY; without even the implied warranty of
// MERCHANTABILITY or FITNESS FOR A PARTICULAR PURPOSE. See the
// GNU General Public License for more details.

// You should have received a copy of the GNU General Public License
// along with this program. If not, see <https://www.gnu.org/licenses/>.

use crate::configs::{BlockInfo, PageCosts};
use alloc::{
    collections::{BTreeMap, BTreeSet},
    vec::Vec,
};
use gear_backend_common::{
    lazy_pages::{GlobalsAccessConfig, LazyPagesWeights, Status},
    memory::ProcessAccessError,
    runtime::RunFallibleError,
    ActorTerminationReason, BackendAllocSyscallError, BackendExternalities, BackendSyscallError,
    ExtInfo, SystemReservationContext, TrapExplanation, UndefinedTerminationReason,
    UnrecoverableExecutionError, UnrecoverableExtError as UnrecoverableExtErrorCore,
    UnrecoverableWaitError,
};
use gear_core::{
    costs::{HostFnWeights, RuntimeCosts},
    env::{Externalities, PayloadSliceLock, UnlockPayloadBound},
    gas::{
        ChargeError, ChargeResult, CounterType, CountersOwner, GasAllowanceCounter, GasAmount,
        GasCounter, GasLeft, Token, ValueCounter,
    },
    ids::{CodeId, MessageId, ProgramId, ReservationId},
    memory::{
        AllocError, AllocationsContext, GrowHandler, Memory, MemoryError, MemoryInterval, PageBuf,
    },
    message::{
        ContextOutcomeDrain, GasLimit, HandlePacket, InitPacket, MessageContext, Packet,
        ReplyPacket,
    },
<<<<<<< HEAD
    pages::{GearPage, PageU32Size, WasmPage},
    program::MemoryInfix,
=======
    pages::{PageU32Size, WasmPage},
>>>>>>> 51669483
    reservation::GasReserver,
};
use gear_core_errors::{
    ExecutionError as FallibleExecutionError, ExtError as FallibleExtErrorCore, MessageError,
    ProgramRentError, ReplyCode, ReservationError, SignalCode,
};
use gear_lazy_pages_common as lazy_pages;
use gear_wasm_instrument::syscalls::SysCallName;

/// Processor context.
pub struct ProcessorContext {
    /// Gas counter.
    pub gas_counter: GasCounter,
    /// Gas allowance counter.
    pub gas_allowance_counter: GasAllowanceCounter,
    /// Reserved gas counter.
    pub gas_reserver: GasReserver,
    /// System reservation.
    pub system_reservation: Option<u64>,
    /// Value counter.
    pub value_counter: ValueCounter,
    /// Allocations context.
    pub allocations_context: AllocationsContext,
    /// Message context.
    pub message_context: MessageContext,
    /// Block info.
    pub block_info: BlockInfo,
    /// Max allowed wasm memory pages.
    pub max_pages: WasmPage,
    /// Allocations config.
    pub page_costs: PageCosts,
    /// Account existential deposit
    pub existential_deposit: u128,
    /// Current program id
    pub program_id: ProgramId,
    /// Map of code hashes to program ids of future programs, which are planned to be
    /// initialized with the corresponding code (with the same code hash).
    pub program_candidates_data: BTreeMap<CodeId, Vec<(MessageId, ProgramId)>>,
    /// Map of program ids to paid blocks.
    pub program_rents: BTreeMap<ProgramId, u32>,
    /// Weights of host functions.
    pub host_fn_weights: HostFnWeights,
    /// Functions forbidden to be called.
    pub forbidden_funcs: BTreeSet<SysCallName>,
    /// Mailbox threshold.
    pub mailbox_threshold: u64,
    /// Cost for single block waitlist holding.
    pub waitlist_cost: u64,
    /// Cost of holding a message in dispatch stash.
    pub dispatch_hold_cost: u64,
    /// Reserve for parameter of scheduling.
    pub reserve_for: u32,
    /// Cost for reservation holding.
    pub reservation: u64,
    /// Output from Randomness.
    pub random_data: (Vec<u8>, u32),
    /// Rent cost per block.
    pub rent_cost: u128,
}

#[cfg(any(feature = "mock", test))]
impl ProcessorContext {
    /// Create new mock [`ProcessorContext`] for usage in tests.
    pub fn new_mock() -> ProcessorContext {
        use gear_core::message::{ContextSettings, IncomingDispatch};

        ProcessorContext {
            gas_counter: GasCounter::new(0),
            gas_allowance_counter: GasAllowanceCounter::new(0),
            gas_reserver: GasReserver::new(
                &<IncomingDispatch as Default>::default(),
                Default::default(),
                Default::default(),
            ),
            system_reservation: None,
            value_counter: ValueCounter::new(0),
            allocations_context: AllocationsContext::new(
                Default::default(),
                Default::default(),
                Default::default(),
            ),
            message_context: MessageContext::new(
                Default::default(),
                Default::default(),
                ContextSettings::new(0, 0, 0, 0, 0, 0),
            ),
            block_info: Default::default(),
            max_pages: 512.into(),
            page_costs: Default::default(),
            existential_deposit: 0,
            program_id: Default::default(),
            program_candidates_data: Default::default(),
            program_rents: Default::default(),
            host_fn_weights: Default::default(),
            forbidden_funcs: Default::default(),
            mailbox_threshold: 0,
            waitlist_cost: 0,
            dispatch_hold_cost: 0,
            reserve_for: 0,
            reservation: 0,
            random_data: ([0u8; 32].to_vec(), 0),
            rent_cost: 0,
        }
    }
}

/// Trait to which ext must have to work in processor wasm executor.
/// Currently used only for lazy-pages support.
pub trait ProcessorExternalities {
    /// Create new
    fn new(context: ProcessorContext) -> Self;

    /// Protect and save storage keys for pages which has no data
    fn lazy_pages_init_for_program(
        mem: &mut impl Memory,
        prog_id: ProgramId,
        memory_infix: MemoryInfix,
        stack_end: Option<WasmPage>,
        globals_config: GlobalsAccessConfig,
        lazy_pages_weights: LazyPagesWeights,
    );

    /// Lazy pages contract post execution actions
    fn lazy_pages_post_execution_actions(mem: &mut impl Memory);

    /// Returns lazy pages status
    fn lazy_pages_status() -> Status;
}

/// Infallible API error.
#[derive(Debug, Clone, Eq, PartialEq, derive_more::From)]
pub enum UnrecoverableExtError {
    /// Basic error
    Core(UnrecoverableExtErrorCore),
    /// Charge error
    Charge(ChargeError),
}

impl From<UnrecoverableExecutionError> for UnrecoverableExtError {
    fn from(err: UnrecoverableExecutionError) -> UnrecoverableExtError {
        Self::Core(UnrecoverableExtErrorCore::from(err))
    }
}

impl From<UnrecoverableWaitError> for UnrecoverableExtError {
    fn from(err: UnrecoverableWaitError) -> UnrecoverableExtError {
        Self::Core(UnrecoverableExtErrorCore::from(err))
    }
}

impl BackendSyscallError for UnrecoverableExtError {
    fn into_termination_reason(self) -> UndefinedTerminationReason {
        match self {
            UnrecoverableExtError::Core(err) => {
                ActorTerminationReason::Trap(TrapExplanation::UnrecoverableExt(err)).into()
            }
            UnrecoverableExtError::Charge(err) => err.into(),
        }
    }

    fn into_run_fallible_error(self) -> RunFallibleError {
        RunFallibleError::UndefinedTerminationReason(self.into_termination_reason())
    }
}

/// Fallible API error.
#[derive(Debug, Clone, Eq, PartialEq, derive_more::From)]
pub enum FallibleExtError {
    /// Basic error
    Core(FallibleExtErrorCore),
    /// An error occurs in attempt to call forbidden sys-call.
    ForbiddenFunction,
    /// Charge error
    Charge(ChargeError),
}

impl From<MessageError> for FallibleExtError {
    fn from(err: MessageError) -> Self {
        Self::Core(FallibleExtErrorCore::Message(err))
    }
}

impl From<FallibleExecutionError> for FallibleExtError {
    fn from(err: FallibleExecutionError) -> Self {
        Self::Core(FallibleExtErrorCore::Execution(err))
    }
}

impl From<ProgramRentError> for FallibleExtError {
    fn from(err: ProgramRentError) -> Self {
        Self::Core(FallibleExtErrorCore::ProgramRent(err))
    }
}

impl From<ReservationError> for FallibleExtError {
    fn from(err: ReservationError) -> Self {
        Self::Core(FallibleExtErrorCore::Reservation(err))
    }
}

impl From<FallibleExtError> for RunFallibleError {
    fn from(err: FallibleExtError) -> Self {
        match err {
            FallibleExtError::Core(err) => RunFallibleError::FallibleExt(err),
            FallibleExtError::ForbiddenFunction => {
                RunFallibleError::UndefinedTerminationReason(UndefinedTerminationReason::Actor(
                    ActorTerminationReason::Trap(TrapExplanation::ForbiddenFunction),
                ))
            }
            FallibleExtError::Charge(err) => {
                RunFallibleError::UndefinedTerminationReason(UndefinedTerminationReason::from(err))
            }
        }
    }
}

/// [`Ext`](Ext)'s memory management (calls to allocate and free) error.
#[derive(Debug, Clone, Eq, PartialEq, derive_more::Display, derive_more::From)]
pub enum AllocExtError {
    /// Charge error
    #[display(fmt = "{_0}")]
    Charge(ChargeError),
    /// Allocation error
    #[display(fmt = "{_0}")]
    Alloc(AllocError),
}

impl BackendAllocSyscallError for AllocExtError {
    type ExtError = UnrecoverableExtError;

    fn into_backend_error(self) -> Result<Self::ExtError, Self> {
        match self {
            Self::Charge(err) => Ok(err.into()),
            err => Err(err),
        }
    }
}

struct LazyGrowHandler {
    old_mem_addr: Option<u64>,
    old_mem_size: WasmPage,
}

impl GrowHandler for LazyGrowHandler {
    fn before_grow_action(mem: &mut impl Memory) -> Self {
        // New pages allocation may change wasm memory buffer location.
        // So we remove protections from lazy-pages
        // and then in `after_grow_action` we set protection back for new wasm memory buffer.
        let old_mem_addr = mem.get_buffer_host_addr();
        lazy_pages::remove_lazy_pages_prot(mem);
        Self {
            old_mem_addr,
            old_mem_size: mem.size(),
        }
    }

    fn after_grow_action(self, mem: &mut impl Memory) {
        // Add new allocations to lazy pages.
        // Protect all lazy pages including new allocations.
        let new_mem_addr = mem.get_buffer_host_addr().unwrap_or_else(|| {
            unreachable!("Memory size cannot be zero after grow is applied for memory")
        });
        lazy_pages::update_lazy_pages_and_protect_again(
            mem,
            self.old_mem_addr,
            self.old_mem_size,
            new_mem_addr,
        );
    }
}

/// Structure providing externalities for running host functions.
pub struct Ext {
    /// Processor context.
    pub context: ProcessorContext,
    /// Actual gas counter type within wasm module's global.
    pub current_counter: CounterType,
    // Counter of outgoing gasless messages.
    //
    // It's temporary field, used to solve `core-audit/issue#22`.
    outgoing_gasless: u64,
}

/// Empty implementation for non-substrate (and non-lazy-pages) using
impl ProcessorExternalities for Ext {
    fn new(context: ProcessorContext) -> Self {
        let current_counter = if context.gas_counter.left() <= context.gas_allowance_counter.left()
        {
            CounterType::GasLimit
        } else {
            CounterType::GasAllowance
        };

        Self {
            context,
            current_counter,
            outgoing_gasless: 0,
        }
    }

    fn lazy_pages_init_for_program(
<<<<<<< HEAD
        _mem: &mut impl Memory,
        _prog_id: ProgramId,
        _memory_infix: MemoryInfix,
        _stack_end: Option<WasmPage>,
        _globals_config: GlobalsAccessConfig,
        _lazy_pages_weights: LazyPagesWeights,
=======
        mem: &mut impl Memory,
        prog_id: ProgramId,
        stack_end: Option<WasmPage>,
        globals_config: GlobalsAccessConfig,
        lazy_pages_weights: LazyPagesWeights,
>>>>>>> 51669483
    ) {
        lazy_pages::init_for_program(mem, prog_id, stack_end, globals_config, lazy_pages_weights);
    }

    fn lazy_pages_post_execution_actions(mem: &mut impl Memory) {
        lazy_pages::remove_lazy_pages_prot(mem);
    }

    fn lazy_pages_status() -> Status {
        lazy_pages::get_status()
    }
}

impl BackendExternalities for Ext {
    fn into_ext_info(self, memory: &impl Memory) -> Result<ExtInfo, MemoryError> {
        let ProcessorContext {
            allocations_context,
            message_context,
            gas_counter,
            gas_reserver,
            system_reservation,
            program_candidates_data,
            program_rents,
            ..
        } = self.context;

        let (static_pages, initial_allocations, allocations) = allocations_context.into_parts();

        // Accessed pages are all pages, that had been released and are in allocations set or static.
        let mut accessed_pages = lazy_pages::get_write_accessed_pages();
        accessed_pages.retain(|p| {
            let wasm_page = p.to_page();
            wasm_page < static_pages || allocations.contains(&wasm_page)
        });
        log::trace!("accessed pages numbers = {:?}", accessed_pages);

        let mut pages_data = BTreeMap::new();
        for page in accessed_pages {
            let mut buf = PageBuf::new_zeroed();
            memory.read(page.offset(), &mut buf)?;
            pages_data.insert(page, buf);
        }

        let (outcome, mut context_store) = message_context.drain();
        let ContextOutcomeDrain {
            outgoing_dispatches: generated_dispatches,
            awakening,
            reply_deposits,
        } = outcome.drain();

        let system_reservation_context = SystemReservationContext {
            current_reservation: system_reservation,
            previous_reservation: context_store.system_reservation(),
        };

        context_store.set_reservation_nonce(&gas_reserver);
        if let Some(reservation) = system_reservation {
            context_store.add_system_reservation(reservation);
        }

        let info = ExtInfo {
            gas_amount: gas_counter.to_amount(),
            gas_reserver,
            system_reservation_context,
            allocations: (allocations != initial_allocations)
                .then_some(allocations)
                .unwrap_or_default(),
            pages_data,
            generated_dispatches,
            awakening,
            reply_deposits,
            context_store,
            program_candidates_data,
            program_rents,
        };
        Ok(info)
    }

    fn gas_amount(&self) -> GasAmount {
        self.context.gas_counter.to_amount()
    }

    fn pre_process_memory_accesses(
        reads: &[MemoryInterval],
        writes: &[MemoryInterval],
        gas_counter: &mut u64,
    ) -> Result<(), ProcessAccessError> {
        lazy_pages::pre_process_memory_accesses(reads, writes, gas_counter)
    }
}

impl Ext {
    fn check_message_value(&mut self, message_value: u128) -> Result<(), FallibleExtError> {
        let existential_deposit = self.context.existential_deposit;
        // Sending value should apply the range {0} ∪ [existential_deposit; +inf)
        if message_value != 0 && message_value < existential_deposit {
            Err(MessageError::InsufficientValue.into())
        } else {
            Ok(())
        }
    }

    fn check_gas_limit(
        &mut self,
        gas_limit: Option<GasLimit>,
    ) -> Result<GasLimit, FallibleExtError> {
        let mailbox_threshold = self.context.mailbox_threshold;
        let gas_limit = gas_limit.unwrap_or(0);

        // Sending gas should apply the range {0} ∪ [mailbox_threshold; +inf)
        if gas_limit < mailbox_threshold && gas_limit != 0 {
            Err(MessageError::InsufficientGasLimit.into())
        } else {
            Ok(gas_limit)
        }
    }

    fn reduce_gas(&mut self, gas_limit: GasLimit) -> Result<(), FallibleExtError> {
        if self.context.gas_counter.reduce(gas_limit) != ChargeResult::Enough {
            Err(FallibleExecutionError::NotEnoughGas.into())
        } else {
            Ok(())
        }
    }

    fn charge_message_value(&mut self, message_value: u128) -> Result<(), FallibleExtError> {
        if self.context.value_counter.reduce(message_value) != ChargeResult::Enough {
            Err(FallibleExecutionError::NotEnoughValue.into())
        } else {
            Ok(())
        }
    }

    // It's temporary fn, used to solve `core-audit/issue#22`.
    fn safe_gasfull_sends<T: Packet>(&mut self, packet: &T) -> Result<(), FallibleExtError> {
        let outgoing_gasless = self.outgoing_gasless;

        match packet.gas_limit() {
            Some(x) if x != 0 => {
                self.outgoing_gasless = 0;

                let prev_gasless_fee =
                    outgoing_gasless.saturating_mul(self.context.mailbox_threshold);

                self.reduce_gas(prev_gasless_fee)?;
            }
            None => self.outgoing_gasless = outgoing_gasless.saturating_add(1),
            _ => {}
        };

        Ok(())
    }

    fn charge_expiring_resources<T: Packet>(
        &mut self,
        packet: &T,
        check_gas_limit: bool,
    ) -> Result<(), FallibleExtError> {
        self.check_message_value(packet.value())?;
        // Charge for using expiring resources. Charge for calling sys-call was done earlier.
        let gas_limit = if check_gas_limit {
            self.check_gas_limit(packet.gas_limit())?
        } else {
            packet.gas_limit().unwrap_or(0)
        };
        self.reduce_gas(gas_limit)?;
        self.charge_message_value(packet.value())?;
        Ok(())
    }

    fn check_forbidden_destination(&mut self, id: ProgramId) -> Result<(), FallibleExtError> {
        if id == ProgramId::SYSTEM {
            Err(FallibleExtError::ForbiddenFunction)
        } else {
            Ok(())
        }
    }

    fn charge_sending_fee(&mut self, delay: u32) -> Result<(), ChargeError> {
        if delay == 0 {
            self.charge_gas_if_enough(self.context.message_context.settings().sending_fee())
        } else {
            self.charge_gas_if_enough(
                self.context
                    .message_context
                    .settings()
                    .scheduled_sending_fee(),
            )
        }
    }

    fn charge_for_dispatch_stash_hold(&mut self, delay: u32) -> Result<(), FallibleExtError> {
        if delay != 0 {
            // Take delay and get cost of block.
            // reserve = wait_cost * (delay + reserve_for).
            let cost_per_block = self.context.dispatch_hold_cost;
            let waiting_reserve = (self.context.reserve_for as u64)
                .saturating_add(delay as u64)
                .saturating_mul(cost_per_block);

            // Reduce gas for block waiting in dispatch stash.
            if self.context.gas_counter.reduce(waiting_reserve) != ChargeResult::Enough {
                return Err(MessageError::InsufficientGasForDelayedSending.into());
            }
        }
        Ok(())
    }

    fn charge_gas_if_enough(
        gas_counter: &mut GasCounter,
        gas_allowance_counter: &mut GasAllowanceCounter,
        amount: u64,
    ) -> Result<(), ChargeError> {
        if gas_counter.charge_if_enough(amount) != ChargeResult::Enough {
            return Err(ChargeError::GasLimitExceeded);
        }
        if gas_allowance_counter.charge_if_enough(amount) != ChargeResult::Enough {
            // Here might be refunds for gas counter, but it's meaningless since
            // on gas allowance exceed we totally roll up the message and give
            // it another try in next block with the same initial resources.
            return Err(ChargeError::GasAllowanceExceeded);
        }
        Ok(())
    }
}

impl CountersOwner for Ext {
    fn charge_gas_runtime(&mut self, cost: RuntimeCosts) -> Result<(), ChargeError> {
        let token = cost.token(&self.context.host_fn_weights);
        let common_charge = self.context.gas_counter.charge(token);
        let allowance_charge = self.context.gas_allowance_counter.charge(token);
        match (common_charge, allowance_charge) {
            (ChargeResult::NotEnough, _) => Err(ChargeError::GasLimitExceeded),
            (ChargeResult::Enough, ChargeResult::NotEnough) => {
                Err(ChargeError::GasAllowanceExceeded)
            }
            (ChargeResult::Enough, ChargeResult::Enough) => Ok(()),
        }
    }

    fn charge_gas_runtime_if_enough(&mut self, cost: RuntimeCosts) -> Result<(), ChargeError> {
        let amount = cost.token(&self.context.host_fn_weights).weight();
        self.charge_gas_if_enough(amount)
    }

    fn charge_gas_if_enough(&mut self, amount: u64) -> Result<(), ChargeError> {
        Ext::charge_gas_if_enough(
            &mut self.context.gas_counter,
            &mut self.context.gas_allowance_counter,
            amount,
        )
    }

    fn gas_left(&self) -> GasLeft {
        (
            self.context.gas_counter.left(),
            self.context.gas_allowance_counter.left(),
        )
            .into()
    }

    fn current_counter_type(&self) -> CounterType {
        self.current_counter
    }

    fn decrease_current_counter_to(&mut self, amount: u64) {
        // For possible cases of non-atomic charges on backend side when global
        // value is less than appropriate at the backend.
        //
        // Example:
        // * While executing program calls some syscall.
        // * Syscall ends up with unrecoverable error - gas limit exceeded.
        // * We have to charge it so we leave backend and whole execution with 0 inner counter.
        // * Meanwhile global is not zero, so for this case we have to skip decreasing.
        if self.current_counter_value() <= amount {
            log::trace!("Skipped decrease to global value");
            return;
        }

        let GasLeft { gas, allowance } = self.gas_left();

        let diff = match self.current_counter_type() {
            CounterType::GasLimit => gas.checked_sub(amount),
            CounterType::GasAllowance => allowance.checked_sub(amount),
        }
        .unwrap_or_else(|| unreachable!("Checked above"));

        if self.context.gas_counter.charge(diff) == ChargeResult::NotEnough {
            unreachable!("Tried to set gas limit left bigger than before")
        }

        if self.context.gas_allowance_counter.charge(diff) == ChargeResult::NotEnough {
            unreachable!("Tried to set gas allowance left bigger than before")
        }
    }

    fn define_current_counter(&mut self) -> u64 {
        let GasLeft { gas, allowance } = self.gas_left();

        if gas <= allowance {
            self.current_counter = CounterType::GasLimit;
            gas
        } else {
            self.current_counter = CounterType::GasAllowance;
            allowance
        }
    }
}

impl Externalities for Ext {
    type UnrecoverableError = UnrecoverableExtError;
    type FallibleError = FallibleExtError;
    type AllocError = AllocExtError;

    fn alloc(
        &mut self,
        pages_num: u32,
        mem: &mut impl Memory,
    ) -> Result<WasmPage, Self::AllocError> {
        let pages = WasmPage::new(pages_num).map_err(|_| AllocError::ProgramAllocOutOfBounds)?;

        self.context
            .allocations_context
            .alloc::<LazyGrowHandler>(pages, mem, |pages| {
                Ext::charge_gas_if_enough(
                    &mut self.context.gas_counter,
                    &mut self.context.gas_allowance_counter,
                    self.context.page_costs.mem_grow.calc(pages),
                )
            })
            .map_err(Into::into)
    }

    fn free(&mut self, page: WasmPage) -> Result<(), Self::AllocError> {
        self.context
            .allocations_context
            .free(page)
            .map_err(Into::into)
    }

    fn block_height(&self) -> Result<u32, Self::UnrecoverableError> {
        Ok(self.context.block_info.height)
    }

    fn block_timestamp(&self) -> Result<u64, Self::UnrecoverableError> {
        Ok(self.context.block_info.timestamp)
    }

    fn send_init(&mut self) -> Result<u32, Self::FallibleError> {
        let handle = self.context.message_context.send_init()?;
        Ok(handle)
    }

    fn send_push(&mut self, handle: u32, buffer: &[u8]) -> Result<(), Self::FallibleError> {
        self.context.message_context.send_push(handle, buffer)?;
        Ok(())
    }

    fn send_push_input(
        &mut self,
        handle: u32,
        offset: u32,
        len: u32,
    ) -> Result<(), Self::FallibleError> {
        let range = self.context.message_context.check_input_range(offset, len);
        self.charge_gas_runtime_if_enough(RuntimeCosts::SendPushInputPerByte(range.len()))?;

        self.context
            .message_context
            .send_push_input(handle, range)?;

        Ok(())
    }

    fn send_commit(
        &mut self,
        handle: u32,
        msg: HandlePacket,
        delay: u32,
    ) -> Result<MessageId, Self::FallibleError> {
        self.check_forbidden_destination(msg.destination())?;
        self.safe_gasfull_sends(&msg)?;
        self.charge_expiring_resources(&msg, true)?;
        self.charge_sending_fee(delay)?;

        self.charge_for_dispatch_stash_hold(delay)?;

        let msg_id = self
            .context
            .message_context
            .send_commit(handle, msg, delay, None)?;

        Ok(msg_id)
    }

    fn reservation_send_commit(
        &mut self,
        id: ReservationId,
        handle: u32,
        msg: HandlePacket,
        delay: u32,
    ) -> Result<MessageId, Self::FallibleError> {
        self.check_forbidden_destination(msg.destination())?;
        self.check_message_value(msg.value())?;
        self.check_gas_limit(msg.gas_limit())?;
        // TODO: gasful sending (#1828)
        self.charge_message_value(msg.value())?;
        self.charge_sending_fee(delay)?;

        self.charge_for_dispatch_stash_hold(delay)?;

        self.context.gas_reserver.mark_used(id)?;

        let msg_id = self
            .context
            .message_context
            .send_commit(handle, msg, delay, Some(id))?;
        Ok(msg_id)
    }

    fn reply_push(&mut self, buffer: &[u8]) -> Result<(), Self::FallibleError> {
        self.context.message_context.reply_push(buffer)?;
        Ok(())
    }

    // TODO: Consider per byte charge (issue #2255).
    fn reply_commit(&mut self, msg: ReplyPacket) -> Result<MessageId, Self::FallibleError> {
        self.check_forbidden_destination(self.context.message_context.reply_destination())?;
        self.safe_gasfull_sends(&msg)?;
        self.charge_expiring_resources(&msg, false)?;
        self.charge_sending_fee(0)?;

        let msg_id = self.context.message_context.reply_commit(msg, None)?;
        Ok(msg_id)
    }

    fn reservation_reply_commit(
        &mut self,
        id: ReservationId,
        msg: ReplyPacket,
    ) -> Result<MessageId, Self::FallibleError> {
        self.check_forbidden_destination(self.context.message_context.reply_destination())?;
        self.check_message_value(msg.value())?;
        // TODO: gasful sending (#1828)
        self.charge_message_value(msg.value())?;
        self.charge_sending_fee(0)?;

        self.context.gas_reserver.mark_used(id)?;

        let msg_id = self.context.message_context.reply_commit(msg, Some(id))?;
        Ok(msg_id)
    }

    fn reply_to(&self) -> Result<MessageId, Self::FallibleError> {
        self.context
            .message_context
            .current()
            .details()
            .and_then(|d| d.to_reply_details().map(|d| d.to_message_id()))
            .ok_or_else(|| FallibleExecutionError::NoReplyContext.into())
    }

    fn signal_from(&self) -> Result<MessageId, Self::FallibleError> {
        self.context
            .message_context
            .current()
            .details()
            .and_then(|d| d.to_signal_details().map(|d| d.to_message_id()))
            .ok_or_else(|| FallibleExecutionError::NoSignalContext.into())
    }

    fn reply_push_input(&mut self, offset: u32, len: u32) -> Result<(), Self::FallibleError> {
        let range = self.context.message_context.check_input_range(offset, len);
        self.charge_gas_runtime_if_enough(RuntimeCosts::ReplyPushInputPerByte(range.len()))?;

        self.context.message_context.reply_push_input(range)?;

        Ok(())
    }

    fn source(&self) -> Result<ProgramId, Self::UnrecoverableError> {
        Ok(self.context.message_context.current().source())
    }

    fn reply_code(&self) -> Result<ReplyCode, Self::FallibleError> {
        self.context
            .message_context
            .current()
            .details()
            .and_then(|d| d.to_reply_details().map(|d| d.to_reply_code()))
            .ok_or_else(|| FallibleExecutionError::NoReplyContext.into())
    }

    fn signal_code(&self) -> Result<SignalCode, Self::FallibleError> {
        self.context
            .message_context
            .current()
            .details()
            .and_then(|d| d.to_signal_details().map(|d| d.to_signal_code()))
            .ok_or_else(|| FallibleExecutionError::NoSignalContext.into())
    }

    fn message_id(&self) -> Result<MessageId, Self::UnrecoverableError> {
        Ok(self.context.message_context.current().id())
    }

    fn pay_program_rent(
        &mut self,
        program_id: ProgramId,
        rent: u128,
    ) -> Result<(u128, u32), Self::FallibleError> {
        if self.context.rent_cost == 0 {
            return Ok((rent, 0));
        }

        let block_count = u32::try_from(rent / self.context.rent_cost).unwrap_or(u32::MAX);
        let old_paid_blocks = self
            .context
            .program_rents
            .get(&program_id)
            .copied()
            .unwrap_or(0);

        let (paid_blocks, blocks_to_pay) = match old_paid_blocks.overflowing_add(block_count) {
            (count, false) => (count, block_count),
            (_, true) => return Err(ProgramRentError::MaximumBlockCountPaid.into()),
        };

        if blocks_to_pay == 0 {
            return Ok((rent, 0));
        }

        let cost = self.context.rent_cost.saturating_mul(blocks_to_pay.into());
        match self.context.value_counter.reduce(cost) {
            ChargeResult::Enough => {
                self.context.program_rents.insert(program_id, paid_blocks);
            }
            ChargeResult::NotEnough => return Err(FallibleExecutionError::NotEnoughValue.into()),
        }

        Ok((rent.saturating_sub(cost), blocks_to_pay))
    }

    fn program_id(&self) -> Result<ProgramId, Self::UnrecoverableError> {
        Ok(self.context.program_id)
    }

    fn debug(&self, data: &str) -> Result<(), Self::UnrecoverableError> {
        let program_id = self.program_id()?;
        let message_id = self.message_id()?;

        log::debug!(target: "gwasm", "DEBUG: [handle({message_id:.2?})] {program_id:.2?}: {data}");

        Ok(())
    }

    fn lock_payload(&mut self, at: u32, len: u32) -> Result<PayloadSliceLock, Self::FallibleError> {
        let end = at
            .checked_add(len)
            .ok_or(FallibleExecutionError::TooBigReadLen)?;
        self.charge_gas_runtime_if_enough(RuntimeCosts::ReadPerByte(len))?;
        PayloadSliceLock::try_new((at, end), &mut self.context.message_context)
            .ok_or_else(|| FallibleExecutionError::ReadWrongRange.into())
    }

    fn unlock_payload(&mut self, payload_holder: &mut PayloadSliceLock) -> UnlockPayloadBound {
        UnlockPayloadBound::from((&mut self.context.message_context, payload_holder))
    }

    fn size(&self) -> Result<usize, Self::UnrecoverableError> {
        Ok(self.context.message_context.current().payload_bytes().len())
    }

    fn reserve_gas(
        &mut self,
        amount: u64,
        duration: u32,
    ) -> Result<ReservationId, Self::FallibleError> {
        self.charge_gas_if_enough(self.context.message_context.settings().reservation_fee())?;

        if duration == 0 {
            return Err(ReservationError::ZeroReservationDuration.into());
        }

        if amount < self.context.mailbox_threshold {
            return Err(ReservationError::ReservationBelowMailboxThreshold.into());
        }

        let reserve = u64::from(self.context.reserve_for.saturating_add(duration))
            .saturating_mul(self.context.reservation);
        let reduce_amount = amount.saturating_add(reserve);
        if self.context.gas_counter.reduce(reduce_amount) == ChargeResult::NotEnough {
            return Err(FallibleExecutionError::NotEnoughGas.into());
        }

        let id = self.context.gas_reserver.reserve(amount, duration)?;

        Ok(id)
    }

    fn unreserve_gas(&mut self, id: ReservationId) -> Result<u64, Self::FallibleError> {
        let amount = self.context.gas_reserver.unreserve(id)?;

        // This statement is like an op that increases "left" counter, but do not affect "burned" counter,
        // because we don't actually refund, we just rise "left" counter during unreserve
        // and it won't affect gas allowance counter because we don't make any actual calculations
        // TODO: uncomment when unreserving in current message features is discussed
        /*if !self.context.gas_counter.increase(amount) {
            return Err(some_charge_error.into());
        }*/

        Ok(amount)
    }

    fn system_reserve_gas(&mut self, amount: u64) -> Result<(), Self::FallibleError> {
        // TODO: use `NonZeroU64` after issue #1838 is fixed
        if amount == 0 {
            return Err(ReservationError::ZeroReservationAmount.into());
        }

        if self.context.gas_counter.reduce(amount) == ChargeResult::NotEnough {
            return Err(FallibleExecutionError::NotEnoughGas.into());
        }

        let reservation = &mut self.context.system_reservation;
        *reservation = reservation
            .map(|reservation| reservation.saturating_add(amount))
            .or(Some(amount));

        Ok(())
    }

    fn gas_available(&self) -> Result<u64, Self::UnrecoverableError> {
        Ok(self.context.gas_counter.left())
    }

    fn value(&self) -> Result<u128, Self::UnrecoverableError> {
        Ok(self.context.message_context.current().value())
    }

    fn value_available(&self) -> Result<u128, Self::UnrecoverableError> {
        Ok(self.context.value_counter.left())
    }

    fn wait(&mut self) -> Result<(), Self::UnrecoverableError> {
        self.charge_gas_if_enough(self.context.message_context.settings().waiting_fee())?;

        if self.context.message_context.reply_sent() {
            return Err(UnrecoverableWaitError::WaitAfterReply.into());
        }

        let reserve = u64::from(self.context.reserve_for.saturating_add(1))
            .saturating_mul(self.context.waitlist_cost);

        if self.context.gas_counter.reduce(reserve) != ChargeResult::Enough {
            return Err(UnrecoverableExecutionError::NotEnoughGas.into());
        }

        Ok(())
    }

    fn wait_for(&mut self, duration: u32) -> Result<(), Self::UnrecoverableError> {
        self.charge_gas_if_enough(self.context.message_context.settings().waiting_fee())?;

        if self.context.message_context.reply_sent() {
            return Err(UnrecoverableWaitError::WaitAfterReply.into());
        }

        if duration == 0 {
            return Err(UnrecoverableWaitError::ZeroDuration.into());
        }

        let reserve = u64::from(self.context.reserve_for.saturating_add(duration))
            .saturating_mul(self.context.waitlist_cost);

        if self.context.gas_counter.reduce(reserve) != ChargeResult::Enough {
            return Err(UnrecoverableExecutionError::NotEnoughGas.into());
        }

        Ok(())
    }

    fn wait_up_to(&mut self, duration: u32) -> Result<bool, Self::UnrecoverableError> {
        self.charge_gas_if_enough(self.context.message_context.settings().waiting_fee())?;

        if self.context.message_context.reply_sent() {
            return Err(UnrecoverableWaitError::WaitAfterReply.into());
        }

        if duration == 0 {
            return Err(UnrecoverableWaitError::ZeroDuration.into());
        }

        let reserve = u64::from(self.context.reserve_for.saturating_add(1))
            .saturating_mul(self.context.waitlist_cost);

        if self.context.gas_counter.reduce(reserve) != ChargeResult::Enough {
            return Err(UnrecoverableExecutionError::NotEnoughGas.into());
        }

        let reserve_full = u64::from(self.context.reserve_for.saturating_add(duration))
            .saturating_mul(self.context.waitlist_cost);
        let reserve_diff = reserve_full - reserve;

        Ok(self.context.gas_counter.reduce(reserve_diff) == ChargeResult::Enough)
    }

    fn wake(&mut self, waker_id: MessageId, delay: u32) -> Result<(), Self::FallibleError> {
        self.charge_gas_if_enough(self.context.message_context.settings().waking_fee())?;

        self.context.message_context.wake(waker_id, delay)?;
        Ok(())
    }

    fn create_program(
        &mut self,
        packet: InitPacket,
        delay: u32,
    ) -> Result<(MessageId, ProgramId), Self::FallibleError> {
        self.check_forbidden_destination(packet.destination())?;
        self.safe_gasfull_sends(&packet)?;
        self.charge_expiring_resources(&packet, true)?;
        self.charge_sending_fee(delay)?;

        self.charge_for_dispatch_stash_hold(delay)?;

        let code_hash = packet.code_id();

        // Send a message for program creation
        let (mid, pid) = self
            .context
            .message_context
            .init_program(packet, delay)
            .map(|(init_msg_id, new_prog_id)| {
                // Save a program candidate for this run
                let entry = self
                    .context
                    .program_candidates_data
                    .entry(code_hash)
                    .or_default();
                entry.push((init_msg_id, new_prog_id));

                (init_msg_id, new_prog_id)
            })?;
        Ok((mid, pid))
    }

    fn reply_deposit(
        &mut self,
        message_id: MessageId,
        amount: u64,
    ) -> Result<(), Self::FallibleError> {
        self.reduce_gas(amount)?;

        self.context
            .message_context
            .reply_deposit(message_id, amount)?;

        Ok(())
    }

    fn random(&self) -> Result<(&[u8], u32), Self::UnrecoverableError> {
        Ok((&self.context.random_data.0, self.context.random_data.1))
    }

    fn forbidden_funcs(&self) -> &BTreeSet<SysCallName> {
        &self.context.forbidden_funcs
    }
}

#[cfg(test)]
mod tests {
    use super::*;
    use alloc::vec;
    use gear_core::{
        message::{ContextSettings, IncomingDispatch, Payload, MAX_PAYLOAD_SIZE},
        pages::PageNumber,
    };

    struct MessageContextBuilder {
        incoming_dispatch: IncomingDispatch,
        program_id: ProgramId,
        sending_fee: u64,
        scheduled_sending_fee: u64,
        waiting_fee: u64,
        waking_fee: u64,
        reservation_fee: u64,
        outgoing_limit: u32,
    }

    impl MessageContextBuilder {
        fn new() -> Self {
            Self {
                incoming_dispatch: Default::default(),
                program_id: Default::default(),
                sending_fee: 0,
                scheduled_sending_fee: 0,
                waiting_fee: 0,
                waking_fee: 0,
                reservation_fee: 0,
                outgoing_limit: 0,
            }
        }

        fn build(self) -> MessageContext {
            MessageContext::new(
                self.incoming_dispatch,
                self.program_id,
                ContextSettings::new(
                    self.sending_fee,
                    self.scheduled_sending_fee,
                    self.waiting_fee,
                    self.waking_fee,
                    self.reservation_fee,
                    self.outgoing_limit,
                ),
            )
        }

        fn with_outgoing_limit(mut self, outgoing_limit: u32) -> Self {
            self.outgoing_limit = outgoing_limit;
            self
        }
    }

    struct ProcessorContextBuilder(ProcessorContext);

    impl ProcessorContextBuilder {
        fn new() -> Self {
            Self(ProcessorContext {
                page_costs: PageCosts::new_for_tests(),
                ..ProcessorContext::new_mock()
            })
        }

        fn build(self) -> ProcessorContext {
            self.0
        }

        fn with_message_context(mut self, context: MessageContext) -> Self {
            self.0.message_context = context;

            self
        }

        fn with_gas(mut self, gas_counter: GasCounter) -> Self {
            self.0.gas_counter = gas_counter;

            self
        }

        fn with_allowance(mut self, gas_allowance_counter: GasAllowanceCounter) -> Self {
            self.0.gas_allowance_counter = gas_allowance_counter;

            self
        }

        fn with_weighs(mut self, weights: HostFnWeights) -> Self {
            self.0.host_fn_weights = weights;

            self
        }

        fn with_allocation_context(mut self, ctx: AllocationsContext) -> Self {
            self.0.allocations_context = ctx;

            self
        }
    }

    // Invariant: Refund never occurs in `free` call.
    #[test]
    fn free_no_refund() {
        // Set initial Ext state
        let initial_gas = 100;
        let initial_allowance = 10000;

        let gas_left = (initial_gas, initial_allowance).into();

        let existing_page = 99.into();
        let non_existing_page = 100.into();

        let allocations_context =
            AllocationsContext::new(BTreeSet::from([existing_page]), 1.into(), 512.into());

        let mut ext = Ext::new(
            ProcessorContextBuilder::new()
                .with_gas(GasCounter::new(initial_gas))
                .with_allowance(GasAllowanceCounter::new(initial_allowance))
                .with_allocation_context(allocations_context)
                .build(),
        );

        // Freeing existing page.
        // Counters still shouldn't be changed.
        assert!(ext.free(existing_page).is_ok());
        assert_eq!(ext.gas_left(), gas_left);

        // Freeing non existing page.
        // Counters shouldn't be changed.
        assert_eq!(
            ext.free(non_existing_page),
            Err(AllocExtError::Alloc(AllocError::InvalidFree(
                non_existing_page.raw()
            )))
        );
        assert_eq!(ext.gas_left(), gas_left);
    }

    #[test]
    fn test_counter_zeroes() {
        // Set initial Ext state
        let free_weight = 1000;
        let host_fn_weights = HostFnWeights {
            free: free_weight,
            ..Default::default()
        };

        let initial_gas = free_weight - 1;
        let initial_allowance = free_weight + 1;

        let mut lack_gas_ext = Ext::new(
            ProcessorContextBuilder::new()
                .with_gas(GasCounter::new(initial_gas))
                .with_allowance(GasAllowanceCounter::new(initial_allowance))
                .with_weighs(host_fn_weights.clone())
                .build(),
        );

        assert_eq!(
            lack_gas_ext.charge_gas_runtime(RuntimeCosts::Free),
            Err(ChargeError::GasLimitExceeded),
        );

        let gas_amount = lack_gas_ext.gas_amount();
        let allowance = lack_gas_ext.context.gas_allowance_counter.left();
        // there was lack of gas
        assert_eq!(0, gas_amount.left());
        assert_eq!(initial_gas, gas_amount.burned());
        assert_eq!(initial_allowance - free_weight, allowance);

        let initial_gas = free_weight;
        let initial_allowance = free_weight - 1;

        let mut lack_allowance_ext = Ext::new(
            ProcessorContextBuilder::new()
                .with_gas(GasCounter::new(initial_gas))
                .with_allowance(GasAllowanceCounter::new(initial_allowance))
                .with_weighs(host_fn_weights)
                .build(),
        );

        assert_eq!(
            lack_allowance_ext.charge_gas_runtime(RuntimeCosts::Free),
            Err(ChargeError::GasAllowanceExceeded),
        );

        let gas_amount = lack_allowance_ext.gas_amount();
        let allowance = lack_allowance_ext.context.gas_allowance_counter.left();
        assert_eq!(initial_gas - free_weight, gas_amount.left());
        assert_eq!(initial_gas, gas_amount.burned());
        // there was lack of allowance
        assert_eq!(0, allowance);
    }

    #[test]
    // This function tests:
    //
    // - `send_commit` on valid handle
    // - `send_commit` on invalid handle
    // - `send_commit` on used handle
    // - `send_init` after limit is exceeded
    fn test_send_commit() {
        let mut ext = Ext::new(
            ProcessorContextBuilder::new()
                .with_message_context(MessageContextBuilder::new().with_outgoing_limit(1).build())
                .build(),
        );

        let data = HandlePacket::default();

        let fake_handle = 0;

        let msg = ext.send_commit(fake_handle, data.clone(), 0);
        assert_eq!(
            msg.unwrap_err(),
            FallibleExtError::Core(FallibleExtErrorCore::Message(MessageError::OutOfBounds))
        );

        let handle = ext.send_init().expect("Outgoing limit is 1");

        let msg = ext.send_commit(handle, data.clone(), 0);
        assert!(msg.is_ok());

        let msg = ext.send_commit(handle, data, 0);
        assert_eq!(
            msg.unwrap_err(),
            FallibleExtError::Core(FallibleExtErrorCore::Message(MessageError::LateAccess))
        );

        let handle = ext.send_init();
        assert_eq!(
            handle.unwrap_err(),
            FallibleExtError::Core(FallibleExtErrorCore::Message(
                MessageError::OutgoingMessagesAmountLimitExceeded
            ))
        );
    }

    #[test]
    // This function tests:
    //
    // - `send_push` on non-existent handle
    // - `send_push` on valid handle
    // - `send_push` on used handle
    // - `send_push` with too large payload
    // - `send_push` data is added to buffer
    fn test_send_push() {
        let mut ext = Ext::new(
            ProcessorContextBuilder::new()
                .with_message_context(
                    MessageContextBuilder::new()
                        .with_outgoing_limit(u32::MAX)
                        .build(),
                )
                .build(),
        );

        let data = HandlePacket::default();

        let fake_handle = 0;

        let res = ext.send_push(fake_handle, &[0, 0, 0]);
        assert_eq!(
            res.unwrap_err(),
            FallibleExtError::Core(FallibleExtErrorCore::Message(MessageError::OutOfBounds))
        );

        let handle = ext.send_init().expect("Outgoing limit is u32::MAX");

        let res = ext.send_push(handle, &[1, 2, 3]);
        assert!(res.is_ok());

        let res = ext.send_push(handle, &[4, 5, 6]);
        assert!(res.is_ok());

        let large_payload = vec![0u8; MAX_PAYLOAD_SIZE + 1];

        let res = ext.send_push(handle, &large_payload);
        assert_eq!(
            res.unwrap_err(),
            FallibleExtError::Core(FallibleExtErrorCore::Message(
                MessageError::MaxMessageSizeExceed
            ))
        );

        let msg = ext.send_commit(handle, data, 0);
        assert!(msg.is_ok());

        let res = ext.send_push(handle, &[7, 8, 9]);
        assert_eq!(
            res.unwrap_err(),
            FallibleExtError::Core(FallibleExtErrorCore::Message(MessageError::LateAccess))
        );

        let (outcome, _) = ext.context.message_context.drain();
        let ContextOutcomeDrain {
            mut outgoing_dispatches,
            ..
        } = outcome.drain();
        let dispatch = outgoing_dispatches
            .pop()
            .map(|(dispatch, _, _)| dispatch)
            .expect("Send commit was ok");

        assert_eq!(dispatch.message().payload_bytes(), &[1, 2, 3, 4, 5, 6]);
    }

    #[test]
    // This function tests:
    //
    // - `send_push_input` on non-existent handle
    // - `send_push_input` on valid handle
    // - `send_push_input` on used handle
    // - `send_push_input` data is added to buffer
    fn test_send_push_input() {
        let mut ext = Ext::new(
            ProcessorContextBuilder::new()
                .with_message_context(
                    MessageContextBuilder::new()
                        .with_outgoing_limit(u32::MAX)
                        .build(),
                )
                .build(),
        );

        let data = HandlePacket::default();

        let fake_handle = 0;

        let res = ext.send_push_input(fake_handle, 0, 1);
        assert_eq!(
            res.unwrap_err(),
            FallibleExtError::Core(FallibleExtErrorCore::Message(MessageError::OutOfBounds))
        );

        let handle = ext.send_init().expect("Outgoing limit is u32::MAX");

        let res = ext
            .context
            .message_context
            .payload_mut()
            .try_extend_from_slice(&[1, 2, 3, 4, 5, 6]);
        assert!(res.is_ok());

        let res = ext.send_push_input(handle, 2, 3);
        assert!(res.is_ok());

        let res = ext.send_push_input(handle, 8, 10);
        assert!(res.is_ok());

        let msg = ext.send_commit(handle, data, 0);
        assert!(msg.is_ok());

        let res = ext.send_push_input(handle, 0, 1);
        assert_eq!(
            res.unwrap_err(),
            FallibleExtError::Core(FallibleExtErrorCore::Message(MessageError::LateAccess))
        );

        let (outcome, _) = ext.context.message_context.drain();
        let ContextOutcomeDrain {
            mut outgoing_dispatches,
            ..
        } = outcome.drain();
        let dispatch = outgoing_dispatches
            .pop()
            .map(|(dispatch, _, _)| dispatch)
            .expect("Send commit was ok");

        assert_eq!(dispatch.message().payload_bytes(), &[3, 4, 5]);
    }

    #[test]
    // This function requires `reply_push` to work to add extra data.
    // This function tests:
    //
    // - `reply_commit` with too much data
    // - `reply_commit` with valid data
    // - `reply_commit` duplicate reply
    fn test_reply_commit() {
        let mut ext = Ext::new(
            ProcessorContextBuilder::new()
                .with_gas(GasCounter::new(u64::MAX))
                .with_message_context(
                    MessageContextBuilder::new()
                        .with_outgoing_limit(u32::MAX)
                        .build(),
                )
                .build(),
        );

        let res = ext.reply_push(&[0]);
        assert!(res.is_ok());

        let res = ext.reply_commit(ReplyPacket::new(Payload::filled_with(0), 0));
        assert_eq!(
            res.unwrap_err(),
            FallibleExtError::Core(FallibleExtErrorCore::Message(
                MessageError::MaxMessageSizeExceed
            ))
        );

        let res = ext.reply_commit(ReplyPacket::auto());
        assert!(res.is_ok());

        let res = ext.reply_commit(ReplyPacket::auto());
        assert_eq!(
            res.unwrap_err(),
            FallibleExtError::Core(FallibleExtErrorCore::Message(MessageError::DuplicateReply))
        );
    }

    #[test]
    // This function requires `reply_push` to work to add extra data.
    // This function tests:
    //
    // - `reply_push` with valid data
    // - `reply_push` with too much data
    // - `reply_push` after `reply_commit`
    // - `reply_push` data is added to buffer
    fn test_reply_push() {
        let mut ext = Ext::new(
            ProcessorContextBuilder::new()
                .with_gas(GasCounter::new(u64::MAX))
                .with_message_context(
                    MessageContextBuilder::new()
                        .with_outgoing_limit(u32::MAX)
                        .build(),
                )
                .build(),
        );

        let res = ext.reply_push(&[1, 2, 3]);
        assert!(res.is_ok());

        let res = ext.reply_push(&[4, 5, 6]);
        assert!(res.is_ok());

        let large_payload = vec![0u8; MAX_PAYLOAD_SIZE + 1];

        let res = ext.reply_push(&large_payload);
        assert_eq!(
            res.unwrap_err(),
            FallibleExtError::Core(FallibleExtErrorCore::Message(
                MessageError::MaxMessageSizeExceed
            ))
        );

        let res = ext.reply_commit(ReplyPacket::auto());
        assert!(res.is_ok());

        let res = ext.reply_push(&[7, 8, 9]);
        assert_eq!(
            res.unwrap_err(),
            FallibleExtError::Core(FallibleExtErrorCore::Message(MessageError::LateAccess))
        );

        let (outcome, _) = ext.context.message_context.drain();
        let ContextOutcomeDrain {
            mut outgoing_dispatches,
            ..
        } = outcome.drain();
        let dispatch = outgoing_dispatches
            .pop()
            .map(|(dispatch, _, _)| dispatch)
            .expect("Send commit was ok");

        assert_eq!(dispatch.message().payload_bytes(), &[1, 2, 3, 4, 5, 6]);
    }

    #[test]
    // This function tests:
    //
    // - `reply_push_input` with valid data
    // - `reply_push_input` after `reply_commit`
    // - `reply_push_input` data is added to buffer
    fn test_reply_push_input() {
        let mut ext = Ext::new(
            ProcessorContextBuilder::new()
                .with_message_context(
                    MessageContextBuilder::new()
                        .with_outgoing_limit(u32::MAX)
                        .build(),
                )
                .build(),
        );

        let res = ext
            .context
            .message_context
            .payload_mut()
            .try_extend_from_slice(&[1, 2, 3, 4, 5, 6]);
        assert!(res.is_ok());

        let res = ext.reply_push_input(2, 3);
        assert!(res.is_ok());

        let res = ext.reply_push_input(8, 10);
        assert!(res.is_ok());

        let msg = ext.reply_commit(ReplyPacket::auto());
        assert!(msg.is_ok());

        let res = ext.reply_push_input(0, 1);
        assert_eq!(
            res.unwrap_err(),
            FallibleExtError::Core(FallibleExtErrorCore::Message(MessageError::LateAccess))
        );

        let (outcome, _) = ext.context.message_context.drain();
        let ContextOutcomeDrain {
            mut outgoing_dispatches,
            ..
        } = outcome.drain();
        let dispatch = outgoing_dispatches
            .pop()
            .map(|(dispatch, _, _)| dispatch)
            .expect("Send commit was ok");

        assert_eq!(dispatch.message().payload_bytes(), &[3, 4, 5]);
    }
}<|MERGE_RESOLUTION|>--- conflicted
+++ resolved
@@ -45,12 +45,8 @@
         ContextOutcomeDrain, GasLimit, HandlePacket, InitPacket, MessageContext, Packet,
         ReplyPacket,
     },
-<<<<<<< HEAD
-    pages::{GearPage, PageU32Size, WasmPage},
+    pages::{PageU32Size, WasmPage},
     program::MemoryInfix,
-=======
-    pages::{PageU32Size, WasmPage},
->>>>>>> 51669483
     reservation::GasReserver,
 };
 use gear_core_errors::{
@@ -352,22 +348,21 @@
     }
 
     fn lazy_pages_init_for_program(
-<<<<<<< HEAD
-        _mem: &mut impl Memory,
-        _prog_id: ProgramId,
-        _memory_infix: MemoryInfix,
-        _stack_end: Option<WasmPage>,
-        _globals_config: GlobalsAccessConfig,
-        _lazy_pages_weights: LazyPagesWeights,
-=======
         mem: &mut impl Memory,
         prog_id: ProgramId,
+        memory_infix: MemoryInfix,
         stack_end: Option<WasmPage>,
         globals_config: GlobalsAccessConfig,
         lazy_pages_weights: LazyPagesWeights,
->>>>>>> 51669483
     ) {
-        lazy_pages::init_for_program(mem, prog_id, stack_end, globals_config, lazy_pages_weights);
+        lazy_pages::init_for_program(
+            mem,
+            prog_id,
+            memory_infix,
+            stack_end,
+            globals_config,
+            lazy_pages_weights,
+        );
     }
 
     fn lazy_pages_post_execution_actions(mem: &mut impl Memory) {
