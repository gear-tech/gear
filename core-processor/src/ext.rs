// This file is part of Gear.

// Copyright (C) 2021-2023 Gear Technologies Inc.
// SPDX-License-Identifier: GPL-3.0-or-later WITH Classpath-exception-2.0

// This program is free software: you can redistribute it and/or modify
// it under the terms of the GNU General Public License as published by
// the Free Software Foundation, either version 3 of the License, or
// (at your option) any later version.

// This program is distributed in the hope that it will be useful,
// but WITHOUT ANY WARRANTY; without even the implied warranty of
// MERCHANTABILITY or FITNESS FOR A PARTICULAR PURPOSE. See the
// GNU General Public License for more details.

// You should have received a copy of the GNU General Public License
// along with this program. If not, see <https://www.gnu.org/licenses/>.

use crate::{
    configs::{BlockInfo, PageCosts},
    context::SystemReservationContext,
};
use alloc::{
    collections::{BTreeMap, BTreeSet},
    vec::Vec,
};
use gear_core::{
    costs::{HostFnWeights, RuntimeCosts},
    env::{Externalities, PayloadSliceLock, UnlockPayloadBound},
    gas::{
        ChargeError, ChargeResult, CounterType, CountersOwner, GasAllowanceCounter, GasAmount,
        GasCounter, GasLeft, Token, ValueCounter,
    },
    ids::{CodeId, MessageId, ProgramId, ReservationId},
    memory::{
        AllocError, AllocationsContext, GrowHandler, Memory, MemoryError, MemoryInterval, PageBuf,
    },
    message::{
        ContextOutcomeDrain, ContextStore, Dispatch, GasLimit, HandlePacket, InitPacket,
        MessageContext, Packet, ReplyPacket,
    },
<<<<<<< HEAD
    pages::{PageU32Size, WasmPage},
    percent::Percent,
=======
    pages::{GearPage, PageU32Size, WasmPage},
>>>>>>> 54ad4450
    reservation::GasReserver,
};
use gear_core_backend::{
    error::{
        ActorTerminationReason, BackendAllocSyscallError, BackendSyscallError, RunFallibleError,
        TrapExplanation, UndefinedTerminationReason, UnrecoverableExecutionError,
        UnrecoverableExtError as UnrecoverableExtErrorCore, UnrecoverableWaitError,
    },
    BackendExternalities,
};
use gear_core_errors::{
    ExecutionError as FallibleExecutionError, ExtError as FallibleExtErrorCore, MessageError,
    ProgramRentError, ReplyCode, ReservationError, SignalCode,
};
use gear_lazy_pages_common::{GlobalsAccessConfig, LazyPagesWeights, ProcessAccessError, Status};
use gear_wasm_instrument::syscalls::SysCallName;

/// Processor context.
pub struct ProcessorContext {
    /// Gas counter.
    pub gas_counter: GasCounter,
    /// Gas allowance counter.
    pub gas_allowance_counter: GasAllowanceCounter,
    /// Reserved gas counter.
    pub gas_reserver: GasReserver,
    /// System reservation.
    pub system_reservation: Option<u64>,
    /// Value counter.
    pub value_counter: ValueCounter,
    /// Allocations context.
    pub allocations_context: AllocationsContext,
    /// Message context.
    pub message_context: MessageContext,
    /// Block info.
    pub block_info: BlockInfo,
    /// Performance multiplier.
    pub performance_multiplier: Percent,
    /// Max allowed wasm memory pages.
    pub max_pages: WasmPage,
    /// Allocations config.
    pub page_costs: PageCosts,
    /// Account existential deposit
    pub existential_deposit: u128,
    /// Current program id
    pub program_id: ProgramId,
    /// Map of code hashes to program ids of future programs, which are planned to be
    /// initialized with the corresponding code (with the same code hash).
    pub program_candidates_data: BTreeMap<CodeId, Vec<(MessageId, ProgramId)>>,
    /// Map of program ids to paid blocks.
    pub program_rents: BTreeMap<ProgramId, u32>,
    /// Weights of host functions.
    pub host_fn_weights: HostFnWeights,
    /// Functions forbidden to be called.
    pub forbidden_funcs: BTreeSet<SysCallName>,
    /// Mailbox threshold.
    pub mailbox_threshold: u64,
    /// Cost for single block waitlist holding.
    pub waitlist_cost: u64,
    /// Cost of holding a message in dispatch stash.
    pub dispatch_hold_cost: u64,
    /// Reserve for parameter of scheduling.
    pub reserve_for: u32,
    /// Cost for reservation holding.
    pub reservation: u64,
    /// Output from Randomness.
    pub random_data: (Vec<u8>, u32),
    /// Rent cost per block.
    pub rent_cost: u128,
}

#[cfg(any(feature = "mock", test))]
impl ProcessorContext {
    /// Create new mock [`ProcessorContext`] for usage in tests.
    pub fn new_mock() -> ProcessorContext {
        use gear_core::message::{ContextSettings, IncomingDispatch};

        ProcessorContext {
            gas_counter: GasCounter::new(0),
            gas_allowance_counter: GasAllowanceCounter::new(0),
            gas_reserver: GasReserver::new(
                &<IncomingDispatch as Default>::default(),
                Default::default(),
                Default::default(),
            ),
            system_reservation: None,
            value_counter: ValueCounter::new(0),
            allocations_context: AllocationsContext::new(
                Default::default(),
                Default::default(),
                Default::default(),
            ),
            message_context: MessageContext::new(
                Default::default(),
                Default::default(),
                ContextSettings::new(0, 0, 0, 0, 0, 0),
            ),
            block_info: Default::default(),
            performance_multiplier: Percent::new(100),
            max_pages: 512.into(),
            page_costs: Default::default(),
            existential_deposit: 0,
            program_id: Default::default(),
            program_candidates_data: Default::default(),
            program_rents: Default::default(),
            host_fn_weights: Default::default(),
            forbidden_funcs: Default::default(),
            mailbox_threshold: 0,
            waitlist_cost: 0,
            dispatch_hold_cost: 0,
            reserve_for: 0,
            reservation: 0,
            random_data: ([0u8; 32].to_vec(), 0),
            rent_cost: 0,
        }
    }
}

#[derive(Debug)]
pub struct ExtInfo {
    pub gas_amount: GasAmount,
    pub gas_reserver: GasReserver,
    pub system_reservation_context: SystemReservationContext,
    pub allocations: BTreeSet<WasmPage>,
    pub pages_data: BTreeMap<GearPage, PageBuf>,
    pub generated_dispatches: Vec<(Dispatch, u32, Option<ReservationId>)>,
    pub awakening: Vec<(MessageId, u32)>,
    pub reply_deposits: Vec<(MessageId, u64)>,
    pub program_candidates_data: BTreeMap<CodeId, Vec<(MessageId, ProgramId)>>,
    pub program_rents: BTreeMap<ProgramId, u32>,
    pub context_store: ContextStore,
}

/// Trait to which ext must have to work in processor wasm executor.
/// Currently used only for lazy-pages support.
pub trait ProcessorExternalities {
    /// Create new
    fn new(context: ProcessorContext) -> Self;

    /// Convert externalities into info.
    fn into_ext_info(self, memory: &impl Memory) -> Result<ExtInfo, MemoryError>;

    /// Protect and save storage keys for pages which has no data
    fn lazy_pages_init_for_program(
        mem: &mut impl Memory,
        prog_id: ProgramId,
        stack_end: Option<WasmPage>,
        globals_config: GlobalsAccessConfig,
        lazy_pages_weights: LazyPagesWeights,
    );

    /// Lazy pages contract post execution actions
    fn lazy_pages_post_execution_actions(mem: &mut impl Memory);

    /// Returns lazy pages status
    fn lazy_pages_status() -> Status;
}

/// Infallible API error.
#[derive(Debug, Clone, Eq, PartialEq, derive_more::From)]
pub enum UnrecoverableExtError {
    /// Basic error
    Core(UnrecoverableExtErrorCore),
    /// Charge error
    Charge(ChargeError),
}

impl From<UnrecoverableExecutionError> for UnrecoverableExtError {
    fn from(err: UnrecoverableExecutionError) -> UnrecoverableExtError {
        Self::Core(UnrecoverableExtErrorCore::from(err))
    }
}

impl From<UnrecoverableWaitError> for UnrecoverableExtError {
    fn from(err: UnrecoverableWaitError) -> UnrecoverableExtError {
        Self::Core(UnrecoverableExtErrorCore::from(err))
    }
}

impl BackendSyscallError for UnrecoverableExtError {
    fn into_termination_reason(self) -> UndefinedTerminationReason {
        match self {
            UnrecoverableExtError::Core(err) => {
                ActorTerminationReason::Trap(TrapExplanation::UnrecoverableExt(err)).into()
            }
            UnrecoverableExtError::Charge(err) => err.into(),
        }
    }

    fn into_run_fallible_error(self) -> RunFallibleError {
        RunFallibleError::UndefinedTerminationReason(self.into_termination_reason())
    }
}

/// Fallible API error.
#[derive(Debug, Clone, Eq, PartialEq, derive_more::From)]
pub enum FallibleExtError {
    /// Basic error
    Core(FallibleExtErrorCore),
    /// An error occurs in attempt to call forbidden sys-call.
    ForbiddenFunction,
    /// Charge error
    Charge(ChargeError),
}

impl From<MessageError> for FallibleExtError {
    fn from(err: MessageError) -> Self {
        Self::Core(FallibleExtErrorCore::Message(err))
    }
}

impl From<FallibleExecutionError> for FallibleExtError {
    fn from(err: FallibleExecutionError) -> Self {
        Self::Core(FallibleExtErrorCore::Execution(err))
    }
}

impl From<ProgramRentError> for FallibleExtError {
    fn from(err: ProgramRentError) -> Self {
        Self::Core(FallibleExtErrorCore::ProgramRent(err))
    }
}

impl From<ReservationError> for FallibleExtError {
    fn from(err: ReservationError) -> Self {
        Self::Core(FallibleExtErrorCore::Reservation(err))
    }
}

impl From<FallibleExtError> for RunFallibleError {
    fn from(err: FallibleExtError) -> Self {
        match err {
            FallibleExtError::Core(err) => RunFallibleError::FallibleExt(err),
            FallibleExtError::ForbiddenFunction => {
                RunFallibleError::UndefinedTerminationReason(UndefinedTerminationReason::Actor(
                    ActorTerminationReason::Trap(TrapExplanation::ForbiddenFunction),
                ))
            }
            FallibleExtError::Charge(err) => {
                RunFallibleError::UndefinedTerminationReason(UndefinedTerminationReason::from(err))
            }
        }
    }
}

/// [`Ext`](Ext)'s memory management (calls to allocate and free) error.
#[derive(Debug, Clone, Eq, PartialEq, derive_more::Display, derive_more::From)]
pub enum AllocExtError {
    /// Charge error
    #[display(fmt = "{_0}")]
    Charge(ChargeError),
    /// Allocation error
    #[display(fmt = "{_0}")]
    Alloc(AllocError),
}

impl BackendAllocSyscallError for AllocExtError {
    type ExtError = UnrecoverableExtError;

    fn into_backend_error(self) -> Result<Self::ExtError, Self> {
        match self {
            Self::Charge(err) => Ok(err.into()),
            err => Err(err),
        }
    }
}

struct LazyGrowHandler {
    old_mem_addr: Option<u64>,
    old_mem_size: WasmPage,
}

impl GrowHandler for LazyGrowHandler {
    fn before_grow_action(mem: &mut impl Memory) -> Self {
        // New pages allocation may change wasm memory buffer location.
        // So we remove protections from lazy-pages
        // and then in `after_grow_action` we set protection back for new wasm memory buffer.
        let old_mem_addr = mem.get_buffer_host_addr();
        gear_lazy_pages_interface::remove_lazy_pages_prot(mem);
        Self {
            old_mem_addr,
            old_mem_size: mem.size(),
        }
    }

    fn after_grow_action(self, mem: &mut impl Memory) {
        // Add new allocations to lazy pages.
        // Protect all lazy pages including new allocations.
        let new_mem_addr = mem.get_buffer_host_addr().unwrap_or_else(|| {
            unreachable!("Memory size cannot be zero after grow is applied for memory")
        });
        gear_lazy_pages_interface::update_lazy_pages_and_protect_again(
            mem,
            self.old_mem_addr,
            self.old_mem_size,
            new_mem_addr,
        );
    }
}

/// Structure providing externalities for running host functions.
pub struct Ext {
    /// Processor context.
    pub context: ProcessorContext,
    /// Actual gas counter type within wasm module's global.
    pub current_counter: CounterType,
    // Counter of outgoing gasless messages.
    //
    // It's temporary field, used to solve `core-audit/issue#22`.
    outgoing_gasless: u64,
}

/// Empty implementation for non-substrate (and non-lazy-pages) using
impl ProcessorExternalities for Ext {
    fn new(context: ProcessorContext) -> Self {
        let current_counter = if context.gas_counter.left() <= context.gas_allowance_counter.left()
        {
            CounterType::GasLimit
        } else {
            CounterType::GasAllowance
        };

        Self {
            context,
            current_counter,
            outgoing_gasless: 0,
        }
    }

    fn into_ext_info(self, memory: &impl Memory) -> Result<ExtInfo, MemoryError> {
        let ProcessorContext {
            allocations_context,
            message_context,
            gas_counter,
            gas_reserver,
            system_reservation,
            program_candidates_data,
            program_rents,
            ..
        } = self.context;

        let (static_pages, initial_allocations, allocations) = allocations_context.into_parts();

        // Accessed pages are all pages, that had been released and are in allocations set or static.
        let mut accessed_pages = gear_lazy_pages_interface::get_write_accessed_pages();
        accessed_pages.retain(|p| {
            let wasm_page = p.to_page();
            wasm_page < static_pages || allocations.contains(&wasm_page)
        });
        log::trace!("accessed pages numbers = {:?}", accessed_pages);

        let mut pages_data = BTreeMap::new();
        for page in accessed_pages {
            let mut buf = PageBuf::new_zeroed();
            memory.read(page.offset(), &mut buf)?;
            pages_data.insert(page, buf);
        }

        let (outcome, mut context_store) = message_context.drain();
        let ContextOutcomeDrain {
            outgoing_dispatches: generated_dispatches,
            awakening,
            reply_deposits,
        } = outcome.drain();

        let system_reservation_context = SystemReservationContext {
            current_reservation: system_reservation,
            previous_reservation: context_store.system_reservation(),
        };

        context_store.set_reservation_nonce(&gas_reserver);
        if let Some(reservation) = system_reservation {
            context_store.add_system_reservation(reservation);
        }

        let info = ExtInfo {
            gas_amount: gas_counter.to_amount(),
            gas_reserver,
            system_reservation_context,
            allocations: (allocations != initial_allocations)
                .then_some(allocations)
                .unwrap_or_default(),
            pages_data,
            generated_dispatches,
            awakening,
            reply_deposits,
            context_store,
            program_candidates_data,
            program_rents,
        };
        Ok(info)
    }

    fn lazy_pages_init_for_program(
        mem: &mut impl Memory,
        prog_id: ProgramId,
        stack_end: Option<WasmPage>,
        globals_config: GlobalsAccessConfig,
        lazy_pages_weights: LazyPagesWeights,
    ) {
        gear_lazy_pages_interface::init_for_program(
            mem,
            prog_id,
            stack_end,
            globals_config,
            lazy_pages_weights,
        );
    }

    fn lazy_pages_post_execution_actions(mem: &mut impl Memory) {
        gear_lazy_pages_interface::remove_lazy_pages_prot(mem);
    }

    fn lazy_pages_status() -> Status {
        gear_lazy_pages_interface::get_status()
    }
}

impl BackendExternalities for Ext {
    fn gas_amount(&self) -> GasAmount {
        self.context.gas_counter.to_amount()
    }

    fn pre_process_memory_accesses(
        reads: &[MemoryInterval],
        writes: &[MemoryInterval],
        gas_counter: &mut u64,
    ) -> Result<(), ProcessAccessError> {
        gear_lazy_pages_interface::pre_process_memory_accesses(reads, writes, gas_counter)
    }
}

impl Ext {
    fn check_message_value(&mut self, message_value: u128) -> Result<(), FallibleExtError> {
        let existential_deposit = self.context.existential_deposit;
        // Sending value should apply the range {0} ∪ [existential_deposit; +inf)
        if message_value != 0 && message_value < existential_deposit {
            Err(MessageError::InsufficientValue.into())
        } else {
            Ok(())
        }
    }

    fn check_gas_limit(
        &mut self,
        gas_limit: Option<GasLimit>,
    ) -> Result<GasLimit, FallibleExtError> {
        let mailbox_threshold = self.context.mailbox_threshold;
        let gas_limit = gas_limit.unwrap_or(0);

        // Sending gas should apply the range {0} ∪ [mailbox_threshold; +inf)
        if gas_limit < mailbox_threshold && gas_limit != 0 {
            Err(MessageError::InsufficientGasLimit.into())
        } else {
            Ok(gas_limit)
        }
    }

    fn reduce_gas(&mut self, gas_limit: GasLimit) -> Result<(), FallibleExtError> {
        if self.context.gas_counter.reduce(gas_limit) != ChargeResult::Enough {
            Err(FallibleExecutionError::NotEnoughGas.into())
        } else {
            Ok(())
        }
    }

    fn charge_message_value(&mut self, message_value: u128) -> Result<(), FallibleExtError> {
        if self.context.value_counter.reduce(message_value) != ChargeResult::Enough {
            Err(FallibleExecutionError::NotEnoughValue.into())
        } else {
            Ok(())
        }
    }

    // It's temporary fn, used to solve `core-audit/issue#22`.
    fn safe_gasfull_sends<T: Packet>(&mut self, packet: &T) -> Result<(), FallibleExtError> {
        let outgoing_gasless = self.outgoing_gasless;

        match packet.gas_limit() {
            Some(x) if x != 0 => {
                self.outgoing_gasless = 0;

                let prev_gasless_fee =
                    outgoing_gasless.saturating_mul(self.context.mailbox_threshold);

                self.reduce_gas(prev_gasless_fee)?;
            }
            None => self.outgoing_gasless = outgoing_gasless.saturating_add(1),
            _ => {}
        };

        Ok(())
    }

    fn charge_expiring_resources<T: Packet>(
        &mut self,
        packet: &T,
        check_gas_limit: bool,
    ) -> Result<(), FallibleExtError> {
        self.check_message_value(packet.value())?;
        // Charge for using expiring resources. Charge for calling sys-call was done earlier.
        let gas_limit = if check_gas_limit {
            self.check_gas_limit(packet.gas_limit())?
        } else {
            packet.gas_limit().unwrap_or(0)
        };
        self.reduce_gas(gas_limit)?;
        self.charge_message_value(packet.value())?;
        Ok(())
    }

    fn check_forbidden_destination(&mut self, id: ProgramId) -> Result<(), FallibleExtError> {
        if id == ProgramId::SYSTEM {
            Err(FallibleExtError::ForbiddenFunction)
        } else {
            Ok(())
        }
    }

    fn charge_sending_fee(&mut self, delay: u32) -> Result<(), ChargeError> {
        if delay == 0 {
            self.charge_gas_if_enough(self.context.message_context.settings().sending_fee())
        } else {
            self.charge_gas_if_enough(
                self.context
                    .message_context
                    .settings()
                    .scheduled_sending_fee(),
            )
        }
    }

    fn charge_for_dispatch_stash_hold(&mut self, delay: u32) -> Result<(), FallibleExtError> {
        if delay != 0 {
            // Take delay and get cost of block.
            // reserve = wait_cost * (delay + reserve_for).
            let cost_per_block = self.context.dispatch_hold_cost;
            let waiting_reserve = (self.context.reserve_for as u64)
                .saturating_add(delay as u64)
                .saturating_mul(cost_per_block);

            // Reduce gas for block waiting in dispatch stash.
            if self.context.gas_counter.reduce(waiting_reserve) != ChargeResult::Enough {
                return Err(MessageError::InsufficientGasForDelayedSending.into());
            }
        }
        Ok(())
    }

    fn charge_gas_if_enough(
        gas_counter: &mut GasCounter,
        gas_allowance_counter: &mut GasAllowanceCounter,
        amount: u64,
    ) -> Result<(), ChargeError> {
        if gas_counter.charge_if_enough(amount) != ChargeResult::Enough {
            return Err(ChargeError::GasLimitExceeded);
        }
        if gas_allowance_counter.charge_if_enough(amount) != ChargeResult::Enough {
            // Here might be refunds for gas counter, but it's meaningless since
            // on gas allowance exceed we totally roll up the message and give
            // it another try in next block with the same initial resources.
            return Err(ChargeError::GasAllowanceExceeded);
        }
        Ok(())
    }
}

impl CountersOwner for Ext {
    fn charge_gas_runtime(&mut self, cost: RuntimeCosts) -> Result<(), ChargeError> {
        let token = cost.token(&self.context.host_fn_weights);
        let common_charge = self.context.gas_counter.charge(token);
        let allowance_charge = self.context.gas_allowance_counter.charge(token);
        match (common_charge, allowance_charge) {
            (ChargeResult::NotEnough, _) => Err(ChargeError::GasLimitExceeded),
            (ChargeResult::Enough, ChargeResult::NotEnough) => {
                Err(ChargeError::GasAllowanceExceeded)
            }
            (ChargeResult::Enough, ChargeResult::Enough) => Ok(()),
        }
    }

    fn charge_gas_runtime_if_enough(&mut self, cost: RuntimeCosts) -> Result<(), ChargeError> {
        let amount = cost.token(&self.context.host_fn_weights).weight();
        self.charge_gas_if_enough(amount)
    }

    fn charge_gas_if_enough(&mut self, amount: u64) -> Result<(), ChargeError> {
        Ext::charge_gas_if_enough(
            &mut self.context.gas_counter,
            &mut self.context.gas_allowance_counter,
            amount,
        )
    }

    fn gas_left(&self) -> GasLeft {
        (
            self.context.gas_counter.left(),
            self.context.gas_allowance_counter.left(),
        )
            .into()
    }

    fn current_counter_type(&self) -> CounterType {
        self.current_counter
    }

    fn decrease_current_counter_to(&mut self, amount: u64) {
        // For possible cases of non-atomic charges on backend side when global
        // value is less than appropriate at the backend.
        //
        // Example:
        // * While executing program calls some syscall.
        // * Syscall ends up with unrecoverable error - gas limit exceeded.
        // * We have to charge it so we leave backend and whole execution with 0 inner counter.
        // * Meanwhile global is not zero, so for this case we have to skip decreasing.
        if self.current_counter_value() <= amount {
            log::trace!("Skipped decrease to global value");
            return;
        }

        let GasLeft { gas, allowance } = self.gas_left();

        let diff = match self.current_counter_type() {
            CounterType::GasLimit => gas.checked_sub(amount),
            CounterType::GasAllowance => allowance.checked_sub(amount),
        }
        .unwrap_or_else(|| unreachable!("Checked above"));

        if self.context.gas_counter.charge(diff) == ChargeResult::NotEnough {
            unreachable!("Tried to set gas limit left bigger than before")
        }

        if self.context.gas_allowance_counter.charge(diff) == ChargeResult::NotEnough {
            unreachable!("Tried to set gas allowance left bigger than before")
        }
    }

    fn define_current_counter(&mut self) -> u64 {
        let GasLeft { gas, allowance } = self.gas_left();

        if gas <= allowance {
            self.current_counter = CounterType::GasLimit;
            gas
        } else {
            self.current_counter = CounterType::GasAllowance;
            allowance
        }
    }
}

impl Externalities for Ext {
    type UnrecoverableError = UnrecoverableExtError;
    type FallibleError = FallibleExtError;
    type AllocError = AllocExtError;

    fn alloc(
        &mut self,
        pages_num: u32,
        mem: &mut impl Memory,
    ) -> Result<WasmPage, Self::AllocError> {
        let pages = WasmPage::new(pages_num).map_err(|_| AllocError::ProgramAllocOutOfBounds)?;

        self.context
            .allocations_context
            .alloc::<LazyGrowHandler>(pages, mem, |pages| {
                Ext::charge_gas_if_enough(
                    &mut self.context.gas_counter,
                    &mut self.context.gas_allowance_counter,
                    self.context.page_costs.mem_grow.calc(pages),
                )
            })
            .map_err(Into::into)
    }

    fn free(&mut self, page: WasmPage) -> Result<(), Self::AllocError> {
        self.context
            .allocations_context
            .free(page)
            .map_err(Into::into)
    }

    fn block_height(&self) -> Result<u32, Self::UnrecoverableError> {
        Ok(self.context.block_info.height)
    }

    fn block_timestamp(&self) -> Result<u64, Self::UnrecoverableError> {
        Ok(self.context.block_info.timestamp)
    }

    fn performance_multiplier(&self) -> Result<Percent, Self::UnrecoverableError> {
        Ok(self.context.performance_multiplier)
    }

    fn send_init(&mut self) -> Result<u32, Self::FallibleError> {
        let handle = self.context.message_context.send_init()?;
        Ok(handle)
    }

    fn send_push(&mut self, handle: u32, buffer: &[u8]) -> Result<(), Self::FallibleError> {
        self.context.message_context.send_push(handle, buffer)?;
        Ok(())
    }

    fn send_push_input(
        &mut self,
        handle: u32,
        offset: u32,
        len: u32,
    ) -> Result<(), Self::FallibleError> {
        let range = self.context.message_context.check_input_range(offset, len);
        self.charge_gas_runtime_if_enough(RuntimeCosts::SendPushInputPerByte(range.len()))?;

        self.context
            .message_context
            .send_push_input(handle, range)?;

        Ok(())
    }

    fn send_commit(
        &mut self,
        handle: u32,
        msg: HandlePacket,
        delay: u32,
    ) -> Result<MessageId, Self::FallibleError> {
        self.check_forbidden_destination(msg.destination())?;
        self.safe_gasfull_sends(&msg)?;
        self.charge_expiring_resources(&msg, true)?;
        self.charge_sending_fee(delay)?;

        self.charge_for_dispatch_stash_hold(delay)?;

        let msg_id = self
            .context
            .message_context
            .send_commit(handle, msg, delay, None)?;

        Ok(msg_id)
    }

    fn reservation_send_commit(
        &mut self,
        id: ReservationId,
        handle: u32,
        msg: HandlePacket,
        delay: u32,
    ) -> Result<MessageId, Self::FallibleError> {
        self.check_forbidden_destination(msg.destination())?;
        self.check_message_value(msg.value())?;
        self.check_gas_limit(msg.gas_limit())?;
        // TODO: gasful sending (#1828)
        self.charge_message_value(msg.value())?;
        self.charge_sending_fee(delay)?;

        self.charge_for_dispatch_stash_hold(delay)?;

        self.context.gas_reserver.mark_used(id)?;

        let msg_id = self
            .context
            .message_context
            .send_commit(handle, msg, delay, Some(id))?;
        Ok(msg_id)
    }

    fn reply_push(&mut self, buffer: &[u8]) -> Result<(), Self::FallibleError> {
        self.context.message_context.reply_push(buffer)?;
        Ok(())
    }

    // TODO: Consider per byte charge (issue #2255).
    fn reply_commit(&mut self, msg: ReplyPacket) -> Result<MessageId, Self::FallibleError> {
        self.check_forbidden_destination(self.context.message_context.reply_destination())?;
        self.safe_gasfull_sends(&msg)?;
        self.charge_expiring_resources(&msg, false)?;
        self.charge_sending_fee(0)?;

        let msg_id = self.context.message_context.reply_commit(msg, None)?;
        Ok(msg_id)
    }

    fn reservation_reply_commit(
        &mut self,
        id: ReservationId,
        msg: ReplyPacket,
    ) -> Result<MessageId, Self::FallibleError> {
        self.check_forbidden_destination(self.context.message_context.reply_destination())?;
        self.check_message_value(msg.value())?;
        // TODO: gasful sending (#1828)
        self.charge_message_value(msg.value())?;
        self.charge_sending_fee(0)?;

        self.context.gas_reserver.mark_used(id)?;

        let msg_id = self.context.message_context.reply_commit(msg, Some(id))?;
        Ok(msg_id)
    }

    fn reply_to(&self) -> Result<MessageId, Self::FallibleError> {
        self.context
            .message_context
            .current()
            .details()
            .and_then(|d| d.to_reply_details().map(|d| d.to_message_id()))
            .ok_or_else(|| FallibleExecutionError::NoReplyContext.into())
    }

    fn signal_from(&self) -> Result<MessageId, Self::FallibleError> {
        self.context
            .message_context
            .current()
            .details()
            .and_then(|d| d.to_signal_details().map(|d| d.to_message_id()))
            .ok_or_else(|| FallibleExecutionError::NoSignalContext.into())
    }

    fn reply_push_input(&mut self, offset: u32, len: u32) -> Result<(), Self::FallibleError> {
        let range = self.context.message_context.check_input_range(offset, len);
        self.charge_gas_runtime_if_enough(RuntimeCosts::ReplyPushInputPerByte(range.len()))?;

        self.context.message_context.reply_push_input(range)?;

        Ok(())
    }

    fn source(&self) -> Result<ProgramId, Self::UnrecoverableError> {
        Ok(self.context.message_context.current().source())
    }

    fn reply_code(&self) -> Result<ReplyCode, Self::FallibleError> {
        self.context
            .message_context
            .current()
            .details()
            .and_then(|d| d.to_reply_details().map(|d| d.to_reply_code()))
            .ok_or_else(|| FallibleExecutionError::NoReplyContext.into())
    }

    fn signal_code(&self) -> Result<SignalCode, Self::FallibleError> {
        self.context
            .message_context
            .current()
            .details()
            .and_then(|d| d.to_signal_details().map(|d| d.to_signal_code()))
            .ok_or_else(|| FallibleExecutionError::NoSignalContext.into())
    }

    fn message_id(&self) -> Result<MessageId, Self::UnrecoverableError> {
        Ok(self.context.message_context.current().id())
    }

    fn pay_program_rent(
        &mut self,
        program_id: ProgramId,
        rent: u128,
    ) -> Result<(u128, u32), Self::FallibleError> {
        if self.context.rent_cost == 0 {
            return Ok((rent, 0));
        }

        let block_count = u32::try_from(rent / self.context.rent_cost).unwrap_or(u32::MAX);
        let old_paid_blocks = self
            .context
            .program_rents
            .get(&program_id)
            .copied()
            .unwrap_or(0);

        let (paid_blocks, blocks_to_pay) = match old_paid_blocks.overflowing_add(block_count) {
            (count, false) => (count, block_count),
            (_, true) => return Err(ProgramRentError::MaximumBlockCountPaid.into()),
        };

        if blocks_to_pay == 0 {
            return Ok((rent, 0));
        }

        let cost = self.context.rent_cost.saturating_mul(blocks_to_pay.into());
        match self.context.value_counter.reduce(cost) {
            ChargeResult::Enough => {
                self.context.program_rents.insert(program_id, paid_blocks);
            }
            ChargeResult::NotEnough => return Err(FallibleExecutionError::NotEnoughValue.into()),
        }

        Ok((rent.saturating_sub(cost), blocks_to_pay))
    }

    fn program_id(&self) -> Result<ProgramId, Self::UnrecoverableError> {
        Ok(self.context.program_id)
    }

    fn debug(&self, data: &str) -> Result<(), Self::UnrecoverableError> {
        let program_id = self.program_id()?;
        let message_id = self.message_id()?;

        log::debug!(target: "gwasm", "DEBUG: [handle({message_id:.2?})] {program_id:.2?}: {data}");

        Ok(())
    }

    fn lock_payload(&mut self, at: u32, len: u32) -> Result<PayloadSliceLock, Self::FallibleError> {
        let end = at
            .checked_add(len)
            .ok_or(FallibleExecutionError::TooBigReadLen)?;
        self.charge_gas_runtime_if_enough(RuntimeCosts::ReadPerByte(len))?;
        PayloadSliceLock::try_new((at, end), &mut self.context.message_context)
            .ok_or_else(|| FallibleExecutionError::ReadWrongRange.into())
    }

    fn unlock_payload(&mut self, payload_holder: &mut PayloadSliceLock) -> UnlockPayloadBound {
        UnlockPayloadBound::from((&mut self.context.message_context, payload_holder))
    }

    fn size(&self) -> Result<usize, Self::UnrecoverableError> {
        Ok(self.context.message_context.current().payload_bytes().len())
    }

    fn reserve_gas(
        &mut self,
        amount: u64,
        duration: u32,
    ) -> Result<ReservationId, Self::FallibleError> {
        self.charge_gas_if_enough(self.context.message_context.settings().reservation_fee())?;

        if duration == 0 {
            return Err(ReservationError::ZeroReservationDuration.into());
        }

        if amount < self.context.mailbox_threshold {
            return Err(ReservationError::ReservationBelowMailboxThreshold.into());
        }

        let reserve = u64::from(self.context.reserve_for.saturating_add(duration))
            .saturating_mul(self.context.reservation);
        let reduce_amount = amount.saturating_add(reserve);
        if self.context.gas_counter.reduce(reduce_amount) == ChargeResult::NotEnough {
            return Err(FallibleExecutionError::NotEnoughGas.into());
        }

        let id = self.context.gas_reserver.reserve(amount, duration)?;

        Ok(id)
    }

    fn unreserve_gas(&mut self, id: ReservationId) -> Result<u64, Self::FallibleError> {
        let amount = self.context.gas_reserver.unreserve(id)?;

        // This statement is like an op that increases "left" counter, but do not affect "burned" counter,
        // because we don't actually refund, we just rise "left" counter during unreserve
        // and it won't affect gas allowance counter because we don't make any actual calculations
        // TODO: uncomment when unreserving in current message features is discussed
        /*if !self.context.gas_counter.increase(amount) {
            return Err(some_charge_error.into());
        }*/

        Ok(amount)
    }

    fn system_reserve_gas(&mut self, amount: u64) -> Result<(), Self::FallibleError> {
        // TODO: use `NonZeroU64` after issue #1838 is fixed
        if amount == 0 {
            return Err(ReservationError::ZeroReservationAmount.into());
        }

        if self.context.gas_counter.reduce(amount) == ChargeResult::NotEnough {
            return Err(FallibleExecutionError::NotEnoughGas.into());
        }

        let reservation = &mut self.context.system_reservation;
        *reservation = reservation
            .map(|reservation| reservation.saturating_add(amount))
            .or(Some(amount));

        Ok(())
    }

    fn gas_available(&self) -> Result<u64, Self::UnrecoverableError> {
        Ok(self.context.gas_counter.left())
    }

    fn value(&self) -> Result<u128, Self::UnrecoverableError> {
        Ok(self.context.message_context.current().value())
    }

    fn value_available(&self) -> Result<u128, Self::UnrecoverableError> {
        Ok(self.context.value_counter.left())
    }

    fn wait(&mut self) -> Result<(), Self::UnrecoverableError> {
        self.charge_gas_if_enough(self.context.message_context.settings().waiting_fee())?;

        if self.context.message_context.reply_sent() {
            return Err(UnrecoverableWaitError::WaitAfterReply.into());
        }

        let reserve = u64::from(self.context.reserve_for.saturating_add(1))
            .saturating_mul(self.context.waitlist_cost);

        if self.context.gas_counter.reduce(reserve) != ChargeResult::Enough {
            return Err(UnrecoverableExecutionError::NotEnoughGas.into());
        }

        Ok(())
    }

    fn wait_for(&mut self, duration: u32) -> Result<(), Self::UnrecoverableError> {
        self.charge_gas_if_enough(self.context.message_context.settings().waiting_fee())?;

        if self.context.message_context.reply_sent() {
            return Err(UnrecoverableWaitError::WaitAfterReply.into());
        }

        if duration == 0 {
            return Err(UnrecoverableWaitError::ZeroDuration.into());
        }

        let reserve = u64::from(self.context.reserve_for.saturating_add(duration))
            .saturating_mul(self.context.waitlist_cost);

        if self.context.gas_counter.reduce(reserve) != ChargeResult::Enough {
            return Err(UnrecoverableExecutionError::NotEnoughGas.into());
        }

        Ok(())
    }

    fn wait_up_to(&mut self, duration: u32) -> Result<bool, Self::UnrecoverableError> {
        self.charge_gas_if_enough(self.context.message_context.settings().waiting_fee())?;

        if self.context.message_context.reply_sent() {
            return Err(UnrecoverableWaitError::WaitAfterReply.into());
        }

        if duration == 0 {
            return Err(UnrecoverableWaitError::ZeroDuration.into());
        }

        let reserve = u64::from(self.context.reserve_for.saturating_add(1))
            .saturating_mul(self.context.waitlist_cost);

        if self.context.gas_counter.reduce(reserve) != ChargeResult::Enough {
            return Err(UnrecoverableExecutionError::NotEnoughGas.into());
        }

        let reserve_full = u64::from(self.context.reserve_for.saturating_add(duration))
            .saturating_mul(self.context.waitlist_cost);
        let reserve_diff = reserve_full - reserve;

        Ok(self.context.gas_counter.reduce(reserve_diff) == ChargeResult::Enough)
    }

    fn wake(&mut self, waker_id: MessageId, delay: u32) -> Result<(), Self::FallibleError> {
        self.charge_gas_if_enough(self.context.message_context.settings().waking_fee())?;

        self.context.message_context.wake(waker_id, delay)?;
        Ok(())
    }

    fn create_program(
        &mut self,
        packet: InitPacket,
        delay: u32,
    ) -> Result<(MessageId, ProgramId), Self::FallibleError> {
        // We don't check for forbidden destination here, since dest is always unique and almost impossible to match SYSTEM_ID

        self.safe_gasfull_sends(&packet)?;
        self.charge_expiring_resources(&packet, true)?;
        self.charge_sending_fee(delay)?;

        self.charge_for_dispatch_stash_hold(delay)?;

        let code_hash = packet.code_id();

        // Send a message for program creation
        let (mid, pid) = self
            .context
            .message_context
            .init_program(packet, delay)
            .map(|(init_msg_id, new_prog_id)| {
                // Save a program candidate for this run
                let entry = self
                    .context
                    .program_candidates_data
                    .entry(code_hash)
                    .or_default();
                entry.push((init_msg_id, new_prog_id));

                (init_msg_id, new_prog_id)
            })?;
        Ok((mid, pid))
    }

    fn reply_deposit(
        &mut self,
        message_id: MessageId,
        amount: u64,
    ) -> Result<(), Self::FallibleError> {
        self.reduce_gas(amount)?;

        self.context
            .message_context
            .reply_deposit(message_id, amount)?;

        Ok(())
    }

    fn random(&self) -> Result<(&[u8], u32), Self::UnrecoverableError> {
        Ok((&self.context.random_data.0, self.context.random_data.1))
    }

    fn forbidden_funcs(&self) -> &BTreeSet<SysCallName> {
        &self.context.forbidden_funcs
    }
}

#[cfg(test)]
mod tests {
    use super::*;
    use alloc::vec;
    use gear_core::{
        message::{ContextSettings, IncomingDispatch, Payload, MAX_PAYLOAD_SIZE},
        pages::PageNumber,
    };

    struct MessageContextBuilder {
        incoming_dispatch: IncomingDispatch,
        program_id: ProgramId,
        sending_fee: u64,
        scheduled_sending_fee: u64,
        waiting_fee: u64,
        waking_fee: u64,
        reservation_fee: u64,
        outgoing_limit: u32,
    }

    impl MessageContextBuilder {
        fn new() -> Self {
            Self {
                incoming_dispatch: Default::default(),
                program_id: Default::default(),
                sending_fee: 0,
                scheduled_sending_fee: 0,
                waiting_fee: 0,
                waking_fee: 0,
                reservation_fee: 0,
                outgoing_limit: 0,
            }
        }

        fn build(self) -> MessageContext {
            MessageContext::new(
                self.incoming_dispatch,
                self.program_id,
                ContextSettings::new(
                    self.sending_fee,
                    self.scheduled_sending_fee,
                    self.waiting_fee,
                    self.waking_fee,
                    self.reservation_fee,
                    self.outgoing_limit,
                ),
            )
        }

        fn with_outgoing_limit(mut self, outgoing_limit: u32) -> Self {
            self.outgoing_limit = outgoing_limit;
            self
        }
    }

    struct ProcessorContextBuilder(ProcessorContext);

    impl ProcessorContextBuilder {
        fn new() -> Self {
            Self(ProcessorContext {
                page_costs: PageCosts::new_for_tests(),
                ..ProcessorContext::new_mock()
            })
        }

        fn build(self) -> ProcessorContext {
            self.0
        }

        fn with_message_context(mut self, context: MessageContext) -> Self {
            self.0.message_context = context;

            self
        }

        fn with_gas(mut self, gas_counter: GasCounter) -> Self {
            self.0.gas_counter = gas_counter;

            self
        }

        fn with_allowance(mut self, gas_allowance_counter: GasAllowanceCounter) -> Self {
            self.0.gas_allowance_counter = gas_allowance_counter;

            self
        }

        fn with_weighs(mut self, weights: HostFnWeights) -> Self {
            self.0.host_fn_weights = weights;

            self
        }

        fn with_allocation_context(mut self, ctx: AllocationsContext) -> Self {
            self.0.allocations_context = ctx;

            self
        }
    }

    // Invariant: Refund never occurs in `free` call.
    #[test]
    fn free_no_refund() {
        // Set initial Ext state
        let initial_gas = 100;
        let initial_allowance = 10000;

        let gas_left = (initial_gas, initial_allowance).into();

        let existing_page = 99.into();
        let non_existing_page = 100.into();

        let allocations_context =
            AllocationsContext::new(BTreeSet::from([existing_page]), 1.into(), 512.into());

        let mut ext = Ext::new(
            ProcessorContextBuilder::new()
                .with_gas(GasCounter::new(initial_gas))
                .with_allowance(GasAllowanceCounter::new(initial_allowance))
                .with_allocation_context(allocations_context)
                .build(),
        );

        // Freeing existing page.
        // Counters still shouldn't be changed.
        assert!(ext.free(existing_page).is_ok());
        assert_eq!(ext.gas_left(), gas_left);

        // Freeing non existing page.
        // Counters shouldn't be changed.
        assert_eq!(
            ext.free(non_existing_page),
            Err(AllocExtError::Alloc(AllocError::InvalidFree(
                non_existing_page.raw()
            )))
        );
        assert_eq!(ext.gas_left(), gas_left);
    }

    #[test]
    fn test_counter_zeroes() {
        // Set initial Ext state
        let free_weight = 1000;
        let host_fn_weights = HostFnWeights {
            free: free_weight,
            ..Default::default()
        };

        let initial_gas = free_weight - 1;
        let initial_allowance = free_weight + 1;

        let mut lack_gas_ext = Ext::new(
            ProcessorContextBuilder::new()
                .with_gas(GasCounter::new(initial_gas))
                .with_allowance(GasAllowanceCounter::new(initial_allowance))
                .with_weighs(host_fn_weights.clone())
                .build(),
        );

        assert_eq!(
            lack_gas_ext.charge_gas_runtime(RuntimeCosts::Free),
            Err(ChargeError::GasLimitExceeded),
        );

        let gas_amount = lack_gas_ext.gas_amount();
        let allowance = lack_gas_ext.context.gas_allowance_counter.left();
        // there was lack of gas
        assert_eq!(0, gas_amount.left());
        assert_eq!(initial_gas, gas_amount.burned());
        assert_eq!(initial_allowance - free_weight, allowance);

        let initial_gas = free_weight;
        let initial_allowance = free_weight - 1;

        let mut lack_allowance_ext = Ext::new(
            ProcessorContextBuilder::new()
                .with_gas(GasCounter::new(initial_gas))
                .with_allowance(GasAllowanceCounter::new(initial_allowance))
                .with_weighs(host_fn_weights)
                .build(),
        );

        assert_eq!(
            lack_allowance_ext.charge_gas_runtime(RuntimeCosts::Free),
            Err(ChargeError::GasAllowanceExceeded),
        );

        let gas_amount = lack_allowance_ext.gas_amount();
        let allowance = lack_allowance_ext.context.gas_allowance_counter.left();
        assert_eq!(initial_gas - free_weight, gas_amount.left());
        assert_eq!(initial_gas, gas_amount.burned());
        // there was lack of allowance
        assert_eq!(0, allowance);
    }

    #[test]
    // This function tests:
    //
    // - `send_commit` on valid handle
    // - `send_commit` on invalid handle
    // - `send_commit` on used handle
    // - `send_init` after limit is exceeded
    fn test_send_commit() {
        let mut ext = Ext::new(
            ProcessorContextBuilder::new()
                .with_message_context(MessageContextBuilder::new().with_outgoing_limit(1).build())
                .build(),
        );

        let data = HandlePacket::default();

        let fake_handle = 0;

        let msg = ext.send_commit(fake_handle, data.clone(), 0);
        assert_eq!(
            msg.unwrap_err(),
            FallibleExtError::Core(FallibleExtErrorCore::Message(MessageError::OutOfBounds))
        );

        let handle = ext.send_init().expect("Outgoing limit is 1");

        let msg = ext.send_commit(handle, data.clone(), 0);
        assert!(msg.is_ok());

        let msg = ext.send_commit(handle, data, 0);
        assert_eq!(
            msg.unwrap_err(),
            FallibleExtError::Core(FallibleExtErrorCore::Message(MessageError::LateAccess))
        );

        let handle = ext.send_init();
        assert_eq!(
            handle.unwrap_err(),
            FallibleExtError::Core(FallibleExtErrorCore::Message(
                MessageError::OutgoingMessagesAmountLimitExceeded
            ))
        );
    }

    #[test]
    // This function tests:
    //
    // - `send_push` on non-existent handle
    // - `send_push` on valid handle
    // - `send_push` on used handle
    // - `send_push` with too large payload
    // - `send_push` data is added to buffer
    fn test_send_push() {
        let mut ext = Ext::new(
            ProcessorContextBuilder::new()
                .with_message_context(
                    MessageContextBuilder::new()
                        .with_outgoing_limit(u32::MAX)
                        .build(),
                )
                .build(),
        );

        let data = HandlePacket::default();

        let fake_handle = 0;

        let res = ext.send_push(fake_handle, &[0, 0, 0]);
        assert_eq!(
            res.unwrap_err(),
            FallibleExtError::Core(FallibleExtErrorCore::Message(MessageError::OutOfBounds))
        );

        let handle = ext.send_init().expect("Outgoing limit is u32::MAX");

        let res = ext.send_push(handle, &[1, 2, 3]);
        assert!(res.is_ok());

        let res = ext.send_push(handle, &[4, 5, 6]);
        assert!(res.is_ok());

        let large_payload = vec![0u8; MAX_PAYLOAD_SIZE + 1];

        let res = ext.send_push(handle, &large_payload);
        assert_eq!(
            res.unwrap_err(),
            FallibleExtError::Core(FallibleExtErrorCore::Message(
                MessageError::MaxMessageSizeExceed
            ))
        );

        let msg = ext.send_commit(handle, data, 0);
        assert!(msg.is_ok());

        let res = ext.send_push(handle, &[7, 8, 9]);
        assert_eq!(
            res.unwrap_err(),
            FallibleExtError::Core(FallibleExtErrorCore::Message(MessageError::LateAccess))
        );

        let (outcome, _) = ext.context.message_context.drain();
        let ContextOutcomeDrain {
            mut outgoing_dispatches,
            ..
        } = outcome.drain();
        let dispatch = outgoing_dispatches
            .pop()
            .map(|(dispatch, _, _)| dispatch)
            .expect("Send commit was ok");

        assert_eq!(dispatch.message().payload_bytes(), &[1, 2, 3, 4, 5, 6]);
    }

    #[test]
    // This function tests:
    //
    // - `send_push_input` on non-existent handle
    // - `send_push_input` on valid handle
    // - `send_push_input` on used handle
    // - `send_push_input` data is added to buffer
    fn test_send_push_input() {
        let mut ext = Ext::new(
            ProcessorContextBuilder::new()
                .with_message_context(
                    MessageContextBuilder::new()
                        .with_outgoing_limit(u32::MAX)
                        .build(),
                )
                .build(),
        );

        let data = HandlePacket::default();

        let fake_handle = 0;

        let res = ext.send_push_input(fake_handle, 0, 1);
        assert_eq!(
            res.unwrap_err(),
            FallibleExtError::Core(FallibleExtErrorCore::Message(MessageError::OutOfBounds))
        );

        let handle = ext.send_init().expect("Outgoing limit is u32::MAX");

        let res = ext
            .context
            .message_context
            .payload_mut()
            .try_extend_from_slice(&[1, 2, 3, 4, 5, 6]);
        assert!(res.is_ok());

        let res = ext.send_push_input(handle, 2, 3);
        assert!(res.is_ok());

        let res = ext.send_push_input(handle, 8, 10);
        assert!(res.is_ok());

        let msg = ext.send_commit(handle, data, 0);
        assert!(msg.is_ok());

        let res = ext.send_push_input(handle, 0, 1);
        assert_eq!(
            res.unwrap_err(),
            FallibleExtError::Core(FallibleExtErrorCore::Message(MessageError::LateAccess))
        );

        let (outcome, _) = ext.context.message_context.drain();
        let ContextOutcomeDrain {
            mut outgoing_dispatches,
            ..
        } = outcome.drain();
        let dispatch = outgoing_dispatches
            .pop()
            .map(|(dispatch, _, _)| dispatch)
            .expect("Send commit was ok");

        assert_eq!(dispatch.message().payload_bytes(), &[3, 4, 5]);
    }

    #[test]
    // This function requires `reply_push` to work to add extra data.
    // This function tests:
    //
    // - `reply_commit` with too much data
    // - `reply_commit` with valid data
    // - `reply_commit` duplicate reply
    fn test_reply_commit() {
        let mut ext = Ext::new(
            ProcessorContextBuilder::new()
                .with_gas(GasCounter::new(u64::MAX))
                .with_message_context(
                    MessageContextBuilder::new()
                        .with_outgoing_limit(u32::MAX)
                        .build(),
                )
                .build(),
        );

        let res = ext.reply_push(&[0]);
        assert!(res.is_ok());

        let res = ext.reply_commit(ReplyPacket::new(Payload::filled_with(0), 0));
        assert_eq!(
            res.unwrap_err(),
            FallibleExtError::Core(FallibleExtErrorCore::Message(
                MessageError::MaxMessageSizeExceed
            ))
        );

        let res = ext.reply_commit(ReplyPacket::auto());
        assert!(res.is_ok());

        let res = ext.reply_commit(ReplyPacket::auto());
        assert_eq!(
            res.unwrap_err(),
            FallibleExtError::Core(FallibleExtErrorCore::Message(MessageError::DuplicateReply))
        );
    }

    #[test]
    // This function requires `reply_push` to work to add extra data.
    // This function tests:
    //
    // - `reply_push` with valid data
    // - `reply_push` with too much data
    // - `reply_push` after `reply_commit`
    // - `reply_push` data is added to buffer
    fn test_reply_push() {
        let mut ext = Ext::new(
            ProcessorContextBuilder::new()
                .with_gas(GasCounter::new(u64::MAX))
                .with_message_context(
                    MessageContextBuilder::new()
                        .with_outgoing_limit(u32::MAX)
                        .build(),
                )
                .build(),
        );

        let res = ext.reply_push(&[1, 2, 3]);
        assert!(res.is_ok());

        let res = ext.reply_push(&[4, 5, 6]);
        assert!(res.is_ok());

        let large_payload = vec![0u8; MAX_PAYLOAD_SIZE + 1];

        let res = ext.reply_push(&large_payload);
        assert_eq!(
            res.unwrap_err(),
            FallibleExtError::Core(FallibleExtErrorCore::Message(
                MessageError::MaxMessageSizeExceed
            ))
        );

        let res = ext.reply_commit(ReplyPacket::auto());
        assert!(res.is_ok());

        let res = ext.reply_push(&[7, 8, 9]);
        assert_eq!(
            res.unwrap_err(),
            FallibleExtError::Core(FallibleExtErrorCore::Message(MessageError::LateAccess))
        );

        let (outcome, _) = ext.context.message_context.drain();
        let ContextOutcomeDrain {
            mut outgoing_dispatches,
            ..
        } = outcome.drain();
        let dispatch = outgoing_dispatches
            .pop()
            .map(|(dispatch, _, _)| dispatch)
            .expect("Send commit was ok");

        assert_eq!(dispatch.message().payload_bytes(), &[1, 2, 3, 4, 5, 6]);
    }

    #[test]
    // This function tests:
    //
    // - `reply_push_input` with valid data
    // - `reply_push_input` after `reply_commit`
    // - `reply_push_input` data is added to buffer
    fn test_reply_push_input() {
        let mut ext = Ext::new(
            ProcessorContextBuilder::new()
                .with_message_context(
                    MessageContextBuilder::new()
                        .with_outgoing_limit(u32::MAX)
                        .build(),
                )
                .build(),
        );

        let res = ext
            .context
            .message_context
            .payload_mut()
            .try_extend_from_slice(&[1, 2, 3, 4, 5, 6]);
        assert!(res.is_ok());

        let res = ext.reply_push_input(2, 3);
        assert!(res.is_ok());

        let res = ext.reply_push_input(8, 10);
        assert!(res.is_ok());

        let msg = ext.reply_commit(ReplyPacket::auto());
        assert!(msg.is_ok());

        let res = ext.reply_push_input(0, 1);
        assert_eq!(
            res.unwrap_err(),
            FallibleExtError::Core(FallibleExtErrorCore::Message(MessageError::LateAccess))
        );

        let (outcome, _) = ext.context.message_context.drain();
        let ContextOutcomeDrain {
            mut outgoing_dispatches,
            ..
        } = outcome.drain();
        let dispatch = outgoing_dispatches
            .pop()
            .map(|(dispatch, _, _)| dispatch)
            .expect("Send commit was ok");

        assert_eq!(dispatch.message().payload_bytes(), &[3, 4, 5]);
    }
}<|MERGE_RESOLUTION|>--- conflicted
+++ resolved
@@ -39,12 +39,8 @@
         ContextOutcomeDrain, ContextStore, Dispatch, GasLimit, HandlePacket, InitPacket,
         MessageContext, Packet, ReplyPacket,
     },
-<<<<<<< HEAD
-    pages::{PageU32Size, WasmPage},
+    pages::{GearPage, PageU32Size, WasmPage},
     percent::Percent,
-=======
-    pages::{GearPage, PageU32Size, WasmPage},
->>>>>>> 54ad4450
     reservation::GasReserver,
 };
 use gear_core_backend::{
