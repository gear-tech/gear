// This file is part of Gear.

// Copyright (C) 2021-2022 Gear Technologies Inc.
// SPDX-License-Identifier: GPL-3.0-or-later WITH Classpath-exception-2.0

// This program is free software: you can redistribute it and/or modify
// it under the terms of the GNU General Public License as published by
// the Free Software Foundation, either version 3 of the License, or
// (at your option) any later version.

// This program is distributed in the hope that it will be useful,
// but WITHOUT ANY WARRANTY; without even the implied warranty of
// MERCHANTABILITY or FITNESS FOR A PARTICULAR PURPOSE. See the
// GNU General Public License for more details.

// You should have received a copy of the GNU General Public License
// along with this program. If not, see <https://www.gnu.org/licenses/>.

use crate::configs::{BlockInfo, PagesConfig};
use alloc::{
    collections::{BTreeMap, BTreeSet},
    vec::Vec,
};
use codec::{Decode, Encode};
use gear_backend_common::{
    lazy_pages::{GlobalsConfig, LazyPagesWeights, Status},
    memory::OutOfMemoryAccessError,
    BackendExt, BackendExtError, ExtInfo, SystemReservationContext, TerminationReason,
    TrapExplanation,
};
use gear_core::{
    costs::{HostFnWeights, RuntimeCosts},
    env::Ext as EnvExt,
    gas::{ChargeResult, GasAllowanceCounter, GasAmount, GasCounter, Token, ValueCounter},
    ids::{CodeId, MessageId, ProgramId, ReservationId},
    memory::{
        AllocInfo, AllocationsContext, GearPage, GrowHandler, Memory, MemoryInterval,
        NoopGrowHandler, PageBuf, PageU32Size, WasmPage,
    },
    message::{
        GasLimit, HandlePacket, InitPacket, MessageContext, Packet, ReplyPacket, StatusCode,
    },
    reservation::GasReserver,
};
use gear_core_errors::{CoreError, ExecutionError, ExtError, MemoryError, MessageError, WaitError};
use gear_wasm_instrument::syscalls::SysCallName;

/// Processor context.
pub struct ProcessorContext {
    /// Gas counter.
    pub gas_counter: GasCounter,
    /// Gas allowance counter.
    pub gas_allowance_counter: GasAllowanceCounter,
    /// Reserved gas counter.
    pub gas_reserver: GasReserver,
    /// System reservation.
    pub system_reservation: Option<u64>,
    /// Value counter.
    pub value_counter: ValueCounter,
    /// Allocations context.
    pub allocations_context: AllocationsContext,
    /// Message context.
    pub message_context: MessageContext,
    /// Block info.
    pub block_info: BlockInfo,
    /// Allocations config.
    pub pages_config: PagesConfig,
    /// Account existential deposit
    pub existential_deposit: u128,
    /// Communication origin
    pub origin: ProgramId,
    /// Current program id
    pub program_id: ProgramId,
    /// Map of code hashes to program ids of future programs, which are planned to be
    /// initialized with the corresponding code (with the same code hash).
    pub program_candidates_data: BTreeMap<CodeId, Vec<(MessageId, ProgramId)>>,
    /// Weights of host functions.
    pub host_fn_weights: HostFnWeights,
    /// Functions forbidden to be called.
    pub forbidden_funcs: BTreeSet<SysCallName>,
    /// Mailbox threshold.
    pub mailbox_threshold: u64,
    /// Cost for single block waitlist holding.
    pub waitlist_cost: u64,
    /// Reserve for parameter of scheduling.
    pub reserve_for: u32,
    /// Cost for reservation holding.
    pub reservation: u64,
    /// Output from Randomness.
    pub random_data: (Vec<u8>, u32),
}

/// Trait to which ext must have to work in processor wasm executor.
/// Currently used only for lazy-pages support.
pub trait ProcessorExt {
    /// Whether this extension works with lazy pages.
    const LAZY_PAGES_ENABLED: bool;

    /// Create new
    fn new(context: ProcessorContext) -> Self;

    /// Protect and save storage keys for pages which has no data
    fn lazy_pages_init_for_program(
        mem: &mut impl Memory,
        prog_id: ProgramId,
        stack_end: Option<WasmPage>,
        globals_config: GlobalsConfig,
        lazy_pages_weights: LazyPagesWeights,
    );

    /// Lazy pages contract post execution actions
    fn lazy_pages_post_execution_actions(mem: &mut impl Memory);

    /// Returns lazy pages status
    fn lazy_pages_status() -> Option<Status>;
}

/// [`Ext`](Ext)'s error
#[derive(Debug, Clone, Eq, PartialEq, derive_more::Display, derive_more::From, Encode, Decode)]
pub enum ProcessorError {
    /// Basic error
    #[display(fmt = "{_0}")]
    Core(ExtError),
    /// Gas allowance exceeded
    #[display(fmt = "Gas allowance exceeded")]
    GasAllowanceExceeded,
}

impl From<MessageError> for ProcessorError {
    fn from(err: MessageError) -> Self {
        Self::Core(ExtError::Message(err))
    }
}

impl From<MemoryError> for ProcessorError {
    fn from(err: MemoryError) -> Self {
        Self::Core(ExtError::Memory(err))
    }
}

impl From<WaitError> for ProcessorError {
    fn from(err: WaitError) -> Self {
        Self::Core(ExtError::Wait(err))
    }
}

impl From<ExecutionError> for ProcessorError {
    fn from(err: ExecutionError) -> Self {
        Self::Core(ExtError::Execution(err))
    }
}

impl CoreError for ProcessorError {}

impl BackendExtError for ProcessorError {
    fn from_ext_error(err: ExtError) -> Self {
        Self::Core(err)
    }

    fn forbidden_function() -> Self {
        Self::Core(ExtError::Execution(ExecutionError::ForbiddenFunction))
    }

    fn into_ext_error(self) -> Result<ExtError, Self> {
        match self {
            ProcessorError::Core(err) => Ok(err),
            err => Err(err),
        }
    }

    fn into_termination_reason(self) -> TerminationReason {
        match self {
            ProcessorError::Core(err) => TerminationReason::Trap(TrapExplanation::Core(err)),
            ProcessorError::GasAllowanceExceeded => TerminationReason::GasAllowanceExceeded,
        }
    }
}

/// Charger for pages in `alloc()`
/// that checks we always charge more than refund
struct ChargedAllocGas {
    amount: u64,
}

impl ChargedAllocGas {
    fn calculate_gas(ext: &Ext, alloc: u32, mem_grow: u32) -> u64 {
        let alloc = alloc as u64;
        let mem_grow = mem_grow as u64;
        alloc
            .saturating_mul(ext.context.pages_config.alloc_cost)
            .saturating_add(mem_grow.saturating_mul(ext.context.pages_config.mem_grow_cost))
    }

    fn charge(ext: &mut Ext, pages: u32) -> Result<Self, <Ext as EnvExt>::Error> {
        let amount = Self::calculate_gas(ext, pages, pages);
        ext.charge_gas(amount)?;
        Ok(Self { amount })
    }

    fn refund(
        self,
        ext: &mut Ext,
        not_allocated: u32,
        not_grown: u32,
    ) -> Result<(), <Ext as EnvExt>::Error> {
        let amount = Self::calculate_gas(ext, not_allocated, not_grown);
        ext.refund_gas(amount)?;

        if self.amount < amount {
            unreachable!("Allocation logic invalidated: trying to refund more than charged");
        }

        Ok(())
    }
}

/// Structure providing externalities for running host functions.
pub struct Ext {
    /// Processor context.
    pub context: ProcessorContext,
<<<<<<< HEAD
=======
    /// Panic string if occurred
    pub panic: Option<String>,
    // Counter of outgoing gasless messages.
    //
    // It's temporary field, used to solve `core-audit/issue#22`.
    outgoing_gasless: u64,
>>>>>>> 8d0b4a9a
}

/// Empty implementation for non-substrate (and non-lazy-pages) using
impl ProcessorExt for Ext {
    const LAZY_PAGES_ENABLED: bool = false;

    fn new(context: ProcessorContext) -> Self {
<<<<<<< HEAD
        Self { context }
=======
        Self {
            context,
            panic: None,
            outgoing_gasless: 0,
        }
>>>>>>> 8d0b4a9a
    }

    fn lazy_pages_init_for_program(
        _mem: &mut impl Memory,
        _prog_id: ProgramId,
        _stack_end: Option<WasmPage>,
        _globals_config: GlobalsConfig,
        _lazy_pages_weights: LazyPagesWeights,
    ) {
        unreachable!("Must not be called: lazy-pages is unsupported by this ext")
    }

    fn lazy_pages_post_execution_actions(_mem: &mut impl Memory) {
        unreachable!("Must not be called: lazy-pages is unsupported by this ext")
    }

    fn lazy_pages_status() -> Option<Status> {
        unreachable!("Must not be called: lazy-pages is unsupported by this ext")
    }
}

impl BackendExt for Ext {
    fn into_ext_info(self, memory: &impl Memory) -> Result<ExtInfo, MemoryError> {
        let pages_for_data =
            |static_pages: WasmPage, allocations: &BTreeSet<WasmPage>| -> Vec<GearPage> {
                static_pages
                    .iter_from_zero()
                    .chain(allocations.iter().copied())
                    .flat_map(|p| p.to_pages_iter())
                    .collect()
            };

        self.into_ext_info_inner(memory, pages_for_data)
    }

    fn gas_amount(&self) -> GasAmount {
        self.context.gas_counter.clone().into()
    }

    fn pre_process_memory_accesses(
        _reads: &[MemoryInterval],
        _writes: &[MemoryInterval],
    ) -> Result<(), OutOfMemoryAccessError> {
        Ok(())
    }
}

impl Ext {
    fn check_message_value(&mut self, message_value: u128) -> Result<(), ProcessorError> {
        let existential_deposit = self.context.existential_deposit;
        // Sending value should apply the range {0} ∪ [existential_deposit; +inf)
        if message_value != 0 && message_value < existential_deposit {
            Err(MessageError::InsufficientValue {
                message_value,
                existential_deposit,
            }
            .into())
        } else {
            Ok(())
        }
    }

    fn check_gas_limit(&mut self, gas_limit: Option<GasLimit>) -> Result<GasLimit, ProcessorError> {
        let mailbox_threshold = self.context.mailbox_threshold;
        let gas_limit = gas_limit.unwrap_or(0);

        // Sending gas should apply the range {0} ∪ [mailbox_threshold; +inf)
        if gas_limit < mailbox_threshold && gas_limit != 0 {
            Err(MessageError::InsufficientGasLimit {
                message_gas_limit: gas_limit,
                mailbox_threshold,
            }
            .into())
        } else {
            Ok(gas_limit)
        }
    }

    fn reduce_gas(&mut self, gas_limit: GasLimit) -> Result<(), ProcessorError> {
        if self.context.gas_counter.reduce(gas_limit) != ChargeResult::Enough {
            Err(MessageError::NotEnoughGas.into())
        } else {
            Ok(())
        }
    }

    fn charge_message_value(&mut self, message_value: u128) -> Result<(), ProcessorError> {
        if self.context.value_counter.reduce(message_value) != ChargeResult::Enough {
            Err(MessageError::NotEnoughValue {
                message_value,
                value_left: self.context.value_counter.left(),
            }
            .into())
        } else {
            Ok(())
        }
    }

    // It's temporary fn, used to solve `core-audit/issue#22`.
    fn safe_gasfull_sends<T: Packet>(&mut self, packet: &T) -> Result<(), ProcessorError> {
        let outgoing_gasless = self.outgoing_gasless;

        match packet.gas_limit() {
            Some(x) if x != 0 => {
                self.outgoing_gasless = 0;

                let prev_gasless_fee =
                    outgoing_gasless.saturating_mul(self.context.mailbox_threshold);

                self.reduce_gas(prev_gasless_fee)?;
            }
            None => self.outgoing_gasless = outgoing_gasless.saturating_add(1),
            _ => {}
        };

        Ok(())
    }

    fn charge_expiring_resources<T: Packet>(&mut self, packet: &T) -> Result<(), ProcessorError> {
        self.check_message_value(packet.value())?;
        // Charge for using expiring resources. Charge for calling sys-call was done earlier.
        let gas_limit = self.check_gas_limit(packet.gas_limit())?;
        self.reduce_gas(gas_limit)?;
        self.charge_message_value(packet.value())?;
        Ok(())
    }

    fn check_forbidden_destination(&mut self, id: ProgramId) -> Result<(), ProcessorError> {
        if id == ProgramId::SYSTEM {
            Err(ExecutionError::ForbiddenFunction.into())
        } else {
            Ok(())
        }
    }

    fn check_charge_results(
        &mut self,
        common_charge: ChargeResult,
        allowance_charge: ChargeResult,
    ) -> Result<(), ProcessorError> {
        use ChargeResult::*;

        match (common_charge, allowance_charge) {
            (NotEnough, _) => Err(ExecutionError::GasLimitExceeded.into()),
            (Enough, NotEnough) => Err(ProcessorError::GasAllowanceExceeded),
            (Enough, Enough) => Ok(()),
        }
    }

    fn charge_sending_fee(&mut self, delay: u32) -> Result<(), ProcessorError> {
        if delay == 0 {
            self.charge_gas(self.context.message_context.settings().sending_fee())
        } else {
            self.charge_gas(
                self.context
                    .message_context
                    .settings()
                    .scheduled_sending_fee(),
            )
        }
    }
}

impl EnvExt for Ext {
    type Error = ProcessorError;

    fn alloc(
        &mut self,
        pages_num: WasmPage,
        mem: &mut impl Memory,
    ) -> Result<WasmPage, Self::Error> {
        self.alloc_inner::<NoopGrowHandler>(pages_num, mem)
    }

    fn block_height(&mut self) -> Result<u32, Self::Error> {
        self.charge_gas_runtime(RuntimeCosts::BlockHeight)?;
        Ok(self.context.block_info.height)
    }

    fn block_timestamp(&mut self) -> Result<u64, Self::Error> {
        self.charge_gas_runtime(RuntimeCosts::BlockTimestamp)?;
        Ok(self.context.block_info.timestamp)
    }

    fn origin(&mut self) -> Result<gear_core::ids::ProgramId, Self::Error> {
        self.charge_gas_runtime(RuntimeCosts::Origin)?;
        Ok(self.context.origin)
    }

    fn send_init(&mut self) -> Result<u32, Self::Error> {
        self.charge_gas_runtime(RuntimeCosts::SendInit)?;
        let handle = self.context.message_context.send_init()?;
        Ok(handle)
    }

    fn send_push(&mut self, handle: u32, buffer: &[u8]) -> Result<(), Self::Error> {
        self.charge_gas_runtime(RuntimeCosts::SendPush(buffer.len() as u32))?;
        self.context.message_context.send_push(handle, buffer)?;
        Ok(())
    }

    fn send_push_input(&mut self, handle: u32, offset: u32, len: u32) -> Result<(), Self::Error> {
        let range = self.context.message_context.check_input_range(offset, len);
        self.charge_gas_runtime(RuntimeCosts::SendPushInput(range.len()))?;

        self.context
            .message_context
            .send_push_input(handle, range)?;

        Ok(())
    }

    fn send_commit(
        &mut self,
        handle: u32,
        msg: HandlePacket,
        delay: u32,
    ) -> Result<MessageId, Self::Error> {
        self.charge_gas_runtime(RuntimeCosts::SendCommit(msg.payload().len() as u32))?;

        self.check_forbidden_destination(msg.destination())?;
        self.safe_gasfull_sends(&msg)?;
        self.charge_expiring_resources(&msg)?;
        self.charge_sending_fee(delay)?;

        let msg_id = self
            .context
            .message_context
            .send_commit(handle, msg, delay, None)?;

        Ok(msg_id)
    }

    fn reservation_send_commit(
        &mut self,
        id: ReservationId,
        handle: u32,
        msg: HandlePacket,
        delay: u32,
    ) -> Result<MessageId, Self::Error> {
        self.charge_gas_runtime(RuntimeCosts::ReservationSendCommit(
            msg.payload().len() as u32
        ))?;

        self.check_forbidden_destination(msg.destination())?;
        self.check_message_value(msg.value())?;
        self.check_gas_limit(msg.gas_limit())?;
        // TODO: gasful sending (#1828)
        self.charge_message_value(msg.value())?;
        self.charge_sending_fee(delay)?;

        self.context.gas_reserver.mark_used(id)?;

        let msg_id = self
            .context
            .message_context
            .send_commit(handle, msg, delay, Some(id))?;
        Ok(msg_id)
    }

    fn reply_push(&mut self, buffer: &[u8]) -> Result<(), Self::Error> {
        self.charge_gas_runtime(RuntimeCosts::ReplyPush(buffer.len() as u32))?;
        self.context.message_context.reply_push(buffer)?;
        Ok(())
    }

    fn reply_commit(&mut self, msg: ReplyPacket, delay: u32) -> Result<MessageId, Self::Error> {
        self.charge_gas_runtime(RuntimeCosts::ReplyCommit)?;

        self.check_forbidden_destination(self.context.message_context.reply_destination())?;
        self.safe_gasfull_sends(&msg)?;
        self.charge_expiring_resources(&msg)?;
        self.charge_sending_fee(delay)?;

        let msg_id = self
            .context
            .message_context
            .reply_commit(msg, delay, None)?;
        Ok(msg_id)
    }

    fn reservation_reply_commit(
        &mut self,
        id: ReservationId,
        msg: ReplyPacket,
        delay: u32,
    ) -> Result<MessageId, Self::Error> {
        self.charge_gas_runtime(RuntimeCosts::ReservationReplyCommit)?;

        self.check_forbidden_destination(self.context.message_context.reply_destination())?;
        self.check_message_value(msg.value())?;
        self.check_gas_limit(msg.gas_limit())?;
        // TODO: gasful sending (#1828)
        self.charge_message_value(msg.value())?;
        self.charge_sending_fee(delay)?;

        self.context.gas_reserver.mark_used(id)?;

        let msg_id = self
            .context
            .message_context
            .reply_commit(msg, delay, Some(id))?;
        Ok(msg_id)
    }

    fn reply_to(&mut self) -> Result<MessageId, Self::Error> {
        self.charge_gas_runtime(RuntimeCosts::ReplyTo)?;

        self.context
            .message_context
            .current()
            .details()
            .and_then(|d| d.to_reply_details())
            .map(|d| d.into_reply_to())
            .ok_or_else(|| MessageError::NoReplyContext.into())
    }

    fn signal_from(&mut self) -> Result<MessageId, Self::Error> {
        self.charge_gas_runtime(RuntimeCosts::SignalFrom)?;

        self.context
            .message_context
            .current()
            .details()
            .and_then(|d| d.to_signal_details())
            .map(|d| d.from())
            .ok_or_else(|| MessageError::NoSignalContext.into())
    }

    fn reply_push_input(&mut self, offset: u32, len: u32) -> Result<(), Self::Error> {
        let range = self.context.message_context.check_input_range(offset, len);
        self.charge_gas_runtime(RuntimeCosts::ReplyPushInput(range.len()))?;

        self.context.message_context.reply_push_input(range)?;

        Ok(())
    }

    fn source(&mut self) -> Result<ProgramId, Self::Error> {
        self.charge_gas_runtime(RuntimeCosts::Source)?;
        Ok(self.context.message_context.current().source())
    }

    fn exit(&mut self) -> Result<(), Self::Error> {
        self.charge_gas_runtime(RuntimeCosts::Exit)?;
        Ok(())
    }

    fn status_code(&mut self) -> Result<StatusCode, Self::Error> {
        self.charge_gas_runtime(RuntimeCosts::StatusCode)?;

        self.context
            .message_context
            .current()
            .details()
            .map(|d| d.status_code())
            .ok_or_else(|| MessageError::NoStatusCodeContext.into())
    }

    fn message_id(&mut self) -> Result<MessageId, Self::Error> {
        self.charge_gas_runtime(RuntimeCosts::MsgId)?;
        Ok(self.context.message_context.current().id())
    }

    fn program_id(&mut self) -> Result<ProgramId, Self::Error> {
        self.charge_gas_runtime(RuntimeCosts::ProgramId)?;
        Ok(self.context.program_id)
    }

    fn free(&mut self, page: WasmPage) -> Result<(), Self::Error> {
        self.charge_gas_runtime(RuntimeCosts::Free)?;

        self.context.allocations_context.free(page)?;

        // Returns back gas for allocated page if it's new
        if !self.context.allocations_context.is_init_page(page) {
            self.refund_gas(self.context.pages_config.alloc_cost)?;
        }

        Ok(())
    }

    fn debug(&mut self, data: &str) -> Result<(), Self::Error> {
        self.charge_gas_runtime(RuntimeCosts::Debug(data.len() as u32))?;
        log::debug!(target: "gwasm", "DEBUG: {}", data);
        Ok(())
    }

    fn charge_error(&mut self) -> Result<(), Self::Error> {
        self.charge_gas_runtime(RuntimeCosts::Error)?;

        Ok(())
    }

    fn read(&mut self, at: u32, len: u32) -> Result<&[u8], Self::Error> {
        let size = self
            .size()?
            .try_into()
            .unwrap_or_else(|_| unreachable!("size of the payload is a known constant: gear_core::message::MAX_PAYLOAD_SIZE < u32::MAX"));

        self.charge_gas_runtime(RuntimeCosts::Read(size))?;

        // Verify read is correct
        let end = at
            .checked_add(len)
            .ok_or(MessageError::TooBigReadLen { at, len })?;
        let msg = self.context.message_context.current().payload();
        if end as usize > msg.len() {
            return Err(MessageError::ReadWrongRange {
                start: at,
                end,
                msg_len: msg.len() as u32,
            }
            .into());
        }

        let msg = self.context.message_context.current().payload();
        Ok(&msg[at as usize..end as usize])
    }

    fn size(&mut self) -> Result<usize, Self::Error> {
        self.charge_gas_runtime(RuntimeCosts::Size)?;

        Ok(self.context.message_context.current().payload().len())
    }

    fn charge_gas(&mut self, val: u64) -> Result<(), Self::Error> {
        let common_charge = self.context.gas_counter.charge(val);
        let allowance_charge = self.context.gas_allowance_counter.charge(val);
        self.check_charge_results(common_charge, allowance_charge)
    }

    fn charge_gas_runtime(&mut self, costs: RuntimeCosts) -> Result<(), Self::Error> {
        let token = costs.token(&self.context.host_fn_weights);
        let common_charge = self.context.gas_counter.charge_token(token);
        let allowance_charge = self.context.gas_allowance_counter.charge_token(token);
        self.check_charge_results(common_charge, allowance_charge)
    }

    fn refund_gas(&mut self, val: u64) -> Result<(), Self::Error> {
        if self.context.gas_counter.refund(val) == ChargeResult::Enough {
            self.context.gas_allowance_counter.refund(val);
            Ok(())
        } else {
            Err(ExecutionError::TooManyGasAdded.into())
        }
    }

    fn reserve_gas(&mut self, amount: u64, duration: u32) -> Result<ReservationId, Self::Error> {
        self.charge_gas_runtime(RuntimeCosts::ReserveGas)?;
        self.charge_gas(self.context.message_context.settings().reservation_fee())?;

        if amount == 0 {
            return Err(ExecutionError::ZeroReservationAmount.into());
        }

        if duration == 0 {
            return Err(ExecutionError::ZeroReservationDuration.into());
        }

        let reserve = u64::from(self.context.reserve_for.saturating_add(duration))
            .saturating_mul(self.context.reservation);
        let reduce_amount = amount.saturating_add(reserve);
        if self.context.gas_counter.reduce(reduce_amount) == ChargeResult::NotEnough {
            return Err(ExecutionError::InsufficientGasForReservation.into());
        }

        let id = self.context.gas_reserver.reserve(amount, duration)?;

        Ok(id)
    }

    fn unreserve_gas(&mut self, id: ReservationId) -> Result<u64, Self::Error> {
        self.charge_gas_runtime(RuntimeCosts::UnreserveGas)?;

        let amount = self.context.gas_reserver.unreserve(id)?;

        // this statement is like in `Self::refund_gas()` but it won't affect "burned" counter
        // because we don't actually refund we just rise "left" counter during unreservation
        // and it won't affect gas allowance counter because we don't make any actual calculations
        // TODO: uncomment when unreserving in current message features is discussed
        /*if !self.context.gas_counter.increase(amount) {
            return Err(ExecutionError::TooManyGasAdded.into());
        }*/

        Ok(amount)
    }

    fn system_reserve_gas(&mut self, amount: u64) -> Result<(), Self::Error> {
        self.charge_gas_runtime(RuntimeCosts::SystemReserveGas)?;

        // TODO: use `NonZeroU64` after issue #1838 is fixed
        if amount == 0 {
            return Err(ExecutionError::ZeroSystemReservationAmount.into());
        }

        if self.context.gas_counter.reduce(amount) == ChargeResult::NotEnough {
            return Err(ExecutionError::InsufficientGasForReservation.into());
        }

        let reservation = &mut self.context.system_reservation;
        *reservation = reservation
            .map(|reservation| reservation.saturating_add(amount))
            .or(Some(amount));

        Ok(())
    }

    fn gas_available(&mut self) -> Result<u64, Self::Error> {
        self.charge_gas_runtime(RuntimeCosts::GasAvailable)?;
        Ok(self.context.gas_counter.left())
    }

    fn value(&mut self) -> Result<u128, Self::Error> {
        self.charge_gas_runtime(RuntimeCosts::Value)?;
        Ok(self.context.message_context.current().value())
    }

    fn value_available(&mut self) -> Result<u128, Self::Error> {
        self.charge_gas_runtime(RuntimeCosts::ValueAvailable)?;
        Ok(self.context.value_counter.left())
    }

    fn leave(&mut self) -> Result<(), Self::Error> {
        self.charge_gas_runtime(RuntimeCosts::Leave)?;
        Ok(())
    }

    fn wait(&mut self) -> Result<(), Self::Error> {
        self.charge_gas_runtime(RuntimeCosts::Wait)?;
        self.charge_gas(self.context.message_context.settings().waiting_fee())?;

        let reserve = u64::from(self.context.reserve_for.saturating_add(1))
            .saturating_mul(self.context.waitlist_cost);

        if self.context.gas_counter.reduce(reserve) != ChargeResult::Enough {
            return Err(WaitError::NotEnoughGas.into());
        }

        Ok(())
    }

    fn wait_for(&mut self, duration: u32) -> Result<(), Self::Error> {
        self.charge_gas_runtime(RuntimeCosts::WaitFor)?;
        self.charge_gas(self.context.message_context.settings().waiting_fee())?;

        if duration == 0 {
            return Err(WaitError::InvalidArgument.into());
        }

        let reserve = u64::from(self.context.reserve_for.saturating_add(duration))
            .saturating_mul(self.context.waitlist_cost);

        if self.context.gas_counter.reduce(reserve) != ChargeResult::Enough {
            return Err(WaitError::NotEnoughGas.into());
        }

        Ok(())
    }

    fn wait_up_to(&mut self, duration: u32) -> Result<bool, Self::Error> {
        self.charge_gas_runtime(RuntimeCosts::WaitUpTo)?;
        self.charge_gas(self.context.message_context.settings().waiting_fee())?;

        if duration == 0 {
            return Err(WaitError::InvalidArgument.into());
        }

        let reserve = u64::from(self.context.reserve_for.saturating_add(1))
            .saturating_mul(self.context.waitlist_cost);

        if self.context.gas_counter.reduce(reserve) != ChargeResult::Enough {
            return Err(WaitError::NotEnoughGas.into());
        }

        let reserve_full = u64::from(self.context.reserve_for.saturating_add(duration))
            .saturating_mul(self.context.waitlist_cost);
        let reserve_diff = reserve_full - reserve;

        Ok(self.context.gas_counter.reduce(reserve_diff) == ChargeResult::Enough)
    }

    fn wake(&mut self, waker_id: MessageId, delay: u32) -> Result<(), Self::Error> {
        self.charge_gas_runtime(RuntimeCosts::Wake)?;
        self.charge_gas(self.context.message_context.settings().waking_fee())?;

        self.context.message_context.wake(waker_id, delay)?;
        Ok(())
    }

    fn create_program(
        &mut self,
        packet: InitPacket,
        delay: u32,
    ) -> Result<(MessageId, ProgramId), Self::Error> {
        self.charge_gas_runtime(RuntimeCosts::CreateProgram(
            packet.payload().len() as u32,
            packet.salt().len() as u32,
        ))?;

        self.check_forbidden_destination(packet.destination())?;
        self.safe_gasfull_sends(&packet)?;
        self.charge_expiring_resources(&packet)?;
        self.charge_sending_fee(delay)?;

        let code_hash = packet.code_id();

        // Send a message for program creation
        let (mid, pid) = self
            .context
            .message_context
            .init_program(packet, delay)
            .map(|(init_msg_id, new_prog_id)| {
                // Save a program candidate for this run
                let entry = self
                    .context
                    .program_candidates_data
                    .entry(code_hash)
                    .or_default();
                entry.push((init_msg_id, new_prog_id));

                (init_msg_id, new_prog_id)
            })?;
        Ok((mid, pid))
    }

    fn random(&mut self) -> Result<(&[u8], u32), Self::Error> {
        self.charge_gas_runtime(RuntimeCosts::Random)?;
        Ok((&self.context.random_data.0, self.context.random_data.1))
    }

    fn forbidden_funcs(&self) -> &BTreeSet<SysCallName> {
        &self.context.forbidden_funcs
    }

    fn counters(&self) -> (u64, u64) {
        (
            self.context.gas_counter.left(),
            self.context.gas_allowance_counter.left(),
        )
    }

    fn update_counters(&mut self, gas: u64, allowance: u64) {
        let gas_left = self.context.gas_counter.left();
        if gas_left > gas {
            self.context.gas_counter.charge(gas_left - gas);
        } else {
            self.context.gas_counter.refund(gas - gas_left);
        }

        let allowance_left = self.context.gas_allowance_counter.left();
        if allowance_left > allowance {
            self.context
                .gas_allowance_counter
                .charge(allowance_left - allowance);
        } else {
            self.context
                .gas_allowance_counter
                .refund(allowance - allowance_left);
        }
    }

    fn out_of_gas(&mut self) -> Self::Error {
        ExecutionError::GasLimitExceeded.into()
    }

    fn out_of_allowance(&mut self) -> Self::Error {
        ProcessorError::GasAllowanceExceeded
    }

    fn runtime_cost(&self, costs: RuntimeCosts) -> u64 {
        costs.token(&self.context.host_fn_weights).weight()
    }
}

impl Ext {
    /// Inner alloc realization.
    // TODO  #2024 (https://github.com/gear-tech/gear/issues/2024) test that refunds less than charged!
    pub fn alloc_inner<G: GrowHandler>(
        &mut self,
        pages: WasmPage,
        mem: &mut impl Memory,
    ) -> Result<WasmPage, ProcessorError> {
        self.charge_gas_runtime(RuntimeCosts::Alloc)?;

        // Charge gas for allocations & grow
        let charged = ChargedAllocGas::charge(self, pages.raw())?;

        let AllocInfo { page, not_grown } =
            self.context.allocations_context.alloc::<G>(pages, mem)?;

        // Returns back greedily used gas for allocations
        let new_allocated_pages_num: u32 = page
            .iter_count(pages)
            // This is safe cause panic is unreachable: alloc returns page, for which `page + pages` is inside u32 memory.
            .unwrap_or_else(|err| unreachable!("Alloc implementation error: {}", err))
            .map(|page| !self.context.allocations_context.is_init_page(page) as u32)
            .sum();

        // Subtraction is safe because we met constraint
        // page <= pages for `new_allocated_pages_num` so
        // `new_allocated_pages_num` <= pages
        let not_allocated = pages.raw() - new_allocated_pages_num;
        let not_grown = not_grown.raw();
        charged.refund(self, not_allocated, not_grown)?;

        Ok(page)
    }

    /// Into ext info inner impl.
    /// `pages_for_data` returns vector of pages which data will be stored in info.
    pub fn into_ext_info_inner(
        self,
        memory: &impl Memory,
        pages_for_data: impl FnOnce(WasmPage, &BTreeSet<WasmPage>) -> Vec<GearPage>,
    ) -> Result<ExtInfo, MemoryError> {
        let ProcessorContext {
            allocations_context,
            message_context,
            gas_counter,
            gas_reserver,
            system_reservation,
            program_candidates_data,
            ..
        } = self.context;

        let (static_pages, initial_allocations, allocations) = allocations_context.into_parts();
        let mut pages_data = BTreeMap::new();
        for page in pages_for_data(static_pages, &allocations) {
            let mut buf = PageBuf::new_zeroed();
            memory.read(page.offset(), &mut buf)?;
            pages_data.insert(page, buf);
        }

        let (outcome, mut context_store) = message_context.drain();
        let (generated_dispatches, awakening) = outcome.drain();

        let system_reservation_context = SystemReservationContext {
            current_reservation: system_reservation,
            previous_reservation: context_store.system_reservation(),
        };

        context_store.set_reservation_nonce(gas_reserver.nonce());
        if let Some(reservation) = system_reservation {
            context_store.add_system_reservation(reservation);
        }

        let info = ExtInfo {
            gas_amount: gas_counter.into(),
            gas_reserver,
            system_reservation_context,
            allocations: (allocations != initial_allocations)
                .then_some(allocations)
                .unwrap_or_default(),
            pages_data,
            generated_dispatches,
            awakening,
            context_store,
            program_candidates_data,
        };
        Ok(info)
    }
}

#[cfg(test)]
mod tests {
    use super::*;
    use gear_core::message::ContextSettings;

    struct ProcessorContextBuilder(ProcessorContext);

    impl ProcessorContextBuilder {
        fn new() -> Self {
            let default_pc = ProcessorContext {
                gas_counter: GasCounter::new(0),
                gas_allowance_counter: GasAllowanceCounter::new(0),
                gas_reserver: GasReserver::new(
                    Default::default(),
                    Default::default(),
                    Default::default(),
                    Default::default(),
                ),
                system_reservation: None,
                value_counter: ValueCounter::new(0),
                allocations_context: AllocationsContext::new(
                    Default::default(),
                    Default::default(),
                    Default::default(),
                ),
                message_context: MessageContext::new(
                    Default::default(),
                    Default::default(),
                    None,
                    ContextSettings::new(0, 0, 0, 0, 0, 0),
                ),
                block_info: Default::default(),
                pages_config: Default::default(),
                existential_deposit: 0,
                origin: Default::default(),
                program_id: Default::default(),
                program_candidates_data: Default::default(),
                host_fn_weights: Default::default(),
                forbidden_funcs: Default::default(),
                mailbox_threshold: 0,
                waitlist_cost: 0,
                reserve_for: 0,
                reservation: 0,
                random_data: ([0u8; 32].to_vec(), 0),
            };

            Self(default_pc)
        }

        fn with_gas(mut self, gas_counter: GasCounter) -> Self {
            self.0.gas_counter = gas_counter;

            self
        }

        fn with_allowance(mut self, gas_allowance_counter: GasAllowanceCounter) -> Self {
            self.0.gas_allowance_counter = gas_allowance_counter;

            self
        }

        fn with_weighs(mut self, weights: HostFnWeights) -> Self {
            self.0.host_fn_weights = weights;

            self
        }

        fn with_allocation_context(mut self, ctx: AllocationsContext) -> Self {
            self.0.allocations_context = ctx;

            self
        }

        fn build(self) -> ProcessorContext {
            self.0
        }
    }

    #[test]
    fn test_free_no_refund() {
        // Set initial Ext state
        let free_weight = 10;
        let host_fn_weights = HostFnWeights {
            free: free_weight,
            ..Default::default()
        };

        let initial_gas = 100;
        let initial_allowance = 10000;

        let mut ext = Ext::new(
            ProcessorContextBuilder::new()
                .with_gas(GasCounter::new(initial_gas))
                .with_allowance(GasAllowanceCounter::new(initial_allowance))
                .with_weighs(host_fn_weights)
                .build(),
        );

        // Check if refund happens, than refunding amount >= 0
        let refunding_amount = ext.context.pages_config.alloc_cost;
        assert!(refunding_amount > 0);

        let non_existing_page = 100.into();
        assert_eq!(
            ext.free(non_existing_page),
            Err(ProcessorError::Core(ExtError::Memory(
                MemoryError::InvalidFree(non_existing_page.raw())
            )))
        );

        // Counters should change only by amount of call to `free`.
        let charged = free_weight;
        let (gas, allowance) = ext.counters();
        assert_eq!(initial_gas - charged, gas);
        assert_eq!(initial_allowance - charged, allowance);
    }

    // # TODO https://github.com/gear-tech/gear/issues/1998

    #[test]
    fn test_counter_zeroes() {
        // Set initial Ext state
        let free_weight = 1000;
        let host_fn_weights = HostFnWeights {
            free: free_weight,
            ..Default::default()
        };

        let initial_gas = free_weight - 1;
        let initial_allowance = free_weight + 1;

        let mut lack_gas_ext = Ext::new(
            ProcessorContextBuilder::new()
                .with_gas(GasCounter::new(initial_gas))
                .with_allowance(GasAllowanceCounter::new(initial_allowance))
                .with_weighs(host_fn_weights.clone())
                .build(),
        );

        assert_eq!(
            lack_gas_ext.charge_gas_runtime(RuntimeCosts::Free),
            Err(ExecutionError::GasLimitExceeded.into()),
        );

        let gas_amount = lack_gas_ext.gas_amount();
        let allowance = lack_gas_ext.context.gas_allowance_counter.left();
        // there was lack of gas
        assert_eq!(0, gas_amount.left());
        assert_eq!(initial_gas, gas_amount.burned());
        assert_eq!(initial_allowance - free_weight, allowance);

        let initial_gas = free_weight;
        let initial_allowance = free_weight - 1;

        let mut lack_allowance_ext = Ext::new(
            ProcessorContextBuilder::new()
                .with_gas(GasCounter::new(initial_gas))
                .with_allowance(GasAllowanceCounter::new(initial_allowance))
                .with_weighs(host_fn_weights)
                .build(),
        );

        assert_eq!(
            lack_allowance_ext.charge_gas_runtime(RuntimeCosts::Free),
            Err(ProcessorError::GasAllowanceExceeded),
        );

        let gas_amount = lack_allowance_ext.gas_amount();
        let allowance = lack_allowance_ext.context.gas_allowance_counter.left();
        assert_eq!(initial_gas - free_weight, gas_amount.left());
        assert_eq!(initial_gas, gas_amount.burned());
        // there was lack of allowance
        assert_eq!(0, allowance);
    }

    mod property_tests {
        use super::*;
        use gear_core::memory::HostPointer;
        use proptest::{
            arbitrary::any,
            collection::size_range,
            prop_oneof, proptest,
            strategy::{Just, Strategy},
            test_runner::Config as ProptestConfig,
        };

        struct TestMemory(WasmPage);

        impl Memory for TestMemory {
            fn grow(&mut self, pages: WasmPage) -> Result<(), MemoryError> {
                self.0 = self
                    .0
                    .add(pages)
                    .map_err(|_| MemoryError::ProgramAllocOutOfBounds)?;
                Ok(())
            }

            fn size(&self) -> WasmPage {
                self.0
            }

            fn write(&mut self, _offset: u32, _buffer: &[u8]) -> Result<(), MemoryError> {
                unimplemented!()
            }

            fn read(&self, _offset: u32, _buffer: &mut [u8]) -> Result<(), MemoryError> {
                unimplemented!()
            }

            unsafe fn get_buffer_host_addr_unsafe(&mut self) -> HostPointer {
                unimplemented!()
            }
        }

        #[derive(Debug, Clone)]
        enum Action {
            Alloc { pages: WasmPage },
            Free { page: WasmPage },
        }

        fn actions() -> impl Strategy<Value = Vec<Action>> {
            let action = wasm_page_number().prop_flat_map(|page| {
                prop_oneof![
                    Just(Action::Alloc { pages: page }),
                    Just(Action::Free { page })
                ]
            });
            proptest::collection::vec(action, 0..1024)
        }

        fn allocations() -> impl Strategy<Value = BTreeSet<WasmPage>> {
            proptest::collection::btree_set(wasm_page_number(), size_range(0..1024))
        }

        fn wasm_page_number() -> impl Strategy<Value = WasmPage> {
            any::<u16>().prop_map(WasmPage::from)
        }

        fn proptest_config() -> ProptestConfig {
            ProptestConfig {
                cases: 1024,
                ..Default::default()
            }
        }

        #[track_caller]
        fn assert_alloc_error(err: <Ext as EnvExt>::Error) {
            match err {
                ProcessorError::Core(ExtError::Memory(
                    MemoryError::ProgramAllocOutOfBounds
                    | MemoryError::IncorrectAllocationsSetOrMemSize,
                )) => {}
                err => Err(err).unwrap(),
            }
        }

        #[track_caller]
        fn assert_free_error(err: <Ext as EnvExt>::Error) {
            match err {
                ProcessorError::Core(ExtError::Memory(MemoryError::InvalidFree(_))) => {}
                err => Err(err).unwrap(),
            }
        }

        proptest! {
            #![proptest_config(proptest_config())]
            #[test]
            fn alloc(
                static_pages in wasm_page_number(),
                allocations in allocations(),
                max_pages in wasm_page_number(),
                mem_size in wasm_page_number(),
                actions in actions(),
            ) {
                let _ = env_logger::try_init();

                let ctx = AllocationsContext::new(allocations, static_pages, max_pages);
                let ctx = ProcessorContextBuilder::new()
                    .with_gas(GasCounter::new(u64::MAX))
                    .with_allowance(GasAllowanceCounter::new(u64::MAX))
                    .with_allocation_context(ctx)
                    .build();
                let mut ext = Ext::new(ctx);
                let mut mem = TestMemory(mem_size);

                for action in actions {
                    match action {
                        Action::Alloc { pages } => {
                            if let Err(err) = ext.alloc(pages, &mut mem) {
                                assert_alloc_error(err);
                            }
                        }
                        Action::Free { page } => {
                            if let Err(err) = ext.free(page) {
                                assert_free_error(err);
                            }
                        },
                    }
                }
            }
        }
    }
}<|MERGE_RESOLUTION|>--- conflicted
+++ resolved
@@ -218,15 +218,10 @@
 pub struct Ext {
     /// Processor context.
     pub context: ProcessorContext,
-<<<<<<< HEAD
-=======
-    /// Panic string if occurred
-    pub panic: Option<String>,
     // Counter of outgoing gasless messages.
     //
     // It's temporary field, used to solve `core-audit/issue#22`.
     outgoing_gasless: u64,
->>>>>>> 8d0b4a9a
 }
 
 /// Empty implementation for non-substrate (and non-lazy-pages) using
@@ -234,15 +229,10 @@
     const LAZY_PAGES_ENABLED: bool = false;
 
     fn new(context: ProcessorContext) -> Self {
-<<<<<<< HEAD
-        Self { context }
-=======
         Self {
             context,
-            panic: None,
             outgoing_gasless: 0,
         }
->>>>>>> 8d0b4a9a
     }
 
     fn lazy_pages_init_for_program(
