--- conflicted
+++ resolved
@@ -1030,15 +1030,9 @@
     fn pay_program_rent(
         &mut self,
         _program_id: ProgramId,
-<<<<<<< HEAD
         _rent: u128,
     ) -> Result<(u128, u32), Self::FallibleError> {
         Err(FallibleExtErrorCore::Unsupported.into())
-=======
-        rent: u128,
-    ) -> Result<(u128, u32), Self::FallibleError> {
-        Ok((rent, 0))
->>>>>>> 1128b5cc
     }
 
     fn program_id(&self) -> Result<ProgramId, Self::UnrecoverableError> {
