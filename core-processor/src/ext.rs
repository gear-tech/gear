// This file is part of Gear.

// Copyright (C) 2021-2022 Gear Technologies Inc.
// SPDX-License-Identifier: GPL-3.0-or-later WITH Classpath-exception-2.0

// This program is free software: you can redistribute it and/or modify
// it under the terms of the GNU General Public License as published by
// the Free Software Foundation, either version 3 of the License, or
// (at your option) any later version.

// This program is distributed in the hope that it will be useful,
// but WITHOUT ANY WARRANTY; without even the implied warranty of
// MERCHANTABILITY or FITNESS FOR A PARTICULAR PURPOSE. See the
// GNU General Public License for more details.

// You should have received a copy of the GNU General Public License
// along with this program. If not, see <https://www.gnu.org/licenses/>.

use crate::configs::{AllocationsConfig, BlockInfo};
use alloc::{
    collections::{BTreeMap, BTreeSet},
    string::{String, ToString},
    vec::Vec,
};
use core::fmt;
use gear_backend_common::{
    error_processor::IntoExtError, AsTerminationReason, ExtInfo, IntoExtInfo, TerminationReason,
    TrapExplanation,
};
use gear_core::{
    charge_gas_token,
    costs::{HostFnWeights, RuntimeCosts},
    env::Ext as EnvExt,
    gas::{ChargeResult, GasAllowanceCounter, GasAmount, GasCounter, ValueCounter},
    ids::{CodeId, MessageId, ProgramId, ReservationId},
    memory::{AllocationsContext, Memory, PageBuf, WasmPageNumber},
    message::{ExitCode, GasLimit, HandlePacket, InitPacket, MessageContext, Packet, ReplyPacket},
    reservation::GasReserver,
};
use gear_core_errors::{CoreError, ExecutionError, ExtError, MemoryError, MessageError, WaitError};

/// Processor context.
pub struct ProcessorContext {
    /// Gas counter.
    pub gas_counter: GasCounter,
    /// Gas allowance counter.
    pub gas_allowance_counter: GasAllowanceCounter,
    /// Reserved gas counter.
    pub gas_reserver: GasReserver,
    /// Value counter.
    pub value_counter: ValueCounter,
    /// Allocations context.
    pub allocations_context: AllocationsContext,
    /// Message context.
    pub message_context: MessageContext,
    /// Block info.
    pub block_info: BlockInfo,
    /// Allocations config.
    pub config: AllocationsConfig,
    /// Account existential deposit
    pub existential_deposit: u128,
    /// Communication origin
    pub origin: ProgramId,
    /// Current program id
    pub program_id: ProgramId,
    /// Map of code hashes to program ids of future programs, which are planned to be
    /// initialized with the corresponding code (with the same code hash).
    pub program_candidates_data: BTreeMap<CodeId, Vec<(ProgramId, MessageId)>>,
    /// Weights of host functions.
    pub host_fn_weights: HostFnWeights,
    /// Functions forbidden to be called.
    pub forbidden_funcs: BTreeSet<&'static str>,
    /// Mailbox threshold.
    pub mailbox_threshold: u64,
    /// Cost for single block waitlist holding.
    pub waitlist_cost: u64,
    /// Reserve for parameter of scheduling.
    pub reserve_for: u32,
}

/// Trait to which ext must have to work in processor wasm executor.
/// Currently used only for lazy-pages support.
pub trait ProcessorExt {
    /// An error issues in processor
    type Error: fmt::Display;
    /// Whether this extension works with lazy pages.
    const LAZY_PAGES_ENABLED: bool;

    /// Create new
    fn new(context: ProcessorContext) -> Self;

    /// Protect and save storage keys for pages which has no data
    fn lazy_pages_init_for_program(
        mem: &impl Memory,
        prog_id: ProgramId,
        stack_end: Option<WasmPageNumber>,
    ) -> Result<(), Self::Error>;

    /// Lazy pages contract post execution actions
    fn lazy_pages_post_execution_actions(mem: &impl Memory) -> Result<(), Self::Error>;
}

/// [`Ext`](Ext)'s error
#[derive(Debug, Clone, Eq, PartialEq, derive_more::Display, derive_more::From)]
pub enum ProcessorError {
    /// Basic error
    #[display(fmt = "{}", _0)]
    Core(ExtError),
    /// Termination reason occurred in a syscall
    #[display(fmt = "Terminated: {:?}", _0)]
    Terminated(TerminationReason),
    /// User's code panicked
    #[display(fmt = "Panic occurred: {}", _0)]
    Panic(String),
}

impl ProcessorError {
    /// Tries to represent this error as [`ExtError`]
    pub fn as_ext_error(&self) -> Option<&ExtError> {
        match self {
            ProcessorError::Core(err) => Some(err),
            _ => None,
        }
    }

    /// Converts error into [`TrapExplanation`]
    pub fn into_trap_explanation(self) -> Option<TrapExplanation> {
        match self {
            Self::Core(err) => Some(TrapExplanation::Core(err)),
            Self::Panic(msg) => Some(TrapExplanation::Other(msg.into())),
            _ => None,
        }
    }
}

impl From<MessageError> for ProcessorError {
    fn from(err: MessageError) -> Self {
        Self::Core(ExtError::Message(err))
    }
}

impl From<MemoryError> for ProcessorError {
    fn from(err: MemoryError) -> Self {
        Self::Core(ExtError::Memory(err))
    }
}

impl From<WaitError> for ProcessorError {
    fn from(err: WaitError) -> Self {
        Self::Core(ExtError::Wait(err))
    }
}

impl From<ExecutionError> for ProcessorError {
    fn from(err: ExecutionError) -> Self {
        Self::Core(ExtError::Execution(err))
    }
}

impl CoreError for ProcessorError {
    fn forbidden_function() -> Self {
        Self::Core(ExtError::forbidden_function())
    }
}

impl IntoExtError for ProcessorError {
    fn into_ext_error(self) -> Result<ExtError, Self> {
        match self {
            ProcessorError::Core(err) => Ok(err),
            err => Err(err),
        }
    }
}

impl AsTerminationReason for ProcessorError {
    fn as_termination_reason(&self) -> Option<&TerminationReason> {
        match self {
            ProcessorError::Terminated(reason) => Some(reason),
            _ => None,
        }
    }
}

/// Structure providing externalities for running host functions.
pub struct Ext {
    /// Processor context.
    pub context: ProcessorContext,
    /// Any guest code panic explanation, if available.
    pub error_explanation: Option<ProcessorError>,
}

/// Empty implementation for non-substrate (and non-lazy-pages) using
impl ProcessorExt for Ext {
    type Error = ExtError;
    const LAZY_PAGES_ENABLED: bool = false;

    fn new(context: ProcessorContext) -> Self {
        Self {
            context,
            error_explanation: None,
        }
    }

    fn lazy_pages_init_for_program(
        _mem: &impl Memory,
        _prog_id: ProgramId,
        _stack_end: Option<WasmPageNumber>,
    ) -> Result<(), Self::Error> {
        unreachable!()
    }

    fn lazy_pages_post_execution_actions(_mem: &impl Memory) -> Result<(), Self::Error> {
        unreachable!()
    }
}

impl IntoExtInfo for Ext {
    fn into_ext_info(self, memory: &impl Memory) -> Result<ExtInfo, (MemoryError, GasAmount)> {
        let ProcessorContext {
            allocations_context,
            gas_reserver,
            message_context,
            gas_counter,
            program_candidates_data,
            ..
        } = self.context;

        let static_pages = allocations_context.static_pages();
        let (initial_allocations, wasm_pages) = allocations_context.into_parts();
        let mut pages_data = BTreeMap::new();
        for page in (0..static_pages.0)
            .map(WasmPageNumber)
            .chain(wasm_pages.iter().copied())
            .flat_map(|p| p.to_gear_pages_iter())
        {
            let mut buf = PageBuf::new_zeroed();
            if let Err(err) = memory.read(page.offset(), buf.as_mut_slice()) {
                return Err((err, gas_counter.into()));
            }
            pages_data.insert(page, buf);
        }

        let (outcome, context_store) = message_context.drain();
        let (generated_dispatches, awakening) = outcome.drain();

        let info = ExtInfo {
            gas_amount: gas_counter.into(),
            gas_reserver,
            allocations: wasm_pages.ne(&initial_allocations).then_some(wasm_pages),
            pages_data,
            generated_dispatches,
            awakening,
            context_store,
            program_candidates_data,
        };
        Ok(info)
    }

    fn into_gas_amount(self) -> GasAmount {
        self.context.gas_counter.into()
    }

    fn last_error(&self) -> Option<&ExtError> {
        self.error_explanation
            .as_ref()
            .and_then(ProcessorError::as_ext_error)
    }

    fn trap_explanation(&self) -> Option<TrapExplanation> {
        self.error_explanation
            .clone()
            .and_then(ProcessorError::into_trap_explanation)
    }
}

impl Ext {
    /// Return result and store error info in field
    pub fn return_and_store_err<T, E>(&mut self, result: Result<T, E>) -> Result<T, ProcessorError>
    where
        E: Into<ProcessorError>,
    {
        result.map_err(Into::into).map_err(|err| {
            self.error_explanation = Some(err.clone());
            err
        })
    }

    fn check_message_value(&mut self, message_value: u128) -> Result<(), ProcessorError> {
        let existential_deposit = self.context.existential_deposit;
        // Sending value should apply the range {0} ∪ [existential_deposit; +inf)
        if 0 < message_value && message_value < existential_deposit {
            self.return_and_store_err(Err(MessageError::InsufficientValue {
                message_value,
                existential_deposit,
            }))
        } else {
            Ok(())
        }
    }

    fn charge_message_gas(&mut self, gas_limit: Option<GasLimit>) -> Result<(), ProcessorError> {
        let mailbox_threshold = self.context.mailbox_threshold;
        let gas_limit = gas_limit.unwrap_or(0);

        if gas_limit != 0 && gas_limit < mailbox_threshold {
            self.return_and_store_err(Err(MessageError::InsufficientGasLimit {
                message_gas_limit: gas_limit,
                mailbox_threshold,
            }))
        } else if self.context.gas_counter.reduce(gas_limit) != ChargeResult::Enough {
            self.return_and_store_err(Err(MessageError::NotEnoughGas))
        } else {
            Ok(())
        }
    }

    fn charge_message_value(&mut self, message_value: u128) -> Result<(), ProcessorError> {
        if self.context.value_counter.reduce(message_value) != ChargeResult::Enough {
            self.return_and_store_err(Err(MessageError::NotEnoughValue {
                message_value,
                value_left: self.context.value_counter.left(),
            }))
        } else {
            Ok(())
        }
    }

    fn charge_expiring_resources<T: Packet>(&mut self, packet: &T) -> Result<(), ProcessorError> {
        self.check_message_value(packet.value())?;
        // Charge for using expiring resources. Charge for calling sys-call was done earlier.
        self.charge_message_gas(packet.gas_limit())?;
        self.charge_message_value(packet.value())?;
        Ok(())
    }

<<<<<<< HEAD
    fn check_charge_results(
        &mut self,
        common_charge: ChargeResult,
        allowance_charge: ChargeResult,
    ) -> Result<(), ProcessorError> {
        use ChargeResult::*;

        let res: Result<(), ProcessorError> = match (common_charge, allowance_charge) {
            (NotEnough, _) => Err(ExecutionError::GasLimitExceeded.into()),
            (Enough, NotEnough) => Err(TerminationReason::GasAllowanceExceeded.into()),
            (Enough, Enough) => Ok(()),
        };

        self.return_and_store_err(res)
=======
    fn check_forbidden_call(&mut self, id: ProgramId) -> Result<(), ProcessorError> {
        if id == ProgramId::SYSTEM {
            self.return_and_store_err(Err(ExecutionError::ForbiddenFunction))
        } else {
            Ok(())
        }
>>>>>>> 9c7be55b
    }
}

impl EnvExt for Ext {
    type Error = ProcessorError;

    // !!! Please changing this method do not forget to change `LazyPagesExt` in `pallet/gear/src/ext.rs`.
    // TODO: make solution, which allows to reuse `alloc` logic in `LazyPagesExt` (issue #1395).
    fn alloc(
        &mut self,
        pages_num: WasmPageNumber,
        mem: &mut impl Memory,
    ) -> Result<WasmPageNumber, Self::Error> {
        self.charge_gas_runtime(RuntimeCosts::Alloc)?;

        // Greedily charge gas for allocations
        self.charge_gas((pages_num.0 as u64).saturating_mul(self.context.config.alloc_cost))?;
        // Greedily charge gas for grow
        self.charge_gas((pages_num.0 as u64).saturating_mul(self.context.config.mem_grow_cost))?;

        let old_mem_size = mem.size();

        let result = self.context.allocations_context.alloc(pages_num, mem);

        let page_number = self.return_and_store_err(result)?;

        // Returns back greedily used gas for grow
        let new_mem_size = mem.size();
        let grow_pages_num = new_mem_size - old_mem_size;
        let mut gas_to_return_back = self
            .context
            .config
            .mem_grow_cost
            .saturating_mul((pages_num - grow_pages_num).0 as u64);

        // Returns back greedily used gas for allocations
        let first_page = page_number;
        let last_page = first_page + pages_num - 1.into();
        let mut new_allocated_pages_num = 0;
        for page in first_page.0..=last_page.0 {
            if !self.context.allocations_context.is_init_page(page.into()) {
                new_allocated_pages_num += 1;
            }
        }
        gas_to_return_back = gas_to_return_back.saturating_add(
            self.context
                .config
                .alloc_cost
                .saturating_mul((pages_num.0 - new_allocated_pages_num) as u64),
        );

        self.refund_gas(gas_to_return_back)?;

        Ok(page_number)
    }

    fn block_height(&mut self) -> Result<u32, Self::Error> {
        self.charge_gas_runtime(RuntimeCosts::BlockHeight)?;
        Ok(self.context.block_info.height)
    }

    fn block_timestamp(&mut self) -> Result<u64, Self::Error> {
        self.charge_gas_runtime(RuntimeCosts::BlockTimestamp)?;
        Ok(self.context.block_info.timestamp)
    }

    fn origin(&mut self) -> Result<gear_core::ids::ProgramId, Self::Error> {
        self.charge_gas_runtime(RuntimeCosts::Origin)?;
        Ok(self.context.origin)
    }

    fn send_init(&mut self) -> Result<usize, Self::Error> {
        self.charge_gas_runtime(RuntimeCosts::SendInit)?;
        let result = self.context.message_context.send_init();

        self.return_and_store_err(result.map(|v| v as usize))
    }

    fn send_push(&mut self, handle: usize, buffer: &[u8]) -> Result<(), Self::Error> {
        self.charge_gas_runtime(RuntimeCosts::SendPush(buffer.len() as u32))?;
        let result = self
            .context
            .message_context
            .send_push(handle as u32, buffer);

        self.return_and_store_err(result)
    }

    fn reply_push(&mut self, buffer: &[u8]) -> Result<(), Self::Error> {
        self.charge_gas_runtime(RuntimeCosts::ReplyPush(buffer.len() as u32))?;
        let result = self.context.message_context.reply_push(buffer);

        self.return_and_store_err(result)
    }

    fn send_commit(&mut self, handle: usize, msg: HandlePacket) -> Result<MessageId, Self::Error> {
        self.charge_gas_runtime(RuntimeCosts::SendCommit(msg.payload().len() as u32))?;

        self.check_forbidden_call(msg.destination())?;
        self.charge_expiring_resources(&msg)?;

        let result = self.context.message_context.send_commit(handle as u32, msg);

        self.return_and_store_err(result)
    }

    fn reply_commit(&mut self, msg: ReplyPacket) -> Result<MessageId, Self::Error> {
        self.charge_gas_runtime(RuntimeCosts::ReplyCommit(msg.payload().len() as u32))?;

        self.check_forbidden_call(self.context.message_context.reply_destination())?;
        self.charge_expiring_resources(&msg)?;

        let result = self.context.message_context.reply_commit(msg);

        self.return_and_store_err(result)
    }

    fn reply_to(&mut self) -> Result<Option<MessageId>, Self::Error> {
        self.charge_gas_runtime(RuntimeCosts::ReplyTo)?;
        Ok(self
            .context
            .message_context
            .current()
            .reply()
            .map(|d| d.into_reply_to()))
    }

    fn source(&mut self) -> Result<ProgramId, Self::Error> {
        self.charge_gas_runtime(RuntimeCosts::Source)?;
        Ok(self.context.message_context.current().source())
    }

    fn exit(&mut self) -> Result<(), Self::Error> {
        self.charge_gas_runtime(RuntimeCosts::Exit)?;
        Ok(())
    }

    fn exit_code(&mut self) -> Result<Option<ExitCode>, Self::Error> {
        self.charge_gas_runtime(RuntimeCosts::ExitCode)?;
        Ok(self
            .context
            .message_context
            .current()
            .reply()
            .map(|d| d.into_exit_code()))
    }

    fn message_id(&mut self) -> Result<MessageId, Self::Error> {
        self.charge_gas_runtime(RuntimeCosts::MsgId)?;
        Ok(self.context.message_context.current().id())
    }

    fn program_id(&mut self) -> Result<gear_core::ids::ProgramId, Self::Error> {
        self.charge_gas_runtime(RuntimeCosts::ProgramId)?;
        Ok(self.context.program_id)
    }

    fn free(&mut self, page: WasmPageNumber) -> Result<(), Self::Error> {
        let result = self.context.allocations_context.free(page);

        // Returns back gas for allocated page if it's new
        if !self.context.allocations_context.is_init_page(page) {
            self.refund_gas(self.context.config.alloc_cost)?;
        }

        self.return_and_store_err(result)
    }

    fn debug(&mut self, data: &str) -> Result<(), Self::Error> {
        self.charge_gas_runtime(RuntimeCosts::Debug)?;

        if let Some(data) = data.strip_prefix("panic occurred: ") {
            self.error_explanation = Some(ProcessorError::Panic(data.to_string()));
        }
        log::debug!(target: "gwasm", "DEBUG: {}", data);

        Ok(())
    }

    fn read(&mut self) -> Result<&[u8], Self::Error> {
        let size = self
            .size()?
            .try_into()
            .map_err(|_| MessageError::IncomingPayloadTooBig)?;

        self.charge_gas_runtime(RuntimeCosts::Read(size))?;

        Ok(self.context.message_context.current().payload())
    }

    fn size(&mut self) -> Result<usize, Self::Error> {
        self.charge_gas_runtime(RuntimeCosts::Size)?;

        Ok(self.context.message_context.current().payload().len())
    }

    fn gas(&mut self, val: u32) -> Result<(), Self::Error> {
        self.charge_gas_runtime(RuntimeCosts::MeteringBlock(val))
    }

    fn charge_gas(&mut self, val: u64) -> Result<(), Self::Error> {
        let common_charge = self.context.gas_counter.charge(val);
        let allowance_charge = self.context.gas_allowance_counter.charge(val);
        self.check_charge_results(common_charge, allowance_charge)
    }

    fn charge_gas_runtime(&mut self, costs: RuntimeCosts) -> Result<(), Self::Error> {
        let (common_charge, allowance_charge) = charge_gas_token!(self, costs);
        self.check_charge_results(common_charge, allowance_charge)
    }

    fn refund_gas(&mut self, val: u64) -> Result<(), Self::Error> {
        if self.context.gas_counter.refund(val) == ChargeResult::Enough {
            self.context.gas_allowance_counter.refund(val);
            Ok(())
        } else {
            self.return_and_store_err(Err(ExecutionError::TooManyGasAdded))
        }
    }

    fn reserve_gas(&mut self, amount: u32, blocks: u32) -> Result<ReservationId, Self::Error> {
        self.charge_gas_runtime(RuntimeCosts::ReserveGas)?;

        let common_charge = self.context.gas_counter.decrease(amount as u64);
        let allowance_charge = self.context.gas_allowance_counter.charge(amount as u64);
        self.check_charge_results(common_charge, allowance_charge)?;

        let ProcessorContext {
            message_context,
            gas_reserver,
            block_info,
            ..
        } = &mut self.context;

        let msg_id = message_context.current().id();
        let bn = block_info.height + blocks;
        let id = gas_reserver.reserve(msg_id, amount, bn);

        Ok(id)
    }

    fn unreserve_gas(&mut self, id: ReservationId) -> Result<(), Self::Error> {
        self.charge_gas_runtime(RuntimeCosts::UnreserveGas)?;

        let amount = self
            .context
            .gas_reserver
            .unreserve(id)
            .ok_or_else::<Self::Error, _>(|| ExecutionError::InvalidReservationId.into())?;
        let amount = amount as u64;

        // this statement is like in `Self::refund_gas()` but it won't affect "burned" counter
        // because we don't actually refund we just rise "left" counter during unreservation
        if self.context.gas_counter.increase(amount) {
            self.context.gas_allowance_counter.refund(amount);
        } else {
            return Err(ExecutionError::TooManyGasAdded.into());
        }

        Ok(())
    }

    fn gas_available(&mut self) -> Result<u64, Self::Error> {
        self.charge_gas_runtime(RuntimeCosts::GasAvailable)?;
        Ok(self.context.gas_counter.left())
    }

    fn value(&mut self) -> Result<u128, Self::Error> {
        self.charge_gas_runtime(RuntimeCosts::Value)?;
        Ok(self.context.message_context.current().value())
    }

    fn value_available(&mut self) -> Result<u128, Self::Error> {
        self.charge_gas_runtime(RuntimeCosts::ValueAvailable)?;
        Ok(self.context.value_counter.left())
    }

    fn leave(&mut self) -> Result<(), Self::Error> {
        self.charge_gas_runtime(RuntimeCosts::Leave)?;
        Ok(())
    }

    fn wait(&mut self) -> Result<(), Self::Error> {
        self.charge_gas_runtime(RuntimeCosts::Wait)?;

        let reserve = u64::from(self.context.reserve_for.saturating_add(1))
            .saturating_mul(self.context.waitlist_cost);

        if self.context.gas_counter.reduce(reserve) != ChargeResult::Enough {
            return self.return_and_store_err(Err(WaitError::NotEnoughGas));
        }

        Ok(())
    }

    fn wait_for(&mut self, duration: u32) -> Result<(), Self::Error> {
        self.charge_gas_runtime(RuntimeCosts::WaitFor)?;

        if duration == 0 {
            return self.return_and_store_err(Err(WaitError::InvalidArgument));
        }

        let reserve = u64::from(self.context.reserve_for.saturating_add(duration))
            .saturating_mul(self.context.waitlist_cost);

        if self.context.gas_counter.reduce(reserve) != ChargeResult::Enough {
            return self.return_and_store_err(Err(WaitError::NotEnoughGas));
        }

        Ok(())
    }

    fn wait_no_more(&mut self, duration: u32) -> Result<(), Self::Error> {
        self.charge_gas_runtime(RuntimeCosts::WaitNoMore)?;

        if duration == 0 {
            return self.return_and_store_err(Err(WaitError::InvalidArgument));
        }

        let reserve = u64::from(self.context.reserve_for.saturating_add(1))
            .saturating_mul(self.context.waitlist_cost);

        if self.context.gas_counter.reduce(reserve) != ChargeResult::Enough {
            return self.return_and_store_err(Err(WaitError::NotEnoughGas));
        }

        Ok(())
    }

    fn wake(&mut self, waker_id: MessageId) -> Result<(), Self::Error> {
        self.charge_gas_runtime(RuntimeCosts::Wake)?;
        let result = self.context.message_context.wake(waker_id);

        self.return_and_store_err(result)
    }

    fn create_program(&mut self, packet: InitPacket) -> Result<ProgramId, Self::Error> {
        self.charge_gas_runtime(RuntimeCosts::CreateProgram(packet.payload().len() as u32))?;

        self.charge_expiring_resources(&packet)?;

        let code_hash = packet.code_id();

        // Send a message for program creation
        let result =
            self.context
                .message_context
                .init_program(packet)
                .map(|(new_prog_id, init_msg_id)| {
                    // Save a program candidate for this run
                    let entry = self
                        .context
                        .program_candidates_data
                        .entry(code_hash)
                        .or_default();
                    entry.push((new_prog_id, init_msg_id));

                    new_prog_id
                });

        self.return_and_store_err(result)
    }

    fn forbidden_funcs(&self) -> &BTreeSet<&'static str> {
        &self.context.forbidden_funcs
    }
}<|MERGE_RESOLUTION|>--- conflicted
+++ resolved
@@ -333,7 +333,14 @@
         Ok(())
     }
 
-<<<<<<< HEAD
+    fn check_forbidden_call(&mut self, id: ProgramId) -> Result<(), ProcessorError> {
+        if id == ProgramId::SYSTEM {
+            self.return_and_store_err(Err(ExecutionError::ForbiddenFunction))
+        } else {
+            Ok(())
+        }
+    }
+
     fn check_charge_results(
         &mut self,
         common_charge: ChargeResult,
@@ -348,14 +355,6 @@
         };
 
         self.return_and_store_err(res)
-=======
-    fn check_forbidden_call(&mut self, id: ProgramId) -> Result<(), ProcessorError> {
-        if id == ProgramId::SYSTEM {
-            self.return_and_store_err(Err(ExecutionError::ForbiddenFunction))
-        } else {
-            Ok(())
-        }
->>>>>>> 9c7be55b
     }
 }
 
