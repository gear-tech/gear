// This file is part of Gear.

// Copyright (C) 2021-2022 Gear Technologies Inc.
// SPDX-License-Identifier: GPL-3.0-or-later WITH Classpath-exception-2.0

// This program is free software: you can redistribute it and/or modify
// it under the terms of the GNU General Public License as published by
// the Free Software Foundation, either version 3 of the License, or
// (at your option) any later version.

// This program is distributed in the hope that it will be useful,
// but WITHOUT ANY WARRANTY; without even the implied warranty of
// MERCHANTABILITY or FITNESS FOR A PARTICULAR PURPOSE. See the
// GNU General Public License for more details.

// You should have received a copy of the GNU General Public License
// along with this program. If not, see <https://www.gnu.org/licenses/>.

use crate::configs::{AllocationsConfig, BlockInfo};
use alloc::{
    collections::{BTreeMap, BTreeSet},
    string::{String, ToString},
    vec::Vec,
};
use codec::{Decode, Encode};
use gear_backend_common::{
    error_processor::IntoExtError, AsTerminationReason, ExtInfo, GetGasAmount, IntoExtInfo,
    TerminationReason, TrapExplanation,
};
use gear_core::{
    charge_gas_token,
    costs::{HostFnWeights, RuntimeCosts},
    env::Ext as EnvExt,
    gas::{ChargeResult, GasAllowanceCounter, GasAmount, GasCounter, ValueCounter},
    ids::{CodeId, MessageId, ProgramId, ReservationId},
    memory::{
        AllocationsContext, GrowHandler, GrowHandlerNothing, Memory, PageBuf, PageNumber,
        WasmPageNumber,
    },
    message::{ExitCode, GasLimit, HandlePacket, InitPacket, MessageContext, Packet, ReplyPacket},
    reservation::GasReserver,
};
use gear_core_errors::{CoreError, ExecutionError, ExtError, MemoryError, MessageError, WaitError};

/// Processor context.
pub struct ProcessorContext {
    /// Gas counter.
    pub gas_counter: GasCounter,
    /// Gas allowance counter.
    pub gas_allowance_counter: GasAllowanceCounter,
    /// Reserved gas counter.
    pub gas_reserver: GasReserver,
    /// Value counter.
    pub value_counter: ValueCounter,
    /// Allocations context.
    pub allocations_context: AllocationsContext,
    /// Message context.
    pub message_context: MessageContext,
    /// Block info.
    pub block_info: BlockInfo,
    /// Allocations config.
    pub config: AllocationsConfig,
    /// Account existential deposit
    pub existential_deposit: u128,
    /// Communication origin
    pub origin: ProgramId,
    /// Current program id
    pub program_id: ProgramId,
    /// Map of code hashes to program ids of future programs, which are planned to be
    /// initialized with the corresponding code (with the same code hash).
    pub program_candidates_data: BTreeMap<CodeId, Vec<(MessageId, ProgramId)>>,
    /// Weights of host functions.
    pub host_fn_weights: HostFnWeights,
    /// Functions forbidden to be called.
    pub forbidden_funcs: BTreeSet<&'static str>,
    /// Mailbox threshold.
    pub mailbox_threshold: u64,
    /// Cost for single block waitlist holding.
    pub waitlist_cost: u64,
    /// Reserve for parameter of scheduling.
    pub reserve_for: u32,
    /// Cost for reservation holding.
    pub reservation: u64,
    /// Output from Randomness.
    pub random_data: (Vec<u8>, u32),
}

/// Trait to which ext must have to work in processor wasm executor.
/// Currently used only for lazy-pages support.
pub trait ProcessorExt {
    /// Whether this extension works with lazy pages.
    const LAZY_PAGES_ENABLED: bool;

    /// Create new
    fn new(context: ProcessorContext) -> Self;

    /// Protect and save storage keys for pages which has no data
    fn lazy_pages_init_for_program(
        mem: &mut impl Memory,
        prog_id: ProgramId,
        stack_end: Option<WasmPageNumber>,
    );

    /// Lazy pages contract post execution actions
    fn lazy_pages_post_execution_actions(mem: &mut impl Memory);
}

/// [`Ext`](Ext)'s error
#[derive(Debug, Clone, Eq, PartialEq, derive_more::Display, derive_more::From, Encode, Decode)]
pub enum ProcessorError {
    /// Basic error
    #[display(fmt = "{_0}")]
    Core(ExtError),
    /// Termination reason occurred in a syscall
    #[display(fmt = "Terminated: {_0:?}")]
    Terminated(TerminationReason),
    /// User's code panicked
    #[display(fmt = "Panic occurred: {_0}")]
    Panic(String),
}

impl ProcessorError {
    /// Tries to represent this error as [`ExtError`]
    pub fn as_ext_error(&self) -> Option<&ExtError> {
        match self {
            ProcessorError::Core(err) => Some(err),
            _ => None,
        }
    }

    /// Converts error into [`TrapExplanation`]
    pub fn into_trap_explanation(self) -> Option<TrapExplanation> {
        match self {
            Self::Core(err) => Some(TrapExplanation::Core(err)),
            Self::Panic(msg) => Some(TrapExplanation::Other(msg.into())),
            _ => None,
        }
    }
}

impl From<MessageError> for ProcessorError {
    fn from(err: MessageError) -> Self {
        Self::Core(ExtError::Message(err))
    }
}

impl From<MemoryError> for ProcessorError {
    fn from(err: MemoryError) -> Self {
        Self::Core(ExtError::Memory(err))
    }
}

impl From<WaitError> for ProcessorError {
    fn from(err: WaitError) -> Self {
        Self::Core(ExtError::Wait(err))
    }
}

impl From<ExecutionError> for ProcessorError {
    fn from(err: ExecutionError) -> Self {
        Self::Core(ExtError::Execution(err))
    }
}

impl CoreError for ProcessorError {
    fn forbidden_function() -> Self {
        Self::Core(ExtError::forbidden_function())
    }
}

impl IntoExtError for ProcessorError {
    fn into_ext_error(self) -> Result<ExtError, Self> {
        match self {
            ProcessorError::Core(err) => Ok(err),
            err => Err(err),
        }
    }
}

impl AsTerminationReason for ProcessorError {
    fn as_termination_reason(&self) -> Option<&TerminationReason> {
        match self {
            ProcessorError::Terminated(reason) => Some(reason),
            _ => None,
        }
    }
}

/// Structure providing externalities for running host functions.
pub struct Ext {
    /// Processor context.
    pub context: ProcessorContext,
    /// Any guest code panic explanation, if available.
    pub error_explanation: Option<ProcessorError>,
}

/// Empty implementation for non-substrate (and non-lazy-pages) using
impl ProcessorExt for Ext {
    const LAZY_PAGES_ENABLED: bool = false;

    fn new(context: ProcessorContext) -> Self {
        Self {
            context,
            error_explanation: None,
        }
    }

    fn lazy_pages_init_for_program(
        _mem: &mut impl Memory,
        _prog_id: ProgramId,
        _stack_end: Option<WasmPageNumber>,
    ) {
        unreachable!()
    }

    fn lazy_pages_post_execution_actions(_mem: &mut impl Memory) {
        unreachable!()
    }
}

impl IntoExtInfo<<Ext as EnvExt>::Error> for Ext {
    fn into_ext_info(self, memory: &impl Memory) -> Result<ExtInfo, (MemoryError, GasAmount)> {
        let pages_for_data = |static_pages: WasmPageNumber,
                              allocations: &BTreeSet<WasmPageNumber>|
         -> Vec<PageNumber> {
            (0..static_pages.0)
                .map(WasmPageNumber)
                .chain(allocations.iter().copied())
                .flat_map(|p| p.to_gear_pages_iter())
                .collect()
        };

        self.into_ext_info_inner(memory, pages_for_data)
    }

    fn into_gas_amount(self) -> GasAmount {
        self.context.gas_counter.into()
    }

    fn last_error(&self) -> Result<&ExtError, <Ext as EnvExt>::Error> {
        self.error_explanation
            .as_ref()
            .and_then(ProcessorError::as_ext_error)
            .ok_or(ProcessorError::Core(ExtError::SyscallUsage))
    }

    fn trap_explanation(&self) -> Option<TrapExplanation> {
        self.error_explanation
            .clone()
            .and_then(ProcessorError::into_trap_explanation)
    }
}

impl GetGasAmount for Ext {
    fn gas_amount(&self) -> GasAmount {
        let gas_counter = self.context.gas_counter.clone();

        gas_counter.into()
    }
}

impl Ext {
    /// Return result and store error info in field
    pub fn return_and_store_err<T, E>(&mut self, result: Result<T, E>) -> Result<T, ProcessorError>
    where
        E: Into<ProcessorError>,
    {
        result.map_err(Into::into).map_err(|err| {
            self.error_explanation = Some(err.clone());
            err
        })
    }

    fn check_message_value(&mut self, message_value: u128) -> Result<(), ProcessorError> {
        let existential_deposit = self.context.existential_deposit;
        // Sending value should apply the range {0} ∪ [existential_deposit; +inf)
        if 0 < message_value && message_value < existential_deposit {
            self.return_and_store_err(Err(MessageError::InsufficientValue {
                message_value,
                existential_deposit,
            }))
        } else {
            Ok(())
        }
    }

    fn check_gas_limit(&mut self, gas_limit: Option<GasLimit>) -> Result<GasLimit, ProcessorError> {
        let mailbox_threshold = self.context.mailbox_threshold;
        let gas_limit = gas_limit.unwrap_or(0);

        if gas_limit != 0 && gas_limit < mailbox_threshold {
            self.return_and_store_err(Err(MessageError::InsufficientGasLimit {
                message_gas_limit: gas_limit,
                mailbox_threshold,
            }))
        } else {
            Ok(gas_limit)
        }
    }

    fn charge_message_gas(&mut self, gas_limit: GasLimit) -> Result<(), ProcessorError> {
        if self.context.gas_counter.reduce(gas_limit) != ChargeResult::Enough {
            self.return_and_store_err(Err(MessageError::NotEnoughGas))
        } else {
            Ok(())
        }
    }

    fn charge_message_value(&mut self, message_value: u128) -> Result<(), ProcessorError> {
        if self.context.value_counter.reduce(message_value) != ChargeResult::Enough {
            self.return_and_store_err(Err(MessageError::NotEnoughValue {
                message_value,
                value_left: self.context.value_counter.left(),
            }))
        } else {
            Ok(())
        }
    }

    fn charge_expiring_resources<T: Packet>(&mut self, packet: &T) -> Result<(), ProcessorError> {
        self.check_message_value(packet.value())?;
        // Charge for using expiring resources. Charge for calling sys-call was done earlier.
        let gas_limit = self.check_gas_limit(packet.gas_limit())?;
        self.charge_message_gas(gas_limit)?;
        self.charge_message_value(packet.value())?;
        Ok(())
    }

    fn check_forbidden_call(&mut self, id: ProgramId) -> Result<(), ProcessorError> {
        if id == ProgramId::SYSTEM {
            self.return_and_store_err(Err(ExecutionError::ForbiddenFunction))
        } else {
            Ok(())
        }
    }

    fn check_charge_results(
        &mut self,
        common_charge: ChargeResult,
        allowance_charge: ChargeResult,
    ) -> Result<(), ProcessorError> {
        use ChargeResult::*;

        let res: Result<(), ProcessorError> = match (common_charge, allowance_charge) {
            (NotEnough, _) => Err(ExecutionError::GasLimitExceeded.into()),
            (Enough, NotEnough) => Err(TerminationReason::GasAllowanceExceeded.into()),
            (Enough, Enough) => Ok(()),
        };

        self.return_and_store_err(res)
    }

    fn charge_sending_fee(&mut self, delay: u32) -> Result<(), ProcessorError> {
        if delay == 0 {
            self.charge_gas(self.context.message_context.settings().sending_fee())
        } else {
            self.charge_gas(
                self.context
                    .message_context
                    .settings()
                    .scheduled_sending_fee(),
            )
        }
    }
}

impl EnvExt for Ext {
    type Error = ProcessorError;

    fn alloc(
        &mut self,
        pages_num: WasmPageNumber,
        mem: &mut impl Memory,
    ) -> Result<WasmPageNumber, Self::Error> {
        self.alloc_inner::<GrowHandlerNothing>(pages_num, mem)
    }

    fn block_height(&mut self) -> Result<u32, Self::Error> {
        self.charge_gas_runtime(RuntimeCosts::BlockHeight)?;
        Ok(self.context.block_info.height)
    }

    fn block_timestamp(&mut self) -> Result<u64, Self::Error> {
        self.charge_gas_runtime(RuntimeCosts::BlockTimestamp)?;
        Ok(self.context.block_info.timestamp)
    }

    fn origin(&mut self) -> Result<gear_core::ids::ProgramId, Self::Error> {
        self.charge_gas_runtime(RuntimeCosts::Origin)?;
        Ok(self.context.origin)
    }

    fn send_init(&mut self) -> Result<u32, Self::Error> {
        self.charge_gas_runtime(RuntimeCosts::SendInit)?;
        let result = self.context.message_context.send_init();

        self.return_and_store_err(result)
    }

    fn send_push(&mut self, handle: u32, buffer: &[u8]) -> Result<(), Self::Error> {
        self.charge_gas_runtime(RuntimeCosts::SendPush(buffer.len() as u32))?;
        let result = self.context.message_context.send_push(handle, buffer);

        self.return_and_store_err(result)
    }

<<<<<<< HEAD
    fn resend_push(&mut self, handle: u32, offset: u32, len: u32) -> Result<(), Self::Error> {
        let range = self.context.message_context.check_relay_range(offset, len);
        self.charge_gas_runtime(RuntimeCosts::ResendPush(range.len()))?;

        let result = self.context.message_context.resend_push(handle, range);

        self.return_and_store_err(result)
    }

    fn reply_push(&mut self, buffer: &[u8]) -> Result<(), Self::Error> {
        self.charge_gas_runtime(RuntimeCosts::ReplyPush(buffer.len() as u32))?;
        let result = self.context.message_context.reply_push(buffer);
=======
    fn send_commit(
        &mut self,
        handle: u32,
        msg: HandlePacket,
        delay: u32,
    ) -> Result<MessageId, Self::Error> {
        self.charge_gas_runtime(RuntimeCosts::SendCommit(msg.payload().len() as u32))?;

        self.check_forbidden_call(msg.destination())?;
        self.charge_expiring_resources(&msg)?;

        self.charge_sending_fee(delay)?;

        let result = self
            .context
            .message_context
            .send_commit(handle, msg, delay, None);
>>>>>>> b34dbbf9

        self.return_and_store_err(result)
    }

    fn reservation_send_commit(
        &mut self,
        id: ReservationId,
        handle: u32,
        msg: HandlePacket,
        delay: u32,
    ) -> Result<MessageId, Self::Error> {
        self.charge_gas_runtime(RuntimeCosts::ReservationSendCommit(
            msg.payload().len() as u32
        ))?;

        self.check_forbidden_call(msg.destination())?;

        self.check_message_value(msg.value())?;
        let _gas_limit = self.check_gas_limit(msg.gas_limit())?;
        // TODO: gasful sending (#1828)
        self.charge_message_value(msg.value())?;

        self.charge_sending_fee(delay)?;

        self.context.gas_reserver.mark_used(id)?;

        let result = self
            .context
            .message_context
            .send_commit(handle, msg, delay, Some(id));

        self.return_and_store_err(result)
    }

    fn reply_push(&mut self, buffer: &[u8]) -> Result<(), Self::Error> {
        self.charge_gas_runtime(RuntimeCosts::ReplyPush(buffer.len() as u32))?;
        let result = self.context.message_context.reply_push(buffer);

        self.return_and_store_err(result)
    }

    fn reply_commit(&mut self, msg: ReplyPacket, delay: u32) -> Result<MessageId, Self::Error> {
        self.charge_gas_runtime(RuntimeCosts::ReplyCommit)?;

        self.check_forbidden_call(self.context.message_context.reply_destination())?;
        self.charge_expiring_resources(&msg)?;

        self.charge_sending_fee(delay)?;

        let result = self.context.message_context.reply_commit(msg, delay, None);

        self.return_and_store_err(result)
    }

    fn reservation_reply_commit(
        &mut self,
        id: ReservationId,
        msg: ReplyPacket,
        delay: u32,
    ) -> Result<MessageId, Self::Error> {
        self.charge_gas_runtime(RuntimeCosts::ReservationReplyCommit)?;

        self.check_forbidden_call(self.context.message_context.reply_destination())?;

        self.check_message_value(msg.value())?;
        let _gas_limit = self.check_gas_limit(msg.gas_limit())?;
        // TODO: gasful sending (#1828)
        self.charge_message_value(msg.value())?;

        self.charge_sending_fee(delay)?;

        self.context.gas_reserver.mark_used(id)?;

        let result = self
            .context
            .message_context
            .reply_commit(msg, delay, Some(id));

        self.return_and_store_err(result)
    }

    fn reply_to(&mut self) -> Result<MessageId, Self::Error> {
        self.charge_gas_runtime(RuntimeCosts::ReplyTo)?;

        self.context
            .message_context
            .current()
            .reply()
            .map(|d| d.into_reply_to())
            .ok_or_else(|| MessageError::NoReplyContext.into())
    }

    fn rereply_push(&mut self, offset: u32, len: u32) -> Result<(), Self::Error> {
        let range = self.context.message_context.check_relay_range(offset, len);
        self.charge_gas_runtime(RuntimeCosts::RereplyPush(range.len()))?;

        let result = self.context.message_context.rereply_push(range);

        self.return_and_store_err(result)
    }

    fn source(&mut self) -> Result<ProgramId, Self::Error> {
        self.charge_gas_runtime(RuntimeCosts::Source)?;
        Ok(self.context.message_context.current().source())
    }

    fn exit(&mut self) -> Result<(), Self::Error> {
        self.charge_gas_runtime(RuntimeCosts::Exit)?;
        Ok(())
    }

    fn exit_code(&mut self) -> Result<ExitCode, Self::Error> {
        self.charge_gas_runtime(RuntimeCosts::ExitCode)?;

        self.context
            .message_context
            .current()
            .reply()
            .map(|d| d.into_exit_code())
            .ok_or_else(|| MessageError::NoReplyContext.into())
    }

    fn message_id(&mut self) -> Result<MessageId, Self::Error> {
        self.charge_gas_runtime(RuntimeCosts::MsgId)?;
        Ok(self.context.message_context.current().id())
    }

    fn program_id(&mut self) -> Result<gear_core::ids::ProgramId, Self::Error> {
        self.charge_gas_runtime(RuntimeCosts::ProgramId)?;
        Ok(self.context.program_id)
    }

    fn free(&mut self, page: WasmPageNumber) -> Result<(), Self::Error> {
        self.charge_gas_runtime(RuntimeCosts::Free)?;

        let result = self.context.allocations_context.free(page);

        // Returns back gas for allocated page if it's new
        if !self.context.allocations_context.is_init_page(page) {
            self.refund_gas(self.context.config.alloc_cost)?;
        }

        self.return_and_store_err(result)
    }

    fn debug(&mut self, data: &str) -> Result<(), Self::Error> {
        self.charge_gas_runtime(RuntimeCosts::Debug(data.len() as u32))?;

        if let Some(data) = data.strip_prefix("panic occurred: ") {
            self.error_explanation = Some(ProcessorError::Panic(data.to_string()));
        }
        log::debug!(target: "gwasm", "DEBUG: {}", data);

        Ok(())
    }

    fn read(&mut self) -> Result<&[u8], Self::Error> {
        let size = self
            .size()?
            .try_into()
            .map_err(|_| MessageError::IncomingPayloadTooBig)?;

        self.charge_gas_runtime(RuntimeCosts::Read(size))?;

        Ok(self.context.message_context.current().payload())
    }

    fn size(&mut self) -> Result<usize, Self::Error> {
        self.charge_gas_runtime(RuntimeCosts::Size)?;

        Ok(self.context.message_context.current().payload().len())
    }

    fn charge_gas(&mut self, val: u64) -> Result<(), Self::Error> {
        let common_charge = self.context.gas_counter.charge(val);
        let allowance_charge = self.context.gas_allowance_counter.charge(val);
        self.check_charge_results(common_charge, allowance_charge)
    }

    fn charge_gas_runtime(&mut self, costs: RuntimeCosts) -> Result<(), Self::Error> {
        let (common_charge, allowance_charge) = charge_gas_token!(self, costs);
        self.check_charge_results(common_charge, allowance_charge)
    }

    fn refund_gas(&mut self, val: u64) -> Result<(), Self::Error> {
        if self.context.gas_counter.refund(val) == ChargeResult::Enough {
            self.context.gas_allowance_counter.refund(val);
            Ok(())
        } else {
            self.return_and_store_err(Err(ExecutionError::TooManyGasAdded))
        }
    }

    fn reserve_gas(&mut self, amount: u64, duration: u32) -> Result<ReservationId, Self::Error> {
        self.charge_gas_runtime(RuntimeCosts::ReserveGas)?;

        let common_charge = self.context.gas_counter.reduce(amount);
        if common_charge == ChargeResult::NotEnough {
            return Err(ExecutionError::InsufficientGasForReservation.into());
        }

        let id = self.context.gas_reserver.reserve(amount, duration)?;

        Ok(id)
    }

    fn unreserve_gas(&mut self, id: ReservationId) -> Result<u64, Self::Error> {
        self.charge_gas_runtime(RuntimeCosts::UnreserveGas)?;

        let amount = self.context.gas_reserver.unreserve(id)?;

        // this statement is like in `Self::refund_gas()` but it won't affect "burned" counter
        // because we don't actually refund we just rise "left" counter during unreservation
        // and it won't affect gas allowance counter because we don't make any actual calculations
        // TODO: uncomment when unreserving in current message features is discussed
        /*if !self.context.gas_counter.increase(amount) {
            return Err(ExecutionError::TooManyGasAdded.into());
        }*/

        Ok(amount)
    }

    fn gas_available(&mut self) -> Result<u64, Self::Error> {
        self.charge_gas_runtime(RuntimeCosts::GasAvailable)?;
        Ok(self.context.gas_counter.left())
    }

    fn value(&mut self) -> Result<u128, Self::Error> {
        self.charge_gas_runtime(RuntimeCosts::Value)?;
        Ok(self.context.message_context.current().value())
    }

    fn value_available(&mut self) -> Result<u128, Self::Error> {
        self.charge_gas_runtime(RuntimeCosts::ValueAvailable)?;
        Ok(self.context.value_counter.left())
    }

    fn leave(&mut self) -> Result<(), Self::Error> {
        self.charge_gas_runtime(RuntimeCosts::Leave)?;
        Ok(())
    }

    fn wait(&mut self) -> Result<(), Self::Error> {
        self.charge_gas_runtime(RuntimeCosts::Wait)?;
        self.charge_gas(self.context.message_context.settings().waiting_fee())?;

        let reserve = u64::from(self.context.reserve_for.saturating_add(1))
            .saturating_mul(self.context.waitlist_cost);

        if self.context.gas_counter.reduce(reserve) != ChargeResult::Enough {
            return self.return_and_store_err(Err(WaitError::NotEnoughGas));
        }

        Ok(())
    }

    fn wait_for(&mut self, duration: u32) -> Result<(), Self::Error> {
        self.charge_gas_runtime(RuntimeCosts::WaitFor)?;
        self.charge_gas(self.context.message_context.settings().waiting_fee())?;

        if duration == 0 {
            return self.return_and_store_err(Err(WaitError::InvalidArgument));
        }

        let reserve = u64::from(self.context.reserve_for.saturating_add(duration))
            .saturating_mul(self.context.waitlist_cost);

        if self.context.gas_counter.reduce(reserve) != ChargeResult::Enough {
            return self.return_and_store_err(Err(WaitError::NotEnoughGas));
        }

        Ok(())
    }

    fn wait_up_to(&mut self, duration: u32) -> Result<bool, Self::Error> {
        self.charge_gas_runtime(RuntimeCosts::WaitUpTo)?;
        self.charge_gas(self.context.message_context.settings().waiting_fee())?;

        if duration == 0 {
            return self.return_and_store_err(Err(WaitError::InvalidArgument));
        }

        let reserve = u64::from(self.context.reserve_for.saturating_add(1))
            .saturating_mul(self.context.waitlist_cost);

        if self.context.gas_counter.reduce(reserve) != ChargeResult::Enough {
            return self.return_and_store_err(Err(WaitError::NotEnoughGas));
        }

        let reserve_full = u64::from(self.context.reserve_for.saturating_add(duration))
            .saturating_mul(self.context.waitlist_cost);
        let reserve_diff = reserve_full - reserve;

        Ok(self.context.gas_counter.reduce(reserve_diff) == ChargeResult::Enough)
    }

    fn wake(&mut self, waker_id: MessageId, delay: u32) -> Result<(), Self::Error> {
        self.charge_gas_runtime(RuntimeCosts::Wake)?;
        self.charge_gas(self.context.message_context.settings().waking_fee())?;

        let result = self.context.message_context.wake(waker_id, delay);

        self.return_and_store_err(result)
    }

    fn create_program(
        &mut self,
        packet: InitPacket,
        delay: u32,
    ) -> Result<(MessageId, ProgramId), Self::Error> {
        self.charge_gas_runtime(RuntimeCosts::CreateProgram(
            packet.payload().len() as u32,
            packet.salt().len() as u32,
        ))?;

        self.charge_expiring_resources(&packet)?;

        let code_hash = packet.code_id();

        // Send a message for program creation
        let result = self
            .context
            .message_context
            .init_program(packet, delay)
            .map(|(init_msg_id, new_prog_id)| {
                // Save a program candidate for this run
                let entry = self
                    .context
                    .program_candidates_data
                    .entry(code_hash)
                    .or_default();
                entry.push((init_msg_id, new_prog_id));

                (init_msg_id, new_prog_id)
            });

        self.return_and_store_err(result)
    }

    fn random(&self) -> (&[u8], u32) {
        (&self.context.random_data.0, self.context.random_data.1)
    }

    fn forbidden_funcs(&self) -> &BTreeSet<&'static str> {
        &self.context.forbidden_funcs
    }

    fn counters(&self) -> (u64, u64) {
        (
            self.context.gas_counter.left(),
            self.context.gas_allowance_counter.left(),
        )
    }

    fn update_counters(&mut self, gas: u64, allowance: u64) {
        let gas_left = self.context.gas_counter.left();
        if gas_left > gas {
            self.context.gas_counter.charge(gas_left - gas);
        } else {
            self.context.gas_counter.refund(gas - gas_left);
        }

        let allowance_left = self.context.gas_allowance_counter.left();
        if allowance_left > allowance {
            self.context
                .gas_allowance_counter
                .charge(allowance_left - allowance);
        } else {
            self.context
                .gas_allowance_counter
                .refund(allowance - allowance_left);
        }
    }

    fn out_of_gas(&mut self) -> Self::Error {
        self.error_explanation = Some(ExecutionError::GasLimitExceeded.into());
        ExecutionError::GasLimitExceeded.into()
    }

    fn out_of_allowance(&mut self) -> Self::Error {
        self.error_explanation = Some(TerminationReason::GasAllowanceExceeded.into());
        TerminationReason::GasAllowanceExceeded.into()
    }
}

impl Ext {
    /// Inner alloc realization.
    pub fn alloc_inner<G: GrowHandler>(
        &mut self,
        pages_num: WasmPageNumber,
        mem: &mut impl Memory,
    ) -> Result<WasmPageNumber, ProcessorError> {
        self.charge_gas_runtime(RuntimeCosts::Alloc)?;

        // Charge gas for allocations
        self.charge_gas((pages_num.0 as u64).saturating_mul(self.context.config.alloc_cost))?;
        // Greedily charge gas for grow
        self.charge_gas((pages_num.0 as u64).saturating_mul(self.context.config.mem_grow_cost))?;

        let old_mem_size = mem.size();

        let result = self.context.allocations_context.alloc::<G>(pages_num, mem);

        let page_number = self.return_and_store_err(result)?;

        // Returns back greedily used gas for grow
        let new_mem_size = mem.size();
        let grow_pages_num = new_mem_size - old_mem_size;
        let mut gas_to_return_back = self
            .context
            .config
            .mem_grow_cost
            .saturating_mul((pages_num - grow_pages_num).0 as u64);

        // Returns back greedily used gas for allocations
        let mut new_allocated_pages_num = 0;
        for page in page_number.0..page_number.0 + pages_num.0 {
            if !self.context.allocations_context.is_init_page(page.into()) {
                new_allocated_pages_num += 1;
            }
        }
        gas_to_return_back = gas_to_return_back.saturating_add(
            self.context
                .config
                .alloc_cost
                .saturating_mul((pages_num.0 - new_allocated_pages_num) as u64),
        );

        self.refund_gas(gas_to_return_back)?;

        Ok(page_number)
    }

    /// Into ext info inner impl.
    /// `pages_for_data` returns vector of pages which data will be stored in info.
    pub fn into_ext_info_inner(
        self,
        memory: &impl Memory,
        pages_for_data: impl FnOnce(WasmPageNumber, &BTreeSet<WasmPageNumber>) -> Vec<PageNumber>,
    ) -> Result<ExtInfo, (MemoryError, GasAmount)> {
        let ProcessorContext {
            allocations_context,
            message_context,
            gas_counter,
            gas_reserver,
            program_candidates_data,
            ..
        } = self.context;

        let (static_pages, initial_allocations, allocations) = allocations_context.into_parts();
        let mut pages_data = BTreeMap::new();
        for page in pages_for_data(static_pages, &allocations) {
            let mut buf = PageBuf::new_zeroed();
            if let Err(err) = memory.read(page.offset(), buf.as_mut_slice()) {
                return Err((err, gas_counter.into()));
            }
            pages_data.insert(page, buf);
        }

        let (outcome, mut context_store) = message_context.drain();
        let (generated_dispatches, awakening) = outcome.drain();

        context_store.set_reservation_nonce(gas_reserver.nonce());

        let info = ExtInfo {
            gas_amount: gas_counter.into(),
            gas_reserver,
            allocations: allocations.ne(&initial_allocations).then_some(allocations),
            pages_data,
            generated_dispatches,
            awakening,
            context_store,
            program_candidates_data,
        };
        Ok(info)
    }
}<|MERGE_RESOLUTION|>--- conflicted
+++ resolved
@@ -404,7 +404,6 @@
         self.return_and_store_err(result)
     }
 
-<<<<<<< HEAD
     fn resend_push(&mut self, handle: u32, offset: u32, len: u32) -> Result<(), Self::Error> {
         let range = self.context.message_context.check_relay_range(offset, len);
         self.charge_gas_runtime(RuntimeCosts::ResendPush(range.len()))?;
@@ -414,10 +413,6 @@
         self.return_and_store_err(result)
     }
 
-    fn reply_push(&mut self, buffer: &[u8]) -> Result<(), Self::Error> {
-        self.charge_gas_runtime(RuntimeCosts::ReplyPush(buffer.len() as u32))?;
-        let result = self.context.message_context.reply_push(buffer);
-=======
     fn send_commit(
         &mut self,
         handle: u32,
@@ -435,7 +430,6 @@
             .context
             .message_context
             .send_commit(handle, msg, delay, None);
->>>>>>> b34dbbf9
 
         self.return_and_store_err(result)
     }
