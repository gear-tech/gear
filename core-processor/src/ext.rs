--- conflicted
+++ resolved
@@ -101,14 +101,11 @@
     pub error_explanation: Option<&'static str>,
     /// Contains argument to the `exit` if it was called.
     pub exit_argument: Option<ProgramId>,
-<<<<<<< HEAD
     /// Communication initiator
     pub initiator: ProgramId,
-=======
     /// Map of code hashes to program ids of future programs, which are planned to be
     /// initialized with the corresponding code (with the same code hash).
     pub program_candidates_data: BTreeMap<CodeHash, Vec<(ProgramId, MessageId)>>,
->>>>>>> 0005fa31
 }
 
 /// Empty implementation for non-substrate (and non-lazy-pages) using
@@ -135,11 +132,8 @@
             existential_deposit,
             error_explanation,
             exit_argument,
-<<<<<<< HEAD
             initiator,
-=======
             program_candidates_data: Default::default(), // to be changed
->>>>>>> 0005fa31
         }
     }
 
