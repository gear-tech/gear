--- conflicted
+++ resolved
@@ -383,7 +383,9 @@
             .context
             .allocations_context
             .alloc::<Context, LazyGrowHandler>(ctx, mem, pages, |pages| {
-                let cost = self.ext.context.costs.mem_grow.cost_for(pages);
+                let gas_for_call = self.context.costs.mem_grow.cost_for_one();
+                let gas_for_pages = self.context.costs.mem_grow_per_page.cost_for(pages);
+                let cost = gas_for_call.saturating_add(gas_for_pages);
                 // Inline charge_gas_if_enough because otherwise we have borrow error due to access to `allocations_context` mutable
                 if self.gas_counter.charge_if_enough(cost) == ChargeResult::NotEnough {
                     return Err(ChargeError::GasLimitExceeded);
@@ -884,34 +886,9 @@
         let pages = WasmPagesAmount::try_from(pages_num)
             .map_err(|_| AllocError::ProgramAllocOutOfBounds)?;
 
-<<<<<<< HEAD
         self.with_changes(|mutator| {
-            // charge for pages amount
-            mutator.charge_gas_if_enough(
-                mutator
-                    .context
-                    .costs
-                    .syscalls
-                    .alloc_per_page
-                    .cost_for(pages),
-            )?;
-
             mutator.alloc(ctx, mem, pages).map_err(Into::into)
         })
-=======
-        self.context
-            .allocations_context
-            .alloc::<Context, LazyGrowHandler>(ctx, mem, pages, |pages| {
-                let gas_for_call = self.context.costs.mem_grow.cost_for_one();
-                let gas_for_pages = self.context.costs.mem_grow_per_page.cost_for(pages);
-                Ext::charge_gas_if_enough(
-                    &mut self.context.gas_counter,
-                    &mut self.context.gas_allowance_counter,
-                    gas_for_call.saturating_add(gas_for_pages),
-                )
-            })
-            .map_err(Into::into)
->>>>>>> 4a5d3aab
     }
 
     fn free(&mut self, page: WasmPage) -> Result<(), Self::AllocError> {
