// This file is part of Gear.

// Copyright (C) 2021-2022 Gear Technologies Inc.
// SPDX-License-Identifier: GPL-3.0-or-later WITH Classpath-exception-2.0

// This program is free software: you can redistribute it and/or modify
// it under the terms of the GNU General Public License as published by
// the Free Software Foundation, either version 3 of the License, or
// (at your option) any later version.

// This program is distributed in the hope that it will be useful,
// but WITHOUT ANY WARRANTY; without even the implied warranty of
// MERCHANTABILITY or FITNESS FOR A PARTICULAR PURPOSE. See the
// GNU General Public License for more details.

// You should have received a copy of the GNU General Public License
// along with this program. If not, see <https://www.gnu.org/licenses/>.

use crate::configs::{BlockInfo, PagesConfig};
use alloc::{
    collections::{BTreeMap, BTreeSet},
    string::{String, ToString},
    vec::Vec,
};
use codec::{Decode, Encode};
use gear_backend_common::{
    error_processor::IntoExtError,
    lazy_pages::{GlobalsConfig, LazyPagesWeights, Status},
    memory::OutOfMemoryAccessError,
    AsTerminationReason, ExtInfo, GetGasAmount, IntoExtInfo, SystemReservationContext,
    TerminationReason, TrapExplanation,
};
use gear_core::{
    costs::{HostFnWeights, RuntimeCosts},
    env::Ext as EnvExt,
    gas::{ChargeResult, GasAllowanceCounter, GasAmount, GasCounter, Token, ValueCounter},
    ids::{CodeId, MessageId, ProgramId, ReservationId},
    memory::{
        AllocInfo, AllocationsContext, GrowHandler, Memory, MemoryInterval, NoopGrowHandler,
        PageBuf, PageNumber, PageU32Size, WasmPageNumber,
    },
    message::{
        GasLimit, HandlePacket, InitPacket, MessageContext, Packet, ReplyPacket, StatusCode,
    },
    reservation::GasReserver,
};
use gear_core_errors::{CoreError, ExecutionError, ExtError, MemoryError, MessageError, WaitError};
use gear_wasm_instrument::syscalls::SysCallName;

/// Processor context.
pub struct ProcessorContext {
    /// Gas counter.
    pub gas_counter: GasCounter,
    /// Gas allowance counter.
    pub gas_allowance_counter: GasAllowanceCounter,
    /// Reserved gas counter.
    pub gas_reserver: GasReserver,
    /// System reservation.
    pub system_reservation: Option<u64>,
    /// Value counter.
    pub value_counter: ValueCounter,
    /// Allocations context.
    pub allocations_context: AllocationsContext,
    /// Message context.
    pub message_context: MessageContext,
    /// Block info.
    pub block_info: BlockInfo,
    /// Allocations config.
    pub pages_config: PagesConfig,
    /// Account existential deposit
    pub existential_deposit: u128,
    /// Communication origin
    pub origin: ProgramId,
    /// Current program id
    pub program_id: ProgramId,
    /// Map of code hashes to program ids of future programs, which are planned to be
    /// initialized with the corresponding code (with the same code hash).
    pub program_candidates_data: BTreeMap<CodeId, Vec<(MessageId, ProgramId)>>,
    /// Weights of host functions.
    pub host_fn_weights: HostFnWeights,
    /// Functions forbidden to be called.
    pub forbidden_funcs: BTreeSet<SysCallName>,
    /// Mailbox threshold.
    pub mailbox_threshold: u64,
    /// Cost for single block waitlist holding.
    pub waitlist_cost: u64,
    /// Reserve for parameter of scheduling.
    pub reserve_for: u32,
    /// Cost for reservation holding.
    pub reservation: u64,
    /// Output from Randomness.
    pub random_data: (Vec<u8>, u32),
}

/// Trait to which ext must have to work in processor wasm executor.
/// Currently used only for lazy-pages support.
pub trait ProcessorExt {
    /// Whether this extension works with lazy pages.
    const LAZY_PAGES_ENABLED: bool;

    /// Create new
    fn new(context: ProcessorContext) -> Self;

    /// Protect and save storage keys for pages which has no data
    fn lazy_pages_init_for_program(
        mem: &mut impl Memory,
        prog_id: ProgramId,
        stack_end: Option<WasmPageNumber>,
        globals_config: GlobalsConfig,
        lazy_pages_weights: LazyPagesWeights,
    );

    /// Lazy pages contract post execution actions
    fn lazy_pages_post_execution_actions(mem: &mut impl Memory);

    /// Returns lazy pages status
    fn lazy_pages_status() -> Option<Status>;
}

/// [`Ext`](Ext)'s error
#[derive(Debug, Clone, Eq, PartialEq, derive_more::Display, derive_more::From, Encode, Decode)]
pub enum ProcessorError {
    /// Basic error
    #[display(fmt = "{_0}")]
    Core(ExtError),
    /// Termination reason occurred in a syscall
    #[display(fmt = "Terminated: {_0:?}")]
    Terminated(TerminationReason),
    /// User's code panicked
    #[display(fmt = "Panic occurred: {_0}")]
    Panic(String),
}

impl ProcessorError {
    /// Tries to represent this error as [`ExtError`]
    pub fn as_ext_error(&self) -> Option<&ExtError> {
        match self {
            ProcessorError::Core(err) => Some(err),
            _ => None,
        }
    }

    /// Converts error into [`TrapExplanation`]
    pub fn into_trap_explanation(self) -> Option<TrapExplanation> {
        match self {
            Self::Core(err) => Some(TrapExplanation::Core(err)),
            Self::Panic(msg) => Some(TrapExplanation::Other(msg.into())),
            _ => None,
        }
    }
}

impl From<MessageError> for ProcessorError {
    fn from(err: MessageError) -> Self {
        Self::Core(ExtError::Message(err))
    }
}

impl From<MemoryError> for ProcessorError {
    fn from(err: MemoryError) -> Self {
        Self::Core(ExtError::Memory(err))
    }
}

impl From<WaitError> for ProcessorError {
    fn from(err: WaitError) -> Self {
        Self::Core(ExtError::Wait(err))
    }
}

impl From<ExecutionError> for ProcessorError {
    fn from(err: ExecutionError) -> Self {
        Self::Core(ExtError::Execution(err))
    }
}

impl CoreError for ProcessorError {
    fn forbidden_function() -> Self {
        Self::Core(ExtError::forbidden_function())
    }
}

impl IntoExtError for ProcessorError {
    fn into_ext_error(self) -> Result<ExtError, Self> {
        match self {
            ProcessorError::Core(err) => Ok(err),
            err => Err(err),
        }
    }
}

impl AsTerminationReason for ProcessorError {
    fn as_termination_reason(&self) -> Option<&TerminationReason> {
        match self {
            ProcessorError::Terminated(reason) => Some(reason),
            _ => None,
        }
    }
}

struct ChargedAllocGas {
    amount: u64,
}

impl ChargedAllocGas {
    fn calculate_gas(ext: &Ext, alloc: u32, mem_grow: u32) -> u64 {
        let alloc = alloc as u64;
        let mem_grow = mem_grow as u64;
        0_u64
            .saturating_add(alloc.saturating_mul(ext.context.config.alloc_cost))
            .saturating_add(mem_grow.saturating_mul(ext.context.config.mem_grow_cost))
    }

    fn charge(ext: &mut Ext, pages: u32) -> Result<Self, <Ext as EnvExt>::Error> {
        let amount = Self::calculate_gas(ext, pages, pages);
        ext.charge_gas(amount)?;
        Ok(Self { amount })
    }

    fn refund(
        self,
        ext: &mut Ext,
        not_allocated: u32,
        not_grown: u32,
    ) -> Result<(), <Ext as EnvExt>::Error> {
        let amount = Self::calculate_gas(ext, not_allocated, not_grown);
        ext.refund_gas(amount)?;

        if self.amount < amount {
            unreachable!("Allocation logic invalidated: trying to refund more than charged");
        }

        Ok(())
    }
}

/// Structure providing externalities for running host functions.
pub struct Ext {
    /// Processor context.
    pub context: ProcessorContext,
    /// Any guest code panic explanation, if available.
    pub error_explanation: Option<ProcessorError>,
}

/// Empty implementation for non-substrate (and non-lazy-pages) using
impl ProcessorExt for Ext {
    const LAZY_PAGES_ENABLED: bool = false;

    fn new(context: ProcessorContext) -> Self {
        Self {
            context,
            error_explanation: None,
        }
    }

    fn lazy_pages_init_for_program(
        _mem: &mut impl Memory,
        _prog_id: ProgramId,
        _stack_end: Option<WasmPageNumber>,
        _globals_config: GlobalsConfig,
        _lazy_pages_weights: LazyPagesWeights,
    ) {
        unreachable!("Must not be called: lazy-pages is unsupported by this ext")
    }

    fn lazy_pages_post_execution_actions(_mem: &mut impl Memory) {
        unreachable!("Must not be called: lazy-pages is unsupported by this ext")
    }

    fn lazy_pages_status() -> Option<Status> {
        unreachable!("Must not be called: lazy-pages is unsupported by this ext")
    }
}

impl IntoExtInfo<<Ext as EnvExt>::Error> for Ext {
    fn into_ext_info(self, memory: &impl Memory) -> Result<ExtInfo, (MemoryError, GasAmount)> {
        let pages_for_data = |static_pages: WasmPageNumber,
                              allocations: &BTreeSet<WasmPageNumber>|
         -> Vec<PageNumber> {
            static_pages
                .iter_from_zero()
                .chain(allocations.iter().copied())
                .flat_map(|p| p.to_pages_iter())
                .collect()
        };

        self.into_ext_info_inner(memory, pages_for_data)
    }

    fn into_gas_amount(self) -> GasAmount {
        self.context.gas_counter.into()
    }

    fn last_error(&self) -> Result<&ExtError, <Ext as EnvExt>::Error> {
        self.error_explanation
            .as_ref()
            .and_then(ProcessorError::as_ext_error)
            .ok_or(ProcessorError::Core(ExtError::SyscallUsage))
    }

    fn trap_explanation(&self) -> Option<TrapExplanation> {
        self.error_explanation
            .clone()
            .and_then(ProcessorError::into_trap_explanation)
    }

    fn pre_process_memory_accesses(
        _reads: &[MemoryInterval],
        _writes: &[MemoryInterval],
    ) -> Result<(), OutOfMemoryAccessError> {
        Ok(())
    }
}

impl GetGasAmount for Ext {
    fn gas_amount(&self) -> GasAmount {
        let gas_counter = self.context.gas_counter.clone();

        gas_counter.into()
    }
}

impl Ext {
    /// Return result and store error info in field
    pub fn return_and_store_err<T, E>(&mut self, result: Result<T, E>) -> Result<T, ProcessorError>
    where
        E: Into<ProcessorError>,
    {
        result.map_err(Into::into).map_err(|err| {
            self.error_explanation = Some(err.clone());
            err
        })
    }

    fn check_message_value(&mut self, message_value: u128) -> Result<(), ProcessorError> {
        let existential_deposit = self.context.existential_deposit;
        // Sending value should apply the range {0} ∪ [existential_deposit; +inf)
        if message_value != 0 && message_value < existential_deposit {
            self.return_and_store_err(Err(MessageError::InsufficientValue {
                message_value,
                existential_deposit,
            }))
        } else {
            Ok(())
        }
    }

    fn check_gas_limit(&mut self, gas_limit: Option<GasLimit>) -> Result<GasLimit, ProcessorError> {
        let mailbox_threshold = self.context.mailbox_threshold;
        let gas_limit = gas_limit.unwrap_or(0);

        if gas_limit != 0 && gas_limit < mailbox_threshold {
            self.return_and_store_err(Err(MessageError::InsufficientGasLimit {
                message_gas_limit: gas_limit,
                mailbox_threshold,
            }))
        } else {
            Ok(gas_limit)
        }
    }

    fn charge_message_gas(&mut self, gas_limit: GasLimit) -> Result<(), ProcessorError> {
        if self.context.gas_counter.reduce(gas_limit) != ChargeResult::Enough {
            self.return_and_store_err(Err(MessageError::NotEnoughGas))
        } else {
            Ok(())
        }
    }

    fn charge_message_value(&mut self, message_value: u128) -> Result<(), ProcessorError> {
        if self.context.value_counter.reduce(message_value) != ChargeResult::Enough {
            self.return_and_store_err(Err(MessageError::NotEnoughValue {
                message_value,
                value_left: self.context.value_counter.left(),
            }))
        } else {
            Ok(())
        }
    }

    fn charge_expiring_resources<T: Packet>(&mut self, packet: &T) -> Result<(), ProcessorError> {
        self.check_message_value(packet.value())?;
        // Charge for using expiring resources. Charge for calling sys-call was done earlier.
        let gas_limit = self.check_gas_limit(packet.gas_limit())?;
        self.charge_message_gas(gas_limit)?;
        self.charge_message_value(packet.value())?;
        Ok(())
    }

    fn check_forbidden_destination(&mut self, id: ProgramId) -> Result<(), ProcessorError> {
        if id == ProgramId::SYSTEM {
            self.return_and_store_err(Err(ExecutionError::ForbiddenFunction))
        } else {
            Ok(())
        }
    }

    fn check_charge_results(
        &mut self,
        common_charge: ChargeResult,
        allowance_charge: ChargeResult,
    ) -> Result<(), ProcessorError> {
        use ChargeResult::*;

        let res: Result<(), ProcessorError> = match (common_charge, allowance_charge) {
            (NotEnough, _) => Err(ExecutionError::GasLimitExceeded.into()),
            (Enough, NotEnough) => Err(TerminationReason::GasAllowanceExceeded.into()),
            (Enough, Enough) => Ok(()),
        };

        self.return_and_store_err(res)
    }

    fn charge_sending_fee(&mut self, delay: u32) -> Result<(), ProcessorError> {
        if delay == 0 {
            self.charge_gas(self.context.message_context.settings().sending_fee())
        } else {
            self.charge_gas(
                self.context
                    .message_context
                    .settings()
                    .scheduled_sending_fee(),
            )
        }
    }
}

impl EnvExt for Ext {
    type Error = ProcessorError;

    fn alloc(
        &mut self,
        pages_num: WasmPageNumber,
        mem: &mut impl Memory,
    ) -> Result<WasmPageNumber, Self::Error> {
        self.alloc_inner::<NoopGrowHandler>(pages_num, mem)
    }

    fn block_height(&mut self) -> Result<u32, Self::Error> {
        self.charge_gas_runtime(RuntimeCosts::BlockHeight)?;
        Ok(self.context.block_info.height)
    }

    fn block_timestamp(&mut self) -> Result<u64, Self::Error> {
        self.charge_gas_runtime(RuntimeCosts::BlockTimestamp)?;
        Ok(self.context.block_info.timestamp)
    }

    fn origin(&mut self) -> Result<gear_core::ids::ProgramId, Self::Error> {
        self.charge_gas_runtime(RuntimeCosts::Origin)?;
        Ok(self.context.origin)
    }

    fn send_init(&mut self) -> Result<u32, Self::Error> {
        self.charge_gas_runtime(RuntimeCosts::SendInit)?;
        let result = self.context.message_context.send_init();

        self.return_and_store_err(result)
    }

    fn send_push(&mut self, handle: u32, buffer: &[u8]) -> Result<(), Self::Error> {
        self.charge_gas_runtime(RuntimeCosts::SendPush(buffer.len() as u32))?;
        let result = self.context.message_context.send_push(handle, buffer);

        self.return_and_store_err(result)
    }

    fn send_push_input(&mut self, handle: u32, offset: u32, len: u32) -> Result<(), Self::Error> {
        let range = self.context.message_context.check_input_range(offset, len);
        self.charge_gas_runtime(RuntimeCosts::SendPushInput(range.len()))?;

        let result = self.context.message_context.send_push_input(handle, range);

        self.return_and_store_err(result)
    }

    fn send_commit(
        &mut self,
        handle: u32,
        msg: HandlePacket,
        delay: u32,
    ) -> Result<MessageId, Self::Error> {
        self.charge_gas_runtime(RuntimeCosts::SendCommit(msg.payload().len() as u32))?;

        self.check_forbidden_destination(msg.destination())?;
        self.charge_expiring_resources(&msg)?;

        self.charge_sending_fee(delay)?;

        let result = self
            .context
            .message_context
            .send_commit(handle, msg, delay, None);

        self.return_and_store_err(result)
    }

    fn reservation_send_commit(
        &mut self,
        id: ReservationId,
        handle: u32,
        msg: HandlePacket,
        delay: u32,
    ) -> Result<MessageId, Self::Error> {
        self.charge_gas_runtime(RuntimeCosts::ReservationSendCommit(
            msg.payload().len() as u32
        ))?;

        self.check_forbidden_destination(msg.destination())?;

        self.check_message_value(msg.value())?;
        let _gas_limit = self.check_gas_limit(msg.gas_limit())?;
        // TODO: gasful sending (#1828)
        self.charge_message_value(msg.value())?;

        self.charge_sending_fee(delay)?;

        self.context.gas_reserver.mark_used(id)?;

        let result = self
            .context
            .message_context
            .send_commit(handle, msg, delay, Some(id));

        self.return_and_store_err(result)
    }

    fn reply_push(&mut self, buffer: &[u8]) -> Result<(), Self::Error> {
        self.charge_gas_runtime(RuntimeCosts::ReplyPush(buffer.len() as u32))?;
        let result = self.context.message_context.reply_push(buffer);

        self.return_and_store_err(result)
    }

    fn reply_commit(&mut self, msg: ReplyPacket, delay: u32) -> Result<MessageId, Self::Error> {
        self.charge_gas_runtime(RuntimeCosts::ReplyCommit)?;

        self.check_forbidden_destination(self.context.message_context.reply_destination())?;
        self.charge_expiring_resources(&msg)?;

        self.charge_sending_fee(delay)?;

        let result = self.context.message_context.reply_commit(msg, delay, None);

        self.return_and_store_err(result)
    }

    fn reservation_reply_commit(
        &mut self,
        id: ReservationId,
        msg: ReplyPacket,
        delay: u32,
    ) -> Result<MessageId, Self::Error> {
        self.charge_gas_runtime(RuntimeCosts::ReservationReplyCommit)?;

        self.check_forbidden_destination(self.context.message_context.reply_destination())?;

        self.check_message_value(msg.value())?;
        let _gas_limit = self.check_gas_limit(msg.gas_limit())?;
        // TODO: gasful sending (#1828)
        self.charge_message_value(msg.value())?;

        self.charge_sending_fee(delay)?;

        self.context.gas_reserver.mark_used(id)?;

        let result = self
            .context
            .message_context
            .reply_commit(msg, delay, Some(id));

        self.return_and_store_err(result)
    }

    fn reply_to(&mut self) -> Result<MessageId, Self::Error> {
        self.charge_gas_runtime(RuntimeCosts::ReplyTo)?;

        self.context
            .message_context
            .current()
            .details()
            .and_then(|d| d.to_reply_details())
            .map(|d| d.into_reply_to())
            .ok_or_else(|| MessageError::NoReplyContext.into())
    }

    fn signal_from(&mut self) -> Result<MessageId, Self::Error> {
        self.charge_gas_runtime(RuntimeCosts::SignalFrom)?;

        self.context
            .message_context
            .current()
            .details()
            .and_then(|d| d.to_signal_details())
            .map(|d| d.from())
            .ok_or_else(|| MessageError::NoSignalContext.into())
    }

    fn reply_push_input(&mut self, offset: u32, len: u32) -> Result<(), Self::Error> {
        let range = self.context.message_context.check_input_range(offset, len);
        self.charge_gas_runtime(RuntimeCosts::ReplyPushInput(range.len()))?;

        let result = self.context.message_context.reply_push_input(range);

        self.return_and_store_err(result)
    }

    fn source(&mut self) -> Result<ProgramId, Self::Error> {
        self.charge_gas_runtime(RuntimeCosts::Source)?;
        Ok(self.context.message_context.current().source())
    }

    fn exit(&mut self) -> Result<(), Self::Error> {
        self.charge_gas_runtime(RuntimeCosts::Exit)?;
        Ok(())
    }

    fn status_code(&mut self) -> Result<StatusCode, Self::Error> {
        self.charge_gas_runtime(RuntimeCosts::StatusCode)?;

        self.context
            .message_context
            .current()
            .details()
            .map(|d| d.status_code())
            .ok_or_else(|| MessageError::NoStatusCodeContext.into())
    }

    fn message_id(&mut self) -> Result<MessageId, Self::Error> {
        self.charge_gas_runtime(RuntimeCosts::MsgId)?;
        Ok(self.context.message_context.current().id())
    }

    fn program_id(&mut self) -> Result<gear_core::ids::ProgramId, Self::Error> {
        self.charge_gas_runtime(RuntimeCosts::ProgramId)?;
        Ok(self.context.program_id)
    }

    fn free(&mut self, page: WasmPageNumber) -> Result<(), Self::Error> {
        self.charge_gas_runtime(RuntimeCosts::Free)?;

        let result = self.context.allocations_context.free(page);
        self.return_and_store_err(result)?;

        // Returns back gas for allocated page if it's new
<<<<<<< HEAD
        if !self.context.allocations_context.is_init_page(page) {
            self.refund_gas(self.context.config.alloc_cost)?;
=======
        if result.is_ok() && !self.context.allocations_context.is_init_page(page) {
            self.refund_gas(self.context.pages_config.alloc_cost)?;
>>>>>>> 6267924b
        }

        Ok(())
    }

    fn debug(&mut self, data: &str) -> Result<(), Self::Error> {
        self.charge_gas_runtime(RuntimeCosts::Debug(data.len() as u32))?;

        if let Some(data) = data.strip_prefix("panic occurred: ") {
            self.error_explanation = Some(ProcessorError::Panic(data.to_string()));
        }
        log::debug!(target: "gwasm", "DEBUG: {}", data);

        Ok(())
    }

    fn charge_error(&mut self) -> Result<(), Self::Error> {
        self.charge_gas_runtime(RuntimeCosts::Error)?;

        Ok(())
    }

    fn read(&mut self) -> Result<&[u8], Self::Error> {
        let size = self
            .size()?
            .try_into()
            .unwrap_or_else(|_| unreachable!("size of the payload is a known constant: gear_core::message::MAX_PAYLOAD_SIZE < u32::MAX"));
        self.charge_gas_runtime(RuntimeCosts::Read(size))?;

        Ok(self.context.message_context.current().payload())
    }

    fn size(&mut self) -> Result<usize, Self::Error> {
        self.charge_gas_runtime(RuntimeCosts::Size)?;

        Ok(self.context.message_context.current().payload().len())
    }

    fn charge_gas(&mut self, val: u64) -> Result<(), Self::Error> {
        let common_charge = self.context.gas_counter.charge(val);
        let allowance_charge = self.context.gas_allowance_counter.charge(val);
        self.check_charge_results(common_charge, allowance_charge)
    }

    fn charge_gas_runtime(&mut self, costs: RuntimeCosts) -> Result<(), Self::Error> {
        let token = costs.token(&self.context.host_fn_weights);
        let common_charge = self.context.gas_counter.charge_token(token);
        let allowance_charge = self.context.gas_allowance_counter.charge_token(token);
        self.check_charge_results(common_charge, allowance_charge)
    }

    fn refund_gas(&mut self, val: u64) -> Result<(), Self::Error> {
        if self.context.gas_counter.refund(val) == ChargeResult::Enough {
            self.context.gas_allowance_counter.refund(val);
            Ok(())
        } else {
            self.return_and_store_err(Err(ExecutionError::TooManyGasAdded))
        }
    }

    fn reserve_gas(&mut self, amount: u64, duration: u32) -> Result<ReservationId, Self::Error> {
        self.charge_gas_runtime(RuntimeCosts::ReserveGas)?;
        self.charge_gas(self.context.message_context.settings().reservation_fee())?;

        if amount == 0 {
            return self.return_and_store_err(Err(ExecutionError::ZeroReservationAmount));
        }

        if duration == 0 {
            return self.return_and_store_err(Err(ExecutionError::ZeroReservationDuration));
        }

        let reserve = u64::from(self.context.reserve_for.saturating_add(duration))
            .saturating_mul(self.context.reservation);
        let reduce_amount = amount.saturating_add(reserve);
        if self.context.gas_counter.reduce(reduce_amount) == ChargeResult::NotEnough {
            return self.return_and_store_err(Err(ExecutionError::InsufficientGasForReservation));
        }

        let id = self.context.gas_reserver.reserve(amount, duration)?;

        Ok(id)
    }

    fn unreserve_gas(&mut self, id: ReservationId) -> Result<u64, Self::Error> {
        self.charge_gas_runtime(RuntimeCosts::UnreserveGas)?;

        let amount = self.context.gas_reserver.unreserve(id)?;

        // this statement is like in `Self::refund_gas()` but it won't affect "burned" counter
        // because we don't actually refund we just rise "left" counter during unreservation
        // and it won't affect gas allowance counter because we don't make any actual calculations
        // TODO: uncomment when unreserving in current message features is discussed
        /*if !self.context.gas_counter.increase(amount) {
            return Err(ExecutionError::TooManyGasAdded.into());
        }*/

        Ok(amount)
    }

    fn system_reserve_gas(&mut self, amount: u64) -> Result<(), Self::Error> {
        self.charge_gas_runtime(RuntimeCosts::SystemReserveGas)?;

        // TODO: use `NonZeroU64` after issue #1838 is fixed
        if amount == 0 {
            return self.return_and_store_err(Err(ExecutionError::ZeroSystemReservationAmount));
        }

        if self.context.gas_counter.reduce(amount) == ChargeResult::NotEnough {
            return Err(ExecutionError::InsufficientGasForReservation.into());
        }

        let reservation = &mut self.context.system_reservation;
        *reservation = reservation
            .map(|reservation| reservation.saturating_add(amount))
            .or(Some(amount));

        Ok(())
    }

    fn gas_available(&mut self) -> Result<u64, Self::Error> {
        self.charge_gas_runtime(RuntimeCosts::GasAvailable)?;
        Ok(self.context.gas_counter.left())
    }

    fn value(&mut self) -> Result<u128, Self::Error> {
        self.charge_gas_runtime(RuntimeCosts::Value)?;
        Ok(self.context.message_context.current().value())
    }

    fn value_available(&mut self) -> Result<u128, Self::Error> {
        self.charge_gas_runtime(RuntimeCosts::ValueAvailable)?;
        Ok(self.context.value_counter.left())
    }

    fn leave(&mut self) -> Result<(), Self::Error> {
        self.charge_gas_runtime(RuntimeCosts::Leave)?;
        Ok(())
    }

    fn wait(&mut self) -> Result<(), Self::Error> {
        self.charge_gas_runtime(RuntimeCosts::Wait)?;
        self.charge_gas(self.context.message_context.settings().waiting_fee())?;

        let reserve = u64::from(self.context.reserve_for.saturating_add(1))
            .saturating_mul(self.context.waitlist_cost);

        if self.context.gas_counter.reduce(reserve) != ChargeResult::Enough {
            return self.return_and_store_err(Err(WaitError::NotEnoughGas));
        }

        Ok(())
    }

    fn wait_for(&mut self, duration: u32) -> Result<(), Self::Error> {
        self.charge_gas_runtime(RuntimeCosts::WaitFor)?;
        self.charge_gas(self.context.message_context.settings().waiting_fee())?;

        if duration == 0 {
            return self.return_and_store_err(Err(WaitError::InvalidArgument));
        }

        let reserve = u64::from(self.context.reserve_for.saturating_add(duration))
            .saturating_mul(self.context.waitlist_cost);

        if self.context.gas_counter.reduce(reserve) != ChargeResult::Enough {
            return self.return_and_store_err(Err(WaitError::NotEnoughGas));
        }

        Ok(())
    }

    fn wait_up_to(&mut self, duration: u32) -> Result<bool, Self::Error> {
        self.charge_gas_runtime(RuntimeCosts::WaitUpTo)?;
        self.charge_gas(self.context.message_context.settings().waiting_fee())?;

        if duration == 0 {
            return self.return_and_store_err(Err(WaitError::InvalidArgument));
        }

        let reserve = u64::from(self.context.reserve_for.saturating_add(1))
            .saturating_mul(self.context.waitlist_cost);

        if self.context.gas_counter.reduce(reserve) != ChargeResult::Enough {
            return self.return_and_store_err(Err(WaitError::NotEnoughGas));
        }

        let reserve_full = u64::from(self.context.reserve_for.saturating_add(duration))
            .saturating_mul(self.context.waitlist_cost);
        let reserve_diff = reserve_full - reserve;

        Ok(self.context.gas_counter.reduce(reserve_diff) == ChargeResult::Enough)
    }

    fn wake(&mut self, waker_id: MessageId, delay: u32) -> Result<(), Self::Error> {
        self.charge_gas_runtime(RuntimeCosts::Wake)?;
        self.charge_gas(self.context.message_context.settings().waking_fee())?;

        let result = self.context.message_context.wake(waker_id, delay);

        self.return_and_store_err(result)
    }

    fn create_program(
        &mut self,
        packet: InitPacket,
        delay: u32,
    ) -> Result<(MessageId, ProgramId), Self::Error> {
        self.charge_gas_runtime(RuntimeCosts::CreateProgram(
            packet.payload().len() as u32,
            packet.salt().len() as u32,
        ))?;

        self.check_forbidden_destination(packet.destination())?;
        self.charge_expiring_resources(&packet)?;
        self.charge_sending_fee(delay)?;

        let code_hash = packet.code_id();

        // Send a message for program creation
        let result = self
            .context
            .message_context
            .init_program(packet, delay)
            .map(|(init_msg_id, new_prog_id)| {
                // Save a program candidate for this run
                let entry = self
                    .context
                    .program_candidates_data
                    .entry(code_hash)
                    .or_default();
                entry.push((init_msg_id, new_prog_id));

                (init_msg_id, new_prog_id)
            });

        self.return_and_store_err(result)
    }

    fn random(&mut self) -> Result<(&[u8], u32), Self::Error> {
        self.charge_gas_runtime(RuntimeCosts::Random)?;
        Ok((&self.context.random_data.0, self.context.random_data.1))
    }

    fn forbidden_funcs(&self) -> &BTreeSet<SysCallName> {
        &self.context.forbidden_funcs
    }

    fn counters(&self) -> (u64, u64) {
        (
            self.context.gas_counter.left(),
            self.context.gas_allowance_counter.left(),
        )
    }

    fn update_counters(&mut self, gas: u64, allowance: u64) {
        let gas_left = self.context.gas_counter.left();
        if gas_left > gas {
            self.context.gas_counter.charge(gas_left - gas);
        } else {
            self.context.gas_counter.refund(gas - gas_left);
        }

        let allowance_left = self.context.gas_allowance_counter.left();
        if allowance_left > allowance {
            self.context
                .gas_allowance_counter
                .charge(allowance_left - allowance);
        } else {
            self.context
                .gas_allowance_counter
                .refund(allowance - allowance_left);
        }
    }

    fn out_of_gas(&mut self) -> Self::Error {
        self.error_explanation = Some(ExecutionError::GasLimitExceeded.into());
        ExecutionError::GasLimitExceeded.into()
    }

    fn out_of_allowance(&mut self) -> Self::Error {
        self.error_explanation = Some(TerminationReason::GasAllowanceExceeded.into());
        TerminationReason::GasAllowanceExceeded.into()
    }

    fn runtime_cost(&self, costs: RuntimeCosts) -> u64 {
        costs.token(&self.context.host_fn_weights).weight()
    }
}

impl Ext {
    /// Inner alloc realization.
    // TODO  #2024 (https://github.com/gear-tech/gear/issues/2024) test that refunds less than charged!
    pub fn alloc_inner<G: GrowHandler>(
        &mut self,
        pages: WasmPageNumber,
        mem: &mut impl Memory,
    ) -> Result<WasmPageNumber, ProcessorError> {
        self.charge_gas_runtime(RuntimeCosts::Alloc)?;

<<<<<<< HEAD
        // Charge gas for allocations & grow
        let charged = ChargedAllocGas::charge(self, pages.raw())?;
=======
        // Charge gas for allocations
        self.charge_gas((pages.raw() as u64).saturating_mul(self.context.pages_config.alloc_cost))?;
        // Greedily charge gas for grow
        self.charge_gas(
            (pages.raw() as u64).saturating_mul(self.context.pages_config.mem_grow_cost),
        )?;
>>>>>>> 6267924b

        let result = self.context.allocations_context.alloc::<G>(pages, mem);
        let AllocInfo { page, not_grown } = self.return_and_store_err(result)?;

<<<<<<< HEAD
=======
        // Returns back greedily used gas for grow
        let mut gas_to_return_back = self
            .context
            .pages_config
            .mem_grow_cost
            .saturating_mul(not_grown.raw() as u64);

>>>>>>> 6267924b
        // Returns back greedily used gas for allocations
        let new_allocated_pages_num: u32 = page
            .iter_count(pages)
            // This is safe cause panic is unreachable: alloc returns page, for which `page + pages` is inside u32 memory.
            .unwrap_or_else(|err| unreachable!("Alloc implementation error: {}", err))
<<<<<<< HEAD
            .map(|page| !self.context.allocations_context.is_init_page(page) as u32)
            .sum();
=======
        {
            if !self.context.allocations_context.is_init_page(page) {
                new_allocated_pages_num += 1;
            }
        }
        gas_to_return_back = gas_to_return_back.saturating_add(
            self.context
                .pages_config
                .alloc_cost
                .saturating_mul((pages.raw() - new_allocated_pages_num) as u64),
        );
>>>>>>> 6267924b

        let not_allocated = pages.raw() - new_allocated_pages_num;
        let not_grown = not_grown.raw();
        charged.refund(self, not_allocated, not_grown)?;

        Ok(page)
    }

    /// Into ext info inner impl.
    /// `pages_for_data` returns vector of pages which data will be stored in info.
    pub fn into_ext_info_inner(
        self,
        memory: &impl Memory,
        pages_for_data: impl FnOnce(WasmPageNumber, &BTreeSet<WasmPageNumber>) -> Vec<PageNumber>,
    ) -> Result<ExtInfo, (MemoryError, GasAmount)> {
        let ProcessorContext {
            allocations_context,
            message_context,
            gas_counter,
            gas_reserver,
            system_reservation,
            program_candidates_data,
            ..
        } = self.context;

        let (static_pages, initial_allocations, allocations) = allocations_context.into_parts();
        let mut pages_data = BTreeMap::new();
        for page in pages_for_data(static_pages, &allocations) {
            let mut buf = PageBuf::new_zeroed();
            if let Err(err) = memory.read(page.offset(), &mut buf) {
                return Err((err, gas_counter.into()));
            }
            pages_data.insert(page, buf);
        }

        let (outcome, mut context_store) = message_context.drain();
        let (generated_dispatches, awakening) = outcome.drain();

        let system_reservation_context = SystemReservationContext {
            current_reservation: system_reservation,
            previous_reservation: context_store.system_reservation(),
        };

        context_store.set_reservation_nonce(gas_reserver.nonce());
        if let Some(reservation) = system_reservation {
            context_store.add_system_reservation(reservation);
        }

        let info = ExtInfo {
            gas_amount: gas_counter.into(),
            gas_reserver,
            system_reservation_context,
            allocations: allocations.ne(&initial_allocations).then_some(allocations),
            pages_data,
            generated_dispatches,
            awakening,
            context_store,
            program_candidates_data,
        };
        Ok(info)
    }
}

#[cfg(test)]
mod tests {
    use super::*;
    use gear_core::message::ContextSettings;

    struct ProcessorContextBuilder(ProcessorContext);

    impl ProcessorContextBuilder {
        fn new() -> Self {
            let default_pc = ProcessorContext {
                gas_counter: GasCounter::new(0),
                gas_allowance_counter: GasAllowanceCounter::new(0),
                gas_reserver: GasReserver::new(
                    Default::default(),
                    Default::default(),
                    Default::default(),
                    Default::default(),
                ),
                system_reservation: None,
                value_counter: ValueCounter::new(0),
                allocations_context: AllocationsContext::new(
                    Default::default(),
                    Default::default(),
                    Default::default(),
                ),
                message_context: MessageContext::new(
                    Default::default(),
                    Default::default(),
                    None,
                    ContextSettings::new(0, 0, 0, 0, 0, 0),
                ),
                block_info: Default::default(),
                pages_config: Default::default(),
                existential_deposit: 0,
                origin: Default::default(),
                program_id: Default::default(),
                program_candidates_data: Default::default(),
                host_fn_weights: Default::default(),
                forbidden_funcs: Default::default(),
                mailbox_threshold: 0,
                waitlist_cost: 0,
                reserve_for: 0,
                reservation: 0,
                random_data: ([0u8; 32].to_vec(), 0),
            };

            Self(default_pc)
        }

        fn with_gas(mut self, gas_counter: GasCounter) -> Self {
            self.0.gas_counter = gas_counter;

            self
        }

        fn with_allowance(mut self, gas_allowance_counter: GasAllowanceCounter) -> Self {
            self.0.gas_allowance_counter = gas_allowance_counter;

            self
        }

        fn with_weighs(mut self, weights: HostFnWeights) -> Self {
            self.0.host_fn_weights = weights;

            self
        }

        fn with_allocation_context(mut self, ctx: AllocationsContext) -> Self {
            self.0.allocations_context = ctx;

            self
        }

        fn build(self) -> ProcessorContext {
            self.0
        }
    }

    #[test]
    fn test_free_no_refund() {
        // Set initial Ext state
        let free_weight = 10;
        let host_fn_weights = HostFnWeights {
            free: free_weight,
            ..Default::default()
        };

        let initial_gas = 100;
        let initial_allowance = 10000;

        let mut ext = Ext::new(
            ProcessorContextBuilder::new()
                .with_gas(GasCounter::new(initial_gas))
                .with_allowance(GasAllowanceCounter::new(initial_allowance))
                .with_weighs(host_fn_weights)
                .build(),
        );

        // Check if refund happens, than refunding amount >= 0
        let refunding_amount = ext.context.pages_config.alloc_cost;
        assert!(refunding_amount > 0);

        let non_existing_page = 100.into();
        assert_eq!(
            ext.free(non_existing_page),
            Err(ProcessorError::Core(ExtError::Memory(
                MemoryError::OutOfBounds
            )))
        );

        // Counters should change only by amount of call to `free`.
        let charged = free_weight;
        let (gas, allowance) = ext.counters();
        assert_eq!(initial_gas - charged, gas);
        assert_eq!(initial_allowance - charged, allowance);
    }

    // # TODO https://github.com/gear-tech/gear/issues/1998

    #[test]
    fn test_counter_zeroes() {
        // Set initial Ext state
        let free_weight = 1000;
        let host_fn_weights = HostFnWeights {
            free: free_weight,
            ..Default::default()
        };

        let initial_gas = free_weight - 1;
        let initial_allowance = free_weight + 1;

        let mut lack_gas_ext = Ext::new(
            ProcessorContextBuilder::new()
                .with_gas(GasCounter::new(initial_gas))
                .with_allowance(GasAllowanceCounter::new(initial_allowance))
                .with_weighs(host_fn_weights.clone())
                .build(),
        );

        assert_eq!(
            lack_gas_ext.charge_gas_runtime(RuntimeCosts::Free),
            Err(ExecutionError::GasLimitExceeded.into()),
        );

        let gas_amount = lack_gas_ext.gas_amount();
        let allowance = lack_gas_ext.context.gas_allowance_counter.left();
        // there was lack of gas
        assert_eq!(0, gas_amount.left());
        assert_eq!(initial_gas, gas_amount.burned());
        assert_eq!(initial_allowance - free_weight, allowance);

        let initial_gas = free_weight;
        let initial_allowance = free_weight - 1;

        let mut lack_allowance_ext = Ext::new(
            ProcessorContextBuilder::new()
                .with_gas(GasCounter::new(initial_gas))
                .with_allowance(GasAllowanceCounter::new(initial_allowance))
                .with_weighs(host_fn_weights)
                .build(),
        );

        assert_eq!(
            lack_allowance_ext.charge_gas_runtime(RuntimeCosts::Free),
            Err(TerminationReason::GasAllowanceExceeded.into()),
        );

        let gas_amount = lack_allowance_ext.gas_amount();
        let allowance = lack_allowance_ext.context.gas_allowance_counter.left();
        assert_eq!(initial_gas - free_weight, gas_amount.left());
        assert_eq!(initial_gas, gas_amount.burned());
        // there was lack of allowance
        assert_eq!(0, allowance);
    }

    mod property_tests {
        use super::*;
        use gear_core::memory::HostPointer;
        use proptest::{
            arbitrary::any,
            collection::size_range,
            prop_oneof, proptest,
            strategy::{Just, Strategy},
            test_runner::Config as ProptestConfig,
        };

        struct TestMemory(WasmPageNumber);

        impl Memory for TestMemory {
            fn grow(&mut self, pages: WasmPageNumber) -> Result<(), MemoryError> {
                self.0 = self.0.add(pages).map_err(|_| MemoryError::OutOfBounds)?;
                Ok(())
            }

            fn size(&self) -> WasmPageNumber {
                self.0
            }

            fn write(&mut self, _offset: u32, _buffer: &[u8]) -> Result<(), MemoryError> {
                unreachable!()
            }

            fn read(&self, _offset: u32, _buffer: &mut [u8]) -> Result<(), MemoryError> {
                unreachable!()
            }

            unsafe fn get_buffer_host_addr_unsafe(&mut self) -> HostPointer {
                unreachable!()
            }
        }

        #[derive(Debug, Clone)]
        enum Action {
            Alloc { pages: WasmPageNumber },
            Free { page: WasmPageNumber },
        }

        fn actions() -> impl Strategy<Value = Vec<Action>> {
            let action = wasm_page_number().prop_flat_map(|page| {
                prop_oneof![
                    Just(Action::Alloc { pages: page }),
                    Just(Action::Free { page })
                ]
            });
            proptest::collection::vec(action, 0..1024)
        }

        fn allocations() -> impl Strategy<Value = BTreeSet<WasmPageNumber>> {
            proptest::collection::btree_set(wasm_page_number(), size_range(0..1024))
        }

        fn wasm_page_number() -> impl Strategy<Value = WasmPageNumber> {
            any::<u16>().prop_map(WasmPageNumber::from)
        }

        fn proptest_config() -> ProptestConfig {
            ProptestConfig {
                cases: 1024,
                ..Default::default()
            }
        }

        #[track_caller]
        fn assert_alloc_error(err: <Ext as EnvExt>::Error) {
            match err {
                ProcessorError::Core(ExtError::Memory(
                    MemoryError::OutOfBounds | MemoryError::IncorrectAllocationsSetOrMemSize,
                )) => {}
                err => Err(err).unwrap(),
            }
        }

        #[track_caller]
        fn assert_free_error(err: <Ext as EnvExt>::Error) {
            match err {
                ProcessorError::Core(ExtError::Memory(
                    MemoryError::InvalidFree(_) | MemoryError::OutOfBounds,
                )) => {}
                err => Err(err).unwrap(),
            }
        }

        proptest! {
            #![proptest_config(proptest_config())]
            #[test]
            fn alloc(
                static_pages in wasm_page_number(),
                allocations in allocations(),
                max_pages in wasm_page_number(),
                mem_size in wasm_page_number(),
                actions in actions(),
            ) {
                let _ = env_logger::try_init();

                let ctx = AllocationsContext::new(allocations, static_pages, max_pages);
                let ctx = ProcessorContextBuilder::new()
                    .with_gas(GasCounter::new(u64::MAX))
                    .with_allowance(GasAllowanceCounter::new(u64::MAX))
                    .with_allocation_context(ctx)
                    .build();
                let mut ext = Ext::new(ctx);
                let mut mem = TestMemory(mem_size);

                for action in actions {
                    match action {
                        Action::Alloc { pages } => {
                            if let Err(err) = ext.alloc(pages, &mut mem) {
                                assert_alloc_error(err);
                            }
                        }
                        Action::Free { page } => {
                            if let Err(err) = ext.free(page) {
                                assert_free_error(err);
                            }
                        },
                    }
                }
            }
        }
    }
}<|MERGE_RESOLUTION|>--- conflicted
+++ resolved
@@ -643,13 +643,8 @@
         self.return_and_store_err(result)?;
 
         // Returns back gas for allocated page if it's new
-<<<<<<< HEAD
         if !self.context.allocations_context.is_init_page(page) {
-            self.refund_gas(self.context.config.alloc_cost)?;
-=======
-        if result.is_ok() && !self.context.allocations_context.is_init_page(page) {
             self.refund_gas(self.context.pages_config.alloc_cost)?;
->>>>>>> 6267924b
         }
 
         Ok(())
@@ -950,52 +945,19 @@
     ) -> Result<WasmPageNumber, ProcessorError> {
         self.charge_gas_runtime(RuntimeCosts::Alloc)?;
 
-<<<<<<< HEAD
         // Charge gas for allocations & grow
         let charged = ChargedAllocGas::charge(self, pages.raw())?;
-=======
-        // Charge gas for allocations
-        self.charge_gas((pages.raw() as u64).saturating_mul(self.context.pages_config.alloc_cost))?;
-        // Greedily charge gas for grow
-        self.charge_gas(
-            (pages.raw() as u64).saturating_mul(self.context.pages_config.mem_grow_cost),
-        )?;
->>>>>>> 6267924b
 
         let result = self.context.allocations_context.alloc::<G>(pages, mem);
         let AllocInfo { page, not_grown } = self.return_and_store_err(result)?;
 
-<<<<<<< HEAD
-=======
-        // Returns back greedily used gas for grow
-        let mut gas_to_return_back = self
-            .context
-            .pages_config
-            .mem_grow_cost
-            .saturating_mul(not_grown.raw() as u64);
-
->>>>>>> 6267924b
         // Returns back greedily used gas for allocations
         let new_allocated_pages_num: u32 = page
             .iter_count(pages)
             // This is safe cause panic is unreachable: alloc returns page, for which `page + pages` is inside u32 memory.
             .unwrap_or_else(|err| unreachable!("Alloc implementation error: {}", err))
-<<<<<<< HEAD
             .map(|page| !self.context.allocations_context.is_init_page(page) as u32)
             .sum();
-=======
-        {
-            if !self.context.allocations_context.is_init_page(page) {
-                new_allocated_pages_num += 1;
-            }
-        }
-        gas_to_return_back = gas_to_return_back.saturating_add(
-            self.context
-                .pages_config
-                .alloc_cost
-                .saturating_mul((pages.raw() - new_allocated_pages_num) as u64),
-        );
->>>>>>> 6267924b
 
         let not_allocated = pages.raw() - new_allocated_pages_num;
         let not_grown = not_grown.raw();
