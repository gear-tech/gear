// This file is part of Gear.

// Copyright (C) 2021-2024 Gear Technologies Inc.
// SPDX-License-Identifier: GPL-3.0-or-later WITH Classpath-exception-2.0

// This program is free software: you can redistribute it and/or modify
// it under the terms of the GNU General Public License as published by
// the Free Software Foundation, either version 3 of the License, or
// (at your option) any later version.

// This program is distributed in the hope that it will be useful,
// but WITHOUT ANY WARRANTY; without even the implied warranty of
// MERCHANTABILITY or FITNESS FOR A PARTICULAR PURPOSE. See the
// GNU General Public License for more details.

// You should have received a copy of the GNU General Public License
// along with this program. If not, see <https://www.gnu.org/licenses/>.

use crate::{
    configs::{BlockInfo, ExtCosts},
    context::SystemReservationContext,
};
use alloc::{
    collections::{BTreeMap, BTreeSet},
    vec::Vec,
};
use core::marker::PhantomData;
use gear_core::{
    costs::CostToken,
    env::{Externalities, PayloadSliceLock, UnlockPayloadBound},
    env_vars::{EnvVars, EnvVarsV1},
    gas::{
        ChargeError, ChargeResult, CounterType, CountersOwner, GasAllowanceCounter, GasAmount,
        GasCounter, GasLeft, ValueCounter,
    },
    ids::{prelude::*, CodeId, MessageId, ProgramId, ReservationId},
    memory::{
        AllocError, AllocationsContext, GrowHandler, Memory, MemoryError, MemoryInterval, PageBuf,
    },
    message::{
        ContextOutcomeDrain, ContextStore, Dispatch, GasLimit, HandlePacket, InitPacket,
        MessageContext, Packet, ReplyPacket,
    },
    pages::{
        numerated::{interval::Interval, tree::IntervalsTree},
        GearPage, WasmPage, WasmPagesAmount,
    },
    program::MemoryInfix,
    reservation::GasReserver,
};
use gear_core_backend::{
    error::{
        ActorTerminationReason, BackendAllocSyscallError, BackendSyscallError, RunFallibleError,
        TrapExplanation, UndefinedTerminationReason, UnrecoverableExecutionError,
        UnrecoverableExtError as UnrecoverableExtErrorCore, UnrecoverableWaitError,
    },
    BackendExternalities,
};
use gear_core_errors::{
    ExecutionError as FallibleExecutionError, ExtError as FallibleExtErrorCore, MessageError,
    ReplyCode, ReservationError, SignalCode,
};
use gear_lazy_pages_common::{
    GlobalsAccessConfig, LazyPagesCosts, LazyPagesInterface, ProcessAccessError, Status,
};
use gear_wasm_instrument::syscalls::SyscallName;

/// Processor context.
pub struct ProcessorContext {
    /// Gas counter.
    pub gas_counter: GasCounter,
    /// Gas allowance counter.
    pub gas_allowance_counter: GasAllowanceCounter,
    /// Reserved gas counter.
    pub gas_reserver: GasReserver,
    /// System reservation.
    pub system_reservation: Option<u64>,
    /// Value counter.
    pub value_counter: ValueCounter,
    /// Allocations context.
    pub allocations_context: AllocationsContext,
    /// Message context.
    pub message_context: MessageContext,
    /// Block info.
    pub block_info: BlockInfo,
    /// Performance multiplier.
    pub performance_multiplier: gsys::Percent,
    /// Current program id
    pub program_id: ProgramId,
    /// Map of code hashes to program ids of future programs, which are planned to be
    /// initialized with the corresponding code (with the same code hash).
    pub program_candidates_data: BTreeMap<CodeId, Vec<(MessageId, ProgramId)>>,
    /// Functions forbidden to be called.
    pub forbidden_funcs: BTreeSet<SyscallName>,
    /// Reserve for parameter of scheduling.
    pub reserve_for: u32,
    /// Output from Randomness.
    pub random_data: (Vec<u8>, u32),
    /// Gas multiplier.
    pub gas_multiplier: gsys::GasMultiplier,
    /// Existential deposit.
    pub existential_deposit: u128,
    /// Mailbox threshold.
    pub mailbox_threshold: u64,
    /// Execution externalities costs.
    pub costs: ExtCosts,
}

#[cfg(any(feature = "mock", test))]
impl ProcessorContext {
    /// Create new mock [`ProcessorContext`] for usage in tests.
    pub fn new_mock() -> ProcessorContext {
        const MAX_RESERVATIONS: u64 = 256;

        ProcessorContext {
            gas_counter: GasCounter::new(0),
            gas_allowance_counter: GasAllowanceCounter::new(0),
            gas_reserver: GasReserver::new(
                &Default::default(),
                Default::default(),
                MAX_RESERVATIONS,
            ),
            system_reservation: None,
            value_counter: ValueCounter::new(0),
            allocations_context: AllocationsContext::try_new(
                Default::default(),
                Default::default(),
                Default::default(),
                Default::default(),
                Default::default(),
            )
            .unwrap(),
            message_context: MessageContext::new(
                Default::default(),
                Default::default(),
                Default::default(),
            )
            .unwrap(),
            block_info: Default::default(),
            performance_multiplier: gsys::Percent::new(100),
            program_id: Default::default(),
            program_candidates_data: Default::default(),
            forbidden_funcs: Default::default(),
            reserve_for: 0,
            random_data: ([0u8; 32].to_vec(), 0),
            gas_multiplier: gsys::GasMultiplier::from_value_per_gas(1),
            existential_deposit: Default::default(),
            mailbox_threshold: Default::default(),
            costs: Default::default(),
        }
    }
}

#[derive(Debug)]
pub struct ExtInfo {
    pub gas_amount: GasAmount,
    pub gas_reserver: GasReserver,
    pub system_reservation_context: SystemReservationContext,
    pub allocations: Option<IntervalsTree<WasmPage>>,
    pub pages_data: BTreeMap<GearPage, PageBuf>,
    pub generated_dispatches: Vec<(Dispatch, u32, Option<ReservationId>)>,
    pub awakening: Vec<(MessageId, u32)>,
    pub reply_deposits: Vec<(MessageId, u64)>,
    pub program_candidates_data: BTreeMap<CodeId, Vec<(MessageId, ProgramId)>>,
    pub context_store: ContextStore,
    pub reply_sent: bool,
}

/// Trait to which ext must have to work in processor wasm executor.
/// Currently used only for lazy-pages support.
pub trait ProcessorExternalities {
    /// Create new
    fn new(context: ProcessorContext) -> Self;

    /// Convert externalities into info.
    fn into_ext_info<Context>(
        self,
        ctx: &mut Context,
        memory: &impl Memory<Context>,
    ) -> Result<ExtInfo, MemoryError>;

    /// Protect and save storage keys for pages which has no data
    fn lazy_pages_init_for_program<Context>(
        ctx: &mut Context,
        mem: &mut impl Memory<Context>,
        prog_id: ProgramId,
        memory_infix: MemoryInfix,
        stack_end: Option<WasmPage>,
        globals_config: GlobalsAccessConfig,
        lazy_pages_costs: LazyPagesCosts,
    );

    /// Lazy pages program post execution actions
    fn lazy_pages_post_execution_actions<Context>(
        ctx: &mut Context,
        mem: &mut impl Memory<Context>,
    );

    /// Returns lazy pages status
    fn lazy_pages_status() -> Status;
}

/// Infallible API error.
#[derive(Debug, Clone, Eq, PartialEq, derive_more::From)]
pub enum UnrecoverableExtError {
    /// Basic error
    Core(UnrecoverableExtErrorCore),
    /// Charge error
    Charge(ChargeError),
}

impl From<UnrecoverableExecutionError> for UnrecoverableExtError {
    fn from(err: UnrecoverableExecutionError) -> UnrecoverableExtError {
        Self::Core(UnrecoverableExtErrorCore::from(err))
    }
}

impl From<UnrecoverableWaitError> for UnrecoverableExtError {
    fn from(err: UnrecoverableWaitError) -> UnrecoverableExtError {
        Self::Core(UnrecoverableExtErrorCore::from(err))
    }
}

impl BackendSyscallError for UnrecoverableExtError {
    fn into_termination_reason(self) -> UndefinedTerminationReason {
        match self {
            UnrecoverableExtError::Core(err) => {
                ActorTerminationReason::Trap(TrapExplanation::UnrecoverableExt(err)).into()
            }
            UnrecoverableExtError::Charge(err) => err.into(),
        }
    }

    fn into_run_fallible_error(self) -> RunFallibleError {
        RunFallibleError::UndefinedTerminationReason(self.into_termination_reason())
    }
}

/// Fallible API error.
#[derive(Debug, Clone, Eq, PartialEq, derive_more::From)]
pub enum FallibleExtError {
    /// Basic error
    Core(FallibleExtErrorCore),
    /// An error occurs in attempt to call forbidden syscall.
    ForbiddenFunction,
    /// Charge error
    Charge(ChargeError),
}

impl From<MessageError> for FallibleExtError {
    fn from(err: MessageError) -> Self {
        Self::Core(FallibleExtErrorCore::Message(err))
    }
}

impl From<FallibleExecutionError> for FallibleExtError {
    fn from(err: FallibleExecutionError) -> Self {
        Self::Core(FallibleExtErrorCore::Execution(err))
    }
}

impl From<ReservationError> for FallibleExtError {
    fn from(err: ReservationError) -> Self {
        Self::Core(FallibleExtErrorCore::Reservation(err))
    }
}

impl From<FallibleExtError> for RunFallibleError {
    fn from(err: FallibleExtError) -> Self {
        match err {
            FallibleExtError::Core(err) => RunFallibleError::FallibleExt(err),
            FallibleExtError::ForbiddenFunction => {
                RunFallibleError::UndefinedTerminationReason(UndefinedTerminationReason::Actor(
                    ActorTerminationReason::Trap(TrapExplanation::ForbiddenFunction),
                ))
            }
            FallibleExtError::Charge(err) => {
                RunFallibleError::UndefinedTerminationReason(UndefinedTerminationReason::from(err))
            }
        }
    }
}

/// [`Ext`](Ext)'s memory management (calls to allocate and free) error.
#[derive(Debug, Clone, Eq, PartialEq, derive_more::Display, derive_more::From)]
pub enum AllocExtError {
    /// Charge error
    #[display(fmt = "{_0}")]
    Charge(ChargeError),
    /// Allocation error
    #[display(fmt = "{_0}")]
    Alloc(AllocError),
}

impl BackendAllocSyscallError for AllocExtError {
    type ExtError = UnrecoverableExtError;

    fn into_backend_error(self) -> Result<Self::ExtError, Self> {
        match self {
            Self::Charge(err) => Ok(err.into()),
            err => Err(err),
        }
    }
}

struct LazyGrowHandler<LP: LazyPagesInterface> {
    old_mem_addr: Option<u64>,
    old_mem_size: WasmPagesAmount,
    _phantom: PhantomData<LP>,
}

impl<Context, LP: LazyPagesInterface> GrowHandler<Context> for LazyGrowHandler<LP> {
    fn before_grow_action(ctx: &mut Context, mem: &mut impl Memory<Context>) -> Self {
        // New pages allocation may change wasm memory buffer location.
        // So we remove protections from lazy-pages
        // and then in `after_grow_action` we set protection back for new wasm memory buffer.
        let old_mem_addr = mem.get_buffer_host_addr(ctx);
        LP::remove_lazy_pages_prot(ctx, mem);
        Self {
            old_mem_addr,
            old_mem_size: mem.size(ctx),
            _phantom: PhantomData,
        }
    }

    fn after_grow_action(self, ctx: &mut Context, mem: &mut impl Memory<Context>) {
        // Add new allocations to lazy pages.
        // Protect all lazy pages including new allocations.
        let new_mem_addr = mem.get_buffer_host_addr(ctx).unwrap_or_else(|| {
            unreachable!("Memory size cannot be zero after grow is applied for memory")
        });
        LP::update_lazy_pages_and_protect_again(
            ctx,
            mem,
            self.old_mem_addr,
            self.old_mem_size,
            new_mem_addr,
        );
    }
}

/// Structure providing externalities for running host functions.
pub struct Ext<LP: LazyPagesInterface> {
    /// Processor context.
    pub context: ProcessorContext,
    /// Actual gas counter type within wasm module's global.
    pub current_counter: CounterType,
    // Counter of outgoing gasless messages.
    //
    // It's temporary field, used to solve `core-audit/issue#22`.
    outgoing_gasless: u64,
    _phantom: PhantomData<LP>,
}

/// Empty implementation for non-substrate (and non-lazy-pages) using
impl<LP: LazyPagesInterface> ProcessorExternalities for Ext<LP> {
    fn new(context: ProcessorContext) -> Self {
        let current_counter = if context.gas_counter.left() <= context.gas_allowance_counter.left()
        {
            CounterType::GasLimit
        } else {
            CounterType::GasAllowance
        };

        Self {
            context,
            current_counter,
            outgoing_gasless: 0,
            _phantom: PhantomData,
        }
    }

    fn into_ext_info<Context>(
        self,
        ctx: &mut Context,
        memory: &impl Memory<Context>,
    ) -> Result<ExtInfo, MemoryError> {
        let ProcessorContext {
            allocations_context,
            message_context,
            gas_counter,
            gas_reserver,
            system_reservation,
            program_candidates_data,
            ..
        } = self.context;

        let (static_pages, initial_allocations, allocations) = allocations_context.into_parts();

        // Accessed pages are all pages, that had been released and are in allocations set or static.
        let mut accessed_pages = LP::get_write_accessed_pages();
        accessed_pages.retain(|p| {
            let wasm_page: WasmPage = p.to_page();
            wasm_page < static_pages || allocations.contains(wasm_page)
        });
        log::trace!("accessed pages numbers = {:?}", accessed_pages);

        let mut pages_data = BTreeMap::new();
        for page in accessed_pages {
            let mut buf = PageBuf::new_zeroed();
            memory.read(ctx, page.offset(), &mut buf)?;
            pages_data.insert(page, buf);
        }

        let (outcome, mut context_store) = message_context.drain();
        let ContextOutcomeDrain {
            outgoing_dispatches: generated_dispatches,
            awakening,
            reply_deposits,
            reply_sent,
        } = outcome.drain();

        let system_reservation_context = SystemReservationContext {
            current_reservation: system_reservation,
            previous_reservation: context_store.system_reservation(),
        };

        context_store.set_reservation_nonce(&gas_reserver);
        if let Some(reservation) = system_reservation {
            context_store.add_system_reservation(reservation);
        }

        let info = ExtInfo {
            gas_amount: gas_counter.to_amount(),
            gas_reserver,
            system_reservation_context,
            allocations: (allocations != initial_allocations).then_some(allocations),
            pages_data,
            generated_dispatches,
            awakening,
            reply_deposits,
            context_store,
            program_candidates_data,
            reply_sent,
        };
        Ok(info)
    }

    fn lazy_pages_init_for_program<Context>(
        ctx: &mut Context,
        mem: &mut impl Memory<Context>,
        prog_id: ProgramId,
        memory_infix: MemoryInfix,
        stack_end: Option<WasmPage>,
        globals_config: GlobalsAccessConfig,
        lazy_pages_costs: LazyPagesCosts,
    ) {
        LP::init_for_program(
            ctx,
            mem,
            prog_id,
            memory_infix,
            stack_end,
            globals_config,
            lazy_pages_costs,
        );
    }

    fn lazy_pages_post_execution_actions<Context>(
        ctx: &mut Context,
        mem: &mut impl Memory<Context>,
    ) {
        LP::remove_lazy_pages_prot(ctx, mem);
    }

    fn lazy_pages_status() -> Status {
        LP::get_status()
    }
}

impl<LP: LazyPagesInterface> BackendExternalities for Ext<LP> {
    fn gas_amount(&self) -> GasAmount {
        self.context.gas_counter.to_amount()
    }

    fn pre_process_memory_accesses(
        &mut self,
        reads: &[MemoryInterval],
        writes: &[MemoryInterval],
        gas_counter: &mut u64,
    ) -> Result<(), ProcessAccessError> {
        LP::pre_process_memory_accesses(reads, writes, gas_counter)
    }
}

<<<<<<< HEAD
impl Ext {
=======
impl<LP: LazyPagesInterface> Ext<LP> {
    fn check_message_value(&mut self, message_value: u128) -> Result<(), FallibleExtError> {
        let existential_deposit = self.context.existential_deposit;
        // Sending value should apply the range {0} ∪ [existential_deposit; +inf)
        if message_value != 0 && message_value < existential_deposit {
            Err(MessageError::InsufficientValue.into())
        } else {
            Ok(())
        }
    }

>>>>>>> be49b1fd
    fn check_gas_limit(
        &mut self,
        gas_limit: Option<GasLimit>,
    ) -> Result<GasLimit, FallibleExtError> {
        let mailbox_threshold = self.context.mailbox_threshold;
        let gas_limit = gas_limit.unwrap_or(0);

        // Sending gas should apply the range {0} ∪ [mailbox_threshold; +inf)
        if gas_limit < mailbox_threshold && gas_limit != 0 {
            Err(MessageError::InsufficientGasLimit.into())
        } else {
            Ok(gas_limit)
        }
    }

    /// Checking that reservation could be charged for
    /// dispatch stash with given delay.
    fn check_reservation_gas_limit_for_delayed_sending(
        &mut self,
        reservation_id: &ReservationId,
        delay: u32,
    ) -> Result<(), FallibleExtError> {
        if delay != 0 {
            let limit = self
                .context
                .gas_reserver
                .limit_of(reservation_id)
                .ok_or(ReservationError::InvalidReservationId)?;

            let waiting_reserve = self
                .context
                .costs
                .rent
                .dispatch_stash
                .cost_for(self.context.reserve_for.saturating_add(delay).into());

            if limit < waiting_reserve {
                return Err(MessageError::InsufficientGasForDelayedSending.into());
            }
        }

        Ok(())
    }

    fn reduce_gas(&mut self, gas_limit: GasLimit) -> Result<(), FallibleExtError> {
        if self.context.gas_counter.reduce(gas_limit) != ChargeResult::Enough {
            Err(FallibleExecutionError::NotEnoughGas.into())
        } else {
            Ok(())
        }
    }

    fn charge_message_value(&mut self, message_value: u128) -> Result<(), FallibleExtError> {
        if self.context.value_counter.reduce(message_value) != ChargeResult::Enough {
            Err(FallibleExecutionError::NotEnoughValue.into())
        } else {
            Ok(())
        }
    }

    // It's temporary fn, used to solve `core-audit/issue#22`.
    fn safe_gasfull_sends<T: Packet>(
        &mut self,
        packet: &T,
        delay: u32,
    ) -> Result<(), FallibleExtError> {
        // In case of delayed sending from origin message we keep some gas
        // for it while processing outgoing sending notes so gas for
        // previously gasless sends should appear to prevent their
        // invasion for gas for storing delayed message.
        match (packet.gas_limit(), delay != 0) {
            // Zero gasfull instant.
            //
            // In this case there is nothing to do.
            (Some(0), false) => {}

            // Any non-zero gasfull or zero gasfull with delay.
            //
            // In case of zero gasfull with delay it's pretty similar to
            // gasless with delay case.
            //
            // In case of any non-zero gasfull we prevent stealing for any
            // previous gasless-es's thresholds from gas supposed to be
            // sent with this `packet`.
            (Some(_), _) => {
                let prev_gasless_fee = self
                    .outgoing_gasless
                    .saturating_mul(self.context.mailbox_threshold);

                self.reduce_gas(prev_gasless_fee)?;

                self.outgoing_gasless = 0;
            }

            // Gasless with delay.
            //
            // In this case we must give threshold for each uncovered gasless-es
            // sent, otherwise they will steal gas from this `packet` that was
            // supposed to pay for delay.
            //
            // It doesn't guarantee threshold for itself.
            (None, true) => {
                let prev_gasless_fee = self
                    .outgoing_gasless
                    .saturating_mul(self.context.mailbox_threshold);

                self.reduce_gas(prev_gasless_fee)?;

                self.outgoing_gasless = 1;
            }

            // Gasless instant.
            //
            // In this case there is no need to give any thresholds for previous
            // gasless-es: only counter should be increased.
            (None, false) => self.outgoing_gasless = self.outgoing_gasless.saturating_add(1),
        };

        Ok(())
    }

    fn charge_expiring_resources<T: Packet>(
        &mut self,
        packet: &T,
        check_gas_limit: bool,
    ) -> Result<(), FallibleExtError> {
        // Charge for using expiring resources. Charge for calling syscall was done earlier.
        let gas_limit = if check_gas_limit {
            self.check_gas_limit(packet.gas_limit())?
        } else {
            packet.gas_limit().unwrap_or(0)
        };
        self.reduce_gas(gas_limit)?;
        self.charge_message_value(packet.value())?;
        Ok(())
    }

    fn check_forbidden_destination(&mut self, id: ProgramId) -> Result<(), FallibleExtError> {
        if id == ProgramId::SYSTEM {
            Err(FallibleExtError::ForbiddenFunction)
        } else {
            Ok(())
        }
    }

    fn charge_sending_fee(&mut self, delay: u32) -> Result<(), ChargeError> {
        if delay == 0 {
            self.charge_gas_if_enough(self.context.message_context.settings().sending_fee)
        } else {
            self.charge_gas_if_enough(
                self.context
                    .message_context
                    .settings()
                    .scheduled_sending_fee,
            )
        }
    }

    fn charge_for_dispatch_stash_hold(&mut self, delay: u32) -> Result<(), FallibleExtError> {
        if delay != 0 {
            let waiting_reserve = self
                .context
                .costs
                .rent
                .dispatch_stash
                .cost_for(self.context.reserve_for.saturating_add(delay).into());

            // Reduce gas for block waiting in dispatch stash.
            if self.context.gas_counter.reduce(waiting_reserve) != ChargeResult::Enough {
                return Err(MessageError::InsufficientGasForDelayedSending.into());
            }
        }

        Ok(())
    }

    fn charge_gas_if_enough(
        gas_counter: &mut GasCounter,
        gas_allowance_counter: &mut GasAllowanceCounter,
        amount: u64,
    ) -> Result<(), ChargeError> {
        if gas_counter.charge_if_enough(amount) != ChargeResult::Enough {
            return Err(ChargeError::GasLimitExceeded);
        }
        if gas_allowance_counter.charge_if_enough(amount) != ChargeResult::Enough {
            // Here might be refunds for gas counter, but it's meaningless since
            // on gas allowance exceed we totally roll up the message and give
            // it another try in next block with the same initial resources.
            return Err(ChargeError::GasAllowanceExceeded);
        }
        Ok(())
    }
}

impl<LP: LazyPagesInterface> CountersOwner for Ext<LP> {
    fn charge_gas_for_token(&mut self, token: CostToken) -> Result<(), ChargeError> {
        let amount = self.context.costs.syscalls.cost_for_token(token);
        let common_charge = self.context.gas_counter.charge(amount);
        let allowance_charge = self.context.gas_allowance_counter.charge(amount);
        match (common_charge, allowance_charge) {
            (ChargeResult::NotEnough, _) => Err(ChargeError::GasLimitExceeded),
            (ChargeResult::Enough, ChargeResult::NotEnough) => {
                Err(ChargeError::GasAllowanceExceeded)
            }
            (ChargeResult::Enough, ChargeResult::Enough) => Ok(()),
        }
    }

    fn charge_gas_if_enough(&mut self, amount: u64) -> Result<(), ChargeError> {
        Self::charge_gas_if_enough(
            &mut self.context.gas_counter,
            &mut self.context.gas_allowance_counter,
            amount,
        )
    }

    fn gas_left(&self) -> GasLeft {
        (
            self.context.gas_counter.left(),
            self.context.gas_allowance_counter.left(),
        )
            .into()
    }

    fn current_counter_type(&self) -> CounterType {
        self.current_counter
    }

    fn decrease_current_counter_to(&mut self, amount: u64) {
        // For possible cases of non-atomic charges on backend side when global
        // value is less than appropriate at the backend.
        //
        // Example:
        // * While executing program calls some syscall.
        // * Syscall ends up with unrecoverable error - gas limit exceeded.
        // * We have to charge it so we leave backend and whole execution with 0 inner counter.
        // * Meanwhile global is not zero, so for this case we have to skip decreasing.
        if self.current_counter_value() <= amount {
            log::trace!("Skipped decrease to global value");
            return;
        }

        let GasLeft { gas, allowance } = self.gas_left();

        let diff = match self.current_counter_type() {
            CounterType::GasLimit => gas.checked_sub(amount),
            CounterType::GasAllowance => allowance.checked_sub(amount),
        }
        .unwrap_or_else(|| unreachable!("Checked above"));

        if self.context.gas_counter.charge(diff) == ChargeResult::NotEnough {
            unreachable!("Tried to set gas limit left bigger than before")
        }

        if self.context.gas_allowance_counter.charge(diff) == ChargeResult::NotEnough {
            unreachable!("Tried to set gas allowance left bigger than before")
        }
    }

    fn define_current_counter(&mut self) -> u64 {
        let GasLeft { gas, allowance } = self.gas_left();

        if gas <= allowance {
            self.current_counter = CounterType::GasLimit;
            gas
        } else {
            self.current_counter = CounterType::GasAllowance;
            allowance
        }
    }
}

impl<LP: LazyPagesInterface> Externalities for Ext<LP> {
    type UnrecoverableError = UnrecoverableExtError;
    type FallibleError = FallibleExtError;
    type AllocError = AllocExtError;

    fn alloc<Context>(
        &mut self,
        ctx: &mut Context,
        mem: &mut impl Memory<Context>,
        pages_num: u32,
    ) -> Result<WasmPage, Self::AllocError> {
        let pages = WasmPagesAmount::try_from(pages_num)
            .map_err(|_| AllocError::ProgramAllocOutOfBounds)?;

        self.context
            .allocations_context
            .alloc::<Context, LazyGrowHandler<LP>>(ctx, mem, pages, |pages| {
                let gas_for_call = self.context.costs.mem_grow.cost_for_one();
                let gas_for_pages = self.context.costs.mem_grow_per_page.cost_for(pages);
                Self::charge_gas_if_enough(
                    &mut self.context.gas_counter,
                    &mut self.context.gas_allowance_counter,
                    gas_for_call.saturating_add(gas_for_pages),
                )
            })
            .map_err(Into::into)
    }

    fn free(&mut self, page: WasmPage) -> Result<(), Self::AllocError> {
        self.context
            .allocations_context
            .free(page)
            .map_err(Into::into)
    }

    fn free_range(&mut self, start: WasmPage, end: WasmPage) -> Result<(), Self::AllocError> {
        let interval = Interval::try_from(start..=end)
            .map_err(|_| AllocExtError::Alloc(AllocError::InvalidFreeRange(start, end)))?;

        Self::charge_gas_if_enough(
            &mut self.context.gas_counter,
            &mut self.context.gas_allowance_counter,
            self.context
                .costs
                .syscalls
                .free_range_per_page
                .cost_for(interval.len()),
        )?;

        self.context
            .allocations_context
            .free_range(interval)
            .map_err(Into::into)
    }

    fn env_vars(&self, version: u32) -> Result<EnvVars, Self::UnrecoverableError> {
        match version {
            1 => Ok(EnvVars::V1(EnvVarsV1 {
                performance_multiplier: self.context.performance_multiplier,
                existential_deposit: self.context.existential_deposit,
                mailbox_threshold: self.context.mailbox_threshold,
                gas_multiplier: self.context.gas_multiplier,
            })),
            _ => Err(UnrecoverableExecutionError::UnsupportedEnvVarsVersion.into()),
        }
    }

    fn block_height(&self) -> Result<u32, Self::UnrecoverableError> {
        Ok(self.context.block_info.height)
    }

    fn block_timestamp(&self) -> Result<u64, Self::UnrecoverableError> {
        Ok(self.context.block_info.timestamp)
    }

    fn send_init(&mut self) -> Result<u32, Self::FallibleError> {
        let handle = self.context.message_context.send_init()?;
        Ok(handle)
    }

    fn send_push(&mut self, handle: u32, buffer: &[u8]) -> Result<(), Self::FallibleError> {
        self.context.message_context.send_push(handle, buffer)?;
        Ok(())
    }

    fn send_push_input(
        &mut self,
        handle: u32,
        offset: u32,
        len: u32,
    ) -> Result<(), Self::FallibleError> {
        let range = self.context.message_context.check_input_range(offset, len);
        self.charge_gas_if_enough(
            self.context
                .costs
                .syscalls
                .gr_send_push_input_per_byte
                .cost_for(range.len().into()),
        )?;

        self.context
            .message_context
            .send_push_input(handle, range)?;

        Ok(())
    }

    fn send_commit(
        &mut self,
        handle: u32,
        msg: HandlePacket,
        delay: u32,
    ) -> Result<MessageId, Self::FallibleError> {
        self.check_forbidden_destination(msg.destination())?;
        self.safe_gasfull_sends(&msg, delay)?;
        self.charge_expiring_resources(&msg, true)?;
        self.charge_sending_fee(delay)?;
        self.charge_for_dispatch_stash_hold(delay)?;

        let msg_id = self
            .context
            .message_context
            .send_commit(handle, msg, delay, None)?;

        Ok(msg_id)
    }

    fn reservation_send_commit(
        &mut self,
        id: ReservationId,
        handle: u32,
        msg: HandlePacket,
        delay: u32,
    ) -> Result<MessageId, Self::FallibleError> {
        self.check_forbidden_destination(msg.destination())?;
        // TODO: unify logic around different source of gas (may be origin msg,
        // or reservation) in order to implement #1828.
        self.check_reservation_gas_limit_for_delayed_sending(&id, delay)?;
        // TODO: gasful sending (#1828)
        self.charge_message_value(msg.value())?;
        self.charge_sending_fee(delay)?;

        self.context.gas_reserver.mark_used(id)?;

        let msg_id = self
            .context
            .message_context
            .send_commit(handle, msg, delay, Some(id))?;
        Ok(msg_id)
    }

    fn reply_push(&mut self, buffer: &[u8]) -> Result<(), Self::FallibleError> {
        self.context.message_context.reply_push(buffer)?;
        Ok(())
    }

    // TODO: Consider per byte charge (issue #2255).
    fn reply_commit(&mut self, msg: ReplyPacket) -> Result<MessageId, Self::FallibleError> {
        self.check_forbidden_destination(self.context.message_context.reply_destination())?;
        self.safe_gasfull_sends(&msg, 0)?;
        self.charge_expiring_resources(&msg, false)?;
        self.charge_sending_fee(0)?;

        let msg_id = self.context.message_context.reply_commit(msg, None)?;
        Ok(msg_id)
    }

    fn reservation_reply_commit(
        &mut self,
        id: ReservationId,
        msg: ReplyPacket,
    ) -> Result<MessageId, Self::FallibleError> {
        self.check_forbidden_destination(self.context.message_context.reply_destination())?;
        // TODO: gasful sending (#1828)
        self.charge_message_value(msg.value())?;
        self.charge_sending_fee(0)?;

        self.context.gas_reserver.mark_used(id)?;

        let msg_id = self.context.message_context.reply_commit(msg, Some(id))?;
        Ok(msg_id)
    }

    fn reply_to(&self) -> Result<MessageId, Self::FallibleError> {
        self.context
            .message_context
            .current()
            .details()
            .and_then(|d| d.to_reply_details().map(|d| d.to_message_id()))
            .ok_or_else(|| FallibleExecutionError::NoReplyContext.into())
    }

    fn signal_from(&self) -> Result<MessageId, Self::FallibleError> {
        self.context
            .message_context
            .current()
            .details()
            .and_then(|d| d.to_signal_details().map(|d| d.to_message_id()))
            .ok_or_else(|| FallibleExecutionError::NoSignalContext.into())
    }

    fn reply_push_input(&mut self, offset: u32, len: u32) -> Result<(), Self::FallibleError> {
        let range = self.context.message_context.check_input_range(offset, len);
        self.charge_gas_if_enough(
            self.context
                .costs
                .syscalls
                .gr_reply_push_input_per_byte
                .cost_for(range.len().into()),
        )?;

        self.context.message_context.reply_push_input(range)?;

        Ok(())
    }

    fn source(&self) -> Result<ProgramId, Self::UnrecoverableError> {
        Ok(self.context.message_context.current().source())
    }

    fn reply_code(&self) -> Result<ReplyCode, Self::FallibleError> {
        self.context
            .message_context
            .current()
            .details()
            .and_then(|d| d.to_reply_details().map(|d| d.to_reply_code()))
            .ok_or_else(|| FallibleExecutionError::NoReplyContext.into())
    }

    fn signal_code(&self) -> Result<SignalCode, Self::FallibleError> {
        self.context
            .message_context
            .current()
            .details()
            .and_then(|d| d.to_signal_details().map(|d| d.to_signal_code()))
            .ok_or_else(|| FallibleExecutionError::NoSignalContext.into())
    }

    fn message_id(&self) -> Result<MessageId, Self::UnrecoverableError> {
        Ok(self.context.message_context.current().id())
    }

    fn program_id(&self) -> Result<ProgramId, Self::UnrecoverableError> {
        Ok(self.context.program_id)
    }

    fn debug(&self, data: &str) -> Result<(), Self::UnrecoverableError> {
        let program_id = self.program_id()?;
        let message_id = self.message_id()?;

        log::debug!(target: "gwasm", "DEBUG: [handle({message_id:.2?})] {program_id:.2?}: {data}");

        Ok(())
    }

    fn lock_payload(&mut self, at: u32, len: u32) -> Result<PayloadSliceLock, Self::FallibleError> {
        let end = at
            .checked_add(len)
            .ok_or(FallibleExecutionError::TooBigReadLen)?;
        self.charge_gas_if_enough(
            self.context
                .costs
                .syscalls
                .gr_read_per_byte
                .cost_for(len.into()),
        )?;
        PayloadSliceLock::try_new((at, end), &mut self.context.message_context)
            .ok_or_else(|| FallibleExecutionError::ReadWrongRange.into())
    }

    fn unlock_payload(&mut self, payload_holder: &mut PayloadSliceLock) -> UnlockPayloadBound {
        UnlockPayloadBound::from((&mut self.context.message_context, payload_holder))
    }

    fn size(&self) -> Result<usize, Self::UnrecoverableError> {
        Ok(self.context.message_context.current().payload_bytes().len())
    }

    fn reserve_gas(
        &mut self,
        amount: u64,
        duration: u32,
    ) -> Result<ReservationId, Self::FallibleError> {
        self.charge_gas_if_enough(self.context.message_context.settings().reservation_fee)?;

        if duration == 0 {
            return Err(ReservationError::ZeroReservationDuration.into());
        }

        if amount < self.context.mailbox_threshold {
            return Err(ReservationError::ReservationBelowMailboxThreshold.into());
        }

        let reserve = self
            .context
            .costs
            .rent
            .reservation
            .cost_for(self.context.reserve_for.saturating_add(duration).into());

        let reduce_amount = amount.saturating_add(reserve);
        if self.context.gas_counter.reduce(reduce_amount) == ChargeResult::NotEnough {
            return Err(FallibleExecutionError::NotEnoughGas.into());
        }

        let id = self.context.gas_reserver.reserve(amount, duration)?;

        Ok(id)
    }

    fn unreserve_gas(&mut self, id: ReservationId) -> Result<u64, Self::FallibleError> {
        let amount = self.context.gas_reserver.unreserve(id)?;

        // This statement is like an op that increases "left" counter, but do not affect "burned" counter,
        // because we don't actually refund, we just rise "left" counter during unreserve
        // and it won't affect gas allowance counter because we don't make any actual calculations
        // TODO: uncomment when unreserving in current message features is discussed
        /*if !self.context.gas_counter.increase(amount) {
            return Err(some_charge_error.into());
        }*/

        Ok(amount)
    }

    fn system_reserve_gas(&mut self, amount: u64) -> Result<(), Self::FallibleError> {
        // TODO: use `NonZeroU64` after issue #1838 is fixed
        if amount == 0 {
            return Err(ReservationError::ZeroReservationAmount.into());
        }

        if self.context.gas_counter.reduce(amount) == ChargeResult::NotEnough {
            return Err(FallibleExecutionError::NotEnoughGas.into());
        }

        let reservation = &mut self.context.system_reservation;
        *reservation = reservation
            .map(|reservation| reservation.saturating_add(amount))
            .or(Some(amount));

        Ok(())
    }

    fn gas_available(&self) -> Result<u64, Self::UnrecoverableError> {
        Ok(self.context.gas_counter.left())
    }

    fn value(&self) -> Result<u128, Self::UnrecoverableError> {
        Ok(self.context.message_context.current().value())
    }

    fn value_available(&self) -> Result<u128, Self::UnrecoverableError> {
        Ok(self.context.value_counter.left())
    }

    fn wait(&mut self) -> Result<(), Self::UnrecoverableError> {
        self.charge_gas_if_enough(self.context.message_context.settings().waiting_fee)?;

        if self.context.message_context.reply_sent() {
            return Err(UnrecoverableWaitError::WaitAfterReply.into());
        }

        let reserve = self
            .context
            .costs
            .rent
            .waitlist
            .cost_for(self.context.reserve_for.saturating_add(1).into());

        if self.context.gas_counter.reduce(reserve) != ChargeResult::Enough {
            return Err(UnrecoverableExecutionError::NotEnoughGas.into());
        }

        Ok(())
    }

    fn wait_for(&mut self, duration: u32) -> Result<(), Self::UnrecoverableError> {
        self.charge_gas_if_enough(self.context.message_context.settings().waiting_fee)?;

        if self.context.message_context.reply_sent() {
            return Err(UnrecoverableWaitError::WaitAfterReply.into());
        }

        if duration == 0 {
            return Err(UnrecoverableWaitError::ZeroDuration.into());
        }

        let reserve = self
            .context
            .costs
            .rent
            .waitlist
            .cost_for(self.context.reserve_for.saturating_add(duration).into());

        if self.context.gas_counter.reduce(reserve) != ChargeResult::Enough {
            return Err(UnrecoverableExecutionError::NotEnoughGas.into());
        }

        Ok(())
    }

    fn wait_up_to(&mut self, duration: u32) -> Result<bool, Self::UnrecoverableError> {
        self.charge_gas_if_enough(self.context.message_context.settings().waiting_fee)?;

        if self.context.message_context.reply_sent() {
            return Err(UnrecoverableWaitError::WaitAfterReply.into());
        }

        if duration == 0 {
            return Err(UnrecoverableWaitError::ZeroDuration.into());
        }

        let reserve = self
            .context
            .costs
            .rent
            .waitlist
            .cost_for(self.context.reserve_for.saturating_add(1).into());

        if self.context.gas_counter.reduce(reserve) != ChargeResult::Enough {
            return Err(UnrecoverableExecutionError::NotEnoughGas.into());
        }

        let reserve_full = self
            .context
            .costs
            .rent
            .waitlist
            .cost_for(self.context.reserve_for.saturating_add(duration).into());

        let reserve_diff = reserve_full - reserve;

        Ok(self.context.gas_counter.reduce(reserve_diff) == ChargeResult::Enough)
    }

    fn wake(&mut self, waker_id: MessageId, delay: u32) -> Result<(), Self::FallibleError> {
        self.charge_gas_if_enough(self.context.message_context.settings().waking_fee)?;

        self.context.message_context.wake(waker_id, delay)?;
        Ok(())
    }

    fn create_program(
        &mut self,
        packet: InitPacket,
        delay: u32,
    ) -> Result<(MessageId, ProgramId), Self::FallibleError> {
        // We don't check for forbidden destination here, since dest is always unique and almost impossible to match SYSTEM_ID
        self.safe_gasfull_sends(&packet, delay)?;
        self.charge_expiring_resources(&packet, true)?;
        self.charge_sending_fee(delay)?;
        self.charge_for_dispatch_stash_hold(delay)?;

        // Charge ED to value_counter
        self.charge_message_value(self.context.existential_deposit)?;

        let code_hash = packet.code_id();

        // Send a message for program creation
        let (mid, pid) = self
            .context
            .message_context
            .init_program(packet, delay)
            .map(|(init_msg_id, new_prog_id)| {
                // Save a program candidate for this run
                let entry = self
                    .context
                    .program_candidates_data
                    .entry(code_hash)
                    .or_default();
                entry.push((init_msg_id, new_prog_id));

                (init_msg_id, new_prog_id)
            })?;
        Ok((mid, pid))
    }

    fn reply_deposit(
        &mut self,
        message_id: MessageId,
        amount: u64,
    ) -> Result<(), Self::FallibleError> {
        self.reduce_gas(amount)?;

        self.context
            .message_context
            .reply_deposit(message_id, amount)?;

        Ok(())
    }

    fn random(&self) -> Result<(&[u8], u32), Self::UnrecoverableError> {
        Ok((&self.context.random_data.0, self.context.random_data.1))
    }

    fn forbidden_funcs(&self) -> &BTreeSet<SyscallName> {
        &self.context.forbidden_funcs
    }
}

#[cfg(test)]
mod tests {
    use super::*;
    use alloc::vec;
    use gear_core::{
        costs::SyscallCosts,
        message::{ContextSettings, IncomingDispatch, Payload, MAX_PAYLOAD_SIZE},
    };

    struct MessageContextBuilder {
        incoming_dispatch: IncomingDispatch,
        program_id: ProgramId,
        context_settings: ContextSettings,
    }

    type Ext = super::Ext<()>;

    impl MessageContextBuilder {
        fn new() -> Self {
            Self {
                incoming_dispatch: Default::default(),
                program_id: Default::default(),
                context_settings: ContextSettings::with_outgoing_limits(u32::MAX, u32::MAX),
            }
        }

        fn build(self) -> MessageContext {
            MessageContext::new(
                self.incoming_dispatch,
                self.program_id,
                self.context_settings,
            )
            .unwrap()
        }

        fn with_outgoing_limit(mut self, outgoing_limit: u32) -> Self {
            self.context_settings.outgoing_limit = outgoing_limit;

            self
        }
    }

    struct ProcessorContextBuilder(ProcessorContext);

    impl ProcessorContextBuilder {
        fn new() -> Self {
            Self(ProcessorContext::new_mock())
        }

        fn build(self) -> ProcessorContext {
            self.0
        }

        fn with_message_context(mut self, context: MessageContext) -> Self {
            self.0.message_context = context;

            self
        }

        fn with_gas(mut self, gas_counter: GasCounter) -> Self {
            self.0.gas_counter = gas_counter;

            self
        }

        fn with_allowance(mut self, gas_allowance_counter: GasAllowanceCounter) -> Self {
            self.0.gas_allowance_counter = gas_allowance_counter;

            self
        }

        fn with_costs(mut self, costs: ExtCosts) -> Self {
            self.0.costs = costs;

            self
        }

        fn with_allocation_context(mut self, ctx: AllocationsContext) -> Self {
            self.0.allocations_context = ctx;

            self
        }

        fn with_existential_deposit(mut self, ed: u128) -> Self {
            self.0.existential_deposit = ed;

            self
        }

        fn with_value(mut self, value: u128) -> Self {
            self.0.value_counter = ValueCounter::new(value);

            self
        }
    }

    // Invariant: Refund never occurs in `free` call.
    #[test]
    fn free_no_refund() {
        // Set initial Ext state
        let initial_gas = 100;
        let initial_allowance = 10000;

        let gas_left = (initial_gas, initial_allowance).into();

        let existing_page = 99.into();
        let non_existing_page = 100.into();

        let allocations_context = AllocationsContext::try_new(
            512.into(),
            [existing_page].into_iter().collect(),
            1.into(),
            None,
            512.into(),
        )
        .unwrap();

        let mut ext = Ext::new(
            ProcessorContextBuilder::new()
                .with_gas(GasCounter::new(initial_gas))
                .with_allowance(GasAllowanceCounter::new(initial_allowance))
                .with_allocation_context(allocations_context)
                .build(),
        );

        // Freeing existing page.
        // Counters shouldn't be changed.
        assert!(ext.free(existing_page).is_ok());
        assert_eq!(ext.gas_left(), gas_left);

        // Freeing non existing page.
        // Counters still shouldn't be changed.
        assert_eq!(
            ext.free(non_existing_page),
            Err(AllocExtError::Alloc(AllocError::InvalidFree(
                non_existing_page
            )))
        );
        assert_eq!(ext.gas_left(), gas_left);
    }

    #[test]
    fn test_counter_zeroes() {
        // Set initial Ext state
        let free_cost = 1000;
        let ext_costs = ExtCosts {
            syscalls: SyscallCosts {
                free: free_cost.into(),
                ..Default::default()
            },
            ..Default::default()
        };

        let initial_gas = free_cost - 1;
        let initial_allowance = free_cost + 1;

        let mut lack_gas_ext = Ext::new(
            ProcessorContextBuilder::new()
                .with_gas(GasCounter::new(initial_gas))
                .with_allowance(GasAllowanceCounter::new(initial_allowance))
                .with_costs(ext_costs.clone())
                .build(),
        );

        assert_eq!(
            lack_gas_ext.charge_gas_for_token(CostToken::Free),
            Err(ChargeError::GasLimitExceeded),
        );

        let gas_amount = lack_gas_ext.gas_amount();
        let allowance = lack_gas_ext.context.gas_allowance_counter.left();
        // there was lack of gas
        assert_eq!(0, gas_amount.left());
        assert_eq!(initial_gas, gas_amount.burned());
        assert_eq!(initial_allowance - free_cost, allowance);

        let initial_gas = free_cost;
        let initial_allowance = free_cost - 1;

        let mut lack_allowance_ext = Ext::new(
            ProcessorContextBuilder::new()
                .with_gas(GasCounter::new(initial_gas))
                .with_allowance(GasAllowanceCounter::new(initial_allowance))
                .with_costs(ext_costs)
                .build(),
        );

        assert_eq!(
            lack_allowance_ext.charge_gas_for_token(CostToken::Free),
            Err(ChargeError::GasAllowanceExceeded),
        );

        let gas_amount = lack_allowance_ext.gas_amount();
        let allowance = lack_allowance_ext.context.gas_allowance_counter.left();
        assert_eq!(initial_gas - free_cost, gas_amount.left());
        assert_eq!(initial_gas, gas_amount.burned());
        // there was lack of allowance
        assert_eq!(0, allowance);
    }

    #[test]
    // This function tests:
    //
    // - `send_commit` on valid handle
    // - `send_commit` on invalid handle
    // - `send_commit` on used handle
    // - `send_init` after limit is exceeded
    fn test_send_commit() {
        let mut ext = Ext::new(
            ProcessorContextBuilder::new()
                .with_message_context(MessageContextBuilder::new().with_outgoing_limit(1).build())
                .build(),
        );

        let data = HandlePacket::default();

        let fake_handle = 0;

        let msg = ext.send_commit(fake_handle, data.clone(), 0);
        assert_eq!(
            msg.unwrap_err(),
            FallibleExtError::Core(FallibleExtErrorCore::Message(MessageError::OutOfBounds))
        );

        let handle = ext.send_init().expect("Outgoing limit is 1");

        let msg = ext.send_commit(handle, data.clone(), 0);
        assert!(msg.is_ok());

        let msg = ext.send_commit(handle, data, 0);
        assert_eq!(
            msg.unwrap_err(),
            FallibleExtError::Core(FallibleExtErrorCore::Message(MessageError::LateAccess))
        );

        let handle = ext.send_init();
        assert_eq!(
            handle.unwrap_err(),
            FallibleExtError::Core(FallibleExtErrorCore::Message(
                MessageError::OutgoingMessagesAmountLimitExceeded
            ))
        );
    }

    #[test]
    // This function tests:
    //
    // - `send_push` on non-existent handle
    // - `send_push` on valid handle
    // - `send_push` on used handle
    // - `send_push` with too large payload
    // - `send_push` data is added to buffer
    fn test_send_push() {
        let mut ext = Ext::new(
            ProcessorContextBuilder::new()
                .with_message_context(MessageContextBuilder::new().build())
                .build(),
        );

        let data = HandlePacket::default();

        let fake_handle = 0;

        let res = ext.send_push(fake_handle, &[0, 0, 0]);
        assert_eq!(
            res.unwrap_err(),
            FallibleExtError::Core(FallibleExtErrorCore::Message(MessageError::OutOfBounds))
        );

        let handle = ext.send_init().expect("Outgoing limit is u32::MAX");

        let res = ext.send_push(handle, &[1, 2, 3]);
        assert!(res.is_ok());

        let res = ext.send_push(handle, &[4, 5, 6]);
        assert!(res.is_ok());

        let large_payload = vec![0u8; MAX_PAYLOAD_SIZE + 1];

        let res = ext.send_push(handle, &large_payload);
        assert_eq!(
            res.unwrap_err(),
            FallibleExtError::Core(FallibleExtErrorCore::Message(
                MessageError::MaxMessageSizeExceed
            ))
        );

        let msg = ext.send_commit(handle, data, 0);
        assert!(msg.is_ok());

        let res = ext.send_push(handle, &[7, 8, 9]);
        assert_eq!(
            res.unwrap_err(),
            FallibleExtError::Core(FallibleExtErrorCore::Message(MessageError::LateAccess))
        );

        let (outcome, _) = ext.context.message_context.drain();
        let ContextOutcomeDrain {
            mut outgoing_dispatches,
            ..
        } = outcome.drain();
        let dispatch = outgoing_dispatches
            .pop()
            .map(|(dispatch, _, _)| dispatch)
            .expect("Send commit was ok");

        assert_eq!(dispatch.message().payload_bytes(), &[1, 2, 3, 4, 5, 6]);
    }

    #[test]
    // This function tests:
    //
    // - `send_push_input` on non-existent handle
    // - `send_push_input` on valid handle
    // - `send_push_input` on used handle
    // - `send_push_input` data is added to buffer
    fn test_send_push_input() {
        let mut ext = Ext::new(
            ProcessorContextBuilder::new()
                .with_message_context(MessageContextBuilder::new().build())
                .build(),
        );

        let data = HandlePacket::default();

        let fake_handle = 0;

        let res = ext.send_push_input(fake_handle, 0, 1);
        assert_eq!(
            res.unwrap_err(),
            FallibleExtError::Core(FallibleExtErrorCore::Message(MessageError::OutOfBounds))
        );

        let handle = ext.send_init().expect("Outgoing limit is u32::MAX");

        let res = ext
            .context
            .message_context
            .payload_mut()
            .try_extend_from_slice(&[1, 2, 3, 4, 5, 6]);
        assert!(res.is_ok());

        let res = ext.send_push_input(handle, 2, 3);
        assert!(res.is_ok());

        let res = ext.send_push_input(handle, 8, 10);
        assert!(res.is_ok());

        let msg = ext.send_commit(handle, data, 0);
        assert!(msg.is_ok());

        let res = ext.send_push_input(handle, 0, 1);
        assert_eq!(
            res.unwrap_err(),
            FallibleExtError::Core(FallibleExtErrorCore::Message(MessageError::LateAccess))
        );

        let (outcome, _) = ext.context.message_context.drain();
        let ContextOutcomeDrain {
            mut outgoing_dispatches,
            ..
        } = outcome.drain();
        let dispatch = outgoing_dispatches
            .pop()
            .map(|(dispatch, _, _)| dispatch)
            .expect("Send commit was ok");

        assert_eq!(dispatch.message().payload_bytes(), &[3, 4, 5]);
    }

    #[test]
    // This function requires `reply_push` to work to add extra data.
    // This function tests:
    //
    // - `reply_commit` with too much data
    // - `reply_commit` with valid data
    // - `reply_commit` duplicate reply
    fn test_reply_commit() {
        let mut ext = Ext::new(
            ProcessorContextBuilder::new()
                .with_gas(GasCounter::new(u64::MAX))
                .with_message_context(MessageContextBuilder::new().build())
                .build(),
        );

        let res = ext.reply_push(&[0]);
        assert!(res.is_ok());

        let res = ext.reply_commit(ReplyPacket::new(Payload::filled_with(0), 0));
        assert_eq!(
            res.unwrap_err(),
            FallibleExtError::Core(FallibleExtErrorCore::Message(
                MessageError::MaxMessageSizeExceed
            ))
        );

        let res = ext.reply_commit(ReplyPacket::auto());
        assert!(res.is_ok());

        let res = ext.reply_commit(ReplyPacket::auto());
        assert_eq!(
            res.unwrap_err(),
            FallibleExtError::Core(FallibleExtErrorCore::Message(MessageError::DuplicateReply))
        );
    }

    #[test]
    // This function requires `reply_push` to work to add extra data.
    // This function tests:
    //
    // - `reply_push` with valid data
    // - `reply_push` with too much data
    // - `reply_push` after `reply_commit`
    // - `reply_push` data is added to buffer
    fn test_reply_push() {
        let mut ext = Ext::new(
            ProcessorContextBuilder::new()
                .with_gas(GasCounter::new(u64::MAX))
                .with_message_context(MessageContextBuilder::new().build())
                .build(),
        );

        let res = ext.reply_push(&[1, 2, 3]);
        assert!(res.is_ok());

        let res = ext.reply_push(&[4, 5, 6]);
        assert!(res.is_ok());

        let large_payload = vec![0u8; MAX_PAYLOAD_SIZE + 1];

        let res = ext.reply_push(&large_payload);
        assert_eq!(
            res.unwrap_err(),
            FallibleExtError::Core(FallibleExtErrorCore::Message(
                MessageError::MaxMessageSizeExceed
            ))
        );

        let res = ext.reply_commit(ReplyPacket::auto());
        assert!(res.is_ok());

        let res = ext.reply_push(&[7, 8, 9]);
        assert_eq!(
            res.unwrap_err(),
            FallibleExtError::Core(FallibleExtErrorCore::Message(MessageError::LateAccess))
        );

        let (outcome, _) = ext.context.message_context.drain();
        let ContextOutcomeDrain {
            mut outgoing_dispatches,
            ..
        } = outcome.drain();
        let dispatch = outgoing_dispatches
            .pop()
            .map(|(dispatch, _, _)| dispatch)
            .expect("Send commit was ok");

        assert_eq!(dispatch.message().payload_bytes(), &[1, 2, 3, 4, 5, 6]);
    }

    #[test]
    // This function tests:
    //
    // - `reply_push_input` with valid data
    // - `reply_push_input` after `reply_commit`
    // - `reply_push_input` data is added to buffer
    fn test_reply_push_input() {
        let mut ext = Ext::new(
            ProcessorContextBuilder::new()
                .with_message_context(MessageContextBuilder::new().build())
                .build(),
        );

        let res = ext
            .context
            .message_context
            .payload_mut()
            .try_extend_from_slice(&[1, 2, 3, 4, 5, 6]);
        assert!(res.is_ok());

        let res = ext.reply_push_input(2, 3);
        assert!(res.is_ok());

        let res = ext.reply_push_input(8, 10);
        assert!(res.is_ok());

        let msg = ext.reply_commit(ReplyPacket::auto());
        assert!(msg.is_ok());

        let res = ext.reply_push_input(0, 1);
        assert_eq!(
            res.unwrap_err(),
            FallibleExtError::Core(FallibleExtErrorCore::Message(MessageError::LateAccess))
        );

        let (outcome, _) = ext.context.message_context.drain();
        let ContextOutcomeDrain {
            mut outgoing_dispatches,
            ..
        } = outcome.drain();
        let dispatch = outgoing_dispatches
            .pop()
            .map(|(dispatch, _, _)| dispatch)
            .expect("Send commit was ok");

        assert_eq!(dispatch.message().payload_bytes(), &[3, 4, 5]);
    }

    // TODO: fix me (issue #3881)
    #[test]
    fn gas_has_gone_on_err() {
        const INIT_GAS: u64 = 1_000_000_000;

        let mut ext = Ext::new(
            ProcessorContextBuilder::new()
                .with_message_context(
                    MessageContextBuilder::new()
                        .with_outgoing_limit(u32::MAX)
                        .build(),
                )
                .with_gas(GasCounter::new(INIT_GAS))
                .build(),
        );

        // initializing send message
        let i = ext.send_init().expect("Shouldn't fail");

        // this one fails due to lack of value, BUT [bug] gas for sending already
        // gone and no longer could be used within the execution.
        assert_eq!(
            ext.send_commit(
                i,
                HandlePacket::new_with_gas(
                    Default::default(),
                    Default::default(),
                    INIT_GAS,
                    u128::MAX
                ),
                0
            )
            .unwrap_err(),
            FallibleExecutionError::NotEnoughValue.into()
        );

        let res = ext.send_commit(
            i,
            HandlePacket::new_with_gas(Default::default(), Default::default(), INIT_GAS, 0),
            0,
        );
        // replace the following code with `assert!(res.is_ok());`
        assert_eq!(
            res.unwrap_err(),
            FallibleExecutionError::NotEnoughGas.into()
        );
    }

    // TODO: fix me (issue #3881)
    #[test]
    fn reservation_used_on_err() {
        let mut ext = Ext::new(
            ProcessorContextBuilder::new()
                .with_message_context(
                    MessageContextBuilder::new()
                        .with_outgoing_limit(u32::MAX)
                        .build(),
                )
                .with_gas(GasCounter::new(1_000_000_000))
                .build(),
        );

        // creating reservation to be used
        let reservation_id = ext.reserve_gas(1_000_000, 1_000).expect("Shouldn't fail");

        // this one fails due to absence of init nonce, BUT [bug] marks reservation used,
        // so another `reservation_send_commit` fails due to used reservation.
        assert_eq!(
            ext.reservation_send_commit(reservation_id, u32::MAX, Default::default(), 0)
                .unwrap_err(),
            MessageError::OutOfBounds.into()
        );

        // initializing send message
        let i = ext.send_init().expect("Shouldn't fail");

        let res = ext.reservation_send_commit(reservation_id, i, Default::default(), 0);
        // replace the following code with `assert!(res.is_ok());`
        assert_eq!(
            res.unwrap_err(),
            ReservationError::InvalidReservationId.into()
        );
    }

    #[test]
    // This function tests:
    //
    // - `create_program` fails due to lack of value to pay for ED
    // - `create_program` is successful
    fn test_create_program() {
        let mut ext = Ext::new(
            ProcessorContextBuilder::new()
                .with_message_context(MessageContextBuilder::new().build())
                .with_existential_deposit(500)
                .build(),
        );

        let data = InitPacket::default();

        let msg = ext.create_program(data.clone(), 0);
        assert_eq!(
            msg.unwrap_err(),
            FallibleExtError::Core(FallibleExtErrorCore::Execution(
                FallibleExecutionError::NotEnoughValue
            ))
        );

        let mut ext = Ext::new(
            ProcessorContextBuilder::new()
                .with_gas(GasCounter::new(u64::MAX))
                .with_message_context(MessageContextBuilder::new().build())
                .with_existential_deposit(500)
                .with_value(1500)
                .build(),
        );

        let msg = ext.create_program(data.clone(), 0);
        assert!(msg.is_ok());
    }

    #[test]
    // This function tests:
    //
    // - `send_commit` with value greater than the ED
    // - `send_commit` with value below the ED
    fn test_send_commit_with_value() {
        let mut ext = Ext::new(
            ProcessorContextBuilder::new()
                .with_message_context(
                    MessageContextBuilder::new()
                        .with_outgoing_limit(u32::MAX)
                        .build(),
                )
                .with_existential_deposit(500)
                .build(),
        );

        let data = HandlePacket::new(ProgramId::default(), Payload::default(), 1000);

        let handle = ext.send_init().expect("No outgoing limit");

        let msg = ext.send_commit(handle, data.clone(), 0);
        assert_eq!(
            msg.unwrap_err(),
            FallibleExtError::Core(FallibleExtErrorCore::Execution(
                FallibleExecutionError::NotEnoughValue
            ))
        );

        let mut ext = Ext::new(
            ProcessorContextBuilder::new()
                .with_message_context(
                    MessageContextBuilder::new()
                        .with_outgoing_limit(u32::MAX)
                        .build(),
                )
                .with_existential_deposit(500)
                .with_value(5000)
                .build(),
        );

        let handle = ext.send_init().expect("No outgoing limit");
        // Sending value greater than ED is ok
        let msg = ext.send_commit(handle, data.clone(), 0);
        assert!(msg.is_ok());

        let data = HandlePacket::new(ProgramId::default(), Payload::default(), 100);
        let handle = ext.send_init().expect("No outgoing limit");
        let msg = ext.send_commit(handle, data, 0);
        // Sending value below ED is also fine
        assert!(msg.is_ok());
    }
}<|MERGE_RESOLUTION|>--- conflicted
+++ resolved
@@ -483,21 +483,7 @@
     }
 }
 
-<<<<<<< HEAD
-impl Ext {
-=======
 impl<LP: LazyPagesInterface> Ext<LP> {
-    fn check_message_value(&mut self, message_value: u128) -> Result<(), FallibleExtError> {
-        let existential_deposit = self.context.existential_deposit;
-        // Sending value should apply the range {0} ∪ [existential_deposit; +inf)
-        if message_value != 0 && message_value < existential_deposit {
-            Err(MessageError::InsufficientValue.into())
-        } else {
-            Ok(())
-        }
-    }
-
->>>>>>> be49b1fd
     fn check_gas_limit(
         &mut self,
         gas_limit: Option<GasLimit>,
