// This file is part of Gear.

// Copyright (C) 2021-2024 Gear Technologies Inc.
// SPDX-License-Identifier: GPL-3.0-or-later WITH Classpath-exception-2.0

// This program is free software: you can redistribute it and/or modify
// it under the terms of the GNU General Public License as published by
// the Free Software Foundation, either version 3 of the License, or
// (at your option) any later version.

// This program is distributed in the hope that it will be useful,
// but WITHOUT ANY WARRANTY; without even the implied warranty of
// MERCHANTABILITY or FITNESS FOR A PARTICULAR PURPOSE. See the
// GNU General Public License for more details.

// You should have received a copy of the GNU General Public License
// along with this program. If not, see <https://www.gnu.org/licenses/>.

use crate::{
    configs::{BlockInfo, ExtCosts},
    context::SystemReservationContext,
};
use alloc::{
    collections::{BTreeMap, BTreeSet},
    vec::Vec,
};
use core::marker::PhantomData;
use gear_core::{
    costs::CostToken,
    env::{Externalities, PayloadSliceLock, UnlockPayloadBound},
    env_vars::{EnvVars, EnvVarsV1},
    gas::{
        ChargeError, ChargeResult, CounterType, CountersOwner, GasAllowanceCounter, GasAmount,
        GasCounter, GasLeft, ValueCounter,
    },
    ids::{prelude::*, CodeId, MessageId, ProgramId, ReservationId},
    memory::{
        AllocError, AllocationsContext, GrowHandler, Memory, MemoryError, MemoryInterval, PageBuf,
    },
    message::{
        ContextOutcomeDrain, ContextStore, Dispatch, GasLimit, HandlePacket, InitPacket,
        MessageContext, Packet, ReplyPacket,
    },
    pages::{
        numerated::{interval::Interval, tree::IntervalsTree},
        GearPage, WasmPage, WasmPagesAmount,
    },
    program::MemoryInfix,
    reservation::GasReserver,
};
use gear_core_backend::{
    error::{
        ActorTerminationReason, BackendAllocSyscallError, BackendSyscallError, RunFallibleError,
        TrapExplanation, UndefinedTerminationReason, UnrecoverableExecutionError,
        UnrecoverableExtError as UnrecoverableExtErrorCore, UnrecoverableWaitError,
    },
    BackendExternalities,
};
use gear_core_errors::{
    ExecutionError as FallibleExecutionError, ExtError as FallibleExtErrorCore, MessageError,
    ReplyCode, ReservationError, SignalCode,
};
use gear_lazy_pages_common::{
    GlobalsAccessConfig, LazyPagesCosts, LazyPagesInterface, ProcessAccessError, Status,
};
use gear_wasm_instrument::syscalls::SyscallName;

/// Processor context.
pub struct ProcessorContext {
    /// Gas counter.
    pub gas_counter: GasCounter,
    /// Gas allowance counter.
    pub gas_allowance_counter: GasAllowanceCounter,
    /// Reserved gas counter.
    pub gas_reserver: GasReserver,
    /// System reservation.
    pub system_reservation: Option<u64>,
    /// Value counter.
    pub value_counter: ValueCounter,
    /// Allocations context.
    pub allocations_context: AllocationsContext,
    /// Message context.
    pub message_context: MessageContext,
    /// Block info.
    pub block_info: BlockInfo,
    /// Performance multiplier.
    pub performance_multiplier: gsys::Percent,
    /// Current program id
    pub program_id: ProgramId,
    /// Map of code hashes to program ids of future programs, which are planned to be
    /// initialized with the corresponding code (with the same code hash).
    pub program_candidates_data: BTreeMap<CodeId, Vec<(MessageId, ProgramId)>>,
    /// Functions forbidden to be called.
    pub forbidden_funcs: BTreeSet<SyscallName>,
    /// Reserve for parameter of scheduling.
    pub reserve_for: u32,
    /// Output from Randomness.
    pub random_data: (Vec<u8>, u32),
    /// Gas multiplier.
    pub gas_multiplier: gsys::GasMultiplier,
    /// Existential deposit.
    pub existential_deposit: u128,
    /// Mailbox threshold.
    pub mailbox_threshold: u64,
    /// Execution externalities costs.
    pub costs: ExtCosts,
}

#[cfg(any(feature = "mock", test))]
impl ProcessorContext {
    /// Create new mock [`ProcessorContext`] for usage in tests.
    pub fn new_mock() -> ProcessorContext {
        const MAX_RESERVATIONS: u64 = 256;

        ProcessorContext {
            gas_counter: GasCounter::new(0),
            gas_allowance_counter: GasAllowanceCounter::new(0),
            gas_reserver: GasReserver::new(
                &Default::default(),
                Default::default(),
                MAX_RESERVATIONS,
            ),
            system_reservation: None,
            value_counter: ValueCounter::new(1_000_000),
            allocations_context: AllocationsContext::try_new(
                Default::default(),
                Default::default(),
                Default::default(),
                Default::default(),
                Default::default(),
            )
            .unwrap(),
            message_context: MessageContext::new(
                Default::default(),
                Default::default(),
                Default::default(),
            )
            .unwrap(),
            block_info: Default::default(),
            performance_multiplier: gsys::Percent::new(100),
            program_id: Default::default(),
            program_candidates_data: Default::default(),
            forbidden_funcs: Default::default(),
            reserve_for: 0,
            random_data: ([0u8; 32].to_vec(), 0),
            gas_multiplier: gsys::GasMultiplier::from_value_per_gas(1),
            existential_deposit: Default::default(),
            mailbox_threshold: Default::default(),
            costs: Default::default(),
        }
    }
}

#[derive(Debug)]
pub struct ExtInfo {
    pub gas_amount: GasAmount,
    pub gas_reserver: GasReserver,
    pub system_reservation_context: SystemReservationContext,
    pub allocations: Option<IntervalsTree<WasmPage>>,
    pub pages_data: BTreeMap<GearPage, PageBuf>,
    pub generated_dispatches: Vec<(Dispatch, u32, Option<ReservationId>)>,
    pub awakening: Vec<(MessageId, u32)>,
    pub reply_deposits: Vec<(MessageId, u64)>,
    pub program_candidates_data: BTreeMap<CodeId, Vec<(MessageId, ProgramId)>>,
    pub context_store: ContextStore,
    pub reply_sent: bool,
}

/// Trait to which ext must have to work in processor wasm executor.
/// Currently used only for lazy-pages support.
pub trait ProcessorExternalities {
    /// Create new
    fn new(context: ProcessorContext) -> Self;

    /// Convert externalities into info.
    fn into_ext_info<Context>(
        self,
        ctx: &mut Context,
        memory: &impl Memory<Context>,
    ) -> Result<ExtInfo, MemoryError>;

    /// Protect and save storage keys for pages which has no data
    fn lazy_pages_init_for_program<Context>(
        ctx: &mut Context,
        mem: &mut impl Memory<Context>,
        prog_id: ProgramId,
        memory_infix: MemoryInfix,
        stack_end: Option<WasmPage>,
        globals_config: GlobalsAccessConfig,
        lazy_pages_costs: LazyPagesCosts,
    );

    /// Lazy pages program post execution actions
    fn lazy_pages_post_execution_actions<Context>(
        ctx: &mut Context,
        mem: &mut impl Memory<Context>,
    );

    /// Returns lazy pages status
    fn lazy_pages_status() -> Status;
}

/// Infallible API error.
#[derive(Debug, Clone, Eq, PartialEq, derive_more::From)]
pub enum UnrecoverableExtError {
    /// Basic error
    Core(UnrecoverableExtErrorCore),
    /// Charge error
    Charge(ChargeError),
}

impl From<UnrecoverableExecutionError> for UnrecoverableExtError {
    fn from(err: UnrecoverableExecutionError) -> UnrecoverableExtError {
        Self::Core(UnrecoverableExtErrorCore::from(err))
    }
}

impl From<UnrecoverableWaitError> for UnrecoverableExtError {
    fn from(err: UnrecoverableWaitError) -> UnrecoverableExtError {
        Self::Core(UnrecoverableExtErrorCore::from(err))
    }
}

impl BackendSyscallError for UnrecoverableExtError {
    fn into_termination_reason(self) -> UndefinedTerminationReason {
        match self {
            UnrecoverableExtError::Core(err) => {
                ActorTerminationReason::Trap(TrapExplanation::UnrecoverableExt(err)).into()
            }
            UnrecoverableExtError::Charge(err) => err.into(),
        }
    }

    fn into_run_fallible_error(self) -> RunFallibleError {
        RunFallibleError::UndefinedTerminationReason(self.into_termination_reason())
    }
}

/// Fallible API error.
#[derive(Debug, Clone, Eq, PartialEq, derive_more::From)]
pub enum FallibleExtError {
    /// Basic error
    Core(FallibleExtErrorCore),
    /// An error occurs in attempt to call forbidden syscall.
    ForbiddenFunction,
    /// Charge error
    Charge(ChargeError),
}

impl From<MessageError> for FallibleExtError {
    fn from(err: MessageError) -> Self {
        Self::Core(FallibleExtErrorCore::Message(err))
    }
}

impl From<FallibleExecutionError> for FallibleExtError {
    fn from(err: FallibleExecutionError) -> Self {
        Self::Core(FallibleExtErrorCore::Execution(err))
    }
}

impl From<ReservationError> for FallibleExtError {
    fn from(err: ReservationError) -> Self {
        Self::Core(FallibleExtErrorCore::Reservation(err))
    }
}

impl From<FallibleExtError> for RunFallibleError {
    fn from(err: FallibleExtError) -> Self {
        match err {
            FallibleExtError::Core(err) => RunFallibleError::FallibleExt(err),
            FallibleExtError::ForbiddenFunction => {
                RunFallibleError::UndefinedTerminationReason(UndefinedTerminationReason::Actor(
                    ActorTerminationReason::Trap(TrapExplanation::ForbiddenFunction),
                ))
            }
            FallibleExtError::Charge(err) => {
                RunFallibleError::UndefinedTerminationReason(UndefinedTerminationReason::from(err))
            }
        }
    }
}

/// [`Ext`](Ext)'s memory management (calls to allocate and free) error.
#[derive(Debug, Clone, Eq, PartialEq, derive_more::Display, derive_more::From)]
pub enum AllocExtError {
    /// Charge error
    #[display(fmt = "{_0}")]
    Charge(ChargeError),
    /// Allocation error
    #[display(fmt = "{_0}")]
    Alloc(AllocError),
}

impl BackendAllocSyscallError for AllocExtError {
    type ExtError = UnrecoverableExtError;

    fn into_backend_error(self) -> Result<Self::ExtError, Self> {
        match self {
            Self::Charge(err) => Ok(err.into()),
            err => Err(err),
        }
    }
}

struct LazyGrowHandler<LP: LazyPagesInterface> {
    old_mem_addr: Option<u64>,
    old_mem_size: WasmPagesAmount,
    _phantom: PhantomData<LP>,
}

impl<Context, LP: LazyPagesInterface> GrowHandler<Context> for LazyGrowHandler<LP> {
    fn before_grow_action(ctx: &mut Context, mem: &mut impl Memory<Context>) -> Self {
        // New pages allocation may change wasm memory buffer location.
        // So we remove protections from lazy-pages
        // and then in `after_grow_action` we set protection back for new wasm memory buffer.
        let old_mem_addr = mem.get_buffer_host_addr(ctx);
        LP::remove_lazy_pages_prot(ctx, mem);
        Self {
            old_mem_addr,
            old_mem_size: mem.size(ctx),
            _phantom: PhantomData,
        }
    }

    fn after_grow_action(self, ctx: &mut Context, mem: &mut impl Memory<Context>) {
        // Add new allocations to lazy pages.
        // Protect all lazy pages including new allocations.
        let new_mem_addr = mem.get_buffer_host_addr(ctx).unwrap_or_else(|| {
            unreachable!("Memory size cannot be zero after grow is applied for memory")
        });
        LP::update_lazy_pages_and_protect_again(
            ctx,
            mem,
            self.old_mem_addr,
            self.old_mem_size,
            new_mem_addr,
        );
    }
}

/// Used to atomically update `Ext` which prevents some errors
/// when data was updated but operation failed.
///
/// Copies some counters into itself and performs operations on them and
/// incrementally builds list of changes.
///
/// Changes are applied after operation is completed
#[must_use]
struct ExtMutator<'a> {
    ext: &'a mut Ext,
    gas_counter: GasCounter,
    gas_allowance_counter: GasAllowanceCounter,
    value_counter: ValueCounter,
    outgoing_gasless: u64,
    reservation_to_mark: Option<ReservationId>,
}

impl<'a> core::ops::Deref for ExtMutator<'a> {
    type Target = Ext;

    fn deref(&self) -> &Ext {
        self.ext
    }
}

impl<'a> ExtMutator<'a> {
    fn new(ext: &'a mut Ext) -> Self {
        // SAFETY: counters are cloned and modified *only* by mutator
        unsafe {
            Self {
                gas_counter: ext.context.gas_counter.clone(),
                gas_allowance_counter: ext.context.gas_allowance_counter.clone(),
                value_counter: ext.context.value_counter.clone(),
                outgoing_gasless: ext.outgoing_gasless,
                reservation_to_mark: None,
                ext,
            }
        }
    }

    fn alloc<Context>(
        &mut self,
        ctx: &mut Context,
        mem: &mut impl Memory<Context>,
        pages: WasmPagesAmount,
    ) -> Result<WasmPage, AllocError> {
        // can't access context inside `alloc` so move here
        let gas_for_call = self.context.costs.mem_grow.cost_for_one();
        let gas_for_pages = self.context.costs.mem_grow_per_page;
        self.ext
            .context
            .allocations_context
            .alloc::<Context, LazyGrowHandler>(ctx, mem, pages, |pages| {
                let cost = gas_for_call.saturating_add(gas_for_pages.cost_for(pages));
                // Inline charge_gas_if_enough because otherwise we have borrow error due to access to `allocations_context` mutable
                if self.gas_counter.charge_if_enough(cost) == ChargeResult::NotEnough {
                    return Err(ChargeError::GasLimitExceeded);
                }

                if self.gas_allowance_counter.charge_if_enough(cost) == ChargeResult::NotEnough {
                    return Err(ChargeError::GasAllowanceExceeded);
                }
                Ok(())
            })
            .map_err(Into::into)
    }

    fn reduce_gas(&mut self, limit: GasLimit) -> Result<(), FallibleExtError> {
        if self.gas_counter.reduce(limit) == ChargeResult::NotEnough {
            return Err(FallibleExecutionError::NotEnoughGas.into());
        }

        Ok(())
    }

    fn charge_message_value(&mut self, value: u128) -> Result<(), FallibleExtError> {
        if self.value_counter.reduce(value) == ChargeResult::NotEnough {
            return Err(FallibleExecutionError::NotEnoughValue.into());
        }

        Ok(())
    }

    // It's temporary fn, used to solve `core-audit/issue#22`.
    fn safe_gasfull_sends<T: Packet>(
        &mut self,
        packet: &T,
        delay: u32,
    ) -> Result<(), FallibleExtError> {
        // In case of delayed sending from origin message we keep some gas
        // for it while processing outgoing sending notes so gas for
        // previously gasless sends should appear to prevent their
        // invasion for gas for storing delayed message.
        match (packet.gas_limit(), delay != 0) {
            // Zero gasfull instant.
            //
            // In this case there is nothing to do.
            (Some(0), false) => Ok(()),

            // Any non-zero gasfull or zero gasfull with delay.
            //
            // In case of zero gasfull with delay it's pretty similar to
            // gasless with delay case.
            //
            // In case of any non-zero gasfull we prevent stealing for any
            // previous gasless-es's thresholds from gas supposed to be
            // sent with this `packet`.
            (Some(_), _) => {
                let prev_gasless_fee = self
                    .outgoing_gasless
                    .saturating_mul(self.ext.context.mailbox_threshold);
                self.reduce_gas(prev_gasless_fee)?;
                self.outgoing_gasless = 0;
                Ok(())
            }

            // Gasless with delay.
            //
            // In this case we must give threshold for each uncovered gasless-es
            // sent, otherwise they will steal gas from this `packet` that was
            // supposed to pay for delay.
            //
            // It doesn't guarantee threshold for itself.
            (None, true) => {
                let prev_gasless_fee = self
                    .outgoing_gasless
                    .saturating_mul(self.ext.context.mailbox_threshold);
                self.reduce_gas(prev_gasless_fee)?;
                self.outgoing_gasless = 1;
                Ok(())
            }

            // Gasless instant.
            //
            // In this case there is no need to give any thresholds for previous
            // gasless-es: only counter should be increased.
            (None, false) => Ok(()),
        }
    }

    fn mark_reservation_used(
        &mut self,
        reservation_id: ReservationId,
    ) -> Result<(), ReservationError> {
        let _ = self
            .ext
            .context
            .gas_reserver
            .check_not_used(reservation_id)?;
        self.reservation_to_mark = Some(reservation_id);
        Ok(())
    }

    fn charge_gas_if_enough(&mut self, gas: u64) -> Result<(), ChargeError> {
        if self.gas_counter.charge_if_enough(gas) == ChargeResult::NotEnough {
            return Err(ChargeError::GasLimitExceeded);
        }

        if self.gas_allowance_counter.charge_if_enough(gas) == ChargeResult::NotEnough {
            return Err(ChargeError::GasAllowanceExceeded);
        }
        Ok(())
    }

    fn charge_expiring_resources<T: Packet>(
        &mut self,
        packet: &T,
        check_gas_limit: bool,
    ) -> Result<(), FallibleExtError> {
        self.ext.check_message_value(packet.value())?;

        let gas_limit = if check_gas_limit {
            self.check_gas_limit(packet.gas_limit())?
        } else {
            packet.gas_limit().unwrap_or(0)
        };

        self.reduce_gas(gas_limit)?;
        self.charge_message_value(packet.value())
    }

    fn charge_sending_fee(&mut self, delay: u32) -> Result<(), ChargeError> {
        if delay == 0 {
            self.charge_gas_if_enough(self.context.message_context.settings().sending_fee)
        } else {
            self.charge_gas_if_enough(
                self.context
                    .message_context
                    .settings()
                    .scheduled_sending_fee,
            )
        }
    }

    fn charge_for_dispatch_stash_hold(&mut self, delay: u32) -> Result<(), FallibleExtError> {
        if delay != 0 {
            let waiting_reserve = self
                .context
                .costs
                .rent
                .dispatch_stash
                .cost_for(self.context.reserve_for.saturating_add(delay).into());

            // Reduce gas for block waiting in dispatch stash.
            return self
                .reduce_gas(waiting_reserve)
                .map_err(|_| MessageError::InsufficientGasForDelayedSending.into());
        }

        Ok(())
    }

    fn apply(mut self) {
        if let Some(reservation) = self.reservation_to_mark.take() {
            let result = self.ext.context.gas_reserver.mark_used(reservation);
            debug_assert!(result.is_ok());
        }

        self.ext.context.gas_counter = self.gas_counter;
        self.ext.context.value_counter = self.value_counter;
        self.ext.context.gas_allowance_counter = self.gas_allowance_counter;
        self.ext.outgoing_gasless = self.outgoing_gasless;
    }
}

/// Structure providing externalities for running host functions.
pub struct Ext<LP: LazyPagesInterface> {
    /// Processor context.
    pub context: ProcessorContext,
    /// Actual gas counter type within wasm module's global.
    pub current_counter: CounterType,
    // Counter of outgoing gasless messages.
    //
    // It's temporary field, used to solve `core-audit/issue#22`.
    outgoing_gasless: u64,
    _phantom: PhantomData<LP>,
}

/// Empty implementation for non-substrate (and non-lazy-pages) using
impl<LP: LazyPagesInterface> ProcessorExternalities for Ext<LP> {
    fn new(context: ProcessorContext) -> Self {
        let current_counter = if context.gas_counter.left() <= context.gas_allowance_counter.left()
        {
            CounterType::GasLimit
        } else {
            CounterType::GasAllowance
        };

        Self {
            context,
            current_counter,
            outgoing_gasless: 0,
            _phantom: PhantomData,
        }
    }

    fn into_ext_info<Context>(
        self,
        ctx: &mut Context,
        memory: &impl Memory<Context>,
    ) -> Result<ExtInfo, MemoryError> {
        let ProcessorContext {
            allocations_context,
            message_context,
            gas_counter,
            gas_reserver,
            system_reservation,
            program_candidates_data,
            ..
        } = self.context;

        let (static_pages, initial_allocations, allocations) = allocations_context.into_parts();

        // Accessed pages are all pages, that had been released and are in allocations set or static.
        let mut accessed_pages = LP::get_write_accessed_pages();
        accessed_pages.retain(|p| {
            let wasm_page: WasmPage = p.to_page();
            wasm_page < static_pages || allocations.contains(wasm_page)
        });
        log::trace!("accessed pages numbers = {:?}", accessed_pages);

        let mut pages_data = BTreeMap::new();
        for page in accessed_pages {
            let mut buf = PageBuf::new_zeroed();
            memory.read(ctx, page.offset(), &mut buf)?;
            pages_data.insert(page, buf);
        }

        let (outcome, mut context_store) = message_context.drain();
        let ContextOutcomeDrain {
            outgoing_dispatches: generated_dispatches,
            awakening,
            reply_deposits,
            reply_sent,
        } = outcome.drain();

        let system_reservation_context = SystemReservationContext {
            current_reservation: system_reservation,
            previous_reservation: context_store.system_reservation(),
        };

        context_store.set_reservation_nonce(&gas_reserver);
        if let Some(reservation) = system_reservation {
            context_store.add_system_reservation(reservation);
        }

        let info = ExtInfo {
            gas_amount: gas_counter.to_amount(),
            gas_reserver,
            system_reservation_context,
            allocations: (allocations != initial_allocations).then_some(allocations),
            pages_data,
            generated_dispatches,
            awakening,
            reply_deposits,
            context_store,
            program_candidates_data,
            reply_sent,
        };
        Ok(info)
    }

    fn lazy_pages_init_for_program<Context>(
        ctx: &mut Context,
        mem: &mut impl Memory<Context>,
        prog_id: ProgramId,
        memory_infix: MemoryInfix,
        stack_end: Option<WasmPage>,
        globals_config: GlobalsAccessConfig,
        lazy_pages_costs: LazyPagesCosts,
    ) {
        LP::init_for_program(
            ctx,
            mem,
            prog_id,
            memory_infix,
            stack_end,
            globals_config,
            lazy_pages_costs,
        );
    }

    fn lazy_pages_post_execution_actions<Context>(
        ctx: &mut Context,
        mem: &mut impl Memory<Context>,
    ) {
        LP::remove_lazy_pages_prot(ctx, mem);
    }

    fn lazy_pages_status() -> Status {
        LP::get_status()
    }
}

impl<LP: LazyPagesInterface> BackendExternalities for Ext<LP> {
    fn gas_amount(&self) -> GasAmount {
        self.context.gas_counter.to_amount()
    }

    fn pre_process_memory_accesses(
        &mut self,
        reads: &[MemoryInterval],
        writes: &[MemoryInterval],
        gas_counter: &mut u64,
    ) -> Result<(), ProcessAccessError> {
        LP::pre_process_memory_accesses(reads, writes, gas_counter)
    }
}

<<<<<<< HEAD
impl Ext {
    fn with_changes<F, R, E>(&mut self, callback: F) -> Result<R, E>
    where
        F: FnOnce(&mut ExtMutator) -> Result<R, E>,
    {
        let mut mutator = ExtMutator::new(self);
        let result = callback(&mut mutator)?;
        mutator.apply();
        Ok(result)
    }

    fn check_message_value(&self, message_value: u128) -> Result<(), FallibleExtError> {
=======
impl<LP: LazyPagesInterface> Ext<LP> {
    fn check_message_value(&mut self, message_value: u128) -> Result<(), FallibleExtError> {
>>>>>>> 325eec21
        let existential_deposit = self.context.existential_deposit;
        // Sending value should apply the range {0} ∪ [existential_deposit; +inf)
        if message_value != 0 && message_value < existential_deposit {
            Err(MessageError::InsufficientValue.into())
        } else {
            Ok(())
        }
    }

    fn check_gas_limit(&self, gas_limit: Option<GasLimit>) -> Result<GasLimit, FallibleExtError> {
        let mailbox_threshold = self.context.mailbox_threshold;
        let gas_limit = gas_limit.unwrap_or(0);

        // Sending gas should apply the range {0} ∪ [mailbox_threshold; +inf)
        if gas_limit < mailbox_threshold && gas_limit != 0 {
            Err(MessageError::InsufficientGasLimit.into())
        } else {
            Ok(gas_limit)
        }
    }

    /// Checking that reservation could be charged for
    /// dispatch stash with given delay.
    fn check_reservation_gas_limit_for_delayed_sending(
        &self,
        reservation_id: &ReservationId,
        delay: u32,
    ) -> Result<(), FallibleExtError> {
        if delay != 0 {
            let limit = self
                .context
                .gas_reserver
                .limit_of(reservation_id)
                .ok_or(ReservationError::InvalidReservationId)?;

            let waiting_reserve = self
                .context
                .costs
                .rent
                .dispatch_stash
                .cost_for(self.context.reserve_for.saturating_add(delay).into());

            if limit < waiting_reserve {
                return Err(MessageError::InsufficientGasForDelayedSending.into());
            }
        }

        Ok(())
    }

    fn check_forbidden_destination(&self, id: ProgramId) -> Result<(), FallibleExtError> {
        if id == ProgramId::SYSTEM {
            Err(FallibleExtError::ForbiddenFunction)
        } else {
            Ok(())
        }
    }

    fn charge_gas_if_enough(
        gas_counter: &mut GasCounter,
        gas_allowance_counter: &mut GasAllowanceCounter,
        amount: u64,
    ) -> Result<(), ChargeError> {
        if gas_counter.charge_if_enough(amount) != ChargeResult::Enough {
            return Err(ChargeError::GasLimitExceeded);
        }
        if gas_allowance_counter.charge_if_enough(amount) != ChargeResult::Enough {
            // Here might be refunds for gas counter, but it's meaningless since
            // on gas allowance exceed we totally roll up the message and give
            // it another try in next block with the same initial resources.
            return Err(ChargeError::GasAllowanceExceeded);
        }
        Ok(())
    }
}

impl<LP: LazyPagesInterface> CountersOwner for Ext<LP> {
    fn charge_gas_for_token(&mut self, token: CostToken) -> Result<(), ChargeError> {
        let amount = self.context.costs.syscalls.cost_for_token(token);
        let common_charge = self.context.gas_counter.charge(amount);
        let allowance_charge = self.context.gas_allowance_counter.charge(amount);
        match (common_charge, allowance_charge) {
            (ChargeResult::NotEnough, _) => Err(ChargeError::GasLimitExceeded),
            (ChargeResult::Enough, ChargeResult::NotEnough) => {
                Err(ChargeError::GasAllowanceExceeded)
            }
            (ChargeResult::Enough, ChargeResult::Enough) => Ok(()),
        }
    }

    fn charge_gas_if_enough(&mut self, amount: u64) -> Result<(), ChargeError> {
        Self::charge_gas_if_enough(
            &mut self.context.gas_counter,
            &mut self.context.gas_allowance_counter,
            amount,
        )
    }

    fn gas_left(&self) -> GasLeft {
        (
            self.context.gas_counter.left(),
            self.context.gas_allowance_counter.left(),
        )
            .into()
    }

    fn current_counter_type(&self) -> CounterType {
        self.current_counter
    }

    fn decrease_current_counter_to(&mut self, amount: u64) {
        // For possible cases of non-atomic charges on backend side when global
        // value is less than appropriate at the backend.
        //
        // Example:
        // * While executing program calls some syscall.
        // * Syscall ends up with unrecoverable error - gas limit exceeded.
        // * We have to charge it so we leave backend and whole execution with 0 inner counter.
        // * Meanwhile global is not zero, so for this case we have to skip decreasing.
        if self.current_counter_value() <= amount {
            log::trace!("Skipped decrease to global value");
            return;
        }

        let GasLeft { gas, allowance } = self.gas_left();

        let diff = match self.current_counter_type() {
            CounterType::GasLimit => gas.checked_sub(amount),
            CounterType::GasAllowance => allowance.checked_sub(amount),
        }
        .unwrap_or_else(|| unreachable!("Checked above"));

        if self.context.gas_counter.charge(diff) == ChargeResult::NotEnough {
            unreachable!("Tried to set gas limit left bigger than before")
        }

        if self.context.gas_allowance_counter.charge(diff) == ChargeResult::NotEnough {
            unreachable!("Tried to set gas allowance left bigger than before")
        }
    }

    fn define_current_counter(&mut self) -> u64 {
        let GasLeft { gas, allowance } = self.gas_left();

        if gas <= allowance {
            self.current_counter = CounterType::GasLimit;
            gas
        } else {
            self.current_counter = CounterType::GasAllowance;
            allowance
        }
    }
}

impl<LP: LazyPagesInterface> Externalities for Ext<LP> {
    type UnrecoverableError = UnrecoverableExtError;
    type FallibleError = FallibleExtError;
    type AllocError = AllocExtError;

    fn alloc<Context>(
        &mut self,
        ctx: &mut Context,
        mem: &mut impl Memory<Context>,
        pages_num: u32,
    ) -> Result<WasmPage, Self::AllocError> {
        let pages = WasmPagesAmount::try_from(pages_num)
            .map_err(|_| AllocError::ProgramAllocOutOfBounds)?;

<<<<<<< HEAD
        self.with_changes(|mutator| mutator.alloc(ctx, mem, pages).map_err(Into::into))
=======
        self.context
            .allocations_context
            .alloc::<Context, LazyGrowHandler<LP>>(ctx, mem, pages, |pages| {
                let gas_for_call = self.context.costs.mem_grow.cost_for_one();
                let gas_for_pages = self.context.costs.mem_grow_per_page.cost_for(pages);
                Self::charge_gas_if_enough(
                    &mut self.context.gas_counter,
                    &mut self.context.gas_allowance_counter,
                    gas_for_call.saturating_add(gas_for_pages),
                )
            })
            .map_err(Into::into)
>>>>>>> 325eec21
    }

    fn free(&mut self, page: WasmPage) -> Result<(), Self::AllocError> {
        self.context
            .allocations_context
            .free(page)
            .map_err(Into::into)
    }

    fn free_range(&mut self, start: WasmPage, end: WasmPage) -> Result<(), Self::AllocError> {
        let interval = Interval::try_from(start..=end)
            .map_err(|_| AllocExtError::Alloc(AllocError::InvalidFreeRange(start, end)))?;
<<<<<<< HEAD
        self.with_changes(|mutator| {
            mutator.charge_gas_if_enough(
                mutator
                    .context
                    .costs
                    .syscalls
                    .free_range_per_page
                    .cost_for(interval.len()),
            )?;
            mutator
                .ext
                .context
                .allocations_context
                .free_range(interval)
                .map_err(Into::into)
        })
=======

        Self::charge_gas_if_enough(
            &mut self.context.gas_counter,
            &mut self.context.gas_allowance_counter,
            self.context
                .costs
                .syscalls
                .free_range_per_page
                .cost_for(interval.len()),
        )?;

        self.context
            .allocations_context
            .free_range(interval)
            .map_err(Into::into)
>>>>>>> 325eec21
    }

    fn env_vars(&self, version: u32) -> Result<EnvVars, Self::UnrecoverableError> {
        match version {
            1 => Ok(EnvVars::V1(EnvVarsV1 {
                performance_multiplier: self.context.performance_multiplier,
                existential_deposit: self.context.existential_deposit,
                mailbox_threshold: self.context.mailbox_threshold,
                gas_multiplier: self.context.gas_multiplier,
            })),
            _ => Err(UnrecoverableExecutionError::UnsupportedEnvVarsVersion.into()),
        }
    }

    fn block_height(&self) -> Result<u32, Self::UnrecoverableError> {
        Ok(self.context.block_info.height)
    }

    fn block_timestamp(&self) -> Result<u64, Self::UnrecoverableError> {
        Ok(self.context.block_info.timestamp)
    }

    fn send_init(&mut self) -> Result<u32, Self::FallibleError> {
        let handle = self.context.message_context.send_init()?;
        Ok(handle)
    }

    fn send_push(&mut self, handle: u32, buffer: &[u8]) -> Result<(), Self::FallibleError> {
        self.context.message_context.send_push(handle, buffer)?;
        Ok(())
    }

    fn send_push_input(
        &mut self,
        handle: u32,
        offset: u32,
        len: u32,
    ) -> Result<(), Self::FallibleError> {
        let range = self.context.message_context.check_input_range(offset, len);

        self.with_changes(|mutator| {
            mutator.charge_gas_if_enough(
                mutator
                    .context
                    .costs
                    .syscalls
                    .gr_send_push_input_per_byte
                    .cost_for(range.len().into()),
            )?;
            mutator
                .ext
                .context
                .message_context
                .send_push_input(handle, range)
                .map_err(Into::into)
        })
    }

    fn send_commit(
        &mut self,
        handle: u32,
        msg: HandlePacket,
        delay: u32,
    ) -> Result<MessageId, Self::FallibleError> {
        self.with_changes(|mutator| {
            mutator.check_forbidden_destination(msg.destination())?;
            mutator.safe_gasfull_sends(&msg, delay)?;
            mutator.charge_expiring_resources(&msg, true)?;
            mutator.charge_sending_fee(delay)?;
            mutator.charge_for_dispatch_stash_hold(delay)?;

            mutator
                .ext
                .context
                .message_context
                .send_commit(handle, msg, delay, None)
                .map_err(Into::into)
        })
    }

    fn reservation_send_commit(
        &mut self,
        id: ReservationId,
        handle: u32,
        msg: HandlePacket,
        delay: u32,
    ) -> Result<MessageId, Self::FallibleError> {
        self.with_changes(|mutator| {
            mutator.check_forbidden_destination(msg.destination())?;
            mutator.check_message_value(msg.value())?;
            // TODO: unify logic around different source of gas (may be origin msg,
            // or reservation) in order to implement #1828.
            mutator.check_reservation_gas_limit_for_delayed_sending(&id, delay)?;
            // TODO: gasful sending (#1828)
            mutator.charge_message_value(msg.value())?;
            mutator.charge_sending_fee(delay)?;

            mutator.mark_reservation_used(id)?;

            mutator
                .ext
                .context
                .message_context
                .send_commit(handle, msg, delay, Some(id))
                .map_err(Into::into)
        })
    }

    fn reply_push(&mut self, buffer: &[u8]) -> Result<(), Self::FallibleError> {
        self.context.message_context.reply_push(buffer)?;
        Ok(())
    }

    // TODO: Consider per byte charge (issue #2255).
    fn reply_commit(&mut self, msg: ReplyPacket) -> Result<MessageId, Self::FallibleError> {
        self.with_changes(|mutator| {
            mutator
                .check_forbidden_destination(mutator.context.message_context.reply_destination())?;
            mutator.safe_gasfull_sends(&msg, 0)?;
            mutator.charge_expiring_resources(&msg, false)?;
            mutator.charge_sending_fee(0)?;

            mutator
                .ext
                .context
                .message_context
                .reply_commit(msg, None)
                .map_err(Into::into)
        })
    }

    fn reservation_reply_commit(
        &mut self,
        id: ReservationId,
        msg: ReplyPacket,
    ) -> Result<MessageId, Self::FallibleError> {
        self.with_changes(|mutator| {
            mutator
                .check_forbidden_destination(mutator.context.message_context.reply_destination())?;
            mutator.check_message_value(msg.value())?;
            // TODO: gasful sending (#1828)
            mutator.charge_message_value(msg.value())?;
            mutator.charge_sending_fee(0)?;

            mutator.mark_reservation_used(id)?;

            mutator
                .ext
                .context
                .message_context
                .reply_commit(msg, Some(id))
                .map_err(Into::into)
        })
    }

    fn reply_to(&self) -> Result<MessageId, Self::FallibleError> {
        self.context
            .message_context
            .current()
            .details()
            .and_then(|d| d.to_reply_details().map(|d| d.to_message_id()))
            .ok_or_else(|| FallibleExecutionError::NoReplyContext.into())
    }

    fn signal_from(&self) -> Result<MessageId, Self::FallibleError> {
        self.context
            .message_context
            .current()
            .details()
            .and_then(|d| d.to_signal_details().map(|d| d.to_message_id()))
            .ok_or_else(|| FallibleExecutionError::NoSignalContext.into())
    }

    fn reply_push_input(&mut self, offset: u32, len: u32) -> Result<(), Self::FallibleError> {
        self.with_changes(|mutator| {
            let range = mutator
                .context
                .message_context
                .check_input_range(offset, len);
            mutator.charge_gas_if_enough(
                mutator
                    .context
                    .costs
                    .syscalls
                    .gr_reply_push_input_per_byte
                    .cost_for(range.len().into()),
            )?;
            mutator
                .ext
                .context
                .message_context
                .reply_push_input(range)
                .map_err(Into::into)
        })
    }

    fn source(&self) -> Result<ProgramId, Self::UnrecoverableError> {
        Ok(self.context.message_context.current().source())
    }

    fn reply_code(&self) -> Result<ReplyCode, Self::FallibleError> {
        self.context
            .message_context
            .current()
            .details()
            .and_then(|d| d.to_reply_details().map(|d| d.to_reply_code()))
            .ok_or_else(|| FallibleExecutionError::NoReplyContext.into())
    }

    fn signal_code(&self) -> Result<SignalCode, Self::FallibleError> {
        self.context
            .message_context
            .current()
            .details()
            .and_then(|d| d.to_signal_details().map(|d| d.to_signal_code()))
            .ok_or_else(|| FallibleExecutionError::NoSignalContext.into())
    }

    fn message_id(&self) -> Result<MessageId, Self::UnrecoverableError> {
        Ok(self.context.message_context.current().id())
    }

    fn program_id(&self) -> Result<ProgramId, Self::UnrecoverableError> {
        Ok(self.context.program_id)
    }

    fn debug(&self, data: &str) -> Result<(), Self::UnrecoverableError> {
        let program_id = self.program_id()?;
        let message_id = self.message_id()?;

        log::debug!(target: "gwasm", "DEBUG: [handle({message_id:.2?})] {program_id:.2?}: {data}");

        Ok(())
    }

    fn lock_payload(&mut self, at: u32, len: u32) -> Result<PayloadSliceLock, Self::FallibleError> {
        self.with_changes(|mutator| {
            let end = at
                .checked_add(len)
                .ok_or(FallibleExecutionError::TooBigReadLen)?;
            mutator.charge_gas_if_enough(
                mutator
                    .context
                    .costs
                    .syscalls
                    .gr_read_per_byte
                    .cost_for(len.into()),
            )?;
            PayloadSliceLock::try_new((at, end), &mut mutator.ext.context.message_context)
                .ok_or_else(|| FallibleExecutionError::ReadWrongRange.into())
        })
    }

    fn unlock_payload(&mut self, payload_holder: &mut PayloadSliceLock) -> UnlockPayloadBound {
        UnlockPayloadBound::from((&mut self.context.message_context, payload_holder))
    }

    fn size(&self) -> Result<usize, Self::UnrecoverableError> {
        Ok(self.context.message_context.current().payload_bytes().len())
    }

    fn reserve_gas(
        &mut self,
        amount: u64,
        duration: u32,
    ) -> Result<ReservationId, Self::FallibleError> {
        self.with_changes(|mutator| {
            mutator
                .charge_gas_if_enough(mutator.context.message_context.settings().reservation_fee)?;

            if duration == 0 {
                return Err(ReservationError::ZeroReservationDuration.into());
            }

            if amount < mutator.context.mailbox_threshold {
                return Err(ReservationError::ReservationBelowMailboxThreshold.into());
            }

            let reserve = mutator
                .context
                .costs
                .rent
                .reservation
                .cost_for(mutator.context.reserve_for.saturating_add(duration).into());

            let reduce_amount = amount.saturating_add(reserve);

            mutator
                .reduce_gas(reduce_amount)
                .map_err(|_| FallibleExecutionError::NotEnoughGas)?;

            mutator
                .ext
                .context
                .gas_reserver
                .reserve(amount, duration)
                .map_err(Into::into)
        })
    }

    fn unreserve_gas(&mut self, id: ReservationId) -> Result<u64, Self::FallibleError> {
        let amount = self.context.gas_reserver.unreserve(id)?;

        // This statement is like an op that increases "left" counter, but do not affect "burned" counter,
        // because we don't actually refund, we just rise "left" counter during unreserve
        // and it won't affect gas allowance counter because we don't make any actual calculations
        // TODO: uncomment when unreserving in current message features is discussed
        /*if !self.context.gas_counter.increase(amount) {
            return Err(some_charge_error.into());
        }*/

        Ok(amount)
    }

    fn system_reserve_gas(&mut self, amount: u64) -> Result<(), Self::FallibleError> {
        // TODO: use `NonZeroU64` after issue #1838 is fixed
        if amount == 0 {
            return Err(ReservationError::ZeroReservationAmount.into());
        }

        if self.context.gas_counter.reduce(amount) == ChargeResult::NotEnough {
            return Err(FallibleExecutionError::NotEnoughGas.into());
        }

        let reservation = &mut self.context.system_reservation;
        *reservation = reservation
            .map(|reservation| reservation.saturating_add(amount))
            .or(Some(amount));

        Ok(())
    }

    fn gas_available(&self) -> Result<u64, Self::UnrecoverableError> {
        Ok(self.context.gas_counter.left())
    }

    fn value(&self) -> Result<u128, Self::UnrecoverableError> {
        Ok(self.context.message_context.current().value())
    }

    fn value_available(&self) -> Result<u128, Self::UnrecoverableError> {
        Ok(self.context.value_counter.left())
    }

    fn wait(&mut self) -> Result<(), Self::UnrecoverableError> {
        self.with_changes(|mutator| {
            mutator.charge_gas_if_enough(mutator.context.message_context.settings().waiting_fee)?;

            if mutator.context.message_context.reply_sent() {
                return Err(UnrecoverableWaitError::WaitAfterReply.into());
            }

            let reserve = mutator
                .context
                .costs
                .rent
                .waitlist
                .cost_for(mutator.context.reserve_for.saturating_add(1).into());

            mutator
                .reduce_gas(reserve)
                .map_err(|_| UnrecoverableExecutionError::NotEnoughGas)?;

            Ok(())
        })
    }

    fn wait_for(&mut self, duration: u32) -> Result<(), Self::UnrecoverableError> {
        self.with_changes(|mutator| {
            mutator.charge_gas_if_enough(mutator.context.message_context.settings().waiting_fee)?;

            if mutator.context.message_context.reply_sent() {
                return Err(UnrecoverableWaitError::WaitAfterReply.into());
            }

            if duration == 0 {
                return Err(UnrecoverableWaitError::ZeroDuration.into());
            }

            let reserve = mutator
                .context
                .costs
                .rent
                .waitlist
                .cost_for(mutator.context.reserve_for.saturating_add(duration).into());

            if mutator.gas_counter.reduce(reserve) != ChargeResult::Enough {
                return Err(UnrecoverableExecutionError::NotEnoughGas.into());
            }

            Ok(())
        })
    }

    fn wait_up_to(&mut self, duration: u32) -> Result<bool, Self::UnrecoverableError> {
        self.with_changes(|mutator| {
            mutator.charge_gas_if_enough(mutator.context.message_context.settings().waiting_fee)?;

            if mutator.context.message_context.reply_sent() {
                return Err(UnrecoverableWaitError::WaitAfterReply.into());
            }

            if duration == 0 {
                return Err(UnrecoverableWaitError::ZeroDuration.into());
            }

            let reserve = mutator
                .context
                .costs
                .rent
                .waitlist
                .cost_for(mutator.context.reserve_for.saturating_add(1).into());

            if mutator.gas_counter.reduce(reserve) != ChargeResult::Enough {
                return Err(UnrecoverableExecutionError::NotEnoughGas.into());
            }

            let reserve_full = mutator
                .context
                .costs
                .rent
                .waitlist
                .cost_for(mutator.context.reserve_for.saturating_add(duration).into());

            let reserve_diff = reserve_full - reserve;

            Ok(mutator.gas_counter.reduce(reserve_diff) == ChargeResult::Enough)
        })
    }

    fn wake(&mut self, waker_id: MessageId, delay: u32) -> Result<(), Self::FallibleError> {
        self.with_changes(|mutator| {
            mutator.charge_gas_if_enough(mutator.context.message_context.settings().waking_fee)?;

            mutator
                .ext
                .context
                .message_context
                .wake(waker_id, delay)
                .map_err(Into::into)
        })
    }

    fn create_program(
        &mut self,
        packet: InitPacket,
        delay: u32,
    ) -> Result<(MessageId, ProgramId), Self::FallibleError> {
        self.with_changes(|mutator| {
            // We don't check for forbidden destination here, since dest is always unique and almost impossible to match SYSTEM_ID
            mutator.safe_gasfull_sends(&packet, delay)?;
            mutator.charge_expiring_resources(&packet, true)?;
            mutator.charge_sending_fee(delay)?;
            mutator.charge_for_dispatch_stash_hold(delay)?;

            let code_hash = packet.code_id();

            // Send a message for program creation

            mutator
                .ext
                .context
                .message_context
                .init_program(packet, delay)
                .map(|(init_msg_id, new_prog_id)| {
                    let entry = mutator
                        .ext
                        .context
                        .program_candidates_data
                        .entry(code_hash)
                        .or_default();
                    entry.push((init_msg_id, new_prog_id));
                    (init_msg_id, new_prog_id)
                })
                .map_err(Into::into)
        })
    }

    fn reply_deposit(
        &mut self,
        message_id: MessageId,
        amount: u64,
    ) -> Result<(), Self::FallibleError> {
        self.with_changes(|mutator| {
            mutator.reduce_gas(amount)?;
            mutator
                .ext
                .context
                .message_context
                .reply_deposit(message_id, amount)
                .map_err(Into::into)
        })
    }

    fn random(&self) -> Result<(&[u8], u32), Self::UnrecoverableError> {
        Ok((&self.context.random_data.0, self.context.random_data.1))
    }

    fn forbidden_funcs(&self) -> &BTreeSet<SyscallName> {
        &self.context.forbidden_funcs
    }
}

#[cfg(test)]
mod tests {
    use super::*;
    use alloc::vec;
    use gear_core::{
        costs::SyscallCosts,
        message::{ContextSettings, IncomingDispatch, Payload, MAX_PAYLOAD_SIZE},
        reservation::GasReservationState,
    };

    struct MessageContextBuilder {
        incoming_dispatch: IncomingDispatch,
        program_id: ProgramId,
        context_settings: ContextSettings,
    }

    type Ext = super::Ext<()>;

    impl MessageContextBuilder {
        fn new() -> Self {
            Self {
                incoming_dispatch: Default::default(),
                program_id: Default::default(),
                context_settings: ContextSettings::with_outgoing_limits(u32::MAX, u32::MAX),
            }
        }

        fn build(self) -> MessageContext {
            MessageContext::new(
                self.incoming_dispatch,
                self.program_id,
                self.context_settings,
            )
            .unwrap()
        }

        fn with_outgoing_limit(mut self, outgoing_limit: u32) -> Self {
            self.context_settings.outgoing_limit = outgoing_limit;

            self
        }
    }

    struct ProcessorContextBuilder(ProcessorContext);

    impl ProcessorContextBuilder {
        fn new() -> Self {
            Self(ProcessorContext::new_mock())
        }

        fn build(self) -> ProcessorContext {
            self.0
        }

        fn with_message_context(mut self, context: MessageContext) -> Self {
            self.0.message_context = context;

            self
        }

        fn with_gas(mut self, gas_counter: GasCounter) -> Self {
            self.0.gas_counter = gas_counter;

            self
        }

        fn with_allowance(mut self, gas_allowance_counter: GasAllowanceCounter) -> Self {
            self.0.gas_allowance_counter = gas_allowance_counter;

            self
        }

        fn with_costs(mut self, costs: ExtCosts) -> Self {
            self.0.costs = costs;

            self
        }

        fn with_allocation_context(mut self, ctx: AllocationsContext) -> Self {
            self.0.allocations_context = ctx;

            self
        }
    }

    // Invariant: Refund never occurs in `free` call.
    #[test]
    fn free_no_refund() {
        // Set initial Ext state
        let initial_gas = 100;
        let initial_allowance = 10000;

        let gas_left = (initial_gas, initial_allowance).into();

        let existing_page = 99.into();
        let non_existing_page = 100.into();

        let allocations_context = AllocationsContext::try_new(
            512.into(),
            [existing_page].into_iter().collect(),
            1.into(),
            None,
            512.into(),
        )
        .unwrap();

        let mut ext = Ext::new(
            ProcessorContextBuilder::new()
                .with_gas(GasCounter::new(initial_gas))
                .with_allowance(GasAllowanceCounter::new(initial_allowance))
                .with_allocation_context(allocations_context)
                .build(),
        );

        // Freeing existing page.
        // Counters shouldn't be changed.
        assert!(ext.free(existing_page).is_ok());
        assert_eq!(ext.gas_left(), gas_left);

        // Freeing non existing page.
        // Counters still shouldn't be changed.
        assert_eq!(
            ext.free(non_existing_page),
            Err(AllocExtError::Alloc(AllocError::InvalidFree(
                non_existing_page
            )))
        );
        assert_eq!(ext.gas_left(), gas_left);
    }

    #[test]
    fn test_counter_zeroes() {
        // Set initial Ext state
        let free_cost = 1000;
        let ext_costs = ExtCosts {
            syscalls: SyscallCosts {
                free: free_cost.into(),
                ..Default::default()
            },
            ..Default::default()
        };

        let initial_gas = free_cost - 1;
        let initial_allowance = free_cost + 1;

        let mut lack_gas_ext = Ext::new(
            ProcessorContextBuilder::new()
                .with_gas(GasCounter::new(initial_gas))
                .with_allowance(GasAllowanceCounter::new(initial_allowance))
                .with_costs(ext_costs.clone())
                .build(),
        );

        assert_eq!(
            lack_gas_ext.charge_gas_for_token(CostToken::Free),
            Err(ChargeError::GasLimitExceeded),
        );

        let gas_amount = lack_gas_ext.gas_amount();
        let allowance = lack_gas_ext.context.gas_allowance_counter.left();
        // there was lack of gas
        assert_eq!(0, gas_amount.left());
        assert_eq!(initial_gas, gas_amount.burned());
        assert_eq!(initial_allowance - free_cost, allowance);

        let initial_gas = free_cost;
        let initial_allowance = free_cost - 1;

        let mut lack_allowance_ext = Ext::new(
            ProcessorContextBuilder::new()
                .with_gas(GasCounter::new(initial_gas))
                .with_allowance(GasAllowanceCounter::new(initial_allowance))
                .with_costs(ext_costs)
                .build(),
        );

        assert_eq!(
            lack_allowance_ext.charge_gas_for_token(CostToken::Free),
            Err(ChargeError::GasAllowanceExceeded),
        );

        let gas_amount = lack_allowance_ext.gas_amount();
        let allowance = lack_allowance_ext.context.gas_allowance_counter.left();
        assert_eq!(initial_gas - free_cost, gas_amount.left());
        assert_eq!(initial_gas, gas_amount.burned());
        // there was lack of allowance
        assert_eq!(0, allowance);
    }

    #[test]
    // This function tests:
    //
    // - `send_commit` on valid handle
    // - `send_commit` on invalid handle
    // - `send_commit` on used handle
    // - `send_init` after limit is exceeded
    fn test_send_commit() {
        let mut ext = Ext::new(
            ProcessorContextBuilder::new()
                .with_message_context(MessageContextBuilder::new().with_outgoing_limit(1).build())
                .build(),
        );

        let data = HandlePacket::default();

        let fake_handle = 0;

        let msg = ext.send_commit(fake_handle, data.clone(), 0);
        assert_eq!(
            msg.unwrap_err(),
            FallibleExtError::Core(FallibleExtErrorCore::Message(MessageError::OutOfBounds))
        );

        let handle = ext.send_init().expect("Outgoing limit is 1");

        let msg = ext.send_commit(handle, data.clone(), 0);
        assert!(msg.is_ok());

        let msg = ext.send_commit(handle, data, 0);
        assert_eq!(
            msg.unwrap_err(),
            FallibleExtError::Core(FallibleExtErrorCore::Message(MessageError::LateAccess))
        );

        let handle = ext.send_init();
        assert_eq!(
            handle.unwrap_err(),
            FallibleExtError::Core(FallibleExtErrorCore::Message(
                MessageError::OutgoingMessagesAmountLimitExceeded
            ))
        );
    }

    #[test]
    // This function tests:
    //
    // - `send_push` on non-existent handle
    // - `send_push` on valid handle
    // - `send_push` on used handle
    // - `send_push` with too large payload
    // - `send_push` data is added to buffer
    fn test_send_push() {
        let mut ext = Ext::new(
            ProcessorContextBuilder::new()
                .with_message_context(MessageContextBuilder::new().build())
                .build(),
        );

        let data = HandlePacket::default();

        let fake_handle = 0;

        let res = ext.send_push(fake_handle, &[0, 0, 0]);
        assert_eq!(
            res.unwrap_err(),
            FallibleExtError::Core(FallibleExtErrorCore::Message(MessageError::OutOfBounds))
        );

        let handle = ext.send_init().expect("Outgoing limit is u32::MAX");

        let res = ext.send_push(handle, &[1, 2, 3]);
        assert!(res.is_ok());

        let res = ext.send_push(handle, &[4, 5, 6]);
        assert!(res.is_ok());

        let large_payload = vec![0u8; MAX_PAYLOAD_SIZE + 1];

        let res = ext.send_push(handle, &large_payload);
        assert_eq!(
            res.unwrap_err(),
            FallibleExtError::Core(FallibleExtErrorCore::Message(
                MessageError::MaxMessageSizeExceed
            ))
        );

        let msg = ext.send_commit(handle, data, 0);
        assert!(msg.is_ok());

        let res = ext.send_push(handle, &[7, 8, 9]);
        assert_eq!(
            res.unwrap_err(),
            FallibleExtError::Core(FallibleExtErrorCore::Message(MessageError::LateAccess))
        );

        let (outcome, _) = ext.context.message_context.drain();
        let ContextOutcomeDrain {
            mut outgoing_dispatches,
            ..
        } = outcome.drain();
        let dispatch = outgoing_dispatches
            .pop()
            .map(|(dispatch, _, _)| dispatch)
            .expect("Send commit was ok");

        assert_eq!(dispatch.message().payload_bytes(), &[1, 2, 3, 4, 5, 6]);
    }

    #[test]
    // This function tests:
    //
    // - `send_push_input` on non-existent handle
    // - `send_push_input` on valid handle
    // - `send_push_input` on used handle
    // - `send_push_input` data is added to buffer
    fn test_send_push_input() {
        let mut ext = Ext::new(
            ProcessorContextBuilder::new()
                .with_message_context(MessageContextBuilder::new().build())
                .build(),
        );

        let data = HandlePacket::default();

        let fake_handle = 0;

        let res = ext.send_push_input(fake_handle, 0, 1);
        assert_eq!(
            res.unwrap_err(),
            FallibleExtError::Core(FallibleExtErrorCore::Message(MessageError::OutOfBounds))
        );

        let handle = ext.send_init().expect("Outgoing limit is u32::MAX");

        let res = ext
            .context
            .message_context
            .payload_mut()
            .try_extend_from_slice(&[1, 2, 3, 4, 5, 6]);
        assert!(res.is_ok());

        let res = ext.send_push_input(handle, 2, 3);
        assert!(res.is_ok());

        let res = ext.send_push_input(handle, 8, 10);
        assert!(res.is_ok());

        let msg = ext.send_commit(handle, data, 0);
        assert!(msg.is_ok());

        let res = ext.send_push_input(handle, 0, 1);
        assert_eq!(
            res.unwrap_err(),
            FallibleExtError::Core(FallibleExtErrorCore::Message(MessageError::LateAccess))
        );

        let (outcome, _) = ext.context.message_context.drain();
        let ContextOutcomeDrain {
            mut outgoing_dispatches,
            ..
        } = outcome.drain();
        let dispatch = outgoing_dispatches
            .pop()
            .map(|(dispatch, _, _)| dispatch)
            .expect("Send commit was ok");

        assert_eq!(dispatch.message().payload_bytes(), &[3, 4, 5]);
    }

    #[test]
    // This function requires `reply_push` to work to add extra data.
    // This function tests:
    //
    // - `reply_commit` with too much data
    // - `reply_commit` with valid data
    // - `reply_commit` duplicate reply
    fn test_reply_commit() {
        let mut ext = Ext::new(
            ProcessorContextBuilder::new()
                .with_gas(GasCounter::new(u64::MAX))
                .with_message_context(MessageContextBuilder::new().build())
                .build(),
        );

        let res = ext.reply_push(&[0]);
        assert!(res.is_ok());

        let res = ext.reply_commit(ReplyPacket::new(Payload::filled_with(0), 0));
        assert_eq!(
            res.unwrap_err(),
            FallibleExtError::Core(FallibleExtErrorCore::Message(
                MessageError::MaxMessageSizeExceed
            ))
        );

        let res = ext.reply_commit(ReplyPacket::auto());
        assert!(res.is_ok());

        let res = ext.reply_commit(ReplyPacket::auto());
        assert_eq!(
            res.unwrap_err(),
            FallibleExtError::Core(FallibleExtErrorCore::Message(MessageError::DuplicateReply))
        );
    }

    #[test]
    // This function requires `reply_push` to work to add extra data.
    // This function tests:
    //
    // - `reply_push` with valid data
    // - `reply_push` with too much data
    // - `reply_push` after `reply_commit`
    // - `reply_push` data is added to buffer
    fn test_reply_push() {
        let mut ext = Ext::new(
            ProcessorContextBuilder::new()
                .with_gas(GasCounter::new(u64::MAX))
                .with_message_context(MessageContextBuilder::new().build())
                .build(),
        );

        let res = ext.reply_push(&[1, 2, 3]);
        assert!(res.is_ok());

        let res = ext.reply_push(&[4, 5, 6]);
        assert!(res.is_ok());

        let large_payload = vec![0u8; MAX_PAYLOAD_SIZE + 1];

        let res = ext.reply_push(&large_payload);
        assert_eq!(
            res.unwrap_err(),
            FallibleExtError::Core(FallibleExtErrorCore::Message(
                MessageError::MaxMessageSizeExceed
            ))
        );

        let res = ext.reply_commit(ReplyPacket::auto());
        assert!(res.is_ok());

        let res = ext.reply_push(&[7, 8, 9]);
        assert_eq!(
            res.unwrap_err(),
            FallibleExtError::Core(FallibleExtErrorCore::Message(MessageError::LateAccess))
        );

        let (outcome, _) = ext.context.message_context.drain();
        let ContextOutcomeDrain {
            mut outgoing_dispatches,
            ..
        } = outcome.drain();
        let dispatch = outgoing_dispatches
            .pop()
            .map(|(dispatch, _, _)| dispatch)
            .expect("Send commit was ok");

        assert_eq!(dispatch.message().payload_bytes(), &[1, 2, 3, 4, 5, 6]);
    }

    #[test]
    // This function tests:
    //
    // - `reply_push_input` with valid data
    // - `reply_push_input` after `reply_commit`
    // - `reply_push_input` data is added to buffer
    fn test_reply_push_input() {
        let mut ext = Ext::new(
            ProcessorContextBuilder::new()
                .with_message_context(MessageContextBuilder::new().build())
                .build(),
        );

        let res = ext
            .context
            .message_context
            .payload_mut()
            .try_extend_from_slice(&[1, 2, 3, 4, 5, 6]);
        assert!(res.is_ok());

        let res = ext.reply_push_input(2, 3);
        assert!(res.is_ok());

        let res = ext.reply_push_input(8, 10);
        assert!(res.is_ok());

        let msg = ext.reply_commit(ReplyPacket::auto());
        assert!(msg.is_ok());

        let res = ext.reply_push_input(0, 1);
        assert_eq!(
            res.unwrap_err(),
            FallibleExtError::Core(FallibleExtErrorCore::Message(MessageError::LateAccess))
        );

        let (outcome, _) = ext.context.message_context.drain();
        let ContextOutcomeDrain {
            mut outgoing_dispatches,
            ..
        } = outcome.drain();
        let dispatch = outgoing_dispatches
            .pop()
            .map(|(dispatch, _, _)| dispatch)
            .expect("Send commit was ok");

        assert_eq!(dispatch.message().payload_bytes(), &[3, 4, 5]);
    }

    // TODO: fix me (issue #3881)
    #[test]
    fn gas_has_gone_on_err() {
        const INIT_GAS: u64 = 1_000_000_000;

        let mut ext = Ext::new(
            ProcessorContextBuilder::new()
                .with_message_context(
                    MessageContextBuilder::new()
                        .with_outgoing_limit(u32::MAX)
                        .build(),
                )
                .with_gas(GasCounter::new(INIT_GAS))
                .build(),
        );

        // initializing send message
        let i = ext.send_init().expect("Shouldn't fail");

        // this one fails due to lack of value, BUT [bug] gas for sending already
        // gone and no longer could be used within the execution.
        assert_eq!(
            ext.send_commit(
                i,
                HandlePacket::new_with_gas(
                    Default::default(),
                    Default::default(),
                    INIT_GAS,
                    u128::MAX
                ),
                0
            )
            .unwrap_err(),
            FallibleExecutionError::NotEnoughValue.into()
        );

        let res = ext.send_commit(
            i,
            HandlePacket::new_with_gas(Default::default(), Default::default(), INIT_GAS, 0),
            0,
        );
        assert!(res.is_ok());
    }

    // TODO: fix me (issue #3881)
    #[test]
    fn reservation_used_on_err() {
        let mut ext = Ext::new(
            ProcessorContextBuilder::new()
                .with_message_context(
                    MessageContextBuilder::new()
                        .with_outgoing_limit(u32::MAX)
                        .build(),
                )
                .with_gas(GasCounter::new(1_000_000_000))
                .with_allowance(GasAllowanceCounter::new(1_000_000))
                .build(),
        );

        // creating reservation to be used
        let reservation_id = ext.reserve_gas(1_000_000, 1_000).expect("Shouldn't fail");

        // this one fails due to absence of init nonce, BUT [bug] marks reservation used,
        // so another `reservation_send_commit` fails due to used reservation.
        assert_eq!(
            ext.reservation_send_commit(reservation_id, u32::MAX, Default::default(), 0)
                .unwrap_err(),
            MessageError::OutOfBounds.into()
        );

        // initializing send message
        let i = ext.send_init().expect("Shouldn't fail");

        let res = ext.reservation_send_commit(reservation_id, i, Default::default(), 0);
        assert!(res.is_ok());
    }

    #[test]
    fn rollback_works() {
        let mut ext = Ext::new(
            ProcessorContextBuilder::new()
                .with_message_context(
                    MessageContextBuilder::new()
                        .with_outgoing_limit(u32::MAX)
                        .build(),
                )
                .with_gas(GasCounter::new(1_000_000_000))
                .build(),
        );

        let reservation_id = ext.reserve_gas(1_000_000, 1_000).expect("Shouldn't fail");
        let remaining_gas = ext.context.gas_counter.to_amount();
        let remaining_gas_allowance = ext.context.gas_allowance_counter.left();
        let remaining_value_counter = ext.context.value_counter.left();
        let result = ext.with_changes::<_, (), _>(|mutator| {
            mutator.reduce_gas(42)?;
            mutator.charge_gas_if_enough(84)?; // changes gas_counter and gas_allowance_counter
            mutator.charge_message_value(128)?;
            mutator.outgoing_gasless = 1;
            mutator.mark_reservation_used(reservation_id)?;
            Err(FallibleExtError::Charge(ChargeError::GasLimitExceeded))
        });

        assert!(result.is_err());
        assert_eq!(ext.context.gas_counter.left(), remaining_gas.left());
        assert_eq!(ext.context.gas_counter.burned(), remaining_gas.burned());
        assert_eq!(
            ext.context.gas_allowance_counter.left(),
            remaining_gas_allowance
        );
        assert_eq!(ext.outgoing_gasless, 0);
        assert_eq!(ext.context.value_counter.left(), remaining_value_counter);
        assert!(matches!(
            ext.context.gas_reserver.states().get(&reservation_id),
            Some(GasReservationState::Created {
                amount: 1_000_000,
                duration: 1_000,
                used: false
            })
        ));
    }

    #[test]
    fn changes_do_apply() {
        let mut ext = Ext::new(
            ProcessorContextBuilder::new()
                .with_message_context(
                    MessageContextBuilder::new()
                        .with_outgoing_limit(u32::MAX)
                        .build(),
                )
                .with_gas(GasCounter::new(1_000_000_000))
                .with_allowance(GasAllowanceCounter::new(1_000_000))
                .build(),
        );

        let reservation_id = ext.reserve_gas(1_000_000, 1_000).expect("Shouldn't fail");
        let remaining_gas = ext.context.gas_counter.to_amount();
        let remaining_gas_allowance = ext.context.gas_allowance_counter.left();
        let remaining_value_counter = ext.context.value_counter.left();
        let result = ext.with_changes::<_, (), FallibleExtError>(|mutator| {
            mutator.reduce_gas(42)?;
            mutator.charge_gas_if_enough(84)?; // changes gas_counter and gas_allowance_counter
            mutator.charge_message_value(128)?;
            mutator.outgoing_gasless = 1;
            mutator.mark_reservation_used(reservation_id)?;
            Ok(())
        });

        assert!(result.is_ok());
        assert_eq!(
            ext.context.gas_counter.left(),
            remaining_gas.left() - 42 - 84
        );
        assert_eq!(ext.outgoing_gasless, 1);
        assert_eq!(
            ext.context.gas_counter.burned(),
            remaining_gas.burned() + 84
        );
        assert_eq!(
            ext.context.gas_allowance_counter.left(),
            remaining_gas_allowance - 84
        );
        assert_eq!(
            ext.context.value_counter.left(),
            remaining_value_counter - 128
        );
        assert!(matches!(
            ext.context.gas_reserver.states().get(&reservation_id),
            Some(GasReservationState::Created {
                amount: 1_000_000,
                duration: 1_000,
                used: true
            })
        ));
    }
}<|MERGE_RESOLUTION|>--- conflicted
+++ resolved
@@ -347,8 +347,8 @@
 ///
 /// Changes are applied after operation is completed
 #[must_use]
-struct ExtMutator<'a> {
-    ext: &'a mut Ext,
+struct ExtMutator<'a, LP: LazyPagesInterface> {
+    ext: &'a mut Ext<LP>,
     gas_counter: GasCounter,
     gas_allowance_counter: GasAllowanceCounter,
     value_counter: ValueCounter,
@@ -356,16 +356,16 @@
     reservation_to_mark: Option<ReservationId>,
 }
 
-impl<'a> core::ops::Deref for ExtMutator<'a> {
-    type Target = Ext;
-
-    fn deref(&self) -> &Ext {
+impl<'a, LP: LazyPagesInterface> core::ops::Deref for ExtMutator<'a, LP> {
+    type Target = Ext<LP>;
+
+    fn deref(&self) -> &Self::Target {
         self.ext
     }
 }
 
-impl<'a> ExtMutator<'a> {
-    fn new(ext: &'a mut Ext) -> Self {
+impl<'a, LP: LazyPagesInterface> ExtMutator<'a, LP> {
+    fn new(ext: &'a mut Ext<LP>) -> Self {
         // SAFETY: counters are cloned and modified *only* by mutator
         unsafe {
             Self {
@@ -391,7 +391,7 @@
         self.ext
             .context
             .allocations_context
-            .alloc::<Context, LazyGrowHandler>(ctx, mem, pages, |pages| {
+            .alloc::<Context, LazyGrowHandler<LP>>(ctx, mem, pages, |pages| {
                 let cost = gas_for_call.saturating_add(gas_for_pages.cost_for(pages));
                 // Inline charge_gas_if_enough because otherwise we have borrow error due to access to `allocations_context` mutable
                 if self.gas_counter.charge_if_enough(cost) == ChargeResult::NotEnough {
@@ -708,11 +708,10 @@
     }
 }
 
-<<<<<<< HEAD
-impl Ext {
+impl<LP: LazyPagesInterface> Ext<LP> {
     fn with_changes<F, R, E>(&mut self, callback: F) -> Result<R, E>
     where
-        F: FnOnce(&mut ExtMutator) -> Result<R, E>,
+        F: FnOnce(&mut ExtMutator<LP>) -> Result<R, E>,
     {
         let mut mutator = ExtMutator::new(self);
         let result = callback(&mut mutator)?;
@@ -721,10 +720,6 @@
     }
 
     fn check_message_value(&self, message_value: u128) -> Result<(), FallibleExtError> {
-=======
-impl<LP: LazyPagesInterface> Ext<LP> {
-    fn check_message_value(&mut self, message_value: u128) -> Result<(), FallibleExtError> {
->>>>>>> 325eec21
         let existential_deposit = self.context.existential_deposit;
         // Sending value should apply the range {0} ∪ [existential_deposit; +inf)
         if message_value != 0 && message_value < existential_deposit {
@@ -893,22 +888,11 @@
         let pages = WasmPagesAmount::try_from(pages_num)
             .map_err(|_| AllocError::ProgramAllocOutOfBounds)?;
 
-<<<<<<< HEAD
-        self.with_changes(|mutator| mutator.alloc(ctx, mem, pages).map_err(Into::into))
-=======
-        self.context
-            .allocations_context
-            .alloc::<Context, LazyGrowHandler<LP>>(ctx, mem, pages, |pages| {
-                let gas_for_call = self.context.costs.mem_grow.cost_for_one();
-                let gas_for_pages = self.context.costs.mem_grow_per_page.cost_for(pages);
-                Self::charge_gas_if_enough(
-                    &mut self.context.gas_counter,
-                    &mut self.context.gas_allowance_counter,
-                    gas_for_call.saturating_add(gas_for_pages),
-                )
-            })
-            .map_err(Into::into)
->>>>>>> 325eec21
+        self.with_changes(|mutator| {
+            mutator
+                .alloc::<Context>(ctx, mem, pages)
+                .map_err(Into::into)
+        })
     }
 
     fn free(&mut self, page: WasmPage) -> Result<(), Self::AllocError> {
@@ -921,7 +905,6 @@
     fn free_range(&mut self, start: WasmPage, end: WasmPage) -> Result<(), Self::AllocError> {
         let interval = Interval::try_from(start..=end)
             .map_err(|_| AllocExtError::Alloc(AllocError::InvalidFreeRange(start, end)))?;
-<<<<<<< HEAD
         self.with_changes(|mutator| {
             mutator.charge_gas_if_enough(
                 mutator
@@ -938,23 +921,6 @@
                 .free_range(interval)
                 .map_err(Into::into)
         })
-=======
-
-        Self::charge_gas_if_enough(
-            &mut self.context.gas_counter,
-            &mut self.context.gas_allowance_counter,
-            self.context
-                .costs
-                .syscalls
-                .free_range_per_page
-                .cost_for(interval.len()),
-        )?;
-
-        self.context
-            .allocations_context
-            .free_range(interval)
-            .map_err(Into::into)
->>>>>>> 325eec21
     }
 
     fn env_vars(&self, version: u32) -> Result<EnvVars, Self::UnrecoverableError> {
