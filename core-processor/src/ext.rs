// This file is part of Gear.

// Copyright (C) 2021-2022 Gear Technologies Inc.
// SPDX-License-Identifier: GPL-3.0-or-later WITH Classpath-exception-2.0

// This program is free software: you can redistribute it and/or modify
// it under the terms of the GNU General Public License as published by
// the Free Software Foundation, either version 3 of the License, or
// (at your option) any later version.

// This program is distributed in the hope that it will be useful,
// but WITHOUT ANY WARRANTY; without even the implied warranty of
// MERCHANTABILITY or FITNESS FOR A PARTICULAR PURPOSE. See the
// GNU General Public License for more details.

// You should have received a copy of the GNU General Public License
// along with this program. If not, see <https://www.gnu.org/licenses/>.

use crate::configs::{AllocationsConfig, BlockInfo};
use alloc::{boxed::Box, collections::BTreeMap, vec::Vec};
use core::fmt;
use gear_backend_common::{ExtInfo, IntoExtInfo};
use gear_core::{
    charge_gas_token,
    costs::{HostFnWeights, RuntimeCosts},
    env::Ext as EnvExt,
    gas::{ChargeResult, GasAllowanceCounter, GasAmount, GasCounter, ValueCounter},
    ids::{CodeId, MessageId, ProgramId},
    memory::{
        wasm_pages_to_pages_set, AllocationsContext, Memory, PageBuf, PageNumber, WasmPageNumber,
    },
    message::{HandlePacket, InitPacket, MessageContext, ReplyPacket},
};
use gear_core_errors::{ExtError, ReplyError, SendError, TerminationReason};

/// Trait to which ext must have to work in processor wasm executor.
/// Currently used only for lazy-pages support.
pub trait ProcessorExt {
    /// An error issues in processor
    type Error: fmt::Display;

    /// Create new
    #[allow(clippy::too_many_arguments)]
    fn new(
        gas_counter: GasCounter,
        gas_allowance_counter: GasAllowanceCounter,
        value_counter: ValueCounter,
        allocations_context: AllocationsContext,
        message_context: MessageContext,
        block_info: BlockInfo,
        config: AllocationsConfig,
        existential_deposit: u128,
        exit_argument: Option<ProgramId>,
        origin: ProgramId,
        program_id: ProgramId,
        program_candidates_data: BTreeMap<CodeId, Vec<(ProgramId, MessageId)>>,
        host_fn_weights: HostFnWeights,
    ) -> Self;

    /// Try to enable and initialize lazy pages env
    fn try_to_enable_lazy_pages(
        &mut self,
        program_id: ProgramId,
        memory_pages: &mut BTreeMap<PageNumber, Option<Box<PageBuf>>>,
    ) -> Result<bool, Self::Error>;

    /// Protect and save storage keys for pages which has no data
    fn protect_pages_and_init_info(
        memory_pages: &BTreeMap<PageNumber, Option<Box<PageBuf>>>,
        prog_id: ProgramId,
        wasm_mem_begin_addr: u64,
    ) -> Result<(), Self::Error>;

    /// Lazy pages contract post execution actions
    fn post_execution_actions(
        memory_pages: &mut BTreeMap<PageNumber, Option<Box<PageBuf>>>,
        wasm_mem_begin_addr: u64,
    ) -> Result<(), Self::Error>;

    /// Remove lazy-pages protection, returns wasm memory begin addr
    fn remove_lazy_pages_prot(mem_addr: u64) -> Result<(), Self::Error>;

    /// Protect lazy-pages and set new wasm mem addr if it has been changed
    fn protect_lazy_pages_and_update_wasm_mem_addr(
        old_mem_addr: u64,
        new_mem_addr: u64,
    ) -> Result<(), Self::Error>;
}

/// Structure providing externalities for running host functions.
pub struct Ext {
    /// Gas counter.
    pub gas_counter: GasCounter,
    /// Gas allowance counter.
    pub gas_allowance_counter: GasAllowanceCounter,
    /// Value counter.
    pub value_counter: ValueCounter,
    /// Allocations context.
    pub allocations_context: AllocationsContext,
    /// Message context.
    pub message_context: MessageContext,
    /// Block info.
    pub block_info: BlockInfo,
    /// Allocations config.
    pub config: AllocationsConfig,
    /// Account existential deposit
    pub existential_deposit: u128,
    /// Any guest code panic explanation, if available.
    pub error_explanation: Option<ExtError>,
    /// Contains argument to the `exit` if it was called.
    pub exit_argument: Option<ProgramId>,
    /// Communication origin
    pub origin: ProgramId,
    /// Current program id
    pub program_id: ProgramId,
    /// Map of code hashes to program ids of future programs, which are planned to be
    /// initialized with the corresponding code (with the same code hash).
    pub program_candidates_data: BTreeMap<CodeId, Vec<(ProgramId, MessageId)>>,
    /// Weights of host functions.
    pub host_fn_weights: HostFnWeights,
}

/// Empty implementation for non-substrate (and non-lazy-pages) using
impl ProcessorExt for Ext {
    type Error = ExtError;

    fn new(
        gas_counter: GasCounter,
        gas_allowance_counter: GasAllowanceCounter,
        value_counter: ValueCounter,
        allocations_context: AllocationsContext,
        message_context: MessageContext,
        block_info: BlockInfo,
        config: AllocationsConfig,
        existential_deposit: u128,
        exit_argument: Option<ProgramId>,
        origin: ProgramId,
        program_id: ProgramId,
        program_candidates_data: BTreeMap<CodeId, Vec<(ProgramId, MessageId)>>,
        host_fn_weights: HostFnWeights,
    ) -> Self {
        Self {
            gas_counter,
            gas_allowance_counter,
            value_counter,
            allocations_context,
            message_context,
            block_info,
            config,
            existential_deposit,
            error_explanation: None,
            exit_argument,
            origin,
            program_id,
            program_candidates_data,
            host_fn_weights,
        }
    }

    fn try_to_enable_lazy_pages(
        &mut self,
        _program_id: ProgramId,
        _memory_pages: &mut BTreeMap<PageNumber, Option<Box<PageBuf>>>,
    ) -> Result<bool, Self::Error> {
        Ok(false)
    }

    fn protect_pages_and_init_info(
        _memory_pages: &BTreeMap<PageNumber, Option<Box<PageBuf>>>,
        _prog_id: ProgramId,
        _wasm_mem_begin_addr: u64,
    ) -> Result<(), Self::Error> {
        Ok(())
    }

    fn post_execution_actions(
        _memory_pages: &mut BTreeMap<PageNumber, Option<Box<PageBuf>>>,
        _wasm_mem_begin_addr: u64,
    ) -> Result<(), Self::Error> {
        Ok(())
    }

    fn remove_lazy_pages_prot(_mem_addr: u64) -> Result<(), Self::Error> {
        Ok(())
    }

    fn protect_lazy_pages_and_update_wasm_mem_addr(
        _old_mem_addr: u64,
        _new_mem_addr: u64,
    ) -> Result<(), Self::Error> {
        Ok(())
    }
}

impl IntoExtInfo for Ext {
    fn into_ext_info<F: FnMut(usize, &mut [u8]) -> Result<(), T>, T>(
        self,
        mut get_page_data: F,
    ) -> Result<ExtInfo, (T, GasAmount)> {
        let pages = wasm_pages_to_pages_set(self.allocations_context.allocations().iter());
        let mut pages_data = BTreeMap::new();
        for page in pages.iter() {
            let mut buf = alloc::vec![0u8; PageNumber::size()];
            if let Err(err) = get_page_data(page.offset(), &mut buf) {
                return Err((err, self.gas_counter.into()));
            }
            pages_data.insert(*page, buf);
        }

        let (outcome, context_store) = self.message_context.drain();
        let (generated_dispatches, awakening) = outcome.drain();

        Ok(ExtInfo {
            gas_amount: self.gas_counter.into(),
            pages,
            pages_data,
            generated_dispatches,
            awakening,
            context_store,
            trap_explanation: self.error_explanation,
            exit_argument: self.exit_argument,
            program_candidates_data: self.program_candidates_data,
        })
    }

    fn into_gas_amount(self) -> GasAmount {
        self.gas_counter.into()
    }
}

impl Ext {
    /// Return result and store error info in field
    pub fn return_and_store_err<T>(&mut self, result: Result<T, ExtError>) -> Result<T, ExtError> {
        result.map_err(|err| {
            self.error_explanation = Some(err);
            err
        })
    }
}

impl EnvExt for Ext {
    type Error = ExtError;

    fn alloc(
        &mut self,
        pages_num: WasmPageNumber,
        mem: &mut dyn Memory,
    ) -> Result<WasmPageNumber, Self::Error> {
        // Greedily charge gas for allocations
        self.charge_gas(pages_num.0.saturating_mul(self.config.alloc_cost as u32))?;
        // Greedily charge gas for grow
        self.charge_gas(pages_num.0.saturating_mul(self.config.mem_grow_cost as u32))?;

        self.charge_gas_runtime(RuntimeCosts::Alloc)?;

        let old_mem_size = mem.size();

        let result = self
            .allocations_context
            .alloc(pages_num, mem)
            .map_err(ExtError::Alloc);

        let page_number = self.return_and_store_err(result)?;

        // Returns back greedily used gas for grow
        let new_mem_size = mem.size();
        let grow_pages_num = new_mem_size - old_mem_size;
        let mut gas_to_return_back = self
            .config
            .mem_grow_cost
            .saturating_mul((pages_num - grow_pages_num).0 as u64);

        // Returns back greedily used gas for allocations
        let first_page = page_number;
        let last_page = first_page + pages_num - 1.into();
        let mut new_alloced_pages_num = 0;
        for page in first_page.0..=last_page.0 {
            if !self.allocations_context.is_init_page(page.into()) {
                new_alloced_pages_num += 1;
            }
        }
        gas_to_return_back = gas_to_return_back.saturating_add(
            self.config
                .alloc_cost
                .saturating_mul((pages_num.0 - new_alloced_pages_num) as u64),
        );

        self.refund_gas(gas_to_return_back as u32)?;

        Ok(page_number)
    }

    fn block_height(&mut self) -> Result<u32, &'static str> {
        self.charge_gas_runtime(RuntimeCosts::BlockHeight)?;
        Ok(self.block_info.height)
    }

    fn block_timestamp(&mut self) -> Result<u64, &'static str> {
        self.charge_gas_runtime(RuntimeCosts::BlockTimestamp)?;
        Ok(self.block_info.timestamp)
    }

    fn origin(&mut self) -> Result<gear_core::ids::ProgramId, &'static str> {
        self.charge_gas_runtime(RuntimeCosts::Origin)?;
        Ok(self.origin)
    }

<<<<<<< HEAD
    fn send_init(&mut self) -> Result<usize, Self::Error> {
=======
    fn send_init(&mut self) -> Result<usize, &'static str> {
        self.charge_gas_runtime(RuntimeCosts::SendInit)?;
>>>>>>> 1275a71c
        let result = self
            .message_context
            .send_init()
            .map_err(SendError::MessageContext)
            .map_err(ExtError::Send);

        self.return_and_store_err(result.map(|v| v as usize))
    }

<<<<<<< HEAD
    fn send_push(&mut self, handle: usize, buffer: &[u8]) -> Result<(), Self::Error> {
=======
    fn send_push(&mut self, handle: usize, buffer: &[u8]) -> Result<(), &'static str> {
        self.charge_gas_runtime(RuntimeCosts::SendPush(buffer.len() as u32))?;
>>>>>>> 1275a71c
        let result = self
            .message_context
            .send_push(handle as u32, buffer)
            .map_err(SendError::MessageContext)
            .map_err(ExtError::Send);

        self.return_and_store_err(result)
    }

<<<<<<< HEAD
    fn reply_push(&mut self, buffer: &[u8]) -> Result<(), Self::Error> {
=======
    fn reply_push(&mut self, buffer: &[u8]) -> Result<(), &'static str> {
        self.charge_gas_runtime(RuntimeCosts::Reply(buffer.len() as u32))?;
>>>>>>> 1275a71c
        let result = self
            .message_context
            .reply_push(buffer)
            .map_err(ReplyError::MessageContext)
            .map_err(ExtError::Reply);

        self.return_and_store_err(result)
    }

    fn send_commit(&mut self, handle: usize, msg: HandlePacket) -> Result<MessageId, Self::Error> {
        if 0 < msg.value() && msg.value() < self.existential_deposit {
            return self
                .return_and_store_err(Err(ExtError::Send(SendError::InsufficientMessageValue)));
        };

        self.charge_gas_runtime(RuntimeCosts::SendCommit(msg.payload().len() as u32))?;

        if self.gas_counter.reduce(msg.gas_limit().unwrap_or(0)) != ChargeResult::Enough {
            return self.return_and_store_err(Err(ExtError::Send(SendError::GasLimitExceeded)));
        };

        if self.value_counter.reduce(msg.value()) != ChargeResult::Enough {
            return self.return_and_store_err(Err(ExtError::Send(SendError::NotEnoughValue)));
        };

        let result = self
            .message_context
            .send_commit(handle as u32, msg)
            .map_err(SendError::MessageContext)
            .map_err(ExtError::Send);

        self.return_and_store_err(result)
    }

<<<<<<< HEAD
    fn reply_commit(&mut self, msg: ReplyPacket) -> Result<MessageId, Self::Error> {
=======
    fn reply_commit(&mut self, msg: ReplyPacket) -> Result<MessageId, &'static str> {
        self.charge_gas_runtime(RuntimeCosts::Reply(msg.payload().len() as u32))?;
>>>>>>> 1275a71c
        if 0 < msg.value() && msg.value() < self.existential_deposit {
            return self
                .return_and_store_err(Err(ExtError::Reply(ReplyError::InsufficientMessageValue)));
        };

        if self.value_counter.reduce(msg.value()) != ChargeResult::Enough {
            return self.return_and_store_err(Err(ExtError::Reply(ReplyError::NotEnoughValue)));
        };

        let result = self
            .message_context
            .reply_commit(msg)
            .map_err(ReplyError::MessageContext)
            .map_err(ExtError::Reply);

        self.return_and_store_err(result)
    }

    fn reply_to(&mut self) -> Result<Option<(MessageId, i32)>, &'static str> {
        self.charge_gas_runtime(RuntimeCosts::ReplyTo)?;
        Ok(self.message_context.current().reply())
    }

    fn source(&mut self) -> Result<ProgramId, &'static str> {
        self.charge_gas_runtime(RuntimeCosts::Source)?;
        Ok(self.message_context.current().source())
    }

<<<<<<< HEAD
    fn exit(&mut self, value_destination: ProgramId) -> Result<(), Self::Error> {
=======
    fn exit(&mut self, value_destination: ProgramId) -> Result<(), &'static str> {
        self.charge_gas_runtime(RuntimeCosts::Exit)?;
>>>>>>> 1275a71c
        if self.exit_argument.is_some() {
            Err(ExtError::ExitTwice)
        } else {
            self.exit_argument = Some(value_destination);
            Ok(())
        }
    }

    fn message_id(&mut self) -> Result<MessageId, &'static str> {
        self.charge_gas_runtime(RuntimeCosts::MsgId)?;
        Ok(self.message_context.current().id())
    }

    fn program_id(&mut self) -> Result<gear_core::ids::ProgramId, &'static str> {
        self.charge_gas_runtime(RuntimeCosts::ProgramId)?;
        Ok(self.program_id)
    }

    fn free(&mut self, page: WasmPageNumber) -> Result<(), Self::Error> {
        let result = self.allocations_context.free(page).map_err(ExtError::Free);

        // Returns back gas for allocated page if it's new
        if !self.allocations_context.is_init_page(page) {
            self.refund_gas(self.config.alloc_cost as u32)?;
        }

        self.return_and_store_err(result)
    }

<<<<<<< HEAD
    fn debug(&mut self, data: &str) -> Result<(), Self::Error> {
=======
    fn debug(&mut self, data: &str) -> Result<(), &'static str> {
        self.charge_gas_runtime(RuntimeCosts::Debug)?;

        if data.starts_with("panic occurred") {
            self.error_explanation = Some("Panic occurred");
        }
>>>>>>> 1275a71c
        log::debug!(target: "gwasm", "DEBUG: {}", data);

        Ok(())
    }

    fn msg(&mut self) -> &[u8] {
        self.message_context.current().payload()
    }

<<<<<<< HEAD
    fn charge_gas(&mut self, val: u32) -> Result<(), Self::Error> {
=======
    fn gas(&mut self, val: u32) -> Result<(), &'static str> {
        self.charge_gas_runtime(RuntimeCosts::MeteringBlock(val))
    }

    fn charge_gas(&mut self, val: u32) -> Result<(), &'static str> {
>>>>>>> 1275a71c
        use ChargeResult::*;

        let common_charge = self.gas_counter.charge(val as u64);
        let allowance_charge = self.gas_allowance_counter.charge(val as u64);

        let res = match (common_charge, allowance_charge) {
            (NotEnough, _) => Err(ExtError::GasLimitExceeded),
            (Enough, NotEnough) => Err(ExtError::TerminationReason(
                TerminationReason::GasAllowanceExceeded,
            )),
            (Enough, Enough) => Ok(()),
        };

        self.return_and_store_err(res)
    }

<<<<<<< HEAD
    fn refund_gas(&mut self, val: u32) -> Result<(), Self::Error> {
=======
    fn charge_gas_runtime(&mut self, costs: RuntimeCosts) -> Result<(), &'static str> {
        use ChargeResult::*;
        let (common_charge, allowance_charge) = charge_gas_token!(self, costs);

        let res = match (common_charge, allowance_charge) {
            (NotEnough, _) => Err("Gas limit exceeded"),
            (Enough, NotEnough) => Err(gear_backend_common::GAS_ALLOWANCE_STR),
            (Enough, Enough) => Ok(()),
        };

        self.return_and_store_err(res)
    }

    fn refund_gas(&mut self, val: u32) -> Result<(), &'static str> {
>>>>>>> 1275a71c
        if self.gas_counter.refund(val as u64) == ChargeResult::Enough {
            self.gas_allowance_counter.refund(val as u64);
            Ok(())
        } else {
            self.return_and_store_err(Err(ExtError::TooManyGasAdded))
        }
    }

    fn gas_available(&mut self) -> Result<u64, &'static str> {
        self.charge_gas_runtime(RuntimeCosts::GasAvailable)?;
        Ok(self.gas_counter.left())
    }

    fn value(&mut self) -> Result<u128, &'static str> {
        self.charge_gas_runtime(RuntimeCosts::Value)?;
        Ok(self.message_context.current().value())
    }

    fn value_available(&mut self) -> Result<u128, &'static str> {
        self.charge_gas_runtime(RuntimeCosts::ValueAvailable)?;
        Ok(self.value_counter.left())
    }

<<<<<<< HEAD
    fn leave(&mut self) -> Result<(), Self::Error> {
        Ok(())
    }

    fn wait(&mut self) -> Result<(), Self::Error> {
        Ok(())
    }

    fn wake(&mut self, waker_id: MessageId) -> Result<(), Self::Error> {
        let result = self.message_context.wake(waker_id).map_err(ExtError::Wake);
=======
    fn leave(&mut self) -> Result<(), &'static str> {
        self.charge_gas_runtime(RuntimeCosts::Leave)?;
        Ok(())
    }

    fn wait(&mut self) -> Result<(), &'static str> {
        self.charge_gas_runtime(RuntimeCosts::Wait)?;
        Ok(())
    }

    fn wake(&mut self, waker_id: MessageId) -> Result<(), &'static str> {
        self.charge_gas_runtime(RuntimeCosts::Wake)?;
        let result = self
            .message_context
            .wake(waker_id)
            .map_err(|_| "Unable to mark the message to be woken");
>>>>>>> 1275a71c

        self.return_and_store_err(result)
    }

<<<<<<< HEAD
    fn create_program(&mut self, packet: InitPacket) -> Result<ProgramId, Self::Error> {
=======
    fn create_program(&mut self, packet: InitPacket) -> Result<ProgramId, &'static str> {
        self.charge_gas_runtime(RuntimeCosts::CreateProgram)?;
>>>>>>> 1275a71c
        let code_hash = packet.code_id();

        // Send a message for program creation
        let result = self
            .message_context
            .init_program(packet)
            .map(|(new_prog_id, init_msg_id)| {
                // Save a program candidate for this run
                let entry = self.program_candidates_data.entry(code_hash).or_default();
                entry.push((new_prog_id, init_msg_id));

                new_prog_id
            })
            .map_err(ExtError::InitMessageNotDuplicated);

        self.return_and_store_err(result)
    }
}<|MERGE_RESOLUTION|>--- conflicted
+++ resolved
@@ -290,27 +290,23 @@
         Ok(page_number)
     }
 
-    fn block_height(&mut self) -> Result<u32, &'static str> {
+    fn block_height(&mut self) -> Result<u32, Self::Error> {
         self.charge_gas_runtime(RuntimeCosts::BlockHeight)?;
         Ok(self.block_info.height)
     }
 
-    fn block_timestamp(&mut self) -> Result<u64, &'static str> {
+    fn block_timestamp(&mut self) -> Result<u64, Self::Error> {
         self.charge_gas_runtime(RuntimeCosts::BlockTimestamp)?;
         Ok(self.block_info.timestamp)
     }
 
-    fn origin(&mut self) -> Result<gear_core::ids::ProgramId, &'static str> {
+    fn origin(&mut self) -> Result<gear_core::ids::ProgramId, Self::Error> {
         self.charge_gas_runtime(RuntimeCosts::Origin)?;
         Ok(self.origin)
     }
 
-<<<<<<< HEAD
     fn send_init(&mut self) -> Result<usize, Self::Error> {
-=======
-    fn send_init(&mut self) -> Result<usize, &'static str> {
         self.charge_gas_runtime(RuntimeCosts::SendInit)?;
->>>>>>> 1275a71c
         let result = self
             .message_context
             .send_init()
@@ -320,12 +316,8 @@
         self.return_and_store_err(result.map(|v| v as usize))
     }
 
-<<<<<<< HEAD
     fn send_push(&mut self, handle: usize, buffer: &[u8]) -> Result<(), Self::Error> {
-=======
-    fn send_push(&mut self, handle: usize, buffer: &[u8]) -> Result<(), &'static str> {
         self.charge_gas_runtime(RuntimeCosts::SendPush(buffer.len() as u32))?;
->>>>>>> 1275a71c
         let result = self
             .message_context
             .send_push(handle as u32, buffer)
@@ -335,12 +327,8 @@
         self.return_and_store_err(result)
     }
 
-<<<<<<< HEAD
     fn reply_push(&mut self, buffer: &[u8]) -> Result<(), Self::Error> {
-=======
-    fn reply_push(&mut self, buffer: &[u8]) -> Result<(), &'static str> {
         self.charge_gas_runtime(RuntimeCosts::Reply(buffer.len() as u32))?;
->>>>>>> 1275a71c
         let result = self
             .message_context
             .reply_push(buffer)
@@ -375,12 +363,8 @@
         self.return_and_store_err(result)
     }
 
-<<<<<<< HEAD
     fn reply_commit(&mut self, msg: ReplyPacket) -> Result<MessageId, Self::Error> {
-=======
-    fn reply_commit(&mut self, msg: ReplyPacket) -> Result<MessageId, &'static str> {
         self.charge_gas_runtime(RuntimeCosts::Reply(msg.payload().len() as u32))?;
->>>>>>> 1275a71c
         if 0 < msg.value() && msg.value() < self.existential_deposit {
             return self
                 .return_and_store_err(Err(ExtError::Reply(ReplyError::InsufficientMessageValue)));
@@ -399,22 +383,18 @@
         self.return_and_store_err(result)
     }
 
-    fn reply_to(&mut self) -> Result<Option<(MessageId, i32)>, &'static str> {
+    fn reply_to(&mut self) -> Result<Option<(MessageId, i32)>, Self::Error> {
         self.charge_gas_runtime(RuntimeCosts::ReplyTo)?;
         Ok(self.message_context.current().reply())
     }
 
-    fn source(&mut self) -> Result<ProgramId, &'static str> {
+    fn source(&mut self) -> Result<ProgramId, Self::Error> {
         self.charge_gas_runtime(RuntimeCosts::Source)?;
         Ok(self.message_context.current().source())
     }
 
-<<<<<<< HEAD
     fn exit(&mut self, value_destination: ProgramId) -> Result<(), Self::Error> {
-=======
-    fn exit(&mut self, value_destination: ProgramId) -> Result<(), &'static str> {
         self.charge_gas_runtime(RuntimeCosts::Exit)?;
->>>>>>> 1275a71c
         if self.exit_argument.is_some() {
             Err(ExtError::ExitTwice)
         } else {
@@ -423,12 +403,12 @@
         }
     }
 
-    fn message_id(&mut self) -> Result<MessageId, &'static str> {
+    fn message_id(&mut self) -> Result<MessageId, Self::Error> {
         self.charge_gas_runtime(RuntimeCosts::MsgId)?;
         Ok(self.message_context.current().id())
     }
 
-    fn program_id(&mut self) -> Result<gear_core::ids::ProgramId, &'static str> {
+    fn program_id(&mut self) -> Result<gear_core::ids::ProgramId, Self::Error> {
         self.charge_gas_runtime(RuntimeCosts::ProgramId)?;
         Ok(self.program_id)
     }
@@ -444,16 +424,12 @@
         self.return_and_store_err(result)
     }
 
-<<<<<<< HEAD
     fn debug(&mut self, data: &str) -> Result<(), Self::Error> {
-=======
-    fn debug(&mut self, data: &str) -> Result<(), &'static str> {
         self.charge_gas_runtime(RuntimeCosts::Debug)?;
 
         if data.starts_with("panic occurred") {
             self.error_explanation = Some("Panic occurred");
         }
->>>>>>> 1275a71c
         log::debug!(target: "gwasm", "DEBUG: {}", data);
 
         Ok(())
@@ -463,15 +439,11 @@
         self.message_context.current().payload()
     }
 
-<<<<<<< HEAD
-    fn charge_gas(&mut self, val: u32) -> Result<(), Self::Error> {
-=======
     fn gas(&mut self, val: u32) -> Result<(), &'static str> {
         self.charge_gas_runtime(RuntimeCosts::MeteringBlock(val))
     }
 
-    fn charge_gas(&mut self, val: u32) -> Result<(), &'static str> {
->>>>>>> 1275a71c
+    fn charge_gas(&mut self, val: u32) -> Result<(), Self::Error> {
         use ChargeResult::*;
 
         let common_charge = self.gas_counter.charge(val as u64);
@@ -488,24 +460,22 @@
         self.return_and_store_err(res)
     }
 
-<<<<<<< HEAD
-    fn refund_gas(&mut self, val: u32) -> Result<(), Self::Error> {
-=======
     fn charge_gas_runtime(&mut self, costs: RuntimeCosts) -> Result<(), &'static str> {
         use ChargeResult::*;
         let (common_charge, allowance_charge) = charge_gas_token!(self, costs);
 
         let res = match (common_charge, allowance_charge) {
-            (NotEnough, _) => Err("Gas limit exceeded"),
-            (Enough, NotEnough) => Err(gear_backend_common::GAS_ALLOWANCE_STR),
+            (NotEnough, _) => Err(ExtError::GasLimitExceeded),
+            (Enough, NotEnough) => Err(ExtError::TerminationReason(
+                TerminationReason::GasAllowanceExceeded,
+            )),
             (Enough, Enough) => Ok(()),
         };
 
         self.return_and_store_err(res)
     }
 
-    fn refund_gas(&mut self, val: u32) -> Result<(), &'static str> {
->>>>>>> 1275a71c
+    fn refund_gas(&mut self, val: u32) -> Result<(), Self::Error> {
         if self.gas_counter.refund(val as u64) == ChargeResult::Enough {
             self.gas_allowance_counter.refund(val as u64);
             Ok(())
@@ -514,7 +484,7 @@
         }
     }
 
-    fn gas_available(&mut self) -> Result<u64, &'static str> {
+    fn gas_available(&mut self) -> Result<u64, Self::Error> {
         self.charge_gas_runtime(RuntimeCosts::GasAvailable)?;
         Ok(self.gas_counter.left())
     }
@@ -524,50 +494,30 @@
         Ok(self.message_context.current().value())
     }
 
-    fn value_available(&mut self) -> Result<u128, &'static str> {
+    fn value_available(&mut self) -> Result<u128, Self::Error> {
         self.charge_gas_runtime(RuntimeCosts::ValueAvailable)?;
         Ok(self.value_counter.left())
     }
 
-<<<<<<< HEAD
     fn leave(&mut self) -> Result<(), Self::Error> {
+        self.charge_gas_runtime(RuntimeCosts::Leave)?;
         Ok(())
     }
 
     fn wait(&mut self) -> Result<(), Self::Error> {
+        self.charge_gas_runtime(RuntimeCosts::Wait)?;
         Ok(())
     }
 
     fn wake(&mut self, waker_id: MessageId) -> Result<(), Self::Error> {
+        self.charge_gas_runtime(RuntimeCosts::Wake)?;
         let result = self.message_context.wake(waker_id).map_err(ExtError::Wake);
-=======
-    fn leave(&mut self) -> Result<(), &'static str> {
-        self.charge_gas_runtime(RuntimeCosts::Leave)?;
-        Ok(())
-    }
-
-    fn wait(&mut self) -> Result<(), &'static str> {
-        self.charge_gas_runtime(RuntimeCosts::Wait)?;
-        Ok(())
-    }
-
-    fn wake(&mut self, waker_id: MessageId) -> Result<(), &'static str> {
-        self.charge_gas_runtime(RuntimeCosts::Wake)?;
-        let result = self
-            .message_context
-            .wake(waker_id)
-            .map_err(|_| "Unable to mark the message to be woken");
->>>>>>> 1275a71c
-
-        self.return_and_store_err(result)
-    }
-
-<<<<<<< HEAD
+
+        self.return_and_store_err(result)
+    }
+
     fn create_program(&mut self, packet: InitPacket) -> Result<ProgramId, Self::Error> {
-=======
-    fn create_program(&mut self, packet: InitPacket) -> Result<ProgramId, &'static str> {
         self.charge_gas_runtime(RuntimeCosts::CreateProgram)?;
->>>>>>> 1275a71c
         let code_hash = packet.code_id();
 
         // Send a message for program creation
