--- conflicted
+++ resolved
@@ -1034,11 +1034,7 @@
 #[cfg(test)]
 mod tests {
     use super::*;
-<<<<<<< HEAD
-    use gear_core::message::{ContextSettings, IncomingDispatch};
-=======
-    use gear_core::{message::ContextSettings, pages::PageNumber};
->>>>>>> cc0235a3
+    use gear_core::{message::{ContextSettings, IncomingDispatch}, pages::PageNumber};
 
     struct ProcessorContextBuilder(ProcessorContext);
 
