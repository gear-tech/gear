--- conflicted
+++ resolved
@@ -37,13 +37,8 @@
     gas::{ChargeResult, GasAllowanceCounter, GasAmount, GasCounter, Token, ValueCounter},
     ids::{CodeId, MessageId, ProgramId, ReservationId},
     memory::{
-<<<<<<< HEAD
-        AllocInfo, AllocationsContext, GrowHandler, Memory, MemoryInterval, NoopGrowHandler,
-        PageBuf, PageNumber, PageU32Size, WasmPageNumber,
-=======
-        AllocInfo, AllocationsContext, GearPage, GrowHandler, GrowHandlerNothing, Memory,
-        MemoryInterval, PageBuf, PageU32Size, WasmPage,
->>>>>>> 8d28fa7e
+        AllocInfo, AllocationsContext, GearPage, GrowHandler, Memory, MemoryInterval,
+        NoopGrowHandler, PageBuf, PageU32Size, WasmPage,
     },
     message::{
         GasLimit, HandlePacket, InitPacket, MessageContext, Packet, ReplyPacket, StatusCode,
@@ -445,13 +440,8 @@
         &mut self,
         pages_num: WasmPage,
         mem: &mut impl Memory,
-<<<<<<< HEAD
-    ) -> Result<WasmPageNumber, Self::Error> {
+    ) -> Result<WasmPage, Self::Error> {
         self.alloc_inner::<NoopGrowHandler>(pages_num, mem)
-=======
-    ) -> Result<WasmPage, Self::Error> {
-        self.alloc_inner::<GrowHandlerNothing>(pages_num, mem)
->>>>>>> 8d28fa7e
     }
 
     fn block_height(&mut self) -> Result<u32, Self::Error> {
