--- conflicted
+++ resolved
@@ -31,16 +31,11 @@
     costs::{HostFnWeights, RuntimeCosts},
     env::Ext as EnvExt,
     gas::{ChargeResult, GasAllowanceCounter, GasAmount, GasCounter, ValueCounter},
-<<<<<<< HEAD
     ids::{CodeId, MessageId, ProgramId, ReservationId},
-    memory::{AllocationsContext, Memory, PageBuf, WasmPageNumber},
-=======
-    ids::{CodeId, MessageId, ProgramId},
     memory::{
         AllocationsContext, GrowHandler, GrowHandlerNothing, Memory, PageBuf, PageNumber,
         WasmPageNumber,
     },
->>>>>>> ca8af1c3
     message::{ExitCode, GasLimit, HandlePacket, InitPacket, MessageContext, Packet, ReplyPacket},
     reservation::GasReserver,
 };
@@ -220,44 +215,6 @@
 
 impl IntoExtInfo for Ext {
     fn into_ext_info(self, memory: &impl Memory) -> Result<ExtInfo, (MemoryError, GasAmount)> {
-<<<<<<< HEAD
-        let ProcessorContext {
-            allocations_context,
-            gas_reserver,
-            message_context,
-            gas_counter,
-            program_candidates_data,
-            ..
-        } = self.context;
-
-        let static_pages = allocations_context.static_pages();
-        let (initial_allocations, wasm_pages) = allocations_context.into_parts();
-        let mut pages_data = BTreeMap::new();
-        for page in (0..static_pages.0)
-            .map(WasmPageNumber)
-            .chain(wasm_pages.iter().copied())
-            .flat_map(|p| p.to_gear_pages_iter())
-        {
-            let mut buf = PageBuf::new_zeroed();
-            if let Err(err) = memory.read(page.offset(), buf.as_mut_slice()) {
-                return Err((err, gas_counter.into()));
-            }
-            pages_data.insert(page, buf);
-        }
-
-        let (outcome, context_store) = message_context.drain();
-        let (generated_dispatches, awakening) = outcome.drain();
-
-        let info = ExtInfo {
-            gas_amount: gas_counter.into(),
-            gas_reserver,
-            allocations: wasm_pages.ne(&initial_allocations).then_some(wasm_pages),
-            pages_data,
-            generated_dispatches,
-            awakening,
-            context_store,
-            program_candidates_data,
-=======
         let pages_for_data = |static_pages: WasmPageNumber,
                               allocations: &BTreeSet<WasmPageNumber>|
          -> Vec<PageNumber> {
@@ -266,7 +223,6 @@
                 .chain(allocations.iter().copied())
                 .flat_map(|p| p.to_gear_pages_iter())
                 .collect()
->>>>>>> ca8af1c3
         };
 
         self.into_ext_info_inner(memory, pages_for_data)
