--- conflicted
+++ resolved
@@ -453,7 +453,6 @@
         }
     }
 
-<<<<<<< HEAD
     fn charge_for_dispatch_stash_hold(&mut self, delay: u32) -> Result<(), ProcessorError> {
         if delay != 0 {
             // Take delay and get cost of block.
@@ -471,10 +470,7 @@
         Ok(())
     }
 
-    fn refund_gas(&mut self, val: u64) -> Result<(), ProcessorError> {
-=======
     fn refund_gas(&mut self, val: u64) -> Result<(), ChargeError> {
->>>>>>> abede488
         if self.context.gas_counter.refund(val) == ChargeResult::Enough {
             self.context.gas_allowance_counter.refund(val);
             Ok(())
