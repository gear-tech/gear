// This file is part of Gear.

// Copyright (C) 2021-2022 Gear Technologies Inc.
// SPDX-License-Identifier: GPL-3.0-or-later WITH Classpath-exception-2.0

// This program is free software: you can redistribute it and/or modify
// it under the terms of the GNU General Public License as published by
// the Free Software Foundation, either version 3 of the License, or
// (at your option) any later version.

// This program is distributed in the hope that it will be useful,
// but WITHOUT ANY WARRANTY; without even the implied warranty of
// MERCHANTABILITY or FITNESS FOR A PARTICULAR PURPOSE. See the
// GNU General Public License for more details.

// You should have received a copy of the GNU General Public License
// along with this program. If not, see <https://www.gnu.org/licenses/>.

use crate::configs::{AllocationsConfig, BlockInfo};
use alloc::{
    collections::{BTreeMap, BTreeSet},
    string::{String, ToString},
    vec::Vec,
};
use core::fmt;
use gear_backend_common::{
    error_processor::IntoExtError, AsTerminationReason, ExtInfo, IntoExtInfo, TerminationReason,
    TrapExplanation,
};
use gear_core::{
    charge_gas_token,
    costs::{HostFnWeights, RuntimeCosts},
    env::Ext as EnvExt,
    gas::{ChargeResult, GasAllowanceCounter, GasAmount, GasCounter, ValueCounter},
    ids::{CodeId, MessageId, ProgramId},
    memory::{AllocationsContext, Memory, PageBuf, PageNumber, WasmPageNumber},
    message::{
        GasLimit, HandlePacket, InitPacket, MessageContext, Packet, ReplyDetails, ReplyPacket,
    },
};
use gear_core_errors::{CoreError, ExecutionError, ExtError, MemoryError, MessageError};

/// Processor context.
pub struct ProcessorContext {
    /// Gas counter.
    pub gas_counter: GasCounter,
    /// Gas allowance counter.
    pub gas_allowance_counter: GasAllowanceCounter,
    /// Value counter.
    pub value_counter: ValueCounter,
    /// Allocations context.
    pub allocations_context: AllocationsContext,
    /// Message context.
    pub message_context: MessageContext,
    /// Block info.
    pub block_info: BlockInfo,
    /// Allocations config.
    pub config: AllocationsConfig,
    /// Account existential deposit
    pub existential_deposit: u128,
    /// Communication origin
    pub origin: ProgramId,
    /// Current program id
    pub program_id: ProgramId,
    /// Map of code hashes to program ids of future programs, which are planned to be
    /// initialized with the corresponding code (with the same code hash).
    pub program_candidates_data: BTreeMap<CodeId, Vec<(ProgramId, MessageId)>>,
    /// Weights of host functions.
    pub host_fn_weights: HostFnWeights,
    /// Functions forbidden to be called.
    pub forbidden_funcs: BTreeSet<&'static str>,
    /// Mailbox threshold
    pub mailbox_threshold: u64,
}

/// Trait to which ext must have to work in processor wasm executor.
/// Currently used only for lazy-pages support.
pub trait ProcessorExt {
    /// An error issues in processor
    type Error: fmt::Display;

    /// Create new
    fn new(context: ProcessorContext) -> Self;

    /// Returns whether this extension works with lazy pages
    fn is_lazy_pages_enabled() -> bool;

    /// If extension support lazy pages, then checks that
    /// environment for lazy pages is initialized.
    fn check_lazy_pages_consistent_state() -> bool;

    /// Protect and save storage keys for pages which has no data
    fn lazy_pages_protect_and_init_info(
        mem: &impl Memory,
        prog_id: ProgramId,
    ) -> Result<(), Self::Error>;

    /// Lazy pages contract post execution actions
    fn lazy_pages_post_execution_actions(
        mem: &impl Memory,
        memory_pages: &mut BTreeMap<PageNumber, PageBuf>,
    ) -> Result<(), Self::Error>;
}

/// [`Ext`](Ext)'s error
#[derive(Debug, Clone, Eq, PartialEq, derive_more::Display, derive_more::From)]
pub enum ProcessorError {
    /// Basic error
    #[display(fmt = "{}", _0)]
    Core(ExtError),
    /// Termination reason occurred in a syscall
    #[display(fmt = "Terminated: {:?}", _0)]
    Terminated(TerminationReason),
    /// User's code panicked
    #[display(fmt = "Panic occurred: {}", _0)]
    Panic(String),
}

impl ProcessorError {
    /// Tries to represent this error as [`ExtError`]
    pub fn as_ext_error(&self) -> Option<&ExtError> {
        match self {
            ProcessorError::Core(err) => Some(err),
            _ => None,
        }
    }

    /// Converts error into [`TrapExplanation`]
    pub fn into_trap_explanation(self) -> Option<TrapExplanation> {
        match self {
            Self::Core(err) => Some(TrapExplanation::Core(err)),
            Self::Panic(msg) => Some(TrapExplanation::Other(msg.into())),
            _ => None,
        }
    }
}

impl From<MessageError> for ProcessorError {
    fn from(err: MessageError) -> Self {
        Self::Core(ExtError::Message(err))
    }
}

impl From<MemoryError> for ProcessorError {
    fn from(err: MemoryError) -> Self {
        Self::Core(ExtError::Memory(err))
    }
}

impl From<ExecutionError> for ProcessorError {
    fn from(err: ExecutionError) -> Self {
        Self::Core(ExtError::Execution(err))
    }
}

impl CoreError for ProcessorError {}

impl IntoExtError for ProcessorError {
    fn into_ext_error(self) -> Result<ExtError, Self> {
        match self {
            ProcessorError::Core(err) => Ok(err),
            err => Err(err),
        }
    }
}

impl AsTerminationReason for ProcessorError {
    fn as_termination_reason(&self) -> Option<&TerminationReason> {
        match self {
            ProcessorError::Terminated(reason) => Some(reason),
            _ => None,
        }
    }
}

/// Structure providing externalities for running host functions.
pub struct Ext {
    /// Processor context.
    pub context: ProcessorContext,
    /// Any guest code panic explanation, if available.
    pub error_explanation: Option<ProcessorError>,
}

/// Empty implementation for non-substrate (and non-lazy-pages) using
impl ProcessorExt for Ext {
    type Error = ExtError;

    fn new(context: ProcessorContext) -> Self {
        Self {
            context,
            error_explanation: None,
        }
    }

    fn is_lazy_pages_enabled() -> bool {
        false
    }

    fn check_lazy_pages_consistent_state() -> bool {
        true
    }

    fn lazy_pages_protect_and_init_info(
        _mem: &impl Memory,
        _prog_id: ProgramId,
    ) -> Result<(), Self::Error> {
        unreachable!()
    }

    fn lazy_pages_post_execution_actions(
        _mem: &impl Memory,
        _memory_pages: &mut BTreeMap<PageNumber, PageBuf>,
    ) -> Result<(), Self::Error> {
        unreachable!()
    }
}

impl IntoExtInfo for Ext {
<<<<<<< HEAD
    fn into_ext_info(self, memory: &impl Memory) -> Result<ExtInfo, (MemoryError, GasAmount)> {
=======
    fn into_ext_info(
        self,
        memory: &impl Memory,
        stack_page_count: WasmPageNumber,
    ) -> Result<(ExtInfo, Option<TrapExplanation>), (MemoryError, GasAmount)> {
>>>>>>> a6c4f97c
        let ProcessorContext {
            allocations_context,
            message_context,
            gas_counter,
            program_candidates_data,
            ..
        } = self.context;

        let static_pages = allocations_context.static_pages();
        let (initial_allocations, wasm_pages) = allocations_context.into_parts();
        let mut pages_data = BTreeMap::new();
        for page in (0..static_pages.0)
            .map(WasmPageNumber)
            .chain(wasm_pages.iter().copied())
            .skip_while(|page| *page < stack_page_count)
            .flat_map(|p| p.to_gear_pages_iter())
        {
            let mut buf = PageBuf::new_zeroed();
            if let Err(err) = memory.read(page.offset(), buf.as_mut_slice()) {
                return Err((err, gas_counter.into()));
            }
            pages_data.insert(page, buf);
        }

        let (outcome, context_store) = message_context.drain();
        let (generated_dispatches, awakening) = outcome.drain();

        let info = ExtInfo {
            gas_amount: gas_counter.into(),
            allocations: wasm_pages.ne(&initial_allocations).then_some(wasm_pages),
            pages_data,
            generated_dispatches,
            awakening,
            context_store,
            program_candidates_data,
        };
        Ok(info)
    }

    fn into_gas_amount(self) -> GasAmount {
        self.context.gas_counter.into()
    }

    fn last_error(&self) -> Option<&ExtError> {
        self.error_explanation
            .as_ref()
            .and_then(ProcessorError::as_ext_error)
    }

    fn trap_explanation(&self) -> Option<TrapExplanation> {
        self.error_explanation
            .clone()
            .and_then(ProcessorError::into_trap_explanation)
    }
}

impl Ext {
    /// Return result and store error info in field
    pub fn return_and_store_err<T, E>(&mut self, result: Result<T, E>) -> Result<T, ProcessorError>
    where
        E: Into<ProcessorError>,
    {
        result.map_err(Into::into).map_err(|err| {
            self.error_explanation = Some(err.clone());
            err
        })
    }

    fn check_message_value(&mut self, message_value: u128) -> Result<(), ProcessorError> {
        let existential_deposit = self.context.existential_deposit;
        // Sending value should apply the range {0} ∪ [existential_deposit; +inf)
        if 0 < message_value && message_value < existential_deposit {
            self.return_and_store_err(Err(MessageError::InsufficientValue {
                message_value,
                existential_deposit,
            }))
        } else {
            Ok(())
        }
    }

    fn charge_message_gas(&mut self, gas_limit: Option<GasLimit>) -> Result<(), ProcessorError> {
        let mailbox_threshold = self.context.mailbox_threshold;
        let gas_limit = gas_limit.unwrap_or(0);

        if gas_limit != 0 && gas_limit < mailbox_threshold {
            self.return_and_store_err(Err(MessageError::InsufficientGasLimit {
                message_gas_limit: gas_limit,
                mailbox_threshold,
            }))
        } else if self.context.gas_counter.reduce(gas_limit) != ChargeResult::Enough {
            self.return_and_store_err(Err(MessageError::NotEnoughGas))
        } else {
            Ok(())
        }
    }

    fn charge_message_value(&mut self, message_value: u128) -> Result<(), ProcessorError> {
        if self.context.value_counter.reduce(message_value) != ChargeResult::Enough {
            self.return_and_store_err(Err(MessageError::NotEnoughValue {
                message_value,
                value_left: self.context.value_counter.left(),
            }))
        } else {
            Ok(())
        }
    }

    fn charge_expiring_resources<T: Packet>(&mut self, packet: &T) -> Result<(), ProcessorError> {
        self.check_message_value(packet.value())?;
        // Charge for using expiring resources. Charge for calling sys-call was done earlier.
        self.charge_message_gas(packet.gas_limit())?;
        self.charge_message_value(packet.value())?;
        Ok(())
    }
}

impl EnvExt for Ext {
    type Error = ProcessorError;

    fn alloc(
        &mut self,
        pages_num: WasmPageNumber,
        mem: &mut impl Memory,
    ) -> Result<WasmPageNumber, Self::Error> {
        // Greedily charge gas for allocations
        self.charge_gas(
            pages_num
                .0
                .saturating_mul(self.context.config.alloc_cost as u32),
        )?;
        // Greedily charge gas for grow
        self.charge_gas(
            pages_num
                .0
                .saturating_mul(self.context.config.mem_grow_cost as u32),
        )?;

        self.charge_gas_runtime(RuntimeCosts::Alloc)?;

        let old_mem_size = mem.size();

        let result = self.context.allocations_context.alloc(pages_num, mem);

        let page_number = self.return_and_store_err(result)?;

        // Returns back greedily used gas for grow
        let new_mem_size = mem.size();
        let grow_pages_num = new_mem_size - old_mem_size;
        let mut gas_to_return_back = self
            .context
            .config
            .mem_grow_cost
            .saturating_mul((pages_num - grow_pages_num).0 as u64);

        // Returns back greedily used gas for allocations
        let first_page = page_number;
        let last_page = first_page + pages_num - 1.into();
        let mut new_allocated_pages_num = 0;
        for page in first_page.0..=last_page.0 {
            if !self.context.allocations_context.is_init_page(page.into()) {
                new_allocated_pages_num += 1;
            }
        }
        gas_to_return_back = gas_to_return_back.saturating_add(
            self.context
                .config
                .alloc_cost
                .saturating_mul((pages_num.0 - new_allocated_pages_num) as u64),
        );

        self.refund_gas(gas_to_return_back as u32)?;

        Ok(page_number)
    }

    fn block_height(&mut self) -> Result<u32, Self::Error> {
        self.charge_gas_runtime(RuntimeCosts::BlockHeight)?;
        Ok(self.context.block_info.height)
    }

    fn block_timestamp(&mut self) -> Result<u64, Self::Error> {
        self.charge_gas_runtime(RuntimeCosts::BlockTimestamp)?;
        Ok(self.context.block_info.timestamp)
    }

    fn origin(&mut self) -> Result<gear_core::ids::ProgramId, Self::Error> {
        self.charge_gas_runtime(RuntimeCosts::Origin)?;
        Ok(self.context.origin)
    }

    fn send_init(&mut self) -> Result<usize, Self::Error> {
        self.charge_gas_runtime(RuntimeCosts::SendInit)?;
        let result = self.context.message_context.send_init();

        self.return_and_store_err(result.map(|v| v as usize))
    }

    fn send_push(&mut self, handle: usize, buffer: &[u8]) -> Result<(), Self::Error> {
        self.charge_gas_runtime(RuntimeCosts::SendPush(buffer.len() as u32))?;
        let result = self
            .context
            .message_context
            .send_push(handle as u32, buffer);

        self.return_and_store_err(result)
    }

    fn reply_push(&mut self, buffer: &[u8]) -> Result<(), Self::Error> {
        self.charge_gas_runtime(RuntimeCosts::ReplyPush(buffer.len() as u32))?;
        let result = self.context.message_context.reply_push(buffer);

        self.return_and_store_err(result)
    }

    fn send_commit(&mut self, handle: usize, msg: HandlePacket) -> Result<MessageId, Self::Error> {
        self.charge_gas_runtime(RuntimeCosts::SendCommit(msg.payload().len() as u32))?;

        self.charge_expiring_resources(&msg)?;

        let result = self.context.message_context.send_commit(handle as u32, msg);

        self.return_and_store_err(result)
    }

    fn reply_commit(&mut self, msg: ReplyPacket) -> Result<MessageId, Self::Error> {
        self.charge_gas_runtime(RuntimeCosts::ReplyCommit(msg.payload().len() as u32))?;

        self.charge_expiring_resources(&msg)?;

        let result = self.context.message_context.reply_commit(msg);

        self.return_and_store_err(result)
    }

    fn reply_details(&mut self) -> Result<Option<ReplyDetails>, Self::Error> {
        self.charge_gas_runtime(RuntimeCosts::ReplyTo)?;
        Ok(self.context.message_context.current().reply())
    }

    fn source(&mut self) -> Result<ProgramId, Self::Error> {
        self.charge_gas_runtime(RuntimeCosts::Source)?;
        Ok(self.context.message_context.current().source())
    }

    fn exit(&mut self) -> Result<(), Self::Error> {
        self.charge_gas_runtime(RuntimeCosts::Exit)?;
        Ok(())
    }

    fn message_id(&mut self) -> Result<MessageId, Self::Error> {
        self.charge_gas_runtime(RuntimeCosts::MsgId)?;
        Ok(self.context.message_context.current().id())
    }

    fn program_id(&mut self) -> Result<gear_core::ids::ProgramId, Self::Error> {
        self.charge_gas_runtime(RuntimeCosts::ProgramId)?;
        Ok(self.context.program_id)
    }

    fn free(&mut self, page: WasmPageNumber) -> Result<(), Self::Error> {
        let result = self.context.allocations_context.free(page);

        // Returns back gas for allocated page if it's new
        if !self.context.allocations_context.is_init_page(page) {
            self.refund_gas(self.context.config.alloc_cost as u32)?;
        }

        self.return_and_store_err(result)
    }

    fn debug(&mut self, data: &str) -> Result<(), Self::Error> {
        self.charge_gas_runtime(RuntimeCosts::Debug)?;

        if let Some(data) = data.strip_prefix("panic occurred: ") {
            self.error_explanation = Some(ProcessorError::Panic(data.to_string()));
        }
        log::debug!(target: "gwasm", "DEBUG: {}", data);

        Ok(())
    }

    fn msg(&mut self) -> &[u8] {
        self.context.message_context.current().payload()
    }

    fn gas(&mut self, val: u32) -> Result<(), Self::Error> {
        self.charge_gas_runtime(RuntimeCosts::MeteringBlock(val))
    }

    fn charge_gas(&mut self, val: u32) -> Result<(), Self::Error> {
        use ChargeResult::*;

        let common_charge = self.context.gas_counter.charge(val as u64);
        let allowance_charge = self.context.gas_allowance_counter.charge(val as u64);

        let res: Result<(), ProcessorError> = match (common_charge, allowance_charge) {
            (NotEnough, _) => Err(ExecutionError::GasLimitExceeded.into()),
            (Enough, NotEnough) => Err(TerminationReason::GasAllowanceExceeded.into()),
            (Enough, Enough) => Ok(()),
        };

        self.return_and_store_err(res)
    }

    fn charge_gas_runtime(&mut self, costs: RuntimeCosts) -> Result<(), Self::Error> {
        use ChargeResult::*;
        let (common_charge, allowance_charge) = charge_gas_token!(self, costs);

        let res: Result<(), ProcessorError> = match (common_charge, allowance_charge) {
            (NotEnough, _) => Err(ExecutionError::GasLimitExceeded.into()),
            (Enough, NotEnough) => Err(TerminationReason::GasAllowanceExceeded.into()),
            (Enough, Enough) => Ok(()),
        };

        self.return_and_store_err(res)
    }

    fn refund_gas(&mut self, val: u32) -> Result<(), Self::Error> {
        if self.context.gas_counter.refund(val as u64) == ChargeResult::Enough {
            self.context.gas_allowance_counter.refund(val as u64);
            Ok(())
        } else {
            self.return_and_store_err(Err(ExecutionError::TooManyGasAdded))
        }
    }

    fn gas_available(&mut self) -> Result<u64, Self::Error> {
        self.charge_gas_runtime(RuntimeCosts::GasAvailable)?;
        Ok(self.context.gas_counter.left())
    }

    fn value(&mut self) -> Result<u128, Self::Error> {
        self.charge_gas_runtime(RuntimeCosts::Value)?;
        Ok(self.context.message_context.current().value())
    }

    fn value_available(&mut self) -> Result<u128, Self::Error> {
        self.charge_gas_runtime(RuntimeCosts::ValueAvailable)?;
        Ok(self.context.value_counter.left())
    }

    fn leave(&mut self) -> Result<(), Self::Error> {
        self.charge_gas_runtime(RuntimeCosts::Leave)?;
        Ok(())
    }

    fn wait(&mut self) -> Result<(), Self::Error> {
        self.charge_gas_runtime(RuntimeCosts::Wait)?;
        Ok(())
    }

    fn wake(&mut self, waker_id: MessageId) -> Result<(), Self::Error> {
        self.charge_gas_runtime(RuntimeCosts::Wake)?;
        let result = self.context.message_context.wake(waker_id);

        self.return_and_store_err(result)
    }

    fn create_program(&mut self, packet: InitPacket) -> Result<ProgramId, Self::Error> {
        self.charge_gas_runtime(RuntimeCosts::CreateProgram(packet.payload().len() as u32))?;

        self.charge_expiring_resources(&packet)?;

        let code_hash = packet.code_id();

        // Send a message for program creation
        let result =
            self.context
                .message_context
                .init_program(packet)
                .map(|(new_prog_id, init_msg_id)| {
                    // Save a program candidate for this run
                    let entry = self
                        .context
                        .program_candidates_data
                        .entry(code_hash)
                        .or_default();
                    entry.push((new_prog_id, init_msg_id));

                    new_prog_id
                });

        self.return_and_store_err(result)
    }

    fn forbidden_funcs(&self) -> &BTreeSet<&'static str> {
        &self.context.forbidden_funcs
    }
}<|MERGE_RESOLUTION|>--- conflicted
+++ resolved
@@ -216,15 +216,11 @@
 }
 
 impl IntoExtInfo for Ext {
-<<<<<<< HEAD
-    fn into_ext_info(self, memory: &impl Memory) -> Result<ExtInfo, (MemoryError, GasAmount)> {
-=======
     fn into_ext_info(
         self,
         memory: &impl Memory,
         stack_page_count: WasmPageNumber,
-    ) -> Result<(ExtInfo, Option<TrapExplanation>), (MemoryError, GasAmount)> {
->>>>>>> a6c4f97c
+    ) -> Result<ExtInfo, (MemoryError, GasAmount)> {
         let ProcessorContext {
             allocations_context,
             message_context,
