--- conflicted
+++ resolved
@@ -47,13 +47,8 @@
     reservation::GasReserver,
 };
 use gear_core_errors::{
-<<<<<<< HEAD
-    ExecutionError, ExtError as ExtErrorCore, MemoryError, MessageError, ProgramRentError,
-    ReplyCode, ReservationError, SignalCode, WaitError,
-=======
     ExecutionError, ExtError as ExtErrorCore, MemoryError, MessageError, ReplyCode,
     ReservationError, SignalCode, WaitError,
->>>>>>> 6dd7f4cb
 };
 use gear_wasm_instrument::syscalls::SysCallName;
 
@@ -614,13 +609,8 @@
             .message_context
             .current()
             .details()
-<<<<<<< HEAD
-            .and_then(|d| d.to_reply_details().map(Into::into))
+            .and_then(|d| d.to_reply_details().map(|d| d.to_message_id()))
             .ok_or_else(|| ExecutionError::NoReplyContext.into())
-=======
-            .and_then(|d| d.to_reply_details().map(|d| d.to_message_id()))
-            .ok_or_else(|| MessageError::NoReplyContext.into())
->>>>>>> 6dd7f4cb
     }
 
     fn signal_from(&self) -> Result<MessageId, Self::Error> {
@@ -628,13 +618,8 @@
             .message_context
             .current()
             .details()
-<<<<<<< HEAD
-            .and_then(|d| d.to_signal_details().map(Into::into))
+            .and_then(|d| d.to_signal_details().map(|d| d.to_message_id()))
             .ok_or_else(|| ExecutionError::NoSignalContext.into())
-=======
-            .and_then(|d| d.to_signal_details().map(|d| d.to_message_id()))
-            .ok_or_else(|| MessageError::NoSignalContext.into())
->>>>>>> 6dd7f4cb
     }
 
     fn reply_push_input(&mut self, offset: u32, len: u32) -> Result<(), Self::Error> {
@@ -655,13 +640,8 @@
             .message_context
             .current()
             .details()
-<<<<<<< HEAD
-            .and_then(|d| d.to_reply_details().map(Into::into))
+            .and_then(|d| d.to_reply_details().map(|d| d.to_reply_code()))
             .ok_or_else(|| ExecutionError::NoReplyContext.into())
-=======
-            .and_then(|d| d.to_reply_details().map(|d| d.to_reply_code()))
-            .ok_or_else(|| MessageError::NoReplyContext.into())
->>>>>>> 6dd7f4cb
     }
 
     fn signal_code(&self) -> Result<SignalCode, Self::Error> {
@@ -669,13 +649,8 @@
             .message_context
             .current()
             .details()
-<<<<<<< HEAD
-            .and_then(|d| d.to_signal_details().map(Into::into))
+            .and_then(|d| d.to_signal_details().map(|d| d.to_signal_code()))
             .ok_or_else(|| ExecutionError::NoSignalContext.into())
-=======
-            .and_then(|d| d.to_signal_details().map(|d| d.to_signal_code()))
-            .ok_or_else(|| MessageError::NoSignalContext.into())
->>>>>>> 6dd7f4cb
     }
 
     fn message_id(&self) -> Result<MessageId, Self::Error> {
