--- conflicted
+++ resolved
@@ -776,13 +776,9 @@
 
         self.context
             .allocations_context
-<<<<<<< HEAD
-            .alloc::<LazyGrowHandler>(pages, mem, |pages| {
+            .alloc::<Context, LazyGrowHandler>(ctx, mem, pages, |pages| {
                 let gas_for_call = self.context.costs.mem_grow.cost_for_one();
                 let gas_for_pages = self.context.costs.mem_grow_per_page.cost_for(pages);
-=======
-            .alloc::<Context, LazyGrowHandler>(ctx, mem, pages, |pages| {
->>>>>>> 9221f1a3
                 Ext::charge_gas_if_enough(
                     &mut self.context.gas_counter,
                     &mut self.context.gas_allowance_counter,
