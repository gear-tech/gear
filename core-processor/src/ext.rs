--- conflicted
+++ resolved
@@ -1438,12 +1438,8 @@
     use gear_core::{
         buffer::{Payload, MAX_PAYLOAD_SIZE},
         costs::{CostOf, RentCosts, SyscallCosts},
-<<<<<<< HEAD
-        message::{ContextSettings, IncomingDispatch},
+        message::{ContextSettings, IncomingDispatch, IncomingMessage},
         primitives::H256,
-=======
-        message::{ContextSettings, IncomingDispatch, IncomingMessage},
->>>>>>> 1780649d
         reservation::{GasReservationMap, GasReservationSlot, GasReservationState},
     };
 
