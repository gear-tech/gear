--- conflicted
+++ resolved
@@ -40,11 +40,7 @@
         ContextOutcomeDrain, ContextStore, Dispatch, GasLimit, HandlePacket, InitPacket,
         MessageContext, Packet, ReplyPacket,
     },
-<<<<<<< HEAD
     pages::{GearPage, IntervalsTree, WasmPage, WasmPagesAmount},
-=======
-    pages::{GearPage, Interval, WasmPage, WasmPagesAmount},
->>>>>>> dfe0cbed
     program::MemoryInfix,
     reservation::GasReserver,
 };
@@ -370,11 +366,7 @@
         let mut accessed_pages = gear_lazy_pages_interface::get_write_accessed_pages();
         accessed_pages.retain(|p| {
             let wasm_page: WasmPage = p.to_page();
-<<<<<<< HEAD
-            static_pages > wasm_page || allocations.contains(wasm_page)
-=======
-            wasm_page < static_pages || allocations.contains(&wasm_page)
->>>>>>> dfe0cbed
+            wasm_page < static_pages || allocations.contains(wasm_page)
         });
         log::trace!("accessed pages numbers = {:?}", accessed_pages);
 
@@ -763,7 +755,6 @@
     ) -> Result<WasmPage, Self::AllocError> {
         let pages = WasmPagesAmount::try_from(pages_num)
             .map_err(|_| AllocError::ProgramAllocOutOfBounds)?;
-<<<<<<< HEAD
 
         // +_+_+ solve it later
         // charge for allocation intervals amount
@@ -773,8 +764,6 @@
         //         .alloc_per_interval
         //         .saturating_mul(self.allocation_intervals_amount() as u64),
         // )?;
-=======
->>>>>>> dfe0cbed
 
         // Charge for pages amount
         self.charge_gas_if_enough(self.context.costs.syscalls.alloc_per_page.cost_for(pages))?;
@@ -810,7 +799,6 @@
     }
 
     fn free_range(&mut self, start: WasmPage, end: WasmPage) -> Result<(), Self::AllocError> {
-<<<<<<< HEAD
         // +_+_+ fix charging
 
         // let pages_amount = end
@@ -849,7 +837,6 @@
         //                 .cost_for(intervals_amount),
         //         ),
         // )?;
-=======
         let interval = Interval::try_from(start..=end)
             .map_err(|_| AllocExtError::Alloc(AllocError::InvalidFreeRange(start, end)))?;
 
@@ -862,7 +849,6 @@
                 .free_range_per_page
                 .cost_for(interval.len()),
         )?;
->>>>>>> dfe0cbed
 
         self.context
             .allocations_context
