// This file is part of Gear.

// Copyright (C) 2021-2022 Gear Technologies Inc.
// SPDX-License-Identifier: GPL-3.0-or-later WITH Classpath-exception-2.0

// This program is free software: you can redistribute it and/or modify
// it under the terms of the GNU General Public License as published by
// the Free Software Foundation, either version 3 of the License, or
// (at your option) any later version.

// This program is distributed in the hope that it will be useful,
// but WITHOUT ANY WARRANTY; without even the implied warranty of
// MERCHANTABILITY or FITNESS FOR A PARTICULAR PURPOSE. See the
// GNU General Public License for more details.

// You should have received a copy of the GNU General Public License
// along with this program. If not, see <https://www.gnu.org/licenses/>.

use crate::configs::{AllocationsConfig, BlockInfo};
use alloc::{
    collections::{BTreeMap, BTreeSet},
    string::{String, ToString},
    vec::Vec,
};
use core::fmt;
use gear_backend_common::{
    AsTerminationReason, ExtInfo, IntoExtInfo, TerminationReasonKind, TrapExplanation,
};
use gear_core::{
    charge_gas_token,
    costs::{HostFnWeights, RuntimeCosts},
    env::Ext as EnvExt,
    gas::{ChargeResult, GasAllowanceCounter, GasAmount, GasCounter, ValueCounter},
    ids::{CodeId, MessageId, ProgramId},
    memory::{AllocationsContext, Memory, PageBuf, PageNumber, WasmPageNumber},
    message::{GasLimit, HandlePacket, InitPacket, MessageContext, Packet, ReplyPacket},
};
<<<<<<< HEAD
use gear_core_errors::{CoreError, ExecutionError, ExtError, MemoryError, MessageError};
=======
use gear_core_errors::{ExtError, MemoryError, TerminationReason};
>>>>>>> 7d5d3814

/// Trait to which ext must have to work in processor wasm executor.
/// Currently used only for lazy-pages support.
pub trait ProcessorExt {
    /// An error issues in processor
    type Error: fmt::Display;

    /// Create new
    #[allow(clippy::too_many_arguments)]
    fn new(
        gas_counter: GasCounter,
        gas_allowance_counter: GasAllowanceCounter,
        value_counter: ValueCounter,
        allocations_context: AllocationsContext,
        message_context: MessageContext,
        block_info: BlockInfo,
        config: AllocationsConfig,
        existential_deposit: u128,
        exit_argument: Option<ProgramId>,
        origin: ProgramId,
        program_id: ProgramId,
        program_candidates_data: BTreeMap<CodeId, Vec<(ProgramId, MessageId)>>,
        host_fn_weights: HostFnWeights,
    ) -> Self;

    /// Returns whether this extension works with lazy pages
    fn is_lazy_pages_enabled() -> bool;

    /// If extention support lazy pages, then checks that
    /// environment for lazy pages is initialized.
    fn check_lazy_pages_consistent_state() -> bool;

    /// Protect and save storage keys for pages which has no data
    fn lazy_pages_protect_and_init_info(
        mem: &dyn Memory,
        lazy_pages: &BTreeSet<PageNumber>,
        prog_id: ProgramId,
    ) -> Result<(), Self::Error>;

    /// Lazy pages contract post execution actions
    fn lazy_pages_post_execution_actions(
        mem: &dyn Memory,
        memory_pages: &mut BTreeMap<PageNumber, PageBuf>,
    ) -> Result<(), Self::Error>;
}

/// [`Ext`](Ext)'s error
#[derive(Debug, Clone, Eq, PartialEq, derive_more::Display, derive_more::From)]
pub enum ProcessorError {
    /// Basic error
    #[display(fmt = "{}", _0)]
    Core(ExtError),
    /// Termination reason occurred in a syscall
    #[display(fmt = "Terminated: {:?}", _0)]
    Terminated(TerminationReasonKind),
    /// User's code panicked
    #[display(fmt = "{}", _0)]
    Panic(String),
}

impl ProcessorError {
    /// Converts error into [`TrapExplanation`]
    pub fn into_trap_explanation(self) -> Option<TrapExplanation> {
        match self {
            Self::Core(err) => Some(TrapExplanation::Core(err)),
            Self::Panic(msg) => Some(TrapExplanation::Other(msg)),
            _ => None,
        }
    }
}

impl From<MessageError> for ProcessorError {
    fn from(err: MessageError) -> Self {
        Self::Core(ExtError::Message(err))
    }
}

impl From<MemoryError> for ProcessorError {
    fn from(err: MemoryError) -> Self {
        Self::Core(ExtError::Memory(err))
    }
}

impl From<ExecutionError> for ProcessorError {
    fn from(err: ExecutionError) -> Self {
        Self::Core(ExtError::Execution(err))
    }
}

impl CoreError for ProcessorError {}

impl AsTerminationReason for ProcessorError {
    fn as_termination_reason(&self) -> Option<&TerminationReasonKind> {
        match self {
            ProcessorError::Terminated(reason) => Some(reason),
            _ => None,
        }
    }
}

/// Structure providing externalities for running host functions.
pub struct Ext {
    /// Gas counter.
    pub gas_counter: GasCounter,
    /// Gas allowance counter.
    pub gas_allowance_counter: GasAllowanceCounter,
    /// Value counter.
    pub value_counter: ValueCounter,
    /// Allocations context.
    pub allocations_context: AllocationsContext,
    /// Message context.
    pub message_context: MessageContext,
    /// Block info.
    pub block_info: BlockInfo,
    /// Allocations config.
    pub config: AllocationsConfig,
    /// Account existential deposit
    pub existential_deposit: u128,
    /// Any guest code panic explanation, if available.
    pub error_explanation: Option<ProcessorError>,
    /// Contains argument to the `exit` if it was called.
    pub exit_argument: Option<ProgramId>,
    /// Communication origin
    pub origin: ProgramId,
    /// Current program id
    pub program_id: ProgramId,
    /// Map of code hashes to program ids of future programs, which are planned to be
    /// initialized with the corresponding code (with the same code hash).
    pub program_candidates_data: BTreeMap<CodeId, Vec<(ProgramId, MessageId)>>,
    /// Weights of host functions.
    pub host_fn_weights: HostFnWeights,
}

/// Empty implementation for non-substrate (and non-lazy-pages) using
impl ProcessorExt for Ext {
    type Error = ExtError;

    fn new(
        gas_counter: GasCounter,
        gas_allowance_counter: GasAllowanceCounter,
        value_counter: ValueCounter,
        allocations_context: AllocationsContext,
        message_context: MessageContext,
        block_info: BlockInfo,
        config: AllocationsConfig,
        existential_deposit: u128,
        exit_argument: Option<ProgramId>,
        origin: ProgramId,
        program_id: ProgramId,
        program_candidates_data: BTreeMap<CodeId, Vec<(ProgramId, MessageId)>>,
        host_fn_weights: HostFnWeights,
    ) -> Self {
        Self {
            gas_counter,
            gas_allowance_counter,
            value_counter,
            allocations_context,
            message_context,
            block_info,
            config,
            existential_deposit,
            error_explanation: None,
            exit_argument,
            origin,
            program_id,
            program_candidates_data,
            host_fn_weights,
        }
    }

    fn is_lazy_pages_enabled() -> bool {
        false
    }

    fn check_lazy_pages_consistent_state() -> bool {
        true
    }

    fn lazy_pages_protect_and_init_info(
        _mem: &dyn Memory,
        _memory_pages: &BTreeSet<PageNumber>,
        _prog_id: ProgramId,
    ) -> Result<(), Self::Error> {
        unreachable!()
    }

    fn lazy_pages_post_execution_actions(
        _mem: &dyn Memory,
        _memory_pages: &mut BTreeMap<PageNumber, PageBuf>,
    ) -> Result<(), Self::Error> {
        unreachable!()
    }
}

impl IntoExtInfo for Ext {
    fn into_ext_info(self, memory: &dyn Memory) -> Result<ExtInfo, (MemoryError, GasAmount)> {
        let wasm_pages = self.allocations_context.allocations().clone();
        let mut pages_data = BTreeMap::new();
        for page in wasm_pages.iter().flat_map(|p| p.to_gear_pages_iter()) {
            let mut buf = PageBuf::new_zeroed();
            if let Err(err) = memory.read(page.offset(), buf.as_mut_slice()) {
                return Err((err, self.gas_counter.into()));
            }
            pages_data.insert(page, buf);
        }

        let (outcome, context_store) = self.message_context.drain();
        let (generated_dispatches, awakening) = outcome.drain();

        Ok(ExtInfo {
            gas_amount: self.gas_counter.into(),
            allocations: wasm_pages,
            pages_data,
            generated_dispatches,
            awakening,
            context_store,
            trap_explanation: self
                .error_explanation
                .and_then(ProcessorError::into_trap_explanation),
            exit_argument: self.exit_argument,
            program_candidates_data: self.program_candidates_data,
        })
    }

    fn into_gas_amount(self) -> GasAmount {
        self.gas_counter.into()
    }
}

impl Ext {
    /// Return result and store error info in field
    pub fn return_and_store_err<T, E>(&mut self, result: Result<T, E>) -> Result<T, ProcessorError>
    where
        E: Into<ProcessorError>,
    {
        result.map_err(Into::into).map_err(|err| {
            self.error_explanation = Some(err.clone());
            err
        })
    }

    fn check_message_value(&mut self, message_value: u128) -> Result<(), ProcessorError> {
        // Sending value should apply the range {0} ∪ [existential_deposit; +inf)
        if 0 < message_value && message_value < self.existential_deposit {
            self.return_and_store_err(Err(MessageError::InsufficientValue {
                message_value,
                existential_deposit: self.existential_deposit,
            }))
        } else {
            Ok(())
        }
    }

    fn charge_message_gas(&mut self, gas_limit: Option<GasLimit>) -> Result<(), ProcessorError> {
        if self.gas_counter.reduce(gas_limit.unwrap_or(0)) != ChargeResult::Enough {
            self.return_and_store_err(Err(MessageError::NotEnoughGas))
        } else {
            Ok(())
        }
    }

    fn charge_message_value(&mut self, message_value: u128) -> Result<(), ProcessorError> {
        if self.value_counter.reduce(message_value) != ChargeResult::Enough {
            self.return_and_store_err(Err(MessageError::NotEnoughValue {
                message_value,
                value_left: self.value_counter.left(),
            }))
        } else {
            Ok(())
        }
    }

    fn charge_expiring_resources<T: Packet>(&mut self, packet: &T) -> Result<(), ProcessorError> {
        self.check_message_value(packet.value())?;
        // Charge for using expiring resources. Charge for calling sys-call was done earlier.
        self.charge_message_gas(packet.gas_limit())?;
        self.charge_message_value(packet.value())?;
        Ok(())
    }
}

impl EnvExt for Ext {
    type Error = ProcessorError;

    fn alloc(
        &mut self,
        pages_num: WasmPageNumber,
        mem: &mut dyn Memory,
    ) -> Result<WasmPageNumber, Self::Error> {
        // Greedily charge gas for allocations
        self.charge_gas(pages_num.0.saturating_mul(self.config.alloc_cost as u32))?;
        // Greedily charge gas for grow
        self.charge_gas(pages_num.0.saturating_mul(self.config.mem_grow_cost as u32))?;

        self.charge_gas_runtime(RuntimeCosts::Alloc)?;

        let old_mem_size = mem.size();

        let result = self.allocations_context.alloc(pages_num, mem);

        let page_number = self.return_and_store_err(result)?;

        // Returns back greedily used gas for grow
        let new_mem_size = mem.size();
        let grow_pages_num = new_mem_size - old_mem_size;
        let mut gas_to_return_back = self
            .config
            .mem_grow_cost
            .saturating_mul((pages_num - grow_pages_num).0 as u64);

        // Returns back greedily used gas for allocations
        let first_page = page_number;
        let last_page = first_page + pages_num - 1.into();
        let mut new_alloced_pages_num = 0;
        for page in first_page.0..=last_page.0 {
            if !self.allocations_context.is_init_page(page.into()) {
                new_alloced_pages_num += 1;
            }
        }
        gas_to_return_back = gas_to_return_back.saturating_add(
            self.config
                .alloc_cost
                .saturating_mul((pages_num.0 - new_alloced_pages_num) as u64),
        );

        self.refund_gas(gas_to_return_back as u32)?;

        Ok(page_number)
    }

    fn block_height(&mut self) -> Result<u32, Self::Error> {
        self.charge_gas_runtime(RuntimeCosts::BlockHeight)?;
        Ok(self.block_info.height)
    }

    fn block_timestamp(&mut self) -> Result<u64, Self::Error> {
        self.charge_gas_runtime(RuntimeCosts::BlockTimestamp)?;
        Ok(self.block_info.timestamp)
    }

    fn origin(&mut self) -> Result<gear_core::ids::ProgramId, Self::Error> {
        self.charge_gas_runtime(RuntimeCosts::Origin)?;
        Ok(self.origin)
    }

    fn send_init(&mut self) -> Result<usize, Self::Error> {
        self.charge_gas_runtime(RuntimeCosts::SendInit)?;
        let result = self.message_context.send_init();

        self.return_and_store_err(result.map(|v| v as usize))
    }

    fn send_push(&mut self, handle: usize, buffer: &[u8]) -> Result<(), Self::Error> {
        self.charge_gas_runtime(RuntimeCosts::SendPush(buffer.len() as u32))?;
        let result = self.message_context.send_push(handle as u32, buffer);

        self.return_and_store_err(result)
    }

    fn reply_push(&mut self, buffer: &[u8]) -> Result<(), Self::Error> {
        self.charge_gas_runtime(RuntimeCosts::Reply(buffer.len() as u32))?;
        let result = self.message_context.reply_push(buffer);

        self.return_and_store_err(result)
    }

    fn send_commit(&mut self, handle: usize, msg: HandlePacket) -> Result<MessageId, Self::Error> {
        self.charge_gas_runtime(RuntimeCosts::SendCommit(msg.payload().len() as u32))?;

        self.charge_expiring_resources(&msg)?;

        let result = self.message_context.send_commit(handle as u32, msg);

        self.return_and_store_err(result)
    }

    fn reply_commit(&mut self, msg: ReplyPacket) -> Result<MessageId, Self::Error> {
        self.charge_gas_runtime(RuntimeCosts::Reply(msg.payload().len() as u32))?;

        self.charge_expiring_resources(&msg)?;

        let result = self.message_context.reply_commit(msg);

        self.return_and_store_err(result)
    }

    fn reply_to(&mut self) -> Result<Option<(MessageId, i32)>, Self::Error> {
        self.charge_gas_runtime(RuntimeCosts::ReplyTo)?;
        Ok(self.message_context.current().reply())
    }

    fn source(&mut self) -> Result<ProgramId, Self::Error> {
        self.charge_gas_runtime(RuntimeCosts::Source)?;
        Ok(self.message_context.current().source())
    }

    fn exit(&mut self, value_destination: ProgramId) -> Result<(), Self::Error> {
        self.charge_gas_runtime(RuntimeCosts::Exit)?;
        debug_assert!(self.exit_argument.is_none());
        self.exit_argument = Some(value_destination);
        Ok(())
    }

    fn message_id(&mut self) -> Result<MessageId, Self::Error> {
        self.charge_gas_runtime(RuntimeCosts::MsgId)?;
        Ok(self.message_context.current().id())
    }

    fn program_id(&mut self) -> Result<gear_core::ids::ProgramId, Self::Error> {
        self.charge_gas_runtime(RuntimeCosts::ProgramId)?;
        Ok(self.program_id)
    }

    fn free(&mut self, page: WasmPageNumber) -> Result<(), Self::Error> {
        let result = self.allocations_context.free(page);

        // Returns back gas for allocated page if it's new
        if !self.allocations_context.is_init_page(page) {
            self.refund_gas(self.config.alloc_cost as u32)?;
        }

        self.return_and_store_err(result)
    }

    fn debug(&mut self, data: &str) -> Result<(), Self::Error> {
        self.charge_gas_runtime(RuntimeCosts::Debug)?;

        if data.starts_with("panic occurred") {
            self.error_explanation = Some(ProcessorError::Panic(data.to_string()));
        }
        log::debug!(target: "gwasm", "DEBUG: {}", data);

        Ok(())
    }

    fn msg(&mut self) -> &[u8] {
        self.message_context.current().payload()
    }

    fn gas(&mut self, val: u32) -> Result<(), Self::Error> {
        self.charge_gas_runtime(RuntimeCosts::MeteringBlock(val))
    }

    fn charge_gas(&mut self, val: u32) -> Result<(), Self::Error> {
        use ChargeResult::*;

        let common_charge = self.gas_counter.charge(val as u64);
        let allowance_charge = self.gas_allowance_counter.charge(val as u64);

        let res: Result<(), ProcessorError> = match (common_charge, allowance_charge) {
            (NotEnough, _) => Err(ExecutionError::GasLimitExceeded.into()),
            (Enough, NotEnough) => Err(TerminationReasonKind::GasAllowanceExceeded.into()),
            (Enough, Enough) => Ok(()),
        };

        self.return_and_store_err(res)
    }

    fn charge_gas_runtime(&mut self, costs: RuntimeCosts) -> Result<(), Self::Error> {
        use ChargeResult::*;
        let (common_charge, allowance_charge) = charge_gas_token!(self, costs);

        let res: Result<(), ProcessorError> = match (common_charge, allowance_charge) {
            (NotEnough, _) => Err(ExecutionError::GasLimitExceeded.into()),
            (Enough, NotEnough) => Err(TerminationReasonKind::GasAllowanceExceeded.into()),
            (Enough, Enough) => Ok(()),
        };

        self.return_and_store_err(res)
    }

    fn refund_gas(&mut self, val: u32) -> Result<(), Self::Error> {
        if self.gas_counter.refund(val as u64) == ChargeResult::Enough {
            self.gas_allowance_counter.refund(val as u64);
            Ok(())
        } else {
            self.return_and_store_err(Err(ExecutionError::TooManyGasAdded))
        }
    }

    fn gas_available(&mut self) -> Result<u64, Self::Error> {
        self.charge_gas_runtime(RuntimeCosts::GasAvailable)?;
        Ok(self.gas_counter.left())
    }

    fn value(&mut self) -> Result<u128, Self::Error> {
        self.charge_gas_runtime(RuntimeCosts::Value)?;
        Ok(self.message_context.current().value())
    }

    fn value_available(&mut self) -> Result<u128, Self::Error> {
        self.charge_gas_runtime(RuntimeCosts::ValueAvailable)?;
        Ok(self.value_counter.left())
    }

    fn leave(&mut self) -> Result<(), Self::Error> {
        self.charge_gas_runtime(RuntimeCosts::Leave)?;
        Ok(())
    }

    fn wait(&mut self) -> Result<(), Self::Error> {
        self.charge_gas_runtime(RuntimeCosts::Wait)?;
        Ok(())
    }

    fn wake(&mut self, waker_id: MessageId) -> Result<(), Self::Error> {
        self.charge_gas_runtime(RuntimeCosts::Wake)?;
        let result = self.message_context.wake(waker_id);

        self.return_and_store_err(result)
    }

    fn create_program(&mut self, packet: InitPacket) -> Result<ProgramId, Self::Error> {
        self.charge_gas_runtime(RuntimeCosts::CreateProgram)?;

        self.charge_expiring_resources(&packet)?;

        let code_hash = packet.code_id();

        // Send a message for program creation
        let result = self
            .message_context
            .init_program(packet)
            .map(|(new_prog_id, init_msg_id)| {
                // Save a program candidate for this run
                let entry = self.program_candidates_data.entry(code_hash).or_default();
                entry.push((new_prog_id, init_msg_id));

                new_prog_id
            });

        self.return_and_store_err(result)
    }
}<|MERGE_RESOLUTION|>--- conflicted
+++ resolved
@@ -35,11 +35,7 @@
     memory::{AllocationsContext, Memory, PageBuf, PageNumber, WasmPageNumber},
     message::{GasLimit, HandlePacket, InitPacket, MessageContext, Packet, ReplyPacket},
 };
-<<<<<<< HEAD
 use gear_core_errors::{CoreError, ExecutionError, ExtError, MemoryError, MessageError};
-=======
-use gear_core_errors::{ExtError, MemoryError, TerminationReason};
->>>>>>> 7d5d3814
 
 /// Trait to which ext must have to work in processor wasm executor.
 /// Currently used only for lazy-pages support.
