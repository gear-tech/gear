// This file is part of Gear.

// Copyright (C) 2021-2023 Gear Technologies Inc.
// SPDX-License-Identifier: GPL-3.0-or-later WITH Classpath-exception-2.0

// This program is free software: you can redistribute it and/or modify
// it under the terms of the GNU General Public License as published by
// the Free Software Foundation, either version 3 of the License, or
// (at your option) any later version.

// This program is distributed in the hope that it will be useful,
// but WITHOUT ANY WARRANTY; without even the implied warranty of
// MERCHANTABILITY or FITNESS FOR A PARTICULAR PURPOSE. See the
// GNU General Public License for more details.

// You should have received a copy of the GNU General Public License
// along with this program. If not, see <https://www.gnu.org/licenses/>.

use crate::{
    configs::{BlockInfo, PageCosts},
    context::SystemReservationContext,
};
use alloc::{
    collections::{BTreeMap, BTreeSet},
    vec::Vec,
};
use gear_core::{
    costs::{HostFnWeights, RuntimeCosts},
    env::{Externalities, PayloadSliceLock, UnlockPayloadBound},
    gas::{
        ChargeError, ChargeResult, CounterType, CountersOwner, GasAllowanceCounter, GasAmount,
        GasCounter, GasLeft, Token, ValueCounter,
    },
    ids::{CodeId, MessageId, ProgramId, ReservationId},
    memory::{
        AllocError, AllocationsContext, GrowHandler, Memory, MemoryError, MemoryInterval, PageBuf,
    },
    message::{
        ContextOutcomeDrain, ContextStore, Dispatch, GasLimit, HandlePacket, InitPacket,
        MessageContext, Packet, ReplyPacket,
    },
    pages::{GearPage, PageU32Size, WasmPage},
<<<<<<< HEAD
    program::MemoryInfix,
=======
    percent::Percent,
>>>>>>> 71168c5b
    reservation::GasReserver,
};
use gear_core_backend::{
    error::{
        ActorTerminationReason, BackendAllocSyscallError, BackendSyscallError, RunFallibleError,
        TrapExplanation, UndefinedTerminationReason, UnrecoverableExecutionError,
        UnrecoverableExtError as UnrecoverableExtErrorCore, UnrecoverableWaitError,
    },
    BackendExternalities,
};
use gear_core_errors::{
    ExecutionError as FallibleExecutionError, ExtError as FallibleExtErrorCore, MessageError,
    ProgramRentError, ReplyCode, ReservationError, SignalCode,
};
use gear_lazy_pages_common::{GlobalsAccessConfig, LazyPagesWeights, ProcessAccessError, Status};
use gear_wasm_instrument::syscalls::SysCallName;

/// Processor context.
pub struct ProcessorContext {
    /// Gas counter.
    pub gas_counter: GasCounter,
    /// Gas allowance counter.
    pub gas_allowance_counter: GasAllowanceCounter,
    /// Reserved gas counter.
    pub gas_reserver: GasReserver,
    /// System reservation.
    pub system_reservation: Option<u64>,
    /// Value counter.
    pub value_counter: ValueCounter,
    /// Allocations context.
    pub allocations_context: AllocationsContext,
    /// Message context.
    pub message_context: MessageContext,
    /// Block info.
    pub block_info: BlockInfo,
    /// Performance multiplier.
    pub performance_multiplier: Percent,
    /// Max allowed wasm memory pages.
    pub max_pages: WasmPage,
    /// Allocations config.
    pub page_costs: PageCosts,
    /// Account existential deposit
    pub existential_deposit: u128,
    /// Current program id
    pub program_id: ProgramId,
    /// Map of code hashes to program ids of future programs, which are planned to be
    /// initialized with the corresponding code (with the same code hash).
    pub program_candidates_data: BTreeMap<CodeId, Vec<(MessageId, ProgramId)>>,
    /// Map of program ids to paid blocks.
    pub program_rents: BTreeMap<ProgramId, u32>,
    /// Weights of host functions.
    pub host_fn_weights: HostFnWeights,
    /// Functions forbidden to be called.
    pub forbidden_funcs: BTreeSet<SysCallName>,
    /// Mailbox threshold.
    pub mailbox_threshold: u64,
    /// Cost for single block waitlist holding.
    pub waitlist_cost: u64,
    /// Cost of holding a message in dispatch stash.
    pub dispatch_hold_cost: u64,
    /// Reserve for parameter of scheduling.
    pub reserve_for: u32,
    /// Cost for reservation holding.
    pub reservation: u64,
    /// Output from Randomness.
    pub random_data: (Vec<u8>, u32),
    /// Rent cost per block.
    pub rent_cost: u128,
}

#[cfg(any(feature = "mock", test))]
impl ProcessorContext {
    /// Create new mock [`ProcessorContext`] for usage in tests.
    pub fn new_mock() -> ProcessorContext {
        use gear_core::message::{ContextSettings, IncomingDispatch};

        ProcessorContext {
            gas_counter: GasCounter::new(0),
            gas_allowance_counter: GasAllowanceCounter::new(0),
            gas_reserver: GasReserver::new(
                &<IncomingDispatch as Default>::default(),
                Default::default(),
                Default::default(),
            ),
            system_reservation: None,
            value_counter: ValueCounter::new(0),
            allocations_context: AllocationsContext::new(
                Default::default(),
                Default::default(),
                Default::default(),
            ),
            message_context: MessageContext::new(
                Default::default(),
                Default::default(),
                ContextSettings::new(0, 0, 0, 0, 0, 0),
            ),
            block_info: Default::default(),
            performance_multiplier: Percent::new(100),
            max_pages: 512.into(),
            page_costs: Default::default(),
            existential_deposit: 0,
            program_id: Default::default(),
            program_candidates_data: Default::default(),
            program_rents: Default::default(),
            host_fn_weights: Default::default(),
            forbidden_funcs: Default::default(),
            mailbox_threshold: 0,
            waitlist_cost: 0,
            dispatch_hold_cost: 0,
            reserve_for: 0,
            reservation: 0,
            random_data: ([0u8; 32].to_vec(), 0),
            rent_cost: 0,
        }
    }
}

#[derive(Debug)]
pub struct ExtInfo {
    pub gas_amount: GasAmount,
    pub gas_reserver: GasReserver,
    pub system_reservation_context: SystemReservationContext,
    pub allocations: BTreeSet<WasmPage>,
    pub pages_data: BTreeMap<GearPage, PageBuf>,
    pub generated_dispatches: Vec<(Dispatch, u32, Option<ReservationId>)>,
    pub awakening: Vec<(MessageId, u32)>,
    pub reply_deposits: Vec<(MessageId, u64)>,
    pub program_candidates_data: BTreeMap<CodeId, Vec<(MessageId, ProgramId)>>,
    pub program_rents: BTreeMap<ProgramId, u32>,
    pub context_store: ContextStore,
}

/// Trait to which ext must have to work in processor wasm executor.
/// Currently used only for lazy-pages support.
pub trait ProcessorExternalities {
    /// Create new
    fn new(context: ProcessorContext) -> Self;

    /// Convert externalities into info.
    fn into_ext_info(self, memory: &impl Memory) -> Result<ExtInfo, MemoryError>;

    /// Protect and save storage keys for pages which has no data
    fn lazy_pages_init_for_program(
        mem: &mut impl Memory,
        prog_id: ProgramId,
        memory_infix: MemoryInfix,
        stack_end: Option<WasmPage>,
        globals_config: GlobalsAccessConfig,
        lazy_pages_weights: LazyPagesWeights,
    );

    /// Lazy pages contract post execution actions
    fn lazy_pages_post_execution_actions(mem: &mut impl Memory);

    /// Returns lazy pages status
    fn lazy_pages_status() -> Status;
}

/// Infallible API error.
#[derive(Debug, Clone, Eq, PartialEq, derive_more::From)]
pub enum UnrecoverableExtError {
    /// Basic error
    Core(UnrecoverableExtErrorCore),
    /// Charge error
    Charge(ChargeError),
}

impl From<UnrecoverableExecutionError> for UnrecoverableExtError {
    fn from(err: UnrecoverableExecutionError) -> UnrecoverableExtError {
        Self::Core(UnrecoverableExtErrorCore::from(err))
    }
}

impl From<UnrecoverableWaitError> for UnrecoverableExtError {
    fn from(err: UnrecoverableWaitError) -> UnrecoverableExtError {
        Self::Core(UnrecoverableExtErrorCore::from(err))
    }
}

impl BackendSyscallError for UnrecoverableExtError {
    fn into_termination_reason(self) -> UndefinedTerminationReason {
        match self {
            UnrecoverableExtError::Core(err) => {
                ActorTerminationReason::Trap(TrapExplanation::UnrecoverableExt(err)).into()
            }
            UnrecoverableExtError::Charge(err) => err.into(),
        }
    }

    fn into_run_fallible_error(self) -> RunFallibleError {
        RunFallibleError::UndefinedTerminationReason(self.into_termination_reason())
    }
}

/// Fallible API error.
#[derive(Debug, Clone, Eq, PartialEq, derive_more::From)]
pub enum FallibleExtError {
    /// Basic error
    Core(FallibleExtErrorCore),
    /// An error occurs in attempt to call forbidden sys-call.
    ForbiddenFunction,
    /// Charge error
    Charge(ChargeError),
}

impl From<MessageError> for FallibleExtError {
    fn from(err: MessageError) -> Self {
        Self::Core(FallibleExtErrorCore::Message(err))
    }
}

impl From<FallibleExecutionError> for FallibleExtError {
    fn from(err: FallibleExecutionError) -> Self {
        Self::Core(FallibleExtErrorCore::Execution(err))
    }
}

impl From<ProgramRentError> for FallibleExtError {
    fn from(err: ProgramRentError) -> Self {
        Self::Core(FallibleExtErrorCore::ProgramRent(err))
    }
}

impl From<ReservationError> for FallibleExtError {
    fn from(err: ReservationError) -> Self {
        Self::Core(FallibleExtErrorCore::Reservation(err))
    }
}

impl From<FallibleExtError> for RunFallibleError {
    fn from(err: FallibleExtError) -> Self {
        match err {
            FallibleExtError::Core(err) => RunFallibleError::FallibleExt(err),
            FallibleExtError::ForbiddenFunction => {
                RunFallibleError::UndefinedTerminationReason(UndefinedTerminationReason::Actor(
                    ActorTerminationReason::Trap(TrapExplanation::ForbiddenFunction),
                ))
            }
            FallibleExtError::Charge(err) => {
                RunFallibleError::UndefinedTerminationReason(UndefinedTerminationReason::from(err))
            }
        }
    }
}

/// [`Ext`](Ext)'s memory management (calls to allocate and free) error.
#[derive(Debug, Clone, Eq, PartialEq, derive_more::Display, derive_more::From)]
pub enum AllocExtError {
    /// Charge error
    #[display(fmt = "{_0}")]
    Charge(ChargeError),
    /// Allocation error
    #[display(fmt = "{_0}")]
    Alloc(AllocError),
}

impl BackendAllocSyscallError for AllocExtError {
    type ExtError = UnrecoverableExtError;

    fn into_backend_error(self) -> Result<Self::ExtError, Self> {
        match self {
            Self::Charge(err) => Ok(err.into()),
            err => Err(err),
        }
    }
}

struct LazyGrowHandler {
    old_mem_addr: Option<u64>,
    old_mem_size: WasmPage,
}

impl GrowHandler for LazyGrowHandler {
    fn before_grow_action(mem: &mut impl Memory) -> Self {
        // New pages allocation may change wasm memory buffer location.
        // So we remove protections from lazy-pages
        // and then in `after_grow_action` we set protection back for new wasm memory buffer.
        let old_mem_addr = mem.get_buffer_host_addr();
        gear_lazy_pages_interface::remove_lazy_pages_prot(mem);
        Self {
            old_mem_addr,
            old_mem_size: mem.size(),
        }
    }

    fn after_grow_action(self, mem: &mut impl Memory) {
        // Add new allocations to lazy pages.
        // Protect all lazy pages including new allocations.
        let new_mem_addr = mem.get_buffer_host_addr().unwrap_or_else(|| {
            unreachable!("Memory size cannot be zero after grow is applied for memory")
        });
        gear_lazy_pages_interface::update_lazy_pages_and_protect_again(
            mem,
            self.old_mem_addr,
            self.old_mem_size,
            new_mem_addr,
        );
    }
}

/// Structure providing externalities for running host functions.
pub struct Ext {
    /// Processor context.
    pub context: ProcessorContext,
    /// Actual gas counter type within wasm module's global.
    pub current_counter: CounterType,
    // Counter of outgoing gasless messages.
    //
    // It's temporary field, used to solve `core-audit/issue#22`.
    outgoing_gasless: u64,
}

/// Empty implementation for non-substrate (and non-lazy-pages) using
impl ProcessorExternalities for Ext {
    fn new(context: ProcessorContext) -> Self {
        let current_counter = if context.gas_counter.left() <= context.gas_allowance_counter.left()
        {
            CounterType::GasLimit
        } else {
            CounterType::GasAllowance
        };

        Self {
            context,
            current_counter,
            outgoing_gasless: 0,
        }
    }

    fn into_ext_info(self, memory: &impl Memory) -> Result<ExtInfo, MemoryError> {
        let ProcessorContext {
            allocations_context,
            message_context,
            gas_counter,
            gas_reserver,
            system_reservation,
            program_candidates_data,
            program_rents,
            ..
        } = self.context;

        let (static_pages, initial_allocations, allocations) = allocations_context.into_parts();

        // Accessed pages are all pages, that had been released and are in allocations set or static.
        let mut accessed_pages = gear_lazy_pages_interface::get_write_accessed_pages();
        accessed_pages.retain(|p| {
            let wasm_page = p.to_page();
            wasm_page < static_pages || allocations.contains(&wasm_page)
        });
        log::trace!("accessed pages numbers = {:?}", accessed_pages);

        let mut pages_data = BTreeMap::new();
        for page in accessed_pages {
            let mut buf = PageBuf::new_zeroed();
            memory.read(page.offset(), &mut buf)?;
            pages_data.insert(page, buf);
        }

        let (outcome, mut context_store) = message_context.drain();
        let ContextOutcomeDrain {
            outgoing_dispatches: generated_dispatches,
            awakening,
            reply_deposits,
        } = outcome.drain();

        let system_reservation_context = SystemReservationContext {
            current_reservation: system_reservation,
            previous_reservation: context_store.system_reservation(),
        };

        context_store.set_reservation_nonce(&gas_reserver);
        if let Some(reservation) = system_reservation {
            context_store.add_system_reservation(reservation);
        }

        let info = ExtInfo {
            gas_amount: gas_counter.to_amount(),
            gas_reserver,
            system_reservation_context,
            allocations: (allocations != initial_allocations)
                .then_some(allocations)
                .unwrap_or_default(),
            pages_data,
            generated_dispatches,
            awakening,
            reply_deposits,
            context_store,
            program_candidates_data,
            program_rents,
        };
        Ok(info)
    }

    fn lazy_pages_init_for_program(
        mem: &mut impl Memory,
        prog_id: ProgramId,
        memory_infix: MemoryInfix,
        stack_end: Option<WasmPage>,
        globals_config: GlobalsAccessConfig,
        lazy_pages_weights: LazyPagesWeights,
    ) {
        gear_lazy_pages_interface::init_for_program(
            mem,
            prog_id,
            memory_infix,
            stack_end,
            globals_config,
            lazy_pages_weights,
        );
    }

    fn lazy_pages_post_execution_actions(mem: &mut impl Memory) {
        gear_lazy_pages_interface::remove_lazy_pages_prot(mem);
    }

    fn lazy_pages_status() -> Status {
        gear_lazy_pages_interface::get_status()
    }
}

impl BackendExternalities for Ext {
    fn gas_amount(&self) -> GasAmount {
        self.context.gas_counter.to_amount()
    }

    fn pre_process_memory_accesses(
        reads: &[MemoryInterval],
        writes: &[MemoryInterval],
        gas_counter: &mut u64,
    ) -> Result<(), ProcessAccessError> {
        gear_lazy_pages_interface::pre_process_memory_accesses(reads, writes, gas_counter)
    }
}

impl Ext {
    fn check_message_value(&mut self, message_value: u128) -> Result<(), FallibleExtError> {
        let existential_deposit = self.context.existential_deposit;
        // Sending value should apply the range {0} ∪ [existential_deposit; +inf)
        if message_value != 0 && message_value < existential_deposit {
            Err(MessageError::InsufficientValue.into())
        } else {
            Ok(())
        }
    }

    fn check_gas_limit(
        &mut self,
        gas_limit: Option<GasLimit>,
    ) -> Result<GasLimit, FallibleExtError> {
        let mailbox_threshold = self.context.mailbox_threshold;
        let gas_limit = gas_limit.unwrap_or(0);

        // Sending gas should apply the range {0} ∪ [mailbox_threshold; +inf)
        if gas_limit < mailbox_threshold && gas_limit != 0 {
            Err(MessageError::InsufficientGasLimit.into())
        } else {
            Ok(gas_limit)
        }
    }

    fn reduce_gas(&mut self, gas_limit: GasLimit) -> Result<(), FallibleExtError> {
        if self.context.gas_counter.reduce(gas_limit) != ChargeResult::Enough {
            Err(FallibleExecutionError::NotEnoughGas.into())
        } else {
            Ok(())
        }
    }

    fn charge_message_value(&mut self, message_value: u128) -> Result<(), FallibleExtError> {
        if self.context.value_counter.reduce(message_value) != ChargeResult::Enough {
            Err(FallibleExecutionError::NotEnoughValue.into())
        } else {
            Ok(())
        }
    }

    // It's temporary fn, used to solve `core-audit/issue#22`.
    fn safe_gasfull_sends<T: Packet>(&mut self, packet: &T) -> Result<(), FallibleExtError> {
        let outgoing_gasless = self.outgoing_gasless;

        match packet.gas_limit() {
            Some(x) if x != 0 => {
                self.outgoing_gasless = 0;

                let prev_gasless_fee =
                    outgoing_gasless.saturating_mul(self.context.mailbox_threshold);

                self.reduce_gas(prev_gasless_fee)?;
            }
            None => self.outgoing_gasless = outgoing_gasless.saturating_add(1),
            _ => {}
        };

        Ok(())
    }

    fn charge_expiring_resources<T: Packet>(
        &mut self,
        packet: &T,
        check_gas_limit: bool,
    ) -> Result<(), FallibleExtError> {
        self.check_message_value(packet.value())?;
        // Charge for using expiring resources. Charge for calling sys-call was done earlier.
        let gas_limit = if check_gas_limit {
            self.check_gas_limit(packet.gas_limit())?
        } else {
            packet.gas_limit().unwrap_or(0)
        };
        self.reduce_gas(gas_limit)?;
        self.charge_message_value(packet.value())?;
        Ok(())
    }

    fn check_forbidden_destination(&mut self, id: ProgramId) -> Result<(), FallibleExtError> {
        if id == ProgramId::SYSTEM {
            Err(FallibleExtError::ForbiddenFunction)
        } else {
            Ok(())
        }
    }

    fn charge_sending_fee(&mut self, delay: u32) -> Result<(), ChargeError> {
        if delay == 0 {
            self.charge_gas_if_enough(self.context.message_context.settings().sending_fee())
        } else {
            self.charge_gas_if_enough(
                self.context
                    .message_context
                    .settings()
                    .scheduled_sending_fee(),
            )
        }
    }

    fn charge_for_dispatch_stash_hold(&mut self, delay: u32) -> Result<(), FallibleExtError> {
        if delay != 0 {
            // Take delay and get cost of block.
            // reserve = wait_cost * (delay + reserve_for).
            let cost_per_block = self.context.dispatch_hold_cost;
            let waiting_reserve = (self.context.reserve_for as u64)
                .saturating_add(delay as u64)
                .saturating_mul(cost_per_block);

            // Reduce gas for block waiting in dispatch stash.
            if self.context.gas_counter.reduce(waiting_reserve) != ChargeResult::Enough {
                return Err(MessageError::InsufficientGasForDelayedSending.into());
            }
        }
        Ok(())
    }

    fn charge_gas_if_enough(
        gas_counter: &mut GasCounter,
        gas_allowance_counter: &mut GasAllowanceCounter,
        amount: u64,
    ) -> Result<(), ChargeError> {
        if gas_counter.charge_if_enough(amount) != ChargeResult::Enough {
            return Err(ChargeError::GasLimitExceeded);
        }
        if gas_allowance_counter.charge_if_enough(amount) != ChargeResult::Enough {
            // Here might be refunds for gas counter, but it's meaningless since
            // on gas allowance exceed we totally roll up the message and give
            // it another try in next block with the same initial resources.
            return Err(ChargeError::GasAllowanceExceeded);
        }
        Ok(())
    }
}

impl CountersOwner for Ext {
    fn charge_gas_runtime(&mut self, cost: RuntimeCosts) -> Result<(), ChargeError> {
        let token = cost.token(&self.context.host_fn_weights);
        let common_charge = self.context.gas_counter.charge(token);
        let allowance_charge = self.context.gas_allowance_counter.charge(token);
        match (common_charge, allowance_charge) {
            (ChargeResult::NotEnough, _) => Err(ChargeError::GasLimitExceeded),
            (ChargeResult::Enough, ChargeResult::NotEnough) => {
                Err(ChargeError::GasAllowanceExceeded)
            }
            (ChargeResult::Enough, ChargeResult::Enough) => Ok(()),
        }
    }

    fn charge_gas_runtime_if_enough(&mut self, cost: RuntimeCosts) -> Result<(), ChargeError> {
        let amount = cost.token(&self.context.host_fn_weights).weight();
        self.charge_gas_if_enough(amount)
    }

    fn charge_gas_if_enough(&mut self, amount: u64) -> Result<(), ChargeError> {
        Ext::charge_gas_if_enough(
            &mut self.context.gas_counter,
            &mut self.context.gas_allowance_counter,
            amount,
        )
    }

    fn gas_left(&self) -> GasLeft {
        (
            self.context.gas_counter.left(),
            self.context.gas_allowance_counter.left(),
        )
            .into()
    }

    fn current_counter_type(&self) -> CounterType {
        self.current_counter
    }

    fn decrease_current_counter_to(&mut self, amount: u64) {
        // For possible cases of non-atomic charges on backend side when global
        // value is less than appropriate at the backend.
        //
        // Example:
        // * While executing program calls some syscall.
        // * Syscall ends up with unrecoverable error - gas limit exceeded.
        // * We have to charge it so we leave backend and whole execution with 0 inner counter.
        // * Meanwhile global is not zero, so for this case we have to skip decreasing.
        if self.current_counter_value() <= amount {
            log::trace!("Skipped decrease to global value");
            return;
        }

        let GasLeft { gas, allowance } = self.gas_left();

        let diff = match self.current_counter_type() {
            CounterType::GasLimit => gas.checked_sub(amount),
            CounterType::GasAllowance => allowance.checked_sub(amount),
        }
        .unwrap_or_else(|| unreachable!("Checked above"));

        if self.context.gas_counter.charge(diff) == ChargeResult::NotEnough {
            unreachable!("Tried to set gas limit left bigger than before")
        }

        if self.context.gas_allowance_counter.charge(diff) == ChargeResult::NotEnough {
            unreachable!("Tried to set gas allowance left bigger than before")
        }
    }

    fn define_current_counter(&mut self) -> u64 {
        let GasLeft { gas, allowance } = self.gas_left();

        if gas <= allowance {
            self.current_counter = CounterType::GasLimit;
            gas
        } else {
            self.current_counter = CounterType::GasAllowance;
            allowance
        }
    }
}

impl Externalities for Ext {
    type UnrecoverableError = UnrecoverableExtError;
    type FallibleError = FallibleExtError;
    type AllocError = AllocExtError;

    fn alloc(
        &mut self,
        pages_num: u32,
        mem: &mut impl Memory,
    ) -> Result<WasmPage, Self::AllocError> {
        let pages = WasmPage::new(pages_num).map_err(|_| AllocError::ProgramAllocOutOfBounds)?;

        self.context
            .allocations_context
            .alloc::<LazyGrowHandler>(pages, mem, |pages| {
                Ext::charge_gas_if_enough(
                    &mut self.context.gas_counter,
                    &mut self.context.gas_allowance_counter,
                    self.context.page_costs.mem_grow.calc(pages),
                )
            })
            .map_err(Into::into)
    }

    fn free(&mut self, page: WasmPage) -> Result<(), Self::AllocError> {
        self.context
            .allocations_context
            .free(page)
            .map_err(Into::into)
    }

    fn block_height(&self) -> Result<u32, Self::UnrecoverableError> {
        Ok(self.context.block_info.height)
    }

    fn block_timestamp(&self) -> Result<u64, Self::UnrecoverableError> {
        Ok(self.context.block_info.timestamp)
    }

    fn performance_multiplier(&self) -> Result<Percent, Self::UnrecoverableError> {
        Ok(self.context.performance_multiplier)
    }

    fn send_init(&mut self) -> Result<u32, Self::FallibleError> {
        let handle = self.context.message_context.send_init()?;
        Ok(handle)
    }

    fn send_push(&mut self, handle: u32, buffer: &[u8]) -> Result<(), Self::FallibleError> {
        self.context.message_context.send_push(handle, buffer)?;
        Ok(())
    }

    fn send_push_input(
        &mut self,
        handle: u32,
        offset: u32,
        len: u32,
    ) -> Result<(), Self::FallibleError> {
        let range = self.context.message_context.check_input_range(offset, len);
        self.charge_gas_runtime_if_enough(RuntimeCosts::SendPushInputPerByte(range.len()))?;

        self.context
            .message_context
            .send_push_input(handle, range)?;

        Ok(())
    }

    fn send_commit(
        &mut self,
        handle: u32,
        msg: HandlePacket,
        delay: u32,
    ) -> Result<MessageId, Self::FallibleError> {
        self.check_forbidden_destination(msg.destination())?;
        self.safe_gasfull_sends(&msg)?;
        self.charge_expiring_resources(&msg, true)?;
        self.charge_sending_fee(delay)?;

        self.charge_for_dispatch_stash_hold(delay)?;

        let msg_id = self
            .context
            .message_context
            .send_commit(handle, msg, delay, None)?;

        Ok(msg_id)
    }

    fn reservation_send_commit(
        &mut self,
        id: ReservationId,
        handle: u32,
        msg: HandlePacket,
        delay: u32,
    ) -> Result<MessageId, Self::FallibleError> {
        self.check_forbidden_destination(msg.destination())?;
        self.check_message_value(msg.value())?;
        self.check_gas_limit(msg.gas_limit())?;
        // TODO: gasful sending (#1828)
        self.charge_message_value(msg.value())?;
        self.charge_sending_fee(delay)?;

        self.charge_for_dispatch_stash_hold(delay)?;

        self.context.gas_reserver.mark_used(id)?;

        let msg_id = self
            .context
            .message_context
            .send_commit(handle, msg, delay, Some(id))?;
        Ok(msg_id)
    }

    fn reply_push(&mut self, buffer: &[u8]) -> Result<(), Self::FallibleError> {
        self.context.message_context.reply_push(buffer)?;
        Ok(())
    }

    // TODO: Consider per byte charge (issue #2255).
    fn reply_commit(&mut self, msg: ReplyPacket) -> Result<MessageId, Self::FallibleError> {
        self.check_forbidden_destination(self.context.message_context.reply_destination())?;
        self.safe_gasfull_sends(&msg)?;
        self.charge_expiring_resources(&msg, false)?;
        self.charge_sending_fee(0)?;

        let msg_id = self.context.message_context.reply_commit(msg, None)?;
        Ok(msg_id)
    }

    fn reservation_reply_commit(
        &mut self,
        id: ReservationId,
        msg: ReplyPacket,
    ) -> Result<MessageId, Self::FallibleError> {
        self.check_forbidden_destination(self.context.message_context.reply_destination())?;
        self.check_message_value(msg.value())?;
        // TODO: gasful sending (#1828)
        self.charge_message_value(msg.value())?;
        self.charge_sending_fee(0)?;

        self.context.gas_reserver.mark_used(id)?;

        let msg_id = self.context.message_context.reply_commit(msg, Some(id))?;
        Ok(msg_id)
    }

    fn reply_to(&self) -> Result<MessageId, Self::FallibleError> {
        self.context
            .message_context
            .current()
            .details()
            .and_then(|d| d.to_reply_details().map(|d| d.to_message_id()))
            .ok_or_else(|| FallibleExecutionError::NoReplyContext.into())
    }

    fn signal_from(&self) -> Result<MessageId, Self::FallibleError> {
        self.context
            .message_context
            .current()
            .details()
            .and_then(|d| d.to_signal_details().map(|d| d.to_message_id()))
            .ok_or_else(|| FallibleExecutionError::NoSignalContext.into())
    }

    fn reply_push_input(&mut self, offset: u32, len: u32) -> Result<(), Self::FallibleError> {
        let range = self.context.message_context.check_input_range(offset, len);
        self.charge_gas_runtime_if_enough(RuntimeCosts::ReplyPushInputPerByte(range.len()))?;

        self.context.message_context.reply_push_input(range)?;

        Ok(())
    }

    fn source(&self) -> Result<ProgramId, Self::UnrecoverableError> {
        Ok(self.context.message_context.current().source())
    }

    fn reply_code(&self) -> Result<ReplyCode, Self::FallibleError> {
        self.context
            .message_context
            .current()
            .details()
            .and_then(|d| d.to_reply_details().map(|d| d.to_reply_code()))
            .ok_or_else(|| FallibleExecutionError::NoReplyContext.into())
    }

    fn signal_code(&self) -> Result<SignalCode, Self::FallibleError> {
        self.context
            .message_context
            .current()
            .details()
            .and_then(|d| d.to_signal_details().map(|d| d.to_signal_code()))
            .ok_or_else(|| FallibleExecutionError::NoSignalContext.into())
    }

    fn message_id(&self) -> Result<MessageId, Self::UnrecoverableError> {
        Ok(self.context.message_context.current().id())
    }

    fn pay_program_rent(
        &mut self,
        program_id: ProgramId,
        rent: u128,
    ) -> Result<(u128, u32), Self::FallibleError> {
        if self.context.rent_cost == 0 {
            return Ok((rent, 0));
        }

        let block_count = u32::try_from(rent / self.context.rent_cost).unwrap_or(u32::MAX);
        let old_paid_blocks = self
            .context
            .program_rents
            .get(&program_id)
            .copied()
            .unwrap_or(0);

        let (paid_blocks, blocks_to_pay) = match old_paid_blocks.overflowing_add(block_count) {
            (count, false) => (count, block_count),
            (_, true) => return Err(ProgramRentError::MaximumBlockCountPaid.into()),
        };

        if blocks_to_pay == 0 {
            return Ok((rent, 0));
        }

        let cost = self.context.rent_cost.saturating_mul(blocks_to_pay.into());
        match self.context.value_counter.reduce(cost) {
            ChargeResult::Enough => {
                self.context.program_rents.insert(program_id, paid_blocks);
            }
            ChargeResult::NotEnough => return Err(FallibleExecutionError::NotEnoughValue.into()),
        }

        Ok((rent.saturating_sub(cost), blocks_to_pay))
    }

    fn program_id(&self) -> Result<ProgramId, Self::UnrecoverableError> {
        Ok(self.context.program_id)
    }

    fn debug(&self, data: &str) -> Result<(), Self::UnrecoverableError> {
        let program_id = self.program_id()?;
        let message_id = self.message_id()?;

        log::debug!(target: "gwasm", "DEBUG: [handle({message_id:.2?})] {program_id:.2?}: {data}");

        Ok(())
    }

    fn lock_payload(&mut self, at: u32, len: u32) -> Result<PayloadSliceLock, Self::FallibleError> {
        let end = at
            .checked_add(len)
            .ok_or(FallibleExecutionError::TooBigReadLen)?;
        self.charge_gas_runtime_if_enough(RuntimeCosts::ReadPerByte(len))?;
        PayloadSliceLock::try_new((at, end), &mut self.context.message_context)
            .ok_or_else(|| FallibleExecutionError::ReadWrongRange.into())
    }

    fn unlock_payload(&mut self, payload_holder: &mut PayloadSliceLock) -> UnlockPayloadBound {
        UnlockPayloadBound::from((&mut self.context.message_context, payload_holder))
    }

    fn size(&self) -> Result<usize, Self::UnrecoverableError> {
        Ok(self.context.message_context.current().payload_bytes().len())
    }

    fn reserve_gas(
        &mut self,
        amount: u64,
        duration: u32,
    ) -> Result<ReservationId, Self::FallibleError> {
        self.charge_gas_if_enough(self.context.message_context.settings().reservation_fee())?;

        if duration == 0 {
            return Err(ReservationError::ZeroReservationDuration.into());
        }

        if amount < self.context.mailbox_threshold {
            return Err(ReservationError::ReservationBelowMailboxThreshold.into());
        }

        let reserve = u64::from(self.context.reserve_for.saturating_add(duration))
            .saturating_mul(self.context.reservation);
        let reduce_amount = amount.saturating_add(reserve);
        if self.context.gas_counter.reduce(reduce_amount) == ChargeResult::NotEnough {
            return Err(FallibleExecutionError::NotEnoughGas.into());
        }

        let id = self.context.gas_reserver.reserve(amount, duration)?;

        Ok(id)
    }

    fn unreserve_gas(&mut self, id: ReservationId) -> Result<u64, Self::FallibleError> {
        let amount = self.context.gas_reserver.unreserve(id)?;

        // This statement is like an op that increases "left" counter, but do not affect "burned" counter,
        // because we don't actually refund, we just rise "left" counter during unreserve
        // and it won't affect gas allowance counter because we don't make any actual calculations
        // TODO: uncomment when unreserving in current message features is discussed
        /*if !self.context.gas_counter.increase(amount) {
            return Err(some_charge_error.into());
        }*/

        Ok(amount)
    }

    fn system_reserve_gas(&mut self, amount: u64) -> Result<(), Self::FallibleError> {
        // TODO: use `NonZeroU64` after issue #1838 is fixed
        if amount == 0 {
            return Err(ReservationError::ZeroReservationAmount.into());
        }

        if self.context.gas_counter.reduce(amount) == ChargeResult::NotEnough {
            return Err(FallibleExecutionError::NotEnoughGas.into());
        }

        let reservation = &mut self.context.system_reservation;
        *reservation = reservation
            .map(|reservation| reservation.saturating_add(amount))
            .or(Some(amount));

        Ok(())
    }

    fn gas_available(&self) -> Result<u64, Self::UnrecoverableError> {
        Ok(self.context.gas_counter.left())
    }

    fn value(&self) -> Result<u128, Self::UnrecoverableError> {
        Ok(self.context.message_context.current().value())
    }

    fn value_available(&self) -> Result<u128, Self::UnrecoverableError> {
        Ok(self.context.value_counter.left())
    }

    fn wait(&mut self) -> Result<(), Self::UnrecoverableError> {
        self.charge_gas_if_enough(self.context.message_context.settings().waiting_fee())?;

        if self.context.message_context.reply_sent() {
            return Err(UnrecoverableWaitError::WaitAfterReply.into());
        }

        let reserve = u64::from(self.context.reserve_for.saturating_add(1))
            .saturating_mul(self.context.waitlist_cost);

        if self.context.gas_counter.reduce(reserve) != ChargeResult::Enough {
            return Err(UnrecoverableExecutionError::NotEnoughGas.into());
        }

        Ok(())
    }

    fn wait_for(&mut self, duration: u32) -> Result<(), Self::UnrecoverableError> {
        self.charge_gas_if_enough(self.context.message_context.settings().waiting_fee())?;

        if self.context.message_context.reply_sent() {
            return Err(UnrecoverableWaitError::WaitAfterReply.into());
        }

        if duration == 0 {
            return Err(UnrecoverableWaitError::ZeroDuration.into());
        }

        let reserve = u64::from(self.context.reserve_for.saturating_add(duration))
            .saturating_mul(self.context.waitlist_cost);

        if self.context.gas_counter.reduce(reserve) != ChargeResult::Enough {
            return Err(UnrecoverableExecutionError::NotEnoughGas.into());
        }

        Ok(())
    }

    fn wait_up_to(&mut self, duration: u32) -> Result<bool, Self::UnrecoverableError> {
        self.charge_gas_if_enough(self.context.message_context.settings().waiting_fee())?;

        if self.context.message_context.reply_sent() {
            return Err(UnrecoverableWaitError::WaitAfterReply.into());
        }

        if duration == 0 {
            return Err(UnrecoverableWaitError::ZeroDuration.into());
        }

        let reserve = u64::from(self.context.reserve_for.saturating_add(1))
            .saturating_mul(self.context.waitlist_cost);

        if self.context.gas_counter.reduce(reserve) != ChargeResult::Enough {
            return Err(UnrecoverableExecutionError::NotEnoughGas.into());
        }

        let reserve_full = u64::from(self.context.reserve_for.saturating_add(duration))
            .saturating_mul(self.context.waitlist_cost);
        let reserve_diff = reserve_full - reserve;

        Ok(self.context.gas_counter.reduce(reserve_diff) == ChargeResult::Enough)
    }

    fn wake(&mut self, waker_id: MessageId, delay: u32) -> Result<(), Self::FallibleError> {
        self.charge_gas_if_enough(self.context.message_context.settings().waking_fee())?;

        self.context.message_context.wake(waker_id, delay)?;
        Ok(())
    }

    fn create_program(
        &mut self,
        packet: InitPacket,
        delay: u32,
    ) -> Result<(MessageId, ProgramId), Self::FallibleError> {
        // We don't check for forbidden destination here, since dest is always unique and almost impossible to match SYSTEM_ID

        self.safe_gasfull_sends(&packet)?;
        self.charge_expiring_resources(&packet, true)?;
        self.charge_sending_fee(delay)?;

        self.charge_for_dispatch_stash_hold(delay)?;

        let code_hash = packet.code_id();

        // Send a message for program creation
        let (mid, pid) = self
            .context
            .message_context
            .init_program(packet, delay)
            .map(|(init_msg_id, new_prog_id)| {
                // Save a program candidate for this run
                let entry = self
                    .context
                    .program_candidates_data
                    .entry(code_hash)
                    .or_default();
                entry.push((init_msg_id, new_prog_id));

                (init_msg_id, new_prog_id)
            })?;
        Ok((mid, pid))
    }

    fn reply_deposit(
        &mut self,
        message_id: MessageId,
        amount: u64,
    ) -> Result<(), Self::FallibleError> {
        self.reduce_gas(amount)?;

        self.context
            .message_context
            .reply_deposit(message_id, amount)?;

        Ok(())
    }

    fn random(&self) -> Result<(&[u8], u32), Self::UnrecoverableError> {
        Ok((&self.context.random_data.0, self.context.random_data.1))
    }

    fn forbidden_funcs(&self) -> &BTreeSet<SysCallName> {
        &self.context.forbidden_funcs
    }
}

#[cfg(test)]
mod tests {
    use super::*;
    use alloc::vec;
    use gear_core::{
        message::{ContextSettings, IncomingDispatch, Payload, MAX_PAYLOAD_SIZE},
        pages::PageNumber,
    };

    struct MessageContextBuilder {
        incoming_dispatch: IncomingDispatch,
        program_id: ProgramId,
        sending_fee: u64,
        scheduled_sending_fee: u64,
        waiting_fee: u64,
        waking_fee: u64,
        reservation_fee: u64,
        outgoing_limit: u32,
    }

    impl MessageContextBuilder {
        fn new() -> Self {
            Self {
                incoming_dispatch: Default::default(),
                program_id: Default::default(),
                sending_fee: 0,
                scheduled_sending_fee: 0,
                waiting_fee: 0,
                waking_fee: 0,
                reservation_fee: 0,
                outgoing_limit: 0,
            }
        }

        fn build(self) -> MessageContext {
            MessageContext::new(
                self.incoming_dispatch,
                self.program_id,
                ContextSettings::new(
                    self.sending_fee,
                    self.scheduled_sending_fee,
                    self.waiting_fee,
                    self.waking_fee,
                    self.reservation_fee,
                    self.outgoing_limit,
                ),
            )
        }

        fn with_outgoing_limit(mut self, outgoing_limit: u32) -> Self {
            self.outgoing_limit = outgoing_limit;
            self
        }
    }

    struct ProcessorContextBuilder(ProcessorContext);

    impl ProcessorContextBuilder {
        fn new() -> Self {
            Self(ProcessorContext {
                page_costs: PageCosts::new_for_tests(),
                ..ProcessorContext::new_mock()
            })
        }

        fn build(self) -> ProcessorContext {
            self.0
        }

        fn with_message_context(mut self, context: MessageContext) -> Self {
            self.0.message_context = context;

            self
        }

        fn with_gas(mut self, gas_counter: GasCounter) -> Self {
            self.0.gas_counter = gas_counter;

            self
        }

        fn with_allowance(mut self, gas_allowance_counter: GasAllowanceCounter) -> Self {
            self.0.gas_allowance_counter = gas_allowance_counter;

            self
        }

        fn with_weighs(mut self, weights: HostFnWeights) -> Self {
            self.0.host_fn_weights = weights;

            self
        }

        fn with_allocation_context(mut self, ctx: AllocationsContext) -> Self {
            self.0.allocations_context = ctx;

            self
        }
    }

    // Invariant: Refund never occurs in `free` call.
    #[test]
    fn free_no_refund() {
        // Set initial Ext state
        let initial_gas = 100;
        let initial_allowance = 10000;

        let gas_left = (initial_gas, initial_allowance).into();

        let existing_page = 99.into();
        let non_existing_page = 100.into();

        let allocations_context =
            AllocationsContext::new(BTreeSet::from([existing_page]), 1.into(), 512.into());

        let mut ext = Ext::new(
            ProcessorContextBuilder::new()
                .with_gas(GasCounter::new(initial_gas))
                .with_allowance(GasAllowanceCounter::new(initial_allowance))
                .with_allocation_context(allocations_context)
                .build(),
        );

        // Freeing existing page.
        // Counters still shouldn't be changed.
        assert!(ext.free(existing_page).is_ok());
        assert_eq!(ext.gas_left(), gas_left);

        // Freeing non existing page.
        // Counters shouldn't be changed.
        assert_eq!(
            ext.free(non_existing_page),
            Err(AllocExtError::Alloc(AllocError::InvalidFree(
                non_existing_page.raw()
            )))
        );
        assert_eq!(ext.gas_left(), gas_left);
    }

    #[test]
    fn test_counter_zeroes() {
        // Set initial Ext state
        let free_weight = 1000;
        let host_fn_weights = HostFnWeights {
            free: free_weight,
            ..Default::default()
        };

        let initial_gas = free_weight - 1;
        let initial_allowance = free_weight + 1;

        let mut lack_gas_ext = Ext::new(
            ProcessorContextBuilder::new()
                .with_gas(GasCounter::new(initial_gas))
                .with_allowance(GasAllowanceCounter::new(initial_allowance))
                .with_weighs(host_fn_weights.clone())
                .build(),
        );

        assert_eq!(
            lack_gas_ext.charge_gas_runtime(RuntimeCosts::Free),
            Err(ChargeError::GasLimitExceeded),
        );

        let gas_amount = lack_gas_ext.gas_amount();
        let allowance = lack_gas_ext.context.gas_allowance_counter.left();
        // there was lack of gas
        assert_eq!(0, gas_amount.left());
        assert_eq!(initial_gas, gas_amount.burned());
        assert_eq!(initial_allowance - free_weight, allowance);

        let initial_gas = free_weight;
        let initial_allowance = free_weight - 1;

        let mut lack_allowance_ext = Ext::new(
            ProcessorContextBuilder::new()
                .with_gas(GasCounter::new(initial_gas))
                .with_allowance(GasAllowanceCounter::new(initial_allowance))
                .with_weighs(host_fn_weights)
                .build(),
        );

        assert_eq!(
            lack_allowance_ext.charge_gas_runtime(RuntimeCosts::Free),
            Err(ChargeError::GasAllowanceExceeded),
        );

        let gas_amount = lack_allowance_ext.gas_amount();
        let allowance = lack_allowance_ext.context.gas_allowance_counter.left();
        assert_eq!(initial_gas - free_weight, gas_amount.left());
        assert_eq!(initial_gas, gas_amount.burned());
        // there was lack of allowance
        assert_eq!(0, allowance);
    }

    #[test]
    // This function tests:
    //
    // - `send_commit` on valid handle
    // - `send_commit` on invalid handle
    // - `send_commit` on used handle
    // - `send_init` after limit is exceeded
    fn test_send_commit() {
        let mut ext = Ext::new(
            ProcessorContextBuilder::new()
                .with_message_context(MessageContextBuilder::new().with_outgoing_limit(1).build())
                .build(),
        );

        let data = HandlePacket::default();

        let fake_handle = 0;

        let msg = ext.send_commit(fake_handle, data.clone(), 0);
        assert_eq!(
            msg.unwrap_err(),
            FallibleExtError::Core(FallibleExtErrorCore::Message(MessageError::OutOfBounds))
        );

        let handle = ext.send_init().expect("Outgoing limit is 1");

        let msg = ext.send_commit(handle, data.clone(), 0);
        assert!(msg.is_ok());

        let msg = ext.send_commit(handle, data, 0);
        assert_eq!(
            msg.unwrap_err(),
            FallibleExtError::Core(FallibleExtErrorCore::Message(MessageError::LateAccess))
        );

        let handle = ext.send_init();
        assert_eq!(
            handle.unwrap_err(),
            FallibleExtError::Core(FallibleExtErrorCore::Message(
                MessageError::OutgoingMessagesAmountLimitExceeded
            ))
        );
    }

    #[test]
    // This function tests:
    //
    // - `send_push` on non-existent handle
    // - `send_push` on valid handle
    // - `send_push` on used handle
    // - `send_push` with too large payload
    // - `send_push` data is added to buffer
    fn test_send_push() {
        let mut ext = Ext::new(
            ProcessorContextBuilder::new()
                .with_message_context(
                    MessageContextBuilder::new()
                        .with_outgoing_limit(u32::MAX)
                        .build(),
                )
                .build(),
        );

        let data = HandlePacket::default();

        let fake_handle = 0;

        let res = ext.send_push(fake_handle, &[0, 0, 0]);
        assert_eq!(
            res.unwrap_err(),
            FallibleExtError::Core(FallibleExtErrorCore::Message(MessageError::OutOfBounds))
        );

        let handle = ext.send_init().expect("Outgoing limit is u32::MAX");

        let res = ext.send_push(handle, &[1, 2, 3]);
        assert!(res.is_ok());

        let res = ext.send_push(handle, &[4, 5, 6]);
        assert!(res.is_ok());

        let large_payload = vec![0u8; MAX_PAYLOAD_SIZE + 1];

        let res = ext.send_push(handle, &large_payload);
        assert_eq!(
            res.unwrap_err(),
            FallibleExtError::Core(FallibleExtErrorCore::Message(
                MessageError::MaxMessageSizeExceed
            ))
        );

        let msg = ext.send_commit(handle, data, 0);
        assert!(msg.is_ok());

        let res = ext.send_push(handle, &[7, 8, 9]);
        assert_eq!(
            res.unwrap_err(),
            FallibleExtError::Core(FallibleExtErrorCore::Message(MessageError::LateAccess))
        );

        let (outcome, _) = ext.context.message_context.drain();
        let ContextOutcomeDrain {
            mut outgoing_dispatches,
            ..
        } = outcome.drain();
        let dispatch = outgoing_dispatches
            .pop()
            .map(|(dispatch, _, _)| dispatch)
            .expect("Send commit was ok");

        assert_eq!(dispatch.message().payload_bytes(), &[1, 2, 3, 4, 5, 6]);
    }

    #[test]
    // This function tests:
    //
    // - `send_push_input` on non-existent handle
    // - `send_push_input` on valid handle
    // - `send_push_input` on used handle
    // - `send_push_input` data is added to buffer
    fn test_send_push_input() {
        let mut ext = Ext::new(
            ProcessorContextBuilder::new()
                .with_message_context(
                    MessageContextBuilder::new()
                        .with_outgoing_limit(u32::MAX)
                        .build(),
                )
                .build(),
        );

        let data = HandlePacket::default();

        let fake_handle = 0;

        let res = ext.send_push_input(fake_handle, 0, 1);
        assert_eq!(
            res.unwrap_err(),
            FallibleExtError::Core(FallibleExtErrorCore::Message(MessageError::OutOfBounds))
        );

        let handle = ext.send_init().expect("Outgoing limit is u32::MAX");

        let res = ext
            .context
            .message_context
            .payload_mut()
            .try_extend_from_slice(&[1, 2, 3, 4, 5, 6]);
        assert!(res.is_ok());

        let res = ext.send_push_input(handle, 2, 3);
        assert!(res.is_ok());

        let res = ext.send_push_input(handle, 8, 10);
        assert!(res.is_ok());

        let msg = ext.send_commit(handle, data, 0);
        assert!(msg.is_ok());

        let res = ext.send_push_input(handle, 0, 1);
        assert_eq!(
            res.unwrap_err(),
            FallibleExtError::Core(FallibleExtErrorCore::Message(MessageError::LateAccess))
        );

        let (outcome, _) = ext.context.message_context.drain();
        let ContextOutcomeDrain {
            mut outgoing_dispatches,
            ..
        } = outcome.drain();
        let dispatch = outgoing_dispatches
            .pop()
            .map(|(dispatch, _, _)| dispatch)
            .expect("Send commit was ok");

        assert_eq!(dispatch.message().payload_bytes(), &[3, 4, 5]);
    }

    #[test]
    // This function requires `reply_push` to work to add extra data.
    // This function tests:
    //
    // - `reply_commit` with too much data
    // - `reply_commit` with valid data
    // - `reply_commit` duplicate reply
    fn test_reply_commit() {
        let mut ext = Ext::new(
            ProcessorContextBuilder::new()
                .with_gas(GasCounter::new(u64::MAX))
                .with_message_context(
                    MessageContextBuilder::new()
                        .with_outgoing_limit(u32::MAX)
                        .build(),
                )
                .build(),
        );

        let res = ext.reply_push(&[0]);
        assert!(res.is_ok());

        let res = ext.reply_commit(ReplyPacket::new(Payload::filled_with(0), 0));
        assert_eq!(
            res.unwrap_err(),
            FallibleExtError::Core(FallibleExtErrorCore::Message(
                MessageError::MaxMessageSizeExceed
            ))
        );

        let res = ext.reply_commit(ReplyPacket::auto());
        assert!(res.is_ok());

        let res = ext.reply_commit(ReplyPacket::auto());
        assert_eq!(
            res.unwrap_err(),
            FallibleExtError::Core(FallibleExtErrorCore::Message(MessageError::DuplicateReply))
        );
    }

    #[test]
    // This function requires `reply_push` to work to add extra data.
    // This function tests:
    //
    // - `reply_push` with valid data
    // - `reply_push` with too much data
    // - `reply_push` after `reply_commit`
    // - `reply_push` data is added to buffer
    fn test_reply_push() {
        let mut ext = Ext::new(
            ProcessorContextBuilder::new()
                .with_gas(GasCounter::new(u64::MAX))
                .with_message_context(
                    MessageContextBuilder::new()
                        .with_outgoing_limit(u32::MAX)
                        .build(),
                )
                .build(),
        );

        let res = ext.reply_push(&[1, 2, 3]);
        assert!(res.is_ok());

        let res = ext.reply_push(&[4, 5, 6]);
        assert!(res.is_ok());

        let large_payload = vec![0u8; MAX_PAYLOAD_SIZE + 1];

        let res = ext.reply_push(&large_payload);
        assert_eq!(
            res.unwrap_err(),
            FallibleExtError::Core(FallibleExtErrorCore::Message(
                MessageError::MaxMessageSizeExceed
            ))
        );

        let res = ext.reply_commit(ReplyPacket::auto());
        assert!(res.is_ok());

        let res = ext.reply_push(&[7, 8, 9]);
        assert_eq!(
            res.unwrap_err(),
            FallibleExtError::Core(FallibleExtErrorCore::Message(MessageError::LateAccess))
        );

        let (outcome, _) = ext.context.message_context.drain();
        let ContextOutcomeDrain {
            mut outgoing_dispatches,
            ..
        } = outcome.drain();
        let dispatch = outgoing_dispatches
            .pop()
            .map(|(dispatch, _, _)| dispatch)
            .expect("Send commit was ok");

        assert_eq!(dispatch.message().payload_bytes(), &[1, 2, 3, 4, 5, 6]);
    }

    #[test]
    // This function tests:
    //
    // - `reply_push_input` with valid data
    // - `reply_push_input` after `reply_commit`
    // - `reply_push_input` data is added to buffer
    fn test_reply_push_input() {
        let mut ext = Ext::new(
            ProcessorContextBuilder::new()
                .with_message_context(
                    MessageContextBuilder::new()
                        .with_outgoing_limit(u32::MAX)
                        .build(),
                )
                .build(),
        );

        let res = ext
            .context
            .message_context
            .payload_mut()
            .try_extend_from_slice(&[1, 2, 3, 4, 5, 6]);
        assert!(res.is_ok());

        let res = ext.reply_push_input(2, 3);
        assert!(res.is_ok());

        let res = ext.reply_push_input(8, 10);
        assert!(res.is_ok());

        let msg = ext.reply_commit(ReplyPacket::auto());
        assert!(msg.is_ok());

        let res = ext.reply_push_input(0, 1);
        assert_eq!(
            res.unwrap_err(),
            FallibleExtError::Core(FallibleExtErrorCore::Message(MessageError::LateAccess))
        );

        let (outcome, _) = ext.context.message_context.drain();
        let ContextOutcomeDrain {
            mut outgoing_dispatches,
            ..
        } = outcome.drain();
        let dispatch = outgoing_dispatches
            .pop()
            .map(|(dispatch, _, _)| dispatch)
            .expect("Send commit was ok");

        assert_eq!(dispatch.message().payload_bytes(), &[3, 4, 5]);
    }
}<|MERGE_RESOLUTION|>--- conflicted
+++ resolved
@@ -40,11 +40,8 @@
         MessageContext, Packet, ReplyPacket,
     },
     pages::{GearPage, PageU32Size, WasmPage},
-<<<<<<< HEAD
+    percent::Percent,
     program::MemoryInfix,
-=======
-    percent::Percent,
->>>>>>> 71168c5b
     reservation::GasReserver,
 };
 use gear_core_backend::{
