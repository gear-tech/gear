// Copyright (C) 2023-2024 Gear Technologies Inc.
// SPDX-License-Identifier: GPL-3.0-or-later WITH Classpath-exception-2.0
//
// This program is free software: you can redistribute it and/or modify
// it under the terms of the GNU General Public License as published by
// the Free Software Foundation, either version 3 of the License, or
// (at your option) any later version.
//
// This program is distributed in the hope that it will be useful,
// but WITHOUT ANY WARRANTY; without even the implied warranty of
// MERCHANTABILITY or FITNESS FOR A PARTICULAR PURPOSE. See the
// GNU General Public License for more details.
//
// You should have received a copy of the GNU General Public License
// along with this program. If not, see <https://www.gnu.org/licenses/>.

use crate::{
    common::{
        ActorExecutionErrorReplyReason, DispatchResult, ExecutableActorData, JournalNote,
        PrechargedDispatch,
    },
    configs::{BlockConfig, ProcessCosts},
    context::{
        ContextChargedForCodeLength, ContextChargedForMemory, ContextData, SystemReservationContext,
    },
    processing::{process_allowance_exceed, process_execution_error, process_success},
    ContextChargedForCode, ContextChargedForInstrumentation,
};
use alloc::vec::Vec;
use gear_core::{
    code::SectionSizes,
    costs::BytesAmount,
    gas::{ChargeResult, GasAllowanceCounter, GasCounter},
    ids::ProgramId,
    message::{IncomingDispatch, MessageWaitedType},
<<<<<<< HEAD
=======
    pages::{numerated::tree::IntervalsTree, WasmPage, WasmPagesAmount},
>>>>>>> 440815eb
};

/// Operation related to gas charging.
#[derive(Debug, PartialEq, Eq, derive_more::Display)]
pub enum PreChargeGasOperation {
    /// Handle memory static pages.
    #[display(fmt = "handle memory static pages")]
    StaticPages,
    /// Handle program data.
    #[display(fmt = "handle program data")]
    ProgramData,
    /// Obtain code length.
    #[display(fmt = "obtain program code length")]
    ProgramCodeLen,
    /// Handle program code.
    #[display(fmt = "handle program code")]
    ProgramCode,
    /// Instantiate the code section of the Wasm module.
    #[display(fmt = "instantiate code section of Wasm module")]
    ModuleCodeSectionInstantiation,
    /// Instantiate the data section of the Wasm module.
    #[display(fmt = "instantiate data section of Wasm module")]
    ModuleDataSectionInstantiation,
    /// Instantiate the global section of the Wasm module.
    #[display(fmt = "instantiate global section of Wasm module")]
    ModuleGlobalSectionInstantiation,
    /// Instantiate the table section of the Wasm module.
    #[display(fmt = "instantiate table section of Wasm module")]
    ModuleTableSectionInstantiation,
    /// Instantiate the element section of the Wasm module.
    #[display(fmt = "instantiate element section of Wasm module")]
    ModuleElementSectionInstantiation,
    /// Instantiate the type section of the Wasm module.
    #[display(fmt = "instantiate type section of Wasm module")]
    ModuleTypeSectionInstantiation,
    /// Instrument Wasm module.
    #[display(fmt = "instrument Wasm module")]
    ModuleInstrumentation,
}

#[derive(Debug, Eq, PartialEq)]
enum PrechargeError {
    BlockGasExceeded,
    GasExceeded(PreChargeGasOperation),
}

struct GasPrecharger<'a> {
    counter: &'a mut GasCounter,
    allowance_counter: &'a mut GasAllowanceCounter,
    costs: &'a ProcessCosts,
}

impl<'a> GasPrecharger<'a> {
    pub fn new(
        counter: &'a mut GasCounter,
        allowance_counter: &'a mut GasAllowanceCounter,
        costs: &'a ProcessCosts,
    ) -> Self {
        Self {
            counter,
            allowance_counter,
            costs,
        }
    }

    fn charge_gas(
        &mut self,
        operation: PreChargeGasOperation,
        amount: u64,
    ) -> Result<(), PrechargeError> {
        if self.allowance_counter.charge_if_enough(amount) != ChargeResult::Enough {
            return Err(PrechargeError::BlockGasExceeded);
        }
        if self.counter.charge_if_enough(amount) != ChargeResult::Enough {
            return Err(PrechargeError::GasExceeded(operation));
        }

        Ok(())
    }

    pub fn charge_gas_for_program_data(&mut self) -> Result<(), PrechargeError> {
        self.charge_gas(
            PreChargeGasOperation::ProgramData,
            self.costs.read.cost_for_one(),
        )
    }

    pub fn charge_gas_for_program_code_len(&mut self) -> Result<(), PrechargeError> {
        self.charge_gas(
            PreChargeGasOperation::ProgramCodeLen,
            self.costs.read.cost_for_one(),
        )
    }

    pub fn charge_gas_for_program_code(
        &mut self,
        code_len: BytesAmount,
    ) -> Result<(), PrechargeError> {
        self.charge_gas(
            PreChargeGasOperation::ProgramCode,
            self.costs
                .read
                .cost_for_with_bytes(self.costs.read_per_byte, code_len),
        )
    }

    impl_charge_gas_for_section_instantiation!(
        charge_gas_for_code_section_instantiation,
        ModuleCodeSectionInstantiation,
        module_code_section_instantiation_per_byte
    );

    impl_charge_gas_for_section_instantiation!(
        charge_gas_for_data_section_instantiation,
        ModuleDataSectionInstantiation,
        module_data_section_instantiation_per_byte
    );

    impl_charge_gas_for_section_instantiation!(
        charge_gas_for_global_section_instantiation,
        ModuleGlobalSectionInstantiation,
        module_global_section_instantiation_per_byte
    );

    impl_charge_gas_for_section_instantiation!(
        charge_gas_for_table_section_instantiation,
        ModuleTableSectionInstantiation,
        module_table_section_instantiation_per_byte
    );

    impl_charge_gas_for_section_instantiation!(
        charge_gas_for_element_section_instantiation,
        ModuleElementSectionInstantiation,
        module_element_section_instantiation_per_byte
    );

    impl_charge_gas_for_section_instantiation!(
        charge_gas_for_type_section_instantiation,
        ModuleTypeSectionInstantiation,
        module_type_section_instantiation_per_byte
    );

    pub fn charge_gas_for_instrumentation(
        &mut self,
        original_code_len_bytes: BytesAmount,
    ) -> Result<(), PrechargeError> {
        self.charge_gas(
            PreChargeGasOperation::ModuleInstrumentation,
            self.costs
                .instrumentation
                .cost_for_with_bytes(self.costs.instrumentation_per_byte, original_code_len_bytes),
        )
    }
<<<<<<< HEAD
=======

    /// Charge gas for pages and checks that there is enough gas for that.
    /// Returns size of wasm memory buffer which must be created in execution environment.
    pub fn charge_gas_for_pages(
        &mut self,
        allocations: &IntervalsTree<WasmPage>,
        static_pages: WasmPagesAmount,
    ) -> Result<WasmPagesAmount, PrechargeError> {
        // Charging gas for static pages.
        let amount = self.costs.static_page.cost_for(static_pages);
        self.charge_gas(PreChargeGasOperation::StaticPages, amount)?;

        if let Some(page) = allocations.end() {
            Ok(page.inc())
        } else {
            Ok(static_pages)
        }
    }
>>>>>>> 440815eb
}

/// Possible variants of the `DispatchResult` if the latter contains value.
#[allow(missing_docs)]
#[derive(Debug)]
pub enum SuccessfulDispatchResultKind {
    Exit(ProgramId),
    Wait(Option<u32>, MessageWaitedType),
    Success,
}

/// Defines result variants of the precharge functions.
pub type PrechargeResult<T> = Result<T, Vec<JournalNote>>;

/// Charge a message for program data beforehand.
pub fn precharge_for_program(
    block_config: &BlockConfig,
    gas_allowance: u64,
    dispatch: IncomingDispatch,
    destination_id: ProgramId,
) -> PrechargeResult<PrechargedDispatch> {
    let mut gas_counter = GasCounter::new(dispatch.gas_limit());
    let mut gas_allowance_counter = GasAllowanceCounter::new(gas_allowance);
    let mut charger = GasPrecharger::new(
        &mut gas_counter,
        &mut gas_allowance_counter,
        &block_config.costs,
    );

    match charger.charge_gas_for_program_data() {
        Ok(()) => Ok(PrechargedDispatch::from_parts(
            dispatch,
            gas_counter,
            gas_allowance_counter,
        )),
        Err(PrechargeError::BlockGasExceeded) => {
            let gas_burned = gas_counter.burned();
            Err(process_allowance_exceed(
                dispatch,
                destination_id,
                gas_burned,
            ))
        }
        Err(PrechargeError::GasExceeded(op)) => {
            let gas_burned = gas_counter.burned();
            let system_reservation_ctx = SystemReservationContext::from_dispatch(&dispatch);
            Err(process_execution_error(
                dispatch,
                destination_id,
                gas_burned,
                system_reservation_ctx,
                ActorExecutionErrorReplyReason::PreChargeGasLimitExceeded(op),
            ))
        }
    }
}

/// Charge a message for fetching the actual length of the binary code
/// from a storage. The updated value of binary code length
/// should be kept in standalone storage. The caller has to call this
/// function to charge gas-counters accordingly before fetching the value.
///
/// The function also performs several additional checks:
/// - if an actor is executable
/// - if a required dispatch method is exported.
pub fn precharge_for_code_length(
    block_config: &BlockConfig,
    dispatch: PrechargedDispatch,
    destination_id: ProgramId,
    actor_data: ExecutableActorData,
) -> PrechargeResult<ContextChargedForCodeLength> {
    let (dispatch, mut gas_counter, mut gas_allowance_counter) = dispatch.into_parts();

    if !actor_data.code_exports.contains(&dispatch.kind()) {
        return Err(process_success(
            SuccessfulDispatchResultKind::Success,
            DispatchResult::success(dispatch, destination_id, gas_counter.to_amount()),
        ));
    }

    let mut charger = GasPrecharger::new(
        &mut gas_counter,
        &mut gas_allowance_counter,
        &block_config.costs,
    );
    match charger.charge_gas_for_program_code_len() {
        Ok(()) => Ok(ContextChargedForCodeLength {
            data: ContextData {
                gas_counter,
                gas_allowance_counter,
                dispatch,
                destination_id,
                actor_data,
            },
        }),
        Err(PrechargeError::BlockGasExceeded) => Err(process_allowance_exceed(
            dispatch,
            destination_id,
            gas_counter.burned(),
        )),
        Err(PrechargeError::GasExceeded(op)) => {
            let system_reservation_ctx = SystemReservationContext::from_dispatch(&dispatch);
            Err(process_execution_error(
                dispatch,
                destination_id,
                gas_counter.burned(),
                system_reservation_ctx,
                ActorExecutionErrorReplyReason::PreChargeGasLimitExceeded(op),
            ))
        }
    }
}

/// Charge a message for the program binary code beforehand.
pub fn precharge_for_code(
    block_config: &BlockConfig,
    mut context: ContextChargedForCodeLength,
    code_len_bytes: u32,
) -> PrechargeResult<ContextChargedForCode> {
    let mut charger = GasPrecharger::new(
        &mut context.data.gas_counter,
        &mut context.data.gas_allowance_counter,
        &block_config.costs,
    );

    match charger.charge_gas_for_program_code(code_len_bytes.into()) {
        Ok(()) => Ok(context.into()),
        Err(PrechargeError::BlockGasExceeded) => Err(process_allowance_exceed(
            context.data.dispatch,
            context.data.destination_id,
            context.data.gas_counter.burned(),
        )),
        Err(PrechargeError::GasExceeded(op)) => {
            let system_reservation_ctx =
                SystemReservationContext::from_dispatch(&context.data.dispatch);
            Err(process_execution_error(
                context.data.dispatch,
                context.data.destination_id,
                context.data.gas_counter.burned(),
                system_reservation_ctx,
                ActorExecutionErrorReplyReason::PreChargeGasLimitExceeded(op),
            ))
        }
    }
}

/// Charge a message for instrumentation of the binary code beforehand.
pub fn precharge_for_instrumentation(
    block_config: &BlockConfig,
    mut context: ContextChargedForCode,
    original_code_len_bytes: u32,
) -> PrechargeResult<ContextChargedForInstrumentation> {
    let mut charger = GasPrecharger::new(
        &mut context.data.gas_counter,
        &mut context.data.gas_allowance_counter,
        &block_config.costs,
    );

    match charger.charge_gas_for_instrumentation(original_code_len_bytes.into()) {
        Ok(()) => Ok(context.into()),
        Err(PrechargeError::BlockGasExceeded) => Err(process_allowance_exceed(
            context.data.dispatch,
            context.data.destination_id,
            context.data.gas_counter.burned(),
        )),
        Err(PrechargeError::GasExceeded(op)) => {
            let system_reservation_ctx =
                SystemReservationContext::from_dispatch(&context.data.dispatch);
            Err(process_execution_error(
                context.data.dispatch,
                context.data.destination_id,
                context.data.gas_counter.burned(),
                system_reservation_ctx,
                ActorExecutionErrorReplyReason::PreChargeGasLimitExceeded(op),
            ))
        }
    }
}

/// Charge a message for program memory and module instantiation beforehand.
pub fn precharge_for_module_instantiation(
    block_config: &BlockConfig,
    mut context: ContextChargedForInstrumentation,
    section_sizes: &SectionSizes,
) -> PrechargeResult<ContextChargedForMemory> {
    let ContextChargedForInstrumentation {
        data:
            ContextData {
                gas_counter,
                gas_allowance_counter,
                actor_data,
                ..
            },
        ..
    } = &mut context;

    let mut f = || {
        let mut charger =
            GasPrecharger::new(gas_counter, gas_allowance_counter, &block_config.costs);

        // Calculates size of wasm memory buffer which must be created in execution environment
        let memory_size = if let Some(page) = actor_data.allocations.last() {
            page.inc()
        } else {
            actor_data.static_pages
        };

        charger
            .charge_gas_for_code_section_instantiation(section_sizes.code_section_bytes.into())?;
        charger
            .charge_gas_for_data_section_instantiation(section_sizes.data_section_bytes.into())?;
        charger.charge_gas_for_global_section_instantiation(
            section_sizes.global_section_bytes.into(),
        )?;
        charger
            .charge_gas_for_table_section_instantiation(section_sizes.table_section_bytes.into())?;
        charger.charge_gas_for_element_section_instantiation(
            section_sizes.element_section_bytes.into(),
        )?;
        charger
            .charge_gas_for_type_section_instantiation(section_sizes.type_section_bytes.into())?;

        Ok(memory_size)
    };

    match f() {
        Ok(memory_size) => {
            log::trace!("Charged for module instantiation and memory pages. Size: {memory_size:?}");
            Ok(ContextChargedForMemory {
                data: context.data,
                max_reservations: block_config.max_reservations,
                memory_size,
            })
        }
        Err(err) => {
            log::trace!("Failed to charge for module instantiation or memory pages: {err:?}");
            match err {
                PrechargeError::BlockGasExceeded => Err(process_allowance_exceed(
                    context.data.dispatch,
                    context.data.destination_id,
                    context.data.gas_counter.burned(),
                )),
                PrechargeError::GasExceeded(op) => {
                    let system_reservation_ctx =
                        SystemReservationContext::from_dispatch(&context.data.dispatch);
                    Err(process_execution_error(
                        context.data.dispatch,
                        context.data.destination_id,
                        context.data.gas_counter.burned(),
                        system_reservation_ctx,
                        ActorExecutionErrorReplyReason::PreChargeGasLimitExceeded(op),
                    ))
                }
            }
        }
    }
}

macro_rules! impl_charge_gas_for_section_instantiation {
    ($fn_name:ident, $section_op:ident, $section_field:ident) => {
        pub fn $fn_name(&mut self, section_len: BytesAmount) -> Result<(), PrechargeError> {
            self.charge_gas(
                PreChargeGasOperation::$section_op,
                self.costs.$section_field.cost_for(section_len),
            )
        }
    };
}

use impl_charge_gas_for_section_instantiation;<|MERGE_RESOLUTION|>--- conflicted
+++ resolved
@@ -33,10 +33,6 @@
     gas::{ChargeResult, GasAllowanceCounter, GasCounter},
     ids::ProgramId,
     message::{IncomingDispatch, MessageWaitedType},
-<<<<<<< HEAD
-=======
-    pages::{numerated::tree::IntervalsTree, WasmPage, WasmPagesAmount},
->>>>>>> 440815eb
 };
 
 /// Operation related to gas charging.
@@ -190,27 +186,6 @@
                 .cost_for_with_bytes(self.costs.instrumentation_per_byte, original_code_len_bytes),
         )
     }
-<<<<<<< HEAD
-=======
-
-    /// Charge gas for pages and checks that there is enough gas for that.
-    /// Returns size of wasm memory buffer which must be created in execution environment.
-    pub fn charge_gas_for_pages(
-        &mut self,
-        allocations: &IntervalsTree<WasmPage>,
-        static_pages: WasmPagesAmount,
-    ) -> Result<WasmPagesAmount, PrechargeError> {
-        // Charging gas for static pages.
-        let amount = self.costs.static_page.cost_for(static_pages);
-        self.charge_gas(PreChargeGasOperation::StaticPages, amount)?;
-
-        if let Some(page) = allocations.end() {
-            Ok(page.inc())
-        } else {
-            Ok(static_pages)
-        }
-    }
->>>>>>> 440815eb
 }
 
 /// Possible variants of the `DispatchResult` if the latter contains value.
@@ -412,7 +387,7 @@
             GasPrecharger::new(gas_counter, gas_allowance_counter, &block_config.costs);
 
         // Calculates size of wasm memory buffer which must be created in execution environment
-        let memory_size = if let Some(page) = actor_data.allocations.last() {
+        let memory_size = if let Some(page) = actor_data.allocations.end() {
             page.inc()
         } else {
             actor_data.static_pages
