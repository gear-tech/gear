--- conflicted
+++ resolved
@@ -154,16 +154,9 @@
     /// Returns size of wasm memory buffer which must be created in execution environment.
     pub fn charge_gas_for_pages(
         &mut self,
-<<<<<<< HEAD
-        costs: &PageCosts,
-        allocations: &IntervalsTree<WasmPage>,
+        allocations: &BTreeSet<WasmPage>,
         static_pages: WasmPagesAmount,
     ) -> Result<WasmPagesAmount, PrechargeError> {
-=======
-        allocations: &BTreeSet<WasmPage>,
-        static_pages: WasmPage,
-    ) -> Result<WasmPage, PrechargeError> {
->>>>>>> 6061bdf1
         // Charging gas for static pages.
         let amount = self.costs.static_page.cost_for(static_pages);
         self.charge_gas(PreChargeGasOperation::StaticPages, amount)?;
