--- conflicted
+++ resolved
@@ -32,95 +32,6 @@
     reservation::GasReserver,
 };
 
-<<<<<<< HEAD
-/// Struct with dispatch and counters charged for program data.
-#[derive(Debug)]
-pub struct ContextChargedForProgram {
-    pub(crate) dispatch: IncomingDispatch,
-    pub(crate) destination_id: ActorId,
-    pub(crate) gas_counter: GasCounter,
-    pub(crate) gas_allowance_counter: GasAllowanceCounter,
-}
-
-impl ContextChargedForProgram {
-    /// Unwraps into inner data.
-    #[cfg(feature = "gtest")]
-    pub fn into_inner(self) -> (IncomingDispatch, ActorId, GasCounter) {
-        (self.dispatch, self.destination_id, self.gas_counter)
-    }
-}
-
-/// The instance returned by `precharge_for_allocations`.
-/// Existence of the instance means that corresponding counters were
-/// successfully charged for loading program's memory allocations tree from storage.
-/// This context is required before proceeding to code-related charging operations.
-pub struct ContextChargedForAllocations(pub(crate) ContextChargedForProgram);
-
-pub(crate) struct ContextData {
-    pub(crate) gas_counter: GasCounter,
-    pub(crate) gas_allowance_counter: GasAllowanceCounter,
-    pub(crate) dispatch: IncomingDispatch,
-    pub(crate) destination_id: ActorId,
-    pub(crate) actor_data: ExecutableActorData,
-}
-
-pub struct ContextChargedForCodeLength {
-    pub(crate) data: ContextData,
-}
-
-impl ContextChargedForCodeLength {
-    /// Returns reference to the ExecutableActorData.
-    pub fn actor_data(&self) -> &ExecutableActorData {
-        &self.data.actor_data
-    }
-}
-
-/// The instance returned by `precharge_for_code`.
-/// Existence of the instance means that corresponding counters were
-/// successfully charged for fetching the binary code from storage.
-pub struct ContextChargedForCode {
-    pub(crate) data: ContextData,
-}
-
-impl From<ContextChargedForCodeLength> for ContextChargedForCode {
-    fn from(context: ContextChargedForCodeLength) -> Self {
-        Self { data: context.data }
-    }
-}
-
-/// The instance returned by `precharge_for_instrumentation`.
-/// Existence of the instance means that corresponding counters were
-/// successfully charged for reinstrumentation of the code.
-pub struct ContextChargedForInstrumentation {
-    pub(crate) data: ContextData,
-}
-
-impl From<ContextChargedForCode> for ContextChargedForInstrumentation {
-    fn from(context: ContextChargedForCode) -> Self {
-        Self { data: context.data }
-    }
-}
-
-pub struct ContextChargedForMemory {
-    pub(crate) data: ContextData,
-    pub(crate) max_reservations: u64,
-    pub(crate) memory_size: WasmPagesAmount,
-}
-
-impl ContextChargedForMemory {
-    /// Returns reference to the ExecutableActorData.
-    pub fn actor_data(&self) -> &ExecutableActorData {
-        &self.data.actor_data
-    }
-
-    /// Returns reference to the GasCounter.
-    pub fn gas_counter(&self) -> &GasCounter {
-        &self.data.gas_counter
-    }
-}
-
-=======
->>>>>>> f0d970e6
 /// Checked parameters for message execution across processing runs.
 pub struct ProcessExecutionContext {
     pub(crate) gas_counter: GasCounter,
