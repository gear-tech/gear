// This file is part of Gear.

// Copyright (C) 2021-2024 Gear Technologies Inc.
// SPDX-License-Identifier: GPL-3.0-or-later WITH Classpath-exception-2.0

// This program is free software: you can redistribute it and/or modify
// it under the terms of the GNU General Public License as published by
// the Free Software Foundation, either version 3 of the License, or
// (at your option) any later version.

// This program is distributed in the hope that it will be useful,
// but WITHOUT ANY WARRANTY; without even the implied warranty of
// MERCHANTABILITY or FITNESS FOR A PARTICULAR PURPOSE. See the
// GNU General Public License for more details.

// You should have received a copy of the GNU General Public License
// along with this program. If not, see <https://www.gnu.org/licenses/>.

//! Common structures for processing.

use crate::{context::SystemReservationContext, precharge::PreChargeGasOperation};
use actor_system_error::actor_system_error;
use alloc::{
    collections::{BTreeMap, BTreeSet},
    string::String,
    vec::Vec,
};
use gear_core::{
    gas::{GasAllowanceCounter, GasAmount, GasCounter},
    ids::{CodeId, MessageId, ProgramId, ReservationId},
    memory::{MemoryError, MemorySetupError, PageBuf},
    message::{
        ContextStore, Dispatch, DispatchKind, IncomingDispatch, MessageWaitedType, StoredDispatch,
    },
    pages::{numerated::tree::IntervalsTree, GearPage, WasmPage, WasmPagesAmount},
    program::{MemoryInfix, Program},
    reservation::{GasReservationMap, GasReserver},
};
pub use gear_core_backend::error::TrapExplanation;
use gear_core_backend::{env::SystemEnvironmentError, error::SystemTerminationReason};
use gear_core_errors::{SignalCode, SimpleExecutionError};

/// Kind of the dispatch result.
#[derive(Clone)]
pub enum DispatchResultKind {
    /// Successful dispatch
    Success,
    /// Trap dispatch.
    Trap(TrapExplanation),
    /// Wait dispatch.
    Wait(Option<u32>, MessageWaitedType),
    /// Exit dispatch.
    Exit(ProgramId),
    /// Gas allowance exceed.
    GasAllowanceExceed,
}

/// Result of the specific dispatch.
pub struct DispatchResult {
    /// Kind of the dispatch.
    pub kind: DispatchResultKind,
    /// Original dispatch.
    pub dispatch: IncomingDispatch,
    /// Program id of actor which was executed.
    pub program_id: ProgramId,
    /// Context store after execution.
    pub context_store: ContextStore,
    /// List of generated messages.
    pub generated_dispatches: Vec<(Dispatch, u32, Option<ReservationId>)>,
    /// List of messages that should be woken.
    pub awakening: Vec<(MessageId, u32)>,
    /// List of reply deposits to be provided.
    pub reply_deposits: Vec<(MessageId, u64)>,
    /// New programs to be created with additional data (corresponding code hash and init message id).
    pub program_candidates: BTreeMap<CodeId, Vec<(MessageId, ProgramId)>>,
    /// Gas amount after execution.
    pub gas_amount: GasAmount,
    /// Gas amount programs reserved.
    pub gas_reserver: Option<GasReserver>,
    /// System reservation context.
    pub system_reservation_context: SystemReservationContext,
    /// Page updates.
    pub page_update: BTreeMap<GearPage, PageBuf>,
    /// New allocations set for program if it has been changed.
    pub allocations: Option<IntervalsTree<WasmPage>>,
    /// Whether this execution sent out a reply.
    pub reply_sent: bool,
}

impl DispatchResult {
    /// Return dispatch message id.
    pub fn message_id(&self) -> MessageId {
        self.dispatch.id()
    }

    /// Return program id.
    pub fn program_id(&self) -> ProgramId {
        self.program_id
    }

    /// Return dispatch source program id.
    pub fn message_source(&self) -> ProgramId {
        self.dispatch.source()
    }

    /// Return dispatch message value.
    pub fn message_value(&self) -> u128 {
        self.dispatch.value()
    }

    /// Create partially initialized instance with the kind
    /// representing Success.
    pub fn success(
        dispatch: IncomingDispatch,
        program_id: ProgramId,
        gas_amount: GasAmount,
    ) -> Self {
        let system_reservation_context = SystemReservationContext::from_dispatch(&dispatch);

        Self {
            kind: DispatchResultKind::Success,
            dispatch,
            program_id,
            context_store: Default::default(),
            generated_dispatches: Default::default(),
            awakening: Default::default(),
            reply_deposits: Default::default(),
            program_candidates: Default::default(),
            gas_amount,
            gas_reserver: None,
            system_reservation_context,
            page_update: Default::default(),
            allocations: Default::default(),
            // This function is only used to generate a dispatch result if nothing is executed,
            // therefore reply_sent will always be false
            reply_sent: false,
        }
    }
}

/// Dispatch outcome of the specific message.
#[derive(Clone, Debug)]
pub enum DispatchOutcome {
    /// Message was a exit.
    Exit {
        /// Id of the program that was successfully exited.
        program_id: ProgramId,
    },
    /// Message was an initialization success.
    InitSuccess {
        /// Id of the program that was successfully initialized.
        program_id: ProgramId,
    },
    /// Message was an initialization failure.
    InitFailure {
        /// Program that was failed initializing.
        program_id: ProgramId,
        /// Source of the init message. Funds inheritor.
        origin: ProgramId,
        /// Reason of the fail.
        reason: String,
    },
    /// Message was a trap.
    MessageTrap {
        /// Program that was failed.
        program_id: ProgramId,
        /// Reason of the fail.
        trap: String,
    },
    /// Message was a success.
    Success,
    /// Message was processed, but not executed
    NoExecution,
}

/// Journal record for the state update.
#[derive(Clone, Debug)]
pub enum JournalNote {
    /// Message was successfully dispatched.
    MessageDispatched {
        /// Message id of dispatched message.
        message_id: MessageId,
        /// Source of the dispatched message.
        source: ProgramId,
        /// Outcome of the processing.
        outcome: DispatchOutcome,
    },
    /// Some gas was burned.
    GasBurned {
        /// Message id in which gas was burned.
        message_id: MessageId,
        /// Amount of gas burned.
        amount: u64,
    },
    /// Exit the program.
    ExitDispatch {
        /// Id of the program called `exit`.
        id_exited: ProgramId,
        /// Address where all remaining value of the program should
        /// be transferred to.
        value_destination: ProgramId,
    },
    /// Message was handled and no longer exists.
    ///
    /// This should be the last update involving this message id.
    MessageConsumed(MessageId),
    /// Message was generated.
    SendDispatch {
        /// Message id of the message that generated this message.
        message_id: MessageId,
        /// New message with entry point that was generated.
        dispatch: Dispatch,
        /// Amount of blocks to wait before sending.
        delay: u32,
        /// Whether use supply from reservation or current message.
        reservation: Option<ReservationId>,
    },
    /// Put this dispatch in the wait list.
    WaitDispatch {
        /// Stored dispatch to be inserted into Waitlist.
        dispatch: StoredDispatch,
        /// Expected duration of holding.
        duration: Option<u32>,
        /// If this message is waiting for its reincarnation.
        waited_type: MessageWaitedType,
    },
    /// Wake particular message.
    WakeMessage {
        /// Message which has initiated wake.
        message_id: MessageId,
        /// Program which has initiated wake.
        program_id: ProgramId,
        /// Message that should be woken.
        awakening_id: MessageId,
        /// Amount of blocks to wait before waking.
        delay: u32,
    },
    /// Update page.
    UpdatePage {
        /// Program that owns the page.
        program_id: ProgramId,
        /// Number of the page.
        page_number: GearPage,
        /// New data of the page.
        data: PageBuf,
    },
    /// Update allocations set note.
    /// And also removes data for pages which is not in allocations set now.
    UpdateAllocations {
        /// Program id.
        program_id: ProgramId,
        /// New allocations set for the program.
        allocations: IntervalsTree<WasmPage>,
    },
    /// Send value
    SendValue {
        /// Value sender
        from: ProgramId,
        /// Value beneficiary,
        to: Option<ProgramId>,
        /// Value amount
        value: u128,
    },
    /// Store programs requested by user to be initialized later
    StoreNewPrograms {
        /// Code hash used to create new programs with ids in `candidates` field
        code_id: CodeId,
        /// Collection of program candidate ids and their init message ids.
        candidates: Vec<(MessageId, ProgramId)>,
    },
    /// Stop processing queue.
    StopProcessing {
        /// Pushes StoredDispatch back to the top of the queue.
        dispatch: StoredDispatch,
        /// Decreases gas allowance by that amount, burned for processing try.
        gas_burned: u64,
    },
    /// Reserve gas.
    ReserveGas {
        /// Message from which gas is reserved.
        message_id: MessageId,
        /// Reservation ID
        reservation_id: ReservationId,
        /// Program which contains reservation.
        program_id: ProgramId,
        /// Amount of reserved gas.
        amount: u64,
        /// How many blocks reservation will live.
        duration: u32,
    },
    /// Unreserve gas.
    UnreserveGas {
        /// Reservation ID
        reservation_id: ReservationId,
        /// Program which contains reservation.
        program_id: ProgramId,
        /// Block number until reservation will live.
        expiration: u32,
    },
    /// Update gas reservation map in program.
    UpdateGasReservations {
        /// Program whose map will be updated.
        program_id: ProgramId,
        /// Map with reservations.
        reserver: GasReserver,
    },
    /// Do system reservation.
    SystemReserveGas {
        /// Message ID which system reservation will be made from.
        message_id: MessageId,
        /// Amount of reserved gas.
        amount: u64,
    },
    /// Do system unreservation in case it is created but not used.
    SystemUnreserveGas {
        /// Message ID which system reservation was made from.
        message_id: MessageId,
    },
    /// Send signal.
    SendSignal {
        /// Message ID which system reservation was made from.
        message_id: MessageId,
        /// Program ID which signal will be sent to.
        destination: ProgramId,
        /// Simple signal error.
        code: SignalCode,
    },
    /// Create deposit for future reply.
    ReplyDeposit {
        /// Message id of the message that generated this message.
        message_id: MessageId,
        /// Future reply id to be sponsored.
        future_reply_id: MessageId,
        /// Amount of gas for reply.
        amount: u64,
    },
}

/// Journal handler.
///
/// Something that can update state.
pub trait JournalHandler {
    /// Process message dispatch.
    fn message_dispatched(
        &mut self,
        message_id: MessageId,
        source: ProgramId,
        outcome: DispatchOutcome,
    );
    /// Process gas burned.
    fn gas_burned(&mut self, message_id: MessageId, amount: u64);
    /// Process exit dispatch.
    fn exit_dispatch(&mut self, id_exited: ProgramId, value_destination: ProgramId);
    /// Process message consumed.
    fn message_consumed(&mut self, message_id: MessageId);
    /// Process send dispatch.
    fn send_dispatch(
        &mut self,
        message_id: MessageId,
        dispatch: Dispatch,
        delay: u32,
        reservation: Option<ReservationId>,
    );
    /// Process send message.
    fn wait_dispatch(
        &mut self,
        dispatch: StoredDispatch,
        duration: Option<u32>,
        waited_type: MessageWaitedType,
    );
    /// Process send message.
    fn wake_message(
        &mut self,
        message_id: MessageId,
        program_id: ProgramId,
        awakening_id: MessageId,
        delay: u32,
    );
    /// Process page update.
    fn update_pages_data(&mut self, program_id: ProgramId, pages_data: BTreeMap<GearPage, PageBuf>);
    /// Process [JournalNote::UpdateAllocations].
    fn update_allocations(&mut self, program_id: ProgramId, allocations: IntervalsTree<WasmPage>);
    /// Send value.
    fn send_value(&mut self, from: ProgramId, to: Option<ProgramId>, value: u128);
    /// Store new programs in storage.
    ///
    /// Program ids are ids of _potential_ (planned to be initialized) programs.
    fn store_new_programs(&mut self, code_id: CodeId, candidates: Vec<(MessageId, ProgramId)>);
    /// Stop processing queue.
    ///
    /// Pushes StoredDispatch back to the top of the queue and decreases gas allowance.
    fn stop_processing(&mut self, dispatch: StoredDispatch, gas_burned: u64);
    /// Reserve gas.
    fn reserve_gas(
        &mut self,
        message_id: MessageId,
        reservation_id: ReservationId,
        program_id: ProgramId,
        amount: u64,
        bn: u32,
    );
    /// Unreserve gas.
    fn unreserve_gas(
        &mut self,
        reservation_id: ReservationId,
        program_id: ProgramId,
        expiration: u32,
    );
    /// Update gas reservations.
    fn update_gas_reservation(&mut self, program_id: ProgramId, reserver: GasReserver);
    /// Do system reservation.
    fn system_reserve_gas(&mut self, message_id: MessageId, amount: u64);
    /// Do system unreservation.
    fn system_unreserve_gas(&mut self, message_id: MessageId);
    /// Send system signal.
    fn send_signal(&mut self, message_id: MessageId, destination: ProgramId, code: SignalCode);
    /// Create deposit for future reply.
    fn reply_deposit(&mut self, message_id: MessageId, future_reply_id: MessageId, amount: u64);
}

actor_system_error! {
    /// Execution error.
    pub type ExecutionError = ActorSystemError<ActorExecutionError, SystemExecutionError>;
}

/// Actor execution error.
#[derive(Debug, derive_more::Display)]
#[display(fmt = "{reason}")]
pub struct ActorExecutionError {
    /// Gas amount of the execution.
    pub gas_amount: GasAmount,
    /// Error text.
    pub reason: ActorExecutionErrorReplyReason,
}

/// Reason of execution error
#[derive(Debug, PartialEq, Eq, derive_more::Display)]
pub enum ActorExecutionErrorReplyReason {
    /// Not enough gas to perform an operation during precharge.
    #[display(fmt = "Not enough gas to {_0}")]
    PreChargeGasLimitExceeded(PreChargeGasOperation),
    /// Backend error
    #[display(fmt = "Environment error: <host error stripped>")]
    Environment,
    /// Trap explanation
    #[display(fmt = "{_0}")]
    Trap(TrapExplanation),
    // TODO: move this to SystemExecutionError after runtime upgrade,
    // if wait-list does not contain messages with total outgoing bytes more than `OutgoingBytesLimit` #3751.
    /// Message is not supported now
    #[display(
        fmt = "Message is not supported: outgoing bytes limit is exceeded after runtime-upgrade"
    )]
    UnsupportedMessage,
}

impl ActorExecutionErrorReplyReason {
    /// Convert self into [`gear_core_errors::SimpleExecutionError`].
    pub fn as_simple(&self) -> SimpleExecutionError {
        match self {
            Self::PreChargeGasLimitExceeded(_) => SimpleExecutionError::RanOutOfGas,
            Self::Trap(expl) => match expl {
                TrapExplanation::GasLimitExceeded => SimpleExecutionError::RanOutOfGas,
                TrapExplanation::ForbiddenFunction | TrapExplanation::UnrecoverableExt(_) => {
                    SimpleExecutionError::BackendError
                }
                TrapExplanation::ProgramAllocOutOfBounds => SimpleExecutionError::MemoryOverflow,
                TrapExplanation::Panic(_) => SimpleExecutionError::UserspacePanic,
                TrapExplanation::StackLimitExceeded => SimpleExecutionError::StackLimitExceeded,
                TrapExplanation::Unknown => SimpleExecutionError::UnreachableInstruction,
            },
            Self::Environment | Self::UnsupportedMessage => SimpleExecutionError::Unsupported,
        }
    }
}

/// System execution error
#[derive(Debug, derive_more::Display, derive_more::From)]
pub enum SystemExecutionError {
    /// Incorrect memory parameters
    #[from]
    #[display(fmt = "Memory parameters error: {_0}")]
    MemoryParams(MemorySetupError),
    /// Environment error
    #[display(fmt = "Backend error: {_0}")]
    Environment(SystemEnvironmentError),
    /// Termination reason
    #[from]
    #[display(fmt = "Syscall function error: {_0}")]
    UndefinedTerminationReason(SystemTerminationReason),
    /// Error during `into_ext_info()` call
    #[display(fmt = "`into_ext_info()` error: {_0}")]
    IntoExtInfo(MemoryError),
    // TODO: uncomment when #3751
    // /// Incoming dispatch store has too many outgoing messages total bytes.
    // #[display(fmt = "Incoming dispatch store has too many outgoing messages total bytes")]
    // MessageStoreOutgoingBytesOverflow,
}

/// Actor.
#[derive(Clone, Debug)]
pub struct Actor {
    /// Program value balance.
    pub balance: u128,
    /// Destination program.
    pub destination_program: ProgramId,
    /// Executable actor data
    pub executable_data: ExecutableActorData,
}

/// Executable actor data.
#[derive(Clone, Debug)]
pub struct ExecutableActorData {
    /// Set of wasm pages, which are allocated by the program.
    pub allocations: IntervalsTree<WasmPage>,
    /// The infix of memory pages in a storage.
    pub memory_infix: MemoryInfix,
<<<<<<< HEAD
    /// Set of gear pages numbers, which has data in storage.
    pub pages_with_data: IntervalsTree<GearPage>,
=======
>>>>>>> d364979a
    /// Id of the program code.
    pub code_id: CodeId,
    /// Exported functions by the program code.
    pub code_exports: BTreeSet<DispatchKind>,
    /// Count of static memory pages.
    pub static_pages: WasmPagesAmount,
    /// Gas reservation map.
    pub gas_reservation_map: GasReservationMap,
}

/// Execution context.
#[derive(Debug)]
pub struct WasmExecutionContext {
    /// A counter for gas.
    pub gas_counter: GasCounter,
    /// A counter for gas allowance.
    pub gas_allowance_counter: GasAllowanceCounter,
    /// Gas reserver.
    pub gas_reserver: GasReserver,
    /// Program to be executed.
    pub program: Program,
    /// Size of the memory block.
    pub memory_size: WasmPagesAmount,
}

/// Struct with dispatch and counters charged for program data.
#[derive(Debug)]
pub struct PrechargedDispatch {
    dispatch: IncomingDispatch,
    gas: GasCounter,
    allowance: GasAllowanceCounter,
}

impl PrechargedDispatch {
    /// Create new instance from parts.
    pub(crate) fn from_parts(
        dispatch: IncomingDispatch,
        gas: GasCounter,
        allowance: GasAllowanceCounter,
    ) -> Self {
        Self {
            dispatch,
            gas,
            allowance,
        }
    }

    /// Decompose the instance into parts.
    pub fn into_parts(self) -> (IncomingDispatch, GasCounter, GasAllowanceCounter) {
        (self.dispatch, self.gas, self.allowance)
    }
}<|MERGE_RESOLUTION|>--- conflicted
+++ resolved
@@ -515,11 +515,6 @@
     pub allocations: IntervalsTree<WasmPage>,
     /// The infix of memory pages in a storage.
     pub memory_infix: MemoryInfix,
-<<<<<<< HEAD
-    /// Set of gear pages numbers, which has data in storage.
-    pub pages_with_data: IntervalsTree<GearPage>,
-=======
->>>>>>> d364979a
     /// Id of the program code.
     pub code_id: CodeId,
     /// Exported functions by the program code.
