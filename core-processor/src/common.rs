// This file is part of Gear.

// Copyright (C) 2021-2023 Gear Technologies Inc.
// SPDX-License-Identifier: GPL-3.0-or-later WITH Classpath-exception-2.0

// This program is free software: you can redistribute it and/or modify
// it under the terms of the GNU General Public License as published by
// the Free Software Foundation, either version 3 of the License, or
// (at your option) any later version.

// This program is distributed in the hope that it will be useful,
// but WITHOUT ANY WARRANTY; without even the implied warranty of
// MERCHANTABILITY or FITNESS FOR A PARTICULAR PURPOSE. See the
// GNU General Public License for more details.

// You should have received a copy of the GNU General Public License
// along with this program. If not, see <https://www.gnu.org/licenses/>.

//! Common structures for processing.

use crate::{
    executor::SystemPrepareMemoryError, precharge::PreChargeGasOperation, ActorPrepareMemoryError,
};
use alloc::{
    collections::{BTreeMap, BTreeSet},
    string::String,
    vec::Vec,
};
use gear_backend_common::{
    SystemReservationContext, SystemTerminationReason, TrapExplanation, TrimmedString,
};
use gear_core::{
    gas::{GasAllowanceCounter, GasAmount, GasCounter},
    ids::{CodeId, MessageId, ProgramId, ReservationId},
    memory::{GearPage, PageBuf, WasmPage},
    message::{
        ContextStore, Dispatch, DispatchKind, IncomingDispatch, MessageWaitedType, StoredDispatch,
    },
    program::Program,
    reservation::{GasReservationMap, GasReserver},
};
use gear_core_errors::{MemoryError, SignalCode, SimpleExecutionError};
<<<<<<< HEAD
use scale_info::scale::{self, Decode, Encode};
=======
use scale_info::{
    scale::{self, Decode, Encode},
    TypeInfo,
};
>>>>>>> 6dd7f4cb

/// Kind of the dispatch result.
#[derive(Clone)]
pub enum DispatchResultKind {
    /// Successful dispatch
    Success,
    /// Trap dispatch.
    Trap(TrapExplanation),
    /// Wait dispatch.
    Wait(Option<u32>, MessageWaitedType),
    /// Exit dispatch.
    Exit(ProgramId),
    /// Gas allowance exceed.
    GasAllowanceExceed,
}

/// Result of the specific dispatch.
pub struct DispatchResult {
    /// Kind of the dispatch.
    pub kind: DispatchResultKind,
    /// Original dispatch.
    pub dispatch: IncomingDispatch,
    /// Program id of actor which was executed.
    pub program_id: ProgramId,
    /// Context store after execution.
    pub context_store: ContextStore,
    /// List of generated messages.
    pub generated_dispatches: Vec<(Dispatch, u32, Option<ReservationId>)>,
    /// List of messages that should be woken.
    pub awakening: Vec<(MessageId, u32)>,
    /// List of reply deposits to be provided.
    pub reply_deposits: Vec<(MessageId, u64)>,
    /// New programs to be created with additional data (corresponding code hash and init message id).
    pub program_candidates: BTreeMap<CodeId, Vec<(MessageId, ProgramId)>>,
    /// Map of program ids to paid blocks.
    pub program_rents: BTreeMap<ProgramId, u32>,
    /// Gas amount after execution.
    pub gas_amount: GasAmount,
    /// Gas amount programs reserved.
    pub gas_reserver: Option<GasReserver>,
    /// System reservation context.
    pub system_reservation_context: SystemReservationContext,
    /// Page updates.
    pub page_update: BTreeMap<GearPage, PageBuf>,
    /// New allocations set for program if it has been changed.
    pub allocations: BTreeSet<WasmPage>,
}

impl DispatchResult {
    /// Return dispatch message id.
    pub fn message_id(&self) -> MessageId {
        self.dispatch.id()
    }

    /// Return program id.
    pub fn program_id(&self) -> ProgramId {
        self.program_id
    }

    /// Return dispatch source program id.
    pub fn message_source(&self) -> ProgramId {
        self.dispatch.source()
    }

    /// Return dispatch message value.
    pub fn message_value(&self) -> u128 {
        self.dispatch.value()
    }

    /// Create partially initialized instance with the kind
    /// representing Success.
    pub fn success(
        dispatch: IncomingDispatch,
        program_id: ProgramId,
        gas_amount: GasAmount,
    ) -> Self {
        let system_reservation_context = SystemReservationContext::from_dispatch(&dispatch);

        Self {
            kind: DispatchResultKind::Success,
            dispatch,
            program_id,
            context_store: Default::default(),
            generated_dispatches: Default::default(),
            awakening: Default::default(),
            reply_deposits: Default::default(),
            program_candidates: Default::default(),
            program_rents: Default::default(),
            gas_amount,
            gas_reserver: None,
            system_reservation_context,
            page_update: Default::default(),
            allocations: Default::default(),
        }
    }
}

/// Dispatch outcome of the specific message.
#[derive(Clone, Debug)]
pub enum DispatchOutcome {
    /// Message was a exit.
    Exit {
        /// Id of the program that was successfully exited.
        program_id: ProgramId,
    },
    /// Message was an initialization success.
    InitSuccess {
        /// Id of the program that was successfully initialized.
        program_id: ProgramId,
    },
    /// Message was an initialization failure.
    InitFailure {
        /// Program that was failed initializing.
        program_id: ProgramId,
        /// Source of the init message. Funds inheritor.
        origin: ProgramId,
        /// Reason of the fail.
        reason: String,
        /// Flag defining was the program executed to fail its initialization.
        executed: bool,
    },
    /// Message was a trap.
    MessageTrap {
        /// Program that was failed.
        program_id: ProgramId,
        /// Reason of the fail.
        trap: String,
    },
    /// Message was a success.
    Success,
    /// Message was processed, but not executed
    NoExecution,
}

/// Journal record for the state update.
#[derive(Clone, Debug)]
pub enum JournalNote {
    /// Message was successfully dispatched.
    MessageDispatched {
        /// Message id of dispatched message.
        message_id: MessageId,
        /// Source of the dispatched message.
        source: ProgramId,
        /// Outcome of the processing.
        outcome: DispatchOutcome,
    },
    /// Some gas was burned.
    GasBurned {
        /// Message id in which gas was burned.
        message_id: MessageId,
        /// Amount of gas burned.
        amount: u64,
    },
    /// Exit the program.
    ExitDispatch {
        /// Id of the program called `exit`.
        id_exited: ProgramId,
        /// Address where all remaining value of the program should
        /// be transferred to.
        value_destination: ProgramId,
    },
    /// Message was handled and no longer exists.
    ///
    /// This should be the last update involving this message id.
    MessageConsumed(MessageId),
    /// Message was generated.
    SendDispatch {
        /// Message id of the message that generated this message.
        message_id: MessageId,
        /// New message with entry point that was generated.
        dispatch: Dispatch,
        /// Amount of blocks to wait before sending.
        delay: u32,
        /// Whether use supply from reservation or current message.
        reservation: Option<ReservationId>,
    },
    /// Put this dispatch in the wait list.
    WaitDispatch {
        /// Stored dispatch to be inserted into Waitlist.
        dispatch: StoredDispatch,
        /// Expected duration of holding.
        duration: Option<u32>,
        /// If this message is waiting for its reincarnation.
        waited_type: MessageWaitedType,
    },
    /// Wake particular message.
    WakeMessage {
        /// Message which has initiated wake.
        message_id: MessageId,
        /// Program which has initiated wake.
        program_id: ProgramId,
        /// Message that should be woken.
        awakening_id: MessageId,
        /// Amount of blocks to wait before waking.
        delay: u32,
    },
    /// Update page.
    UpdatePage {
        /// Program that owns the page.
        program_id: ProgramId,
        /// Number of the page.
        page_number: GearPage,
        /// New data of the page.
        data: PageBuf,
    },
    /// Update allocations set note.
    /// And also removes data for pages which is not in allocations set now.
    UpdateAllocations {
        /// Program id.
        program_id: ProgramId,
        /// New allocations set for the program.
        allocations: BTreeSet<WasmPage>,
    },
    /// Send value
    SendValue {
        /// Value sender
        from: ProgramId,
        /// Value beneficiary,
        to: Option<ProgramId>,
        /// Value amount
        value: u128,
    },
    /// Store programs requested by user to be initialized later
    StoreNewPrograms {
        /// Code hash used to create new programs with ids in `candidates` field
        code_id: CodeId,
        /// Collection of program candidate ids and their init message ids.
        candidates: Vec<(MessageId, ProgramId)>,
    },
    /// Stop processing queue.
    StopProcessing {
        /// Pushes StoredDispatch back to the top of the queue.
        dispatch: StoredDispatch,
        /// Decreases gas allowance by that amount, burned for processing try.
        gas_burned: u64,
    },
    /// Reserve gas.
    ReserveGas {
        /// Message from which gas is reserved.
        message_id: MessageId,
        /// Reservation ID
        reservation_id: ReservationId,
        /// Program which contains reservation.
        program_id: ProgramId,
        /// Amount of reserved gas.
        amount: u64,
        /// How many blocks reservation will live.
        duration: u32,
    },
    /// Unreserve gas.
    UnreserveGas {
        /// Reservation ID
        reservation_id: ReservationId,
        /// Program which contains reservation.
        program_id: ProgramId,
        /// Block number until reservation will live.
        expiration: u32,
    },
    /// Update gas reservation map in program.
    UpdateGasReservations {
        /// Program whose map will be updated.
        program_id: ProgramId,
        /// Map with reservations.
        reserver: GasReserver,
    },
    /// Do system reservation.
    SystemReserveGas {
        /// Message ID which system reservation will be made from.
        message_id: MessageId,
        /// Amount of reserved gas.
        amount: u64,
    },
    /// Do system unreservation in case it is created but not used.
    SystemUnreserveGas {
        /// Message ID which system reservation was made from.
        message_id: MessageId,
    },
    /// Send signal.
    SendSignal {
        /// Message ID which system reservation was made from.
        message_id: MessageId,
        /// Program ID which signal will be sent to.
        destination: ProgramId,
        /// Simple signal error.
        code: SignalCode,
    },
    /// Pay rent for the program.
    PayProgramRent {
        /// Rent payer.
        payer: ProgramId,
        /// Program whose rent will be paid.
        program_id: ProgramId,
        /// Amount of blocks to pay for.
        block_count: u32,
    },
    /// Create deposit for future reply.
    ReplyDeposit {
        /// Message id of the message that generated this message.
        message_id: MessageId,
        /// Future reply id to be sponsored.
        future_reply_id: MessageId,
        /// Amount of gas for reply.
        amount: u64,
    },
}

/// Journal handler.
///
/// Something that can update state.
pub trait JournalHandler {
    /// Process message dispatch.
    fn message_dispatched(
        &mut self,
        message_id: MessageId,
        source: ProgramId,
        outcome: DispatchOutcome,
    );
    /// Process gas burned.
    fn gas_burned(&mut self, message_id: MessageId, amount: u64);
    /// Process exit dispatch.
    fn exit_dispatch(&mut self, id_exited: ProgramId, value_destination: ProgramId);
    /// Process message consumed.
    fn message_consumed(&mut self, message_id: MessageId);
    /// Process send dispatch.
    fn send_dispatch(
        &mut self,
        message_id: MessageId,
        dispatch: Dispatch,
        delay: u32,
        reservation: Option<ReservationId>,
    );
    /// Process send message.
    fn wait_dispatch(
        &mut self,
        dispatch: StoredDispatch,
        duration: Option<u32>,
        waited_type: MessageWaitedType,
    );
    /// Process send message.
    fn wake_message(
        &mut self,
        message_id: MessageId,
        program_id: ProgramId,
        awakening_id: MessageId,
        delay: u32,
    );
    /// Process page update.
    fn update_pages_data(&mut self, program_id: ProgramId, pages_data: BTreeMap<GearPage, PageBuf>);
    /// Process [JournalNote::UpdateAllocations].
    fn update_allocations(&mut self, program_id: ProgramId, allocations: BTreeSet<WasmPage>);
    /// Send value.
    fn send_value(&mut self, from: ProgramId, to: Option<ProgramId>, value: u128);
    /// Store new programs in storage.
    ///
    /// Program ids are ids of _potential_ (planned to be initialized) programs.
    fn store_new_programs(&mut self, code_id: CodeId, candidates: Vec<(MessageId, ProgramId)>);
    /// Stop processing queue.
    ///
    /// Pushes StoredDispatch back to the top of the queue and decreases gas allowance.
    fn stop_processing(&mut self, dispatch: StoredDispatch, gas_burned: u64);
    /// Reserve gas.
    fn reserve_gas(
        &mut self,
        message_id: MessageId,
        reservation_id: ReservationId,
        program_id: ProgramId,
        amount: u64,
        bn: u32,
    );
    /// Unreserve gas.
    fn unreserve_gas(
        &mut self,
        reservation_id: ReservationId,
        program_id: ProgramId,
        expiration: u32,
    );
    /// Update gas reservations.
    fn update_gas_reservation(&mut self, program_id: ProgramId, reserver: GasReserver);
    /// Do system reservation.
    fn system_reserve_gas(&mut self, message_id: MessageId, amount: u64);
    /// Do system unreservation.
    fn system_unreserve_gas(&mut self, message_id: MessageId);
    /// Send system signal.
    fn send_signal(&mut self, message_id: MessageId, destination: ProgramId, code: SignalCode);
    /// Pay rent for the program.
    fn pay_program_rent(&mut self, payer: ProgramId, program_id: ProgramId, block_count: u32);
    /// Create deposit for future reply.
    fn reply_deposit(&mut self, message_id: MessageId, future_reply_id: MessageId, amount: u64);
}

/// Execution error
#[derive(Debug, derive_more::Display, derive_more::From)]
pub enum ExecutionError {
    /// Actor execution error
    #[display(fmt = "{_0}")]
    Actor(ActorExecutionError),
    /// System execution error
    #[display(fmt = "{_0}")]
    System(SystemExecutionError),
}

/// Actor execution error.
#[derive(Debug, derive_more::Display)]
#[display(fmt = "{reason}")]
pub struct ActorExecutionError {
    /// Gas amount of the execution.
    pub gas_amount: GasAmount,
    /// Error text.
    pub reason: ActorExecutionErrorReplyReason,
}

/// Reason of execution error
#[derive(Encode, Decode, Debug, PartialEq, Eq, PartialOrd, Ord, derive_more::Display)]
#[codec(crate = scale)]
pub enum ActorExecutionErrorReplyReason {
    /// Not enough gas to perform an operation during precharge.
    #[display(fmt = "Not enough gas to {_0}")]
    PreChargeGasLimitExceeded(PreChargeGasOperation),
    /// Prepare memory error
    #[display(fmt = "{_0}")]
    PrepareMemory(ActorPrepareMemoryError),
    /// Backend error
    #[display(fmt = "Environment error: {_0}")]
    Environment(TrimmedString),
    /// Trap explanation
    #[display(fmt = "{_0}")]
    Trap(TrapExplanation),
}

<<<<<<< HEAD
impl ActorExecutionErrorReason {
    /// Convert self into [`gear_core_errors::ExecutionError`]
    pub fn as_simple(&self) -> SimpleExecutionError {
        match self {
            ActorExecutionErrorReason::PreChargeGasLimitExceeded(_) => {
                SimpleExecutionError::RanOutOfGas
            }
            ActorExecutionErrorReason::PrepareMemory(_) => SimpleExecutionError::Unsupported,
            ActorExecutionErrorReason::Environment(_) => SimpleExecutionError::Unsupported,
            ActorExecutionErrorReason::Trap(expl) => match expl {
=======
impl ActorExecutionErrorReplyReason {
    /// Convert self into [`gear_core_errors::SimpleExecutionError`].
    pub fn as_simple(&self) -> SimpleExecutionError {
        match self {
            ActorExecutionErrorReplyReason::PreChargeGasLimitExceeded(_) => {
                SimpleExecutionError::RanOutOfGas
            }
            ActorExecutionErrorReplyReason::PrepareMemory(_) => SimpleExecutionError::Unsupported,
            ActorExecutionErrorReplyReason::Environment(_) => SimpleExecutionError::Unsupported,
            ActorExecutionErrorReplyReason::Trap(expl) => match expl {
>>>>>>> 6dd7f4cb
                TrapExplanation::GasLimitExceeded => SimpleExecutionError::RanOutOfGas,
                TrapExplanation::ForbiddenFunction => SimpleExecutionError::BackendError,
                TrapExplanation::ProgramAllocOutOfBounds => SimpleExecutionError::MemoryOverflow,
                TrapExplanation::Ext(_err) => SimpleExecutionError::BackendError,
                TrapExplanation::Panic(_) => SimpleExecutionError::UserspacePanic,
                TrapExplanation::Unknown => SimpleExecutionError::UnreachableInstruction,
            },
        }
    }
}

/// System execution error
#[derive(Debug, derive_more::Display, derive_more::From)]
pub enum SystemExecutionError {
    /// Prepare memory error
    #[from]
    #[display(fmt = "Prepare memory: {_0}")]
    PrepareMemory(SystemPrepareMemoryError),
    /// Environment error
    #[display(fmt = "Backend error: {_0}")]
    Environment(String),
    /// Termination reason
    #[from]
    #[display(fmt = "Syscall function error: {_0}")]
    TerminationReason(SystemTerminationReason),
    /// Error during `into_ext_info()` call
    #[display(fmt = "`into_ext_info()` error: {_0}")]
    IntoExtInfo(MemoryError),
}

/// Actor.
#[derive(Clone, Debug, Decode, Encode)]
#[codec(crate = scale)]
pub struct Actor {
    /// Program value balance.
    pub balance: u128,
    /// Destination program.
    pub destination_program: ProgramId,
    /// Executable actor data
    pub executable_data: Option<ExecutableActorData>,
}

/// Executable actor data.
#[derive(Clone, Debug, Decode, Encode)]
#[codec(crate = scale)]
pub struct ExecutableActorData {
    /// Set of dynamic wasm page numbers, which are allocated by the program.
    pub allocations: BTreeSet<WasmPage>,
    /// Set of gear pages numbers, which has data in storage.
    pub pages_with_data: BTreeSet<GearPage>,
    /// Id of the program code.
    pub code_id: CodeId,
    /// Exported functions by the program code.
    pub code_exports: BTreeSet<DispatchKind>,
    /// Count of static memory pages.
    pub static_pages: WasmPage,
    /// Flag indicates if the program is initialized.
    pub initialized: bool,
    /// Gas reservation map.
    pub gas_reservation_map: GasReservationMap,
}

/// Execution context.
#[derive(Debug)]
pub struct WasmExecutionContext {
    /// A counter for gas.
    pub gas_counter: GasCounter,
    /// A counter for gas allowance.
    pub gas_allowance_counter: GasAllowanceCounter,
    /// Gas reserver.
    pub gas_reserver: GasReserver,
    /// Program to be executed.
    pub program: Program,
    /// Memory pages with initial data.
    pub pages_initial_data: BTreeMap<GearPage, PageBuf>,
    /// Size of the memory block.
    pub memory_size: WasmPage,
}

/// Struct with dispatch and counters charged for program data.
#[derive(Debug)]
pub struct PrechargedDispatch {
    gas: GasCounter,
    allowance: GasAllowanceCounter,
    dispatch: IncomingDispatch,
}

impl PrechargedDispatch {
    /// Decompose this instance into dispatch and journal.
    pub fn into_dispatch_and_note(self) -> (IncomingDispatch, Vec<JournalNote>) {
        let journal = alloc::vec![JournalNote::GasBurned {
            message_id: self.dispatch.id(),
            amount: self.gas.burned(),
        }];

        (self.dispatch, journal)
    }

    /// Decompose the instance into parts.
    pub fn into_parts(self) -> (IncomingDispatch, GasCounter, GasAllowanceCounter) {
        (self.dispatch, self.gas, self.allowance)
    }
}

impl From<(IncomingDispatch, GasCounter, GasAllowanceCounter)> for PrechargedDispatch {
    fn from(
        (dispatch, gas, allowance): (IncomingDispatch, GasCounter, GasAllowanceCounter),
    ) -> Self {
        Self {
            gas,
            allowance,
            dispatch,
        }
    }
}<|MERGE_RESOLUTION|>--- conflicted
+++ resolved
@@ -40,14 +40,7 @@
     reservation::{GasReservationMap, GasReserver},
 };
 use gear_core_errors::{MemoryError, SignalCode, SimpleExecutionError};
-<<<<<<< HEAD
 use scale_info::scale::{self, Decode, Encode};
-=======
-use scale_info::{
-    scale::{self, Decode, Encode},
-    TypeInfo,
-};
->>>>>>> 6dd7f4cb
 
 /// Kind of the dispatch result.
 #[derive(Clone)]
@@ -477,18 +470,6 @@
     Trap(TrapExplanation),
 }
 
-<<<<<<< HEAD
-impl ActorExecutionErrorReason {
-    /// Convert self into [`gear_core_errors::ExecutionError`]
-    pub fn as_simple(&self) -> SimpleExecutionError {
-        match self {
-            ActorExecutionErrorReason::PreChargeGasLimitExceeded(_) => {
-                SimpleExecutionError::RanOutOfGas
-            }
-            ActorExecutionErrorReason::PrepareMemory(_) => SimpleExecutionError::Unsupported,
-            ActorExecutionErrorReason::Environment(_) => SimpleExecutionError::Unsupported,
-            ActorExecutionErrorReason::Trap(expl) => match expl {
-=======
 impl ActorExecutionErrorReplyReason {
     /// Convert self into [`gear_core_errors::SimpleExecutionError`].
     pub fn as_simple(&self) -> SimpleExecutionError {
@@ -499,7 +480,6 @@
             ActorExecutionErrorReplyReason::PrepareMemory(_) => SimpleExecutionError::Unsupported,
             ActorExecutionErrorReplyReason::Environment(_) => SimpleExecutionError::Unsupported,
             ActorExecutionErrorReplyReason::Trap(expl) => match expl {
->>>>>>> 6dd7f4cb
                 TrapExplanation::GasLimitExceeded => SimpleExecutionError::RanOutOfGas,
                 TrapExplanation::ForbiddenFunction => SimpleExecutionError::BackendError,
                 TrapExplanation::ProgramAllocOutOfBounds => SimpleExecutionError::MemoryOverflow,
