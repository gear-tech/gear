// This file is part of Gear.

// Copyright (C) 2021-2024 Gear Technologies Inc.
// SPDX-License-Identifier: GPL-3.0-or-later WITH Classpath-exception-2.0

// This program is free software: you can redistribute it and/or modify
// it under the terms of the GNU General Public License as published by
// the Free Software Foundation, either version 3 of the License, or
// (at your option) any later version.

// This program is distributed in the hope that it will be useful,
// but WITHOUT ANY WARRANTY; without even the implied warranty of
// MERCHANTABILITY or FITNESS FOR A PARTICULAR PURPOSE. See the
// GNU General Public License for more details.

// You should have received a copy of the GNU General Public License
// along with this program. If not, see <https://www.gnu.org/licenses/>.

//! Common structures for processing.

use crate::{context::SystemReservationContext, precharge::PreChargeGasOperation};
use actor_system_error::actor_system_error;
use alloc::{collections::BTreeMap, string::String, vec::Vec};
use gear_core::{
    code::{CodeMetadata, InstrumentedCode},
    gas::{GasAllowanceCounter, GasAmount, GasCounter},
    ids::{CodeId, MessageId, ProgramId, ReservationId},
    memory::{MemoryError, MemorySetupError, PageBuf},
<<<<<<< HEAD
    message::{
        ContextStore, Dispatch, DispatchKindSet, IncomingDispatch, MessageWaitedType,
        StoredDispatch,
    },
=======
    message::{ContextStore, Dispatch, IncomingDispatch, MessageWaitedType, StoredDispatch},
>>>>>>> 519996be
    pages::{numerated::tree::IntervalsTree, GearPage, WasmPage, WasmPagesAmount},
    program::MemoryInfix,
    reservation::{GasReservationMap, GasReserver},
};
pub use gear_core_backend::error::TrapExplanation;
use gear_core_backend::{env::SystemEnvironmentError, error::SystemTerminationReason};
use gear_core_errors::{SignalCode, SimpleExecutionError};
use parity_scale_codec::{Decode, Encode};

/// Kind of the dispatch result.
#[derive(Clone)]
pub enum DispatchResultKind {
    /// Successful dispatch
    Success,
    /// Trap dispatch.
    Trap(TrapExplanation),
    /// Wait dispatch.
    Wait(Option<u32>, MessageWaitedType),
    /// Exit dispatch.
    Exit(ProgramId),
    /// Gas allowance exceed.
    GasAllowanceExceed,
}

/// Possible variants of the [`DispatchResult`] if the latter contains value.
#[allow(missing_docs)]
#[derive(Debug)]
pub enum SuccessfulDispatchResultKind {
    Exit(ProgramId),
    Wait(Option<u32>, MessageWaitedType),
    Success,
}

/// Result of the specific dispatch.
pub struct DispatchResult {
    /// Kind of the dispatch.
    pub kind: DispatchResultKind,
    /// Original dispatch.
    pub dispatch: IncomingDispatch,
    /// Program id of actor which was executed.
    pub program_id: ProgramId,
    /// Context store after execution.
    pub context_store: ContextStore,
    /// List of generated messages.
    pub generated_dispatches: Vec<(Dispatch, u32, Option<ReservationId>)>,
    /// List of messages that should be woken.
    pub awakening: Vec<(MessageId, u32)>,
    /// List of reply deposits to be provided.
    pub reply_deposits: Vec<(MessageId, u64)>,
    /// New programs to be created with additional data (corresponding code hash and init message id).
    pub program_candidates: BTreeMap<CodeId, Vec<(MessageId, ProgramId)>>,
    /// Gas amount after execution.
    pub gas_amount: GasAmount,
    /// Gas amount programs reserved.
    pub gas_reserver: Option<GasReserver>,
    /// System reservation context.
    pub system_reservation_context: SystemReservationContext,
    /// Page updates.
    pub page_update: BTreeMap<GearPage, PageBuf>,
    /// New allocations set for program if it has been changed.
    pub allocations: Option<IntervalsTree<WasmPage>>,
    /// Whether this execution sent out a reply.
    pub reply_sent: bool,
}

impl DispatchResult {
    /// Return dispatch message id.
    pub fn message_id(&self) -> MessageId {
        self.dispatch.id()
    }

    /// Return program id.
    pub fn program_id(&self) -> ProgramId {
        self.program_id
    }

    /// Return dispatch source program id.
    pub fn message_source(&self) -> ProgramId {
        self.dispatch.source()
    }

    /// Return dispatch message value.
    pub fn message_value(&self) -> u128 {
        self.dispatch.value()
    }

    /// Create partially initialized instance with the kind
    /// representing Success.
    pub fn success(
        dispatch: IncomingDispatch,
        program_id: ProgramId,
        gas_amount: GasAmount,
    ) -> Self {
        let system_reservation_context = SystemReservationContext::from_dispatch(&dispatch);

        Self {
            kind: DispatchResultKind::Success,
            dispatch,
            program_id,
            context_store: Default::default(),
            generated_dispatches: Default::default(),
            awakening: Default::default(),
            reply_deposits: Default::default(),
            program_candidates: Default::default(),
            gas_amount,
            gas_reserver: None,
            system_reservation_context,
            page_update: Default::default(),
            allocations: Default::default(),
            // This function is only used to generate a dispatch result if nothing is executed,
            // therefore reply_sent will always be false
            reply_sent: false,
        }
    }
}

/// Dispatch outcome of the specific message.
#[derive(Clone, Debug, Encode, Decode)]
pub enum DispatchOutcome {
    /// Message was a exit.
    Exit {
        /// Id of the program that was successfully exited.
        program_id: ProgramId,
    },
    /// Message was an initialization success.
    InitSuccess {
        /// Id of the program that was successfully initialized.
        program_id: ProgramId,
    },
    /// Message was an initialization failure.
    InitFailure {
        /// Program that was failed initializing.
        program_id: ProgramId,
        /// Source of the init message. Funds inheritor.
        origin: ProgramId,
        /// Reason of the fail.
        reason: String,
    },
    /// Message was a trap.
    MessageTrap {
        /// Program that was failed.
        program_id: ProgramId,
        /// Reason of the fail.
        trap: String,
    },
    /// Message was a success.
    Success,
    /// Message was processed, but not executed
    NoExecution,
}

/// Journal record for the state update.
#[derive(Clone, Debug, Encode, Decode)]
pub enum JournalNote {
    /// Message was successfully dispatched.
    MessageDispatched {
        /// Message id of dispatched message.
        message_id: MessageId,
        /// Source of the dispatched message.
        source: ProgramId,
        /// Outcome of the processing.
        outcome: DispatchOutcome,
    },
    /// Some gas was burned.
    GasBurned {
        /// Message id in which gas was burned.
        message_id: MessageId,
        /// Amount of gas burned.
        amount: u64,
    },
    /// Exit the program.
    ExitDispatch {
        /// Id of the program called `exit`.
        id_exited: ProgramId,
        /// Address where all remaining value of the program should
        /// be transferred to.
        value_destination: ProgramId,
    },
    /// Message was handled and no longer exists.
    ///
    /// This should be the last update involving this message id.
    MessageConsumed(MessageId),
    /// Message was generated.
    SendDispatch {
        /// Message id of the message that generated this message.
        message_id: MessageId,
        /// New message with entry point that was generated.
        dispatch: Dispatch,
        /// Amount of blocks to wait before sending.
        delay: u32,
        /// Whether use supply from reservation or current message.
        reservation: Option<ReservationId>,
    },
    /// Put this dispatch in the wait list.
    WaitDispatch {
        /// Stored dispatch to be inserted into Waitlist.
        dispatch: StoredDispatch,
        /// Expected duration of holding.
        duration: Option<u32>,
        /// If this message is waiting for its reincarnation.
        waited_type: MessageWaitedType,
    },
    /// Wake particular message.
    WakeMessage {
        /// Message which has initiated wake.
        message_id: MessageId,
        /// Program which has initiated wake.
        program_id: ProgramId,
        /// Message that should be woken.
        awakening_id: MessageId,
        /// Amount of blocks to wait before waking.
        delay: u32,
    },
    /// Update page.
    UpdatePage {
        /// Program that owns the page.
        program_id: ProgramId,
        /// Number of the page.
        page_number: GearPage,
        /// New data of the page.
        data: PageBuf,
    },
    /// Update allocations set note.
    /// And also removes data for pages which is not in allocations set now.
    UpdateAllocations {
        /// Program id.
        program_id: ProgramId,
        /// New allocations set for the program.
        allocations: IntervalsTree<WasmPage>,
    },
    /// Send value
    SendValue {
        /// Value sender
        from: ProgramId,
        /// Value beneficiary,
        to: Option<ProgramId>,
        /// Value amount
        value: u128,
    },
    /// Store programs requested by user to be initialized later
    StoreNewPrograms {
        /// Current program id.
        program_id: ProgramId,
        /// Code hash used to create new programs with ids in `candidates` field
        code_id: CodeId,
        /// Collection of program candidate ids and their init message ids.
        candidates: Vec<(MessageId, ProgramId)>,
    },
    /// Stop processing queue.
    StopProcessing {
        /// Pushes StoredDispatch back to the top of the queue.
        dispatch: StoredDispatch,
        /// Decreases gas allowance by that amount, burned for processing try.
        gas_burned: u64,
    },
    /// Reserve gas.
    ReserveGas {
        /// Message from which gas is reserved.
        message_id: MessageId,
        /// Reservation ID
        reservation_id: ReservationId,
        /// Program which contains reservation.
        program_id: ProgramId,
        /// Amount of reserved gas.
        amount: u64,
        /// How many blocks reservation will live.
        duration: u32,
    },
    /// Unreserve gas.
    UnreserveGas {
        /// Reservation ID
        reservation_id: ReservationId,
        /// Program which contains reservation.
        program_id: ProgramId,
        /// Block number until reservation will live.
        expiration: u32,
    },
    /// Update gas reservation map in program.
    UpdateGasReservations {
        /// Program whose map will be updated.
        program_id: ProgramId,
        /// Map with reservations.
        reserver: GasReserver,
    },
    /// Do system reservation.
    SystemReserveGas {
        /// Message ID which system reservation will be made from.
        message_id: MessageId,
        /// Amount of reserved gas.
        amount: u64,
    },
    /// Do system unreservation in case it is created but not used.
    SystemUnreserveGas {
        /// Message ID which system reservation was made from.
        message_id: MessageId,
    },
    /// Send signal.
    SendSignal {
        /// Message ID which system reservation was made from.
        message_id: MessageId,
        /// Program ID which signal will be sent to.
        destination: ProgramId,
        /// Simple signal error.
        code: SignalCode,
    },
    /// Create deposit for future reply.
    ReplyDeposit {
        /// Message id of the message that generated this message.
        message_id: MessageId,
        /// Future reply id to be sponsored.
        future_reply_id: MessageId,
        /// Amount of gas for reply.
        amount: u64,
    },
}

/// Journal handler.
///
/// Something that can update state.
pub trait JournalHandler {
    /// Process message dispatch.
    fn message_dispatched(
        &mut self,
        message_id: MessageId,
        source: ProgramId,
        outcome: DispatchOutcome,
    );
    /// Process gas burned.
    fn gas_burned(&mut self, message_id: MessageId, amount: u64);
    /// Process exit dispatch.
    fn exit_dispatch(&mut self, id_exited: ProgramId, value_destination: ProgramId);
    /// Process message consumed.
    fn message_consumed(&mut self, message_id: MessageId);
    /// Process send dispatch.
    fn send_dispatch(
        &mut self,
        message_id: MessageId,
        dispatch: Dispatch,
        delay: u32,
        reservation: Option<ReservationId>,
    );
    /// Process send message.
    fn wait_dispatch(
        &mut self,
        dispatch: StoredDispatch,
        duration: Option<u32>,
        waited_type: MessageWaitedType,
    );
    /// Process send message.
    fn wake_message(
        &mut self,
        message_id: MessageId,
        program_id: ProgramId,
        awakening_id: MessageId,
        delay: u32,
    );
    /// Process page update.
    fn update_pages_data(&mut self, program_id: ProgramId, pages_data: BTreeMap<GearPage, PageBuf>);
    /// Process [JournalNote::UpdateAllocations].
    fn update_allocations(&mut self, program_id: ProgramId, allocations: IntervalsTree<WasmPage>);
    /// Send value.
    fn send_value(&mut self, from: ProgramId, to: Option<ProgramId>, value: u128);
    /// Store new programs in storage.
    ///
    /// Program ids are ids of _potential_ (planned to be initialized) programs.
    fn store_new_programs(
        &mut self,
        program_id: ProgramId,
        code_id: CodeId,
        candidates: Vec<(MessageId, ProgramId)>,
    );
    /// Stop processing queue.
    ///
    /// Pushes StoredDispatch back to the top of the queue and decreases gas allowance.
    fn stop_processing(&mut self, dispatch: StoredDispatch, gas_burned: u64);
    /// Reserve gas.
    fn reserve_gas(
        &mut self,
        message_id: MessageId,
        reservation_id: ReservationId,
        program_id: ProgramId,
        amount: u64,
        bn: u32,
    );
    /// Unreserve gas.
    fn unreserve_gas(
        &mut self,
        reservation_id: ReservationId,
        program_id: ProgramId,
        expiration: u32,
    );
    /// Update gas reservations.
    fn update_gas_reservation(&mut self, program_id: ProgramId, reserver: GasReserver);
    /// Do system reservation.
    fn system_reserve_gas(&mut self, message_id: MessageId, amount: u64);
    /// Do system unreservation.
    fn system_unreserve_gas(&mut self, message_id: MessageId);
    /// Send system signal.
    fn send_signal(&mut self, message_id: MessageId, destination: ProgramId, code: SignalCode);
    /// Create deposit for future reply.
    fn reply_deposit(&mut self, message_id: MessageId, future_reply_id: MessageId, amount: u64);
}

actor_system_error! {
    /// Execution error.
    pub type ExecutionError = ActorSystemError<ActorExecutionError, SystemExecutionError>;
}

/// Actor execution error.
#[derive(Debug, derive_more::Display)]
#[display(fmt = "{reason}")]
pub struct ActorExecutionError {
    /// Gas amount of the execution.
    pub gas_amount: GasAmount,
    /// Error text.
    pub reason: ActorExecutionErrorReplyReason,
}

/// Reason of execution error
#[derive(Debug, PartialEq, Eq, derive_more::Display)]
pub enum ActorExecutionErrorReplyReason {
    /// Not enough gas to perform an operation during precharge.
    #[display(fmt = "Not enough gas to {_0}")]
    PreChargeGasLimitExceeded(PreChargeGasOperation),
    /// Backend error
    #[display(fmt = "Environment error: <host error stripped>")]
    Environment,
    /// Trap explanation
    #[display(fmt = "{_0}")]
    Trap(TrapExplanation),
    // TODO: move this to SystemExecutionError after runtime upgrade,
    // if wait-list does not contain messages with total outgoing bytes more than `OutgoingBytesLimit` #3751.
    /// Message is not supported now
    #[display(
        fmt = "Message is not supported: outgoing bytes limit is exceeded after runtime-upgrade"
    )]
    UnsupportedMessage,
}

impl ActorExecutionErrorReplyReason {
    /// Convert self into [`gear_core_errors::SimpleExecutionError`].
    pub fn as_simple(&self) -> SimpleExecutionError {
        match self {
            Self::PreChargeGasLimitExceeded(_) => SimpleExecutionError::RanOutOfGas,
            Self::Trap(expl) => match expl {
                TrapExplanation::GasLimitExceeded => SimpleExecutionError::RanOutOfGas,
                TrapExplanation::ForbiddenFunction | TrapExplanation::UnrecoverableExt(_) => {
                    SimpleExecutionError::BackendError
                }
                TrapExplanation::ProgramAllocOutOfBounds => SimpleExecutionError::MemoryOverflow,
                TrapExplanation::Panic(_) => SimpleExecutionError::UserspacePanic,
                TrapExplanation::StackLimitExceeded => SimpleExecutionError::StackLimitExceeded,
                TrapExplanation::Unknown => SimpleExecutionError::UnreachableInstruction,
            },
            Self::Environment | Self::UnsupportedMessage => SimpleExecutionError::Unsupported,
        }
    }
}

/// System execution error
#[derive(Debug, derive_more::Display, derive_more::From)]
pub enum SystemExecutionError {
    /// Incorrect memory parameters
    #[from]
    #[display(fmt = "Memory parameters error: {_0}")]
    MemoryParams(MemorySetupError),
    /// Environment error
    #[display(fmt = "Backend error: {_0}")]
    Environment(SystemEnvironmentError),
    /// Termination reason
    #[from]
    #[display(fmt = "Syscall function error: {_0}")]
    UndefinedTerminationReason(SystemTerminationReason),
    /// Error during `into_ext_info()` call
    #[display(fmt = "`into_ext_info()` error: {_0}")]
    IntoExtInfo(MemoryError),
    // TODO: uncomment when #3751
    // /// Incoming dispatch store has too many outgoing messages total bytes.
    // #[display(fmt = "Incoming dispatch store has too many outgoing messages total bytes")]
    // MessageStoreOutgoingBytesOverflow,
}

/// Actor.
#[derive(Clone, Debug)]
pub struct Actor {
    /// Program value balance.
    pub balance: u128,
    /// Destination program.
    pub destination_program: ProgramId,
    /// Executable actor data
    pub executable_data: ExecutableActorData,
}

/// Executable actor data.
#[derive(Clone, Debug)]
pub struct ExecutableActorData {
    /// Set of wasm pages, which are allocated by the program.
    pub allocations: IntervalsTree<WasmPage>,
    /// The infix of memory pages in a storage.
    pub memory_infix: MemoryInfix,
<<<<<<< HEAD
    /// Id of the program code.
    pub code_id: CodeId,
    /// Exported functions by the program code.
    pub code_exports: DispatchKindSet,
    /// Count of static memory pages.
    pub static_pages: WasmPagesAmount,
=======
>>>>>>> 519996be
    /// Gas reservation map.
    pub gas_reservation_map: GasReservationMap,
}

/// Executable allocations data.
#[derive(Clone, Debug)]
pub struct ExecutableAllocationsData {
    /// Amount of reservations can exist for 1 program.
    pub max_reservations: u64,
    /// Size of wasm memory buffer which must be created in execution environment
    pub memory_size: WasmPagesAmount,
}

/// Program.
#[derive(Clone, Debug)]
pub(crate) struct Program {
    /// Program id.
    pub id: ProgramId,
    /// Memory infix.
    pub memory_infix: MemoryInfix,
    /// Instrumented code.
    pub instrumented_code: InstrumentedCode,
    /// Code metadata.
    pub code_metadata: CodeMetadata,
    /// Allocations.
    pub allocations: IntervalsTree<WasmPage>,
}

/// Execution context.
#[derive(Debug)]
pub(crate) struct WasmExecutionContext {
    /// A counter for gas.
    pub gas_counter: GasCounter,
    /// A counter for gas allowance.
    pub gas_allowance_counter: GasAllowanceCounter,
    /// Gas reserver.
    pub gas_reserver: GasReserver,
    /// Program to be executed.
    pub program: Program,
    /// Size of the memory block.
    pub memory_size: WasmPagesAmount,
}<|MERGE_RESOLUTION|>--- conflicted
+++ resolved
@@ -26,14 +26,10 @@
     gas::{GasAllowanceCounter, GasAmount, GasCounter},
     ids::{CodeId, MessageId, ProgramId, ReservationId},
     memory::{MemoryError, MemorySetupError, PageBuf},
-<<<<<<< HEAD
     message::{
         ContextStore, Dispatch, DispatchKindSet, IncomingDispatch, MessageWaitedType,
         StoredDispatch,
     },
-=======
-    message::{ContextStore, Dispatch, IncomingDispatch, MessageWaitedType, StoredDispatch},
->>>>>>> 519996be
     pages::{numerated::tree::IntervalsTree, GearPage, WasmPage, WasmPagesAmount},
     program::MemoryInfix,
     reservation::{GasReservationMap, GasReserver},
@@ -534,15 +530,6 @@
     pub allocations: IntervalsTree<WasmPage>,
     /// The infix of memory pages in a storage.
     pub memory_infix: MemoryInfix,
-<<<<<<< HEAD
-    /// Id of the program code.
-    pub code_id: CodeId,
-    /// Exported functions by the program code.
-    pub code_exports: DispatchKindSet,
-    /// Count of static memory pages.
-    pub static_pages: WasmPagesAmount,
-=======
->>>>>>> 519996be
     /// Gas reservation map.
     pub gas_reservation_map: GasReservationMap,
 }
