--- conflicted
+++ resolved
@@ -89,29 +89,6 @@
 }
 
 impl DispatchResult {
-<<<<<<< HEAD
-=======
-    /// Return dispatch message id.
-    pub fn message_id(&self) -> MessageId {
-        self.dispatch.id()
-    }
-
-    /// Return program id.
-    pub fn program_id(&self) -> ActorId {
-        self.program_id
-    }
-
-    /// Return dispatch source program id.
-    pub fn message_source(&self) -> ActorId {
-        self.dispatch.source()
-    }
-
-    /// Return dispatch message value.
-    pub fn message_value(&self) -> u128 {
-        self.dispatch.value()
-    }
-
->>>>>>> 09ad3f21
     /// Create partially initialized instance with the kind
     /// representing Success.
     pub fn success(dispatch: IncomingDispatch, program_id: ActorId, gas_amount: GasAmount) -> Self {
