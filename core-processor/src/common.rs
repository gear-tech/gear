--- conflicted
+++ resolved
@@ -81,14 +81,8 @@
     pub system_reservation_context: SystemReservationContext,
     /// Page updates.
     pub page_update: BTreeMap<GearPage, PageBuf>,
-<<<<<<< HEAD
-    // +_+_+ append test for #3853
-    /// New allocations set for program.
+    /// New allocations set for program if it has been changed.
     pub allocations: Option<IntervalsTree<WasmPage>>,
-=======
-    /// New allocations set for program if it has been changed.
-    pub allocations: Option<BTreeSet<WasmPage>>,
->>>>>>> e08a3c47
     /// Whether this execution sent out a reply.
     pub reply_sent: bool,
 }
