--- conflicted
+++ resolved
@@ -54,10 +54,6 @@
     process, process_execution_error, process_non_executable, process_reinstrumentation_error,
     process_success,
 };
-<<<<<<< HEAD
-pub use processing::{process, process_non_executable, process_reinstrumentation_error};
-=======
->>>>>>> 0e2f2737
 
 /// Informational functions for core-processor and executor.
 pub mod informational {
