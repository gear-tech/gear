--- conflicted
+++ resolved
@@ -58,17 +58,11 @@
 pub use ext::{Ext, ProcessorContext, ProcessorError, ProcessorExt};
 pub use handler::handle_journal;
 pub use processor::{
-<<<<<<< HEAD
     precharge_for_code, precharge_for_code_length, precharge_for_instrumentation,
     precharge_for_memory, precharge_for_program, process,
-};
-=======
-    precharge, prepare, process, PrechargeResult, PrepareResult, PreparedMessageExecutionContext,
-    ProcessExecutionContext,
 };
 
 /// Informational functions for core-processor and executor.
 pub mod informational {
     pub use crate::executor::execute_for_reply;
-}
->>>>>>> d39d0bfc
+}