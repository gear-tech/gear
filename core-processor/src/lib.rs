// This file is part of Gear.

// Copyright (C) 2021-2025 Gear Technologies Inc.
// SPDX-License-Identifier: GPL-3.0-or-later WITH Classpath-exception-2.0

// This program is free software: you can redistribute it and/or modify
// it under the terms of the GNU General Public License as published by
// the Free Software Foundation, either version 3 of the License, or
// (at your option) any later version.

// This program is distributed in the hope that it will be useful,
// but WITHOUT ANY WARRANTY; without even the implied warranty of
// MERCHANTABILITY or FITNESS FOR A PARTICULAR PURPOSE. See the
// GNU General Public License for more details.

// You should have received a copy of the GNU General Public License
// along with this program. If not, see <https://www.gnu.org/licenses/>.

//! Gear message processor.

#![no_std]
#![warn(missing_docs)]
#![doc(html_logo_url = "https://docs.gear.rs/logo.svg")]
#![doc(html_favicon_url = "https://gear-tech.io/favicons/favicon.ico")]

extern crate alloc;

pub mod common;
pub mod configs;
mod context;
mod executor;
mod ext;
mod handler;
pub mod precharge;
mod processing;

<<<<<<< HEAD
pub use context::{
    ContextChargedForAllocations, ContextChargedForCode, ContextChargedForInstrumentation,
    ContextChargedForProgram, ProcessExecutionContext, SystemReservationContext,
};
=======
pub use context::{ProcessExecutionContext, SystemReservationContext};
>>>>>>> f0d970e6
pub use ext::{
    AllocExtError, Ext, FallibleExtError, ProcessorContext, ProcessorExternalities,
    UnrecoverableExtError,
};
pub use handler::handle_journal;
pub use precharge::*;
pub use processing::{
    process, process_allowance_exceed, process_code_not_exists, process_execution_error,
    process_failed_init, process_instrumentation_failed, process_program_exited,
    process_reinstrumentation_error, process_success, process_uninitialized,
};

/// Informational functions for core-processor and executor.
pub mod informational {
    pub use crate::executor::execute_for_reply;
}<|MERGE_RESOLUTION|>--- conflicted
+++ resolved
@@ -34,14 +34,7 @@
 pub mod precharge;
 mod processing;
 
-<<<<<<< HEAD
-pub use context::{
-    ContextChargedForAllocations, ContextChargedForCode, ContextChargedForInstrumentation,
-    ContextChargedForProgram, ProcessExecutionContext, SystemReservationContext,
-};
-=======
 pub use context::{ProcessExecutionContext, SystemReservationContext};
->>>>>>> f0d970e6
 pub use ext::{
     AllocExtError, Ext, FallibleExtError, ProcessorContext, ProcessorExternalities,
     UnrecoverableExtError,
