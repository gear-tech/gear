// This file is part of Gear.

// Copyright (C) 2021-2022 Gear Technologies Inc.
// SPDX-License-Identifier: GPL-3.0-or-later WITH Classpath-exception-2.0

// This program is free software: you can redistribute it and/or modify
// it under the terms of the GNU General Public License as published by
// the Free Software Foundation, either version 3 of the License, or
// (at your option) any later version.

// This program is distributed in the hope that it will be useful,
// but WITHOUT ANY WARRANTY; without even the implied warranty of
// MERCHANTABILITY or FITNESS FOR A PARTICULAR PURPOSE. See the
// GNU General Public License for more details.

// You should have received a copy of the GNU General Public License
// along with this program. If not, see <https://www.gnu.org/licenses/>.

use crate::{
    common::{
        DispatchResult, DispatchResultKind, ExecutionError, ExecutionErrorReason,
        WasmExecutionContext,
    },
    configs::{AllocationsConfig, ExecutionSettings},
    ext::{ProcessorContext, ProcessorExt},
};
use alloc::{
    collections::{BTreeMap, BTreeSet},
    string::ToString,
};
use gear_backend_common::{BackendReport, Environment, IntoExtInfo, TerminationReason};
use gear_core::{
    env::Ext as EnvExt,
    gas::{ChargeResult, GasAllowanceCounter, GasCounter, ValueCounter},
    ids::ProgramId,
    memory::{AllocationsContext, Memory, PageBuf, PageNumber, WasmPageNumber},
    message::{ContextSettings, IncomingDispatch, MessageContext},
};

/// Make checks that everything with memory goes well.
fn check_memory<'a>(
    allocations: &BTreeSet<WasmPageNumber>,
    pages_with_data: impl Iterator<Item = &'a PageNumber>,
    static_pages: WasmPageNumber,
    memory_size: WasmPageNumber,
) -> Result<(), ExecutionErrorReason> {
    // Checks that all pages with data are in allocations set.
    for page in pages_with_data {
        let wasm_page = page.to_wasm_page();
        if wasm_page >= static_pages && !allocations.contains(&wasm_page) {
            return Err(ExecutionErrorReason::PageIsNotAllocated(*page));
        }
    }

    if memory_size < static_pages {
        log::error!(
            "Mem size less then static pages num: mem_size = {:?}, static_pages = {:?}",
            memory_size,
            static_pages
        );
        return Err(ExecutionErrorReason::InsufficientMemorySize);
    }

    Ok(())
}

/// Charge gas for pages init/load/grow and checks that there is enough gas for that.
/// Returns size of wasm memory buffer which must be created in execution environment.
pub(crate) fn charge_gas_for_pages(
    settings: &AllocationsConfig,
    gas_counter: &mut GasCounter,
    gas_allowance_counter: &mut GasAllowanceCounter,
    allocations: &BTreeSet<WasmPageNumber>,
    static_pages: WasmPageNumber,
    initial_execution: bool,
    subsequent_execution: bool,
) -> Result<WasmPageNumber, ExecutionErrorReason> {
    if !initial_execution {
        let max_wasm_page = if let Some(page) = allocations.iter().next_back() {
            *page
        } else if static_pages != WasmPageNumber(0) {
            static_pages - 1.into()
        } else {
            return Ok(0.into());
        };

        if !subsequent_execution {
            // Charging gas for loaded pages
            let amount =
                settings.load_page_cost * (allocations.len() as u64 + static_pages.0 as u64);
            if gas_allowance_counter.charge(amount) != ChargeResult::Enough {
                return Err(ExecutionErrorReason::LoadMemoryBlockGasExceeded);
            }

            if gas_counter.charge(amount) != ChargeResult::Enough {
                return Err(ExecutionErrorReason::LoadMemoryGasExceeded);
            }
        }

        // Charging gas for mem size
        let amount = settings.mem_grow_cost * (max_wasm_page.0 as u64 + 1 - static_pages.0 as u64);

        if gas_allowance_counter.charge(amount) != ChargeResult::Enough {
            return Err(ExecutionErrorReason::GrowMemoryBlockGasExceeded);
        }

        if gas_counter.charge(amount) != ChargeResult::Enough {
            return Err(ExecutionErrorReason::GrowMemoryGasExceeded);
        }

        // +1 because pages numeration begins from 0
        Ok(max_wasm_page + 1.into())
    } else {
        // Charging gas for initial pages
        let amount = settings.init_cost * static_pages.0 as u64;

        if gas_allowance_counter.charge(amount) != ChargeResult::Enough {
            return Err(ExecutionErrorReason::InitialMemoryBlockGasExceeded);
        }

        if gas_counter.charge(amount) != ChargeResult::Enough {
            return Err(ExecutionErrorReason::InitialMemoryGasExceeded);
        }

        Ok(static_pages)
    }
}

/// Writes initial pages data to memory and prepare memory for execution.
fn prepare_memory<A: ProcessorExt, M: Memory>(
    program_id: ProgramId,
    pages_data: &mut BTreeMap<PageNumber, PageBuf>,
    static_pages: WasmPageNumber,
    mem: &mut M,
) -> Result<(), ExecutionErrorReason> {
    // Set initial data for pages
    for (page, data) in pages_data.iter_mut() {
        mem.write(page.offset(), data.as_slice())
            .map_err(|err| ExecutionErrorReason::InitialDataWriteFailed(*page, err))?;
    }

    if A::is_lazy_pages_enabled() {
        if !pages_data.is_empty() {
            return Err(ExecutionErrorReason::InitialPagesContainsDataInLazyPagesMode);
        }
        A::lazy_pages_protect_and_init_info(mem, program_id)
            .map_err(|err| ExecutionErrorReason::LazyPagesInitFailed(err.to_string()))?;
    } else {
        // If we executes without lazy pages, then we have to save all initial data for static pages,
        // in order to be able to identify pages, which has been changed during execution.
        for page in (0..static_pages.0)
            .map(WasmPageNumber)
            .flat_map(|p| p.to_gear_pages_iter())
        {
            if pages_data.contains_key(&page) {
                // This page already has initial data
                continue;
            }
            let mut data = PageBuf::new_zeroed();
            mem.read(page.offset(), data.as_mut_slice())
                .map_err(|err| ExecutionErrorReason::InitialMemoryReadFailed(page, err))?;
            pages_data.insert(page, data);
        }
    }
    Ok(())
}

/// Returns pages and their new data, which must be updated or uploaded to storage.
fn get_pages_to_be_updated<A: ProcessorExt>(
    mut old_pages_data: BTreeMap<PageNumber, PageBuf>,
    new_pages_data: BTreeMap<PageNumber, PageBuf>,
) -> BTreeMap<PageNumber, PageBuf> {
    let mut page_update = BTreeMap::new();
    for (page, new_data) in new_pages_data {
        if A::is_lazy_pages_enabled() {
            if let Some(initial_data) = old_pages_data.remove(&page) {
                if new_data != initial_data {
                    page_update.insert(page, new_data);
                    log::trace!(
                        "Page {} has been changed - will be updated in storage",
                        page.0
                    );
                } else {
                    log::trace!("Page {} is accessed but has not been changed", page.0);
                }
            }
        } else {
            let initial_data = if let Some(initial_data) = old_pages_data.remove(&page) {
                initial_data
            } else {
                // If page has no data in `pages_initial_data` then data is zeros.
                // Because it's default data for wasm pages which is not static,
                // and for all static pages we save data in `pages_initial_data` in E::new.
                PageBuf::new_zeroed()
            };

            if new_data != initial_data {
                page_update.insert(page, new_data);
                log::trace!(
                    "Page {} has been changed - will be updated in storage",
                    page.0
                );
            }
        }
    }
    page_update
}

/// Execute wasm with dispatch and return dispatch result.
pub fn execute_wasm<A: ProcessorExt + EnvExt + IntoExtInfo + 'static, E: Environment<A>>(
    balance: u128,
    dispatch: IncomingDispatch,
    context: WasmExecutionContext,
    settings: ExecutionSettings,
    msg_ctx_settings: ContextSettings,
) -> Result<DispatchResult, ExecutionError> {
    // Checks that lazy pages are enabled in case extension A uses them.
    if !A::check_lazy_pages_consistent_state() {
        // This is a gross violation of the terms of use ext with lazy pages,
        // so we will panic here. This cannot happens unless somebody tries to
        // use lazy-pages ext in executor without lazy-pages env enabled.
        panic!("Cannot use ext with lazy pages without lazy pages env enabled");
    }

    let WasmExecutionContext {
        gas_counter,
        gas_allowance_counter,
        origin,
        program,
        mut pages_initial_data,
        memory_size,
    } = context;

    let program_id = program.id();
    let kind = dispatch.kind();

    log::debug!("Executing program {}", program_id);
    log::debug!("Executing dispatch {:?}", dispatch);

    let static_pages = program.static_pages();
    let allocations = program.get_allocations();

    if let Err(reason) = check_memory(
        allocations,
        pages_initial_data.keys(),
        static_pages,
        memory_size,
    ) {
        return Err(ExecutionError {
            program_id,
            gas_amount: gas_counter.into(),
            reason,
        });
    }

    // Creating allocations context.
    let allocations_context =
        AllocationsContext::new(allocations.clone(), static_pages, settings.max_pages());

    // Creating message context.
    let message_context = MessageContext::new_with_settings(
        dispatch.message().clone(),
        program_id,
        dispatch.context().clone(),
        msg_ctx_settings,
    );

    // Creating value counter.
    let value_counter = ValueCounter::new(balance + dispatch.value());

    let context = ProcessorContext {
        gas_counter,
        gas_allowance_counter,
        value_counter,
        allocations_context,
        message_context,
        block_info: settings.block_info,
        config: settings.allocations_config,
        existential_deposit: settings.existential_deposit,
        origin,
        program_id,
        program_candidates_data: Default::default(),
        host_fn_weights: settings.host_fn_weights,
        forbidden_funcs: settings.forbidden_funcs,
        mailbox_threshold: settings.mailbox_threshold,
    };

    // Creating externalities.
    let mut ext = A::new(context);

    // Execute program in backend env.
    let (termination, memory, stack_end_page) = match E::execute(
        &mut ext,
        program.raw_code(),
        program.code().exports().clone(),
<<<<<<< HEAD
        memory_size,
    )
    .map_err(|err| {
        log::debug!("Setup instance error: {}", err);
        ExecutionError {
            program_id,
            gas_amount: err.gas_amount.clone(),
            reason: ExecutionErrorReason::Backend(err.to_string()),
        }
    })?;

    if let Err(reason) = prepare_memory::<A, E::Memory>(
        program_id,
        &mut pages_initial_data,
        static_pages,
        env.get_mem_mut(),
=======
        mem_size,
        &kind,
        |memory| {
            prepare_memory::<A, E::Memory>(
                program_id,
                &mut pages_initial_data,
                static_pages,
                memory,
            )
        },
>>>>>>> e6b8622e
    ) {
        Ok(BackendReport {
            termination_reason: termination,
            memory_wrap: memory,
            stack_end_page,
        }) => {
            // released pages initial data will be added to `pages_initial_data` after execution.
            if A::is_lazy_pages_enabled() {
                if let Err(e) =
                    A::lazy_pages_post_execution_actions(&memory, &mut pages_initial_data)
                {
                    return Err(ExecutionError {
                        program_id,
                        gas_amount: ext.into_gas_amount(),
                        reason: ExecutionErrorReason::Backend(e.to_string()),
                    });
                }
            }
            (termination, memory, stack_end_page)
        }

        Err(e) => {
            return Err(ExecutionError {
                program_id,
                gas_amount: ext.into_gas_amount(),
                reason: ExecutionErrorReason::Backend(e.to_string()),
            })
        }
    };

    // Page which is right after stack last page
    log::trace!("Stack end page = {:?}", stack_end_page);

    log::debug!("Termination reason: {:?}", termination);

    let info = ext
        .into_ext_info(&memory, stack_end_page.unwrap_or_default())
        .map_err(|(err, gas_amount)| ExecutionError {
            program_id,
            gas_amount,
            reason: ExecutionErrorReason::Backend(err.to_string()),
        })?;

    // Parsing outcome.
    let kind = match termination {
        TerminationReason::Exit(value_dest) => DispatchResultKind::Exit(value_dest),
        TerminationReason::Leave | TerminationReason::Success => DispatchResultKind::Success,
        TerminationReason::Trap(explanation) => {
            log::debug!(
                "💥 Trap during execution of {}\n📔 Explanation: {}",
                program_id,
                explanation,
            );

            DispatchResultKind::Trap(explanation)
        }
        TerminationReason::Wait => DispatchResultKind::Wait,
        TerminationReason::GasAllowanceExceeded => DispatchResultKind::GasAllowanceExceed,
    };

    let page_update = get_pages_to_be_updated::<A>(pages_initial_data, info.pages_data);

    // Getting new programs that are scheduled to be initialized (respected messages are in `generated_dispatches` collection)
    let program_candidates = info.program_candidates_data;

    // Output
    Ok(DispatchResult {
        kind,
        dispatch,
        program_id,
        context_store: info.context_store,
        generated_dispatches: info.generated_dispatches,
        awakening: info.awakening,
        program_candidates,
        gas_amount: info.gas_amount,
        page_update,
        allocations: info.allocations,
    })
}<|MERGE_RESOLUTION|>--- conflicted
+++ resolved
@@ -293,25 +293,7 @@
         &mut ext,
         program.raw_code(),
         program.code().exports().clone(),
-<<<<<<< HEAD
         memory_size,
-    )
-    .map_err(|err| {
-        log::debug!("Setup instance error: {}", err);
-        ExecutionError {
-            program_id,
-            gas_amount: err.gas_amount.clone(),
-            reason: ExecutionErrorReason::Backend(err.to_string()),
-        }
-    })?;
-
-    if let Err(reason) = prepare_memory::<A, E::Memory>(
-        program_id,
-        &mut pages_initial_data,
-        static_pages,
-        env.get_mem_mut(),
-=======
-        mem_size,
         &kind,
         |memory| {
             prepare_memory::<A, E::Memory>(
@@ -321,7 +303,6 @@
                 memory,
             )
         },
->>>>>>> e6b8622e
     ) {
         Ok(BackendReport {
             termination_reason: termination,
@@ -353,7 +334,7 @@
     };
 
     // Page which is right after stack last page
-    log::trace!("Stack end page = {:?}", stack_end_page);
+    log::trace!("Stack end page = {stack_end_page:?}");
 
     log::debug!("Termination reason: {:?}", termination);
 
