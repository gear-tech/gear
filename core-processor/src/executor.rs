--- conflicted
+++ resolved
@@ -33,13 +33,8 @@
 use gear_backend_common::{BackendReport, Environment, TerminationReason};
 use gear_core::{
     gas::{self, ChargeResult, GasCounter},
-<<<<<<< HEAD
-    memory::{MemoryContext, PageNumber},
+    memory::{MemoryContext, PageBuf, PageNumber},
     message::{Dispatch, MessageContext},
-=======
-    memory::{MemoryContext, PageBuf, PageNumber},
-    message::MessageContext,
->>>>>>> 3aacf4d9
     program::Program,
 };
 
