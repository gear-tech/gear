--- conflicted
+++ resolved
@@ -414,11 +414,7 @@
             program.code().exports().clone(),
             memory_size,
         )?;
-<<<<<<< HEAD
-        env.execute(kind, |memory, stack_end| {
-=======
         env.execute(|memory, stack_end| {
->>>>>>> 1ad07793
             prepare_memory::<A, E::Memory>(
                 program_id,
                 &mut pages_initial_data,
@@ -510,9 +506,10 @@
 /// !!! FOR TESTING / INFORMATIONAL USAGE ONLY
 pub fn execute_for_reply<
     A: ProcessorExt + EnvExt + IntoExtInfo<<A as EnvExt>::Error> + 'static,
-    E: Environment<A>,
+    E: Environment<A, EP>,
+    EP: WasmEntry,
 >(
-    function: impl WasmEntry,
+    function: EP,
     instrumented_code: InstrumentedCode,
     pages_initial_data: Option<BTreeMap<PageNumber, PageBuf>>,
     allocations: Option<BTreeSet<WasmPageNumber>>,
@@ -558,7 +555,7 @@
             ),
             program.id(),
             None,
-            ContextSettings::new(0, 0, 0, 0, 0),
+            ContextSettings::new(0, 0, 0, 0, 0, 0),
         ),
         block_info: BlockInfo {
             height: Default::default(),
@@ -593,10 +590,11 @@
         let env = E::new(
             ext,
             program.raw_code(),
+            function,
             program.code().exports().clone(),
             memory_size,
         )?;
-        env.execute(function, |memory, stack_end| {
+        env.execute(|memory, stack_end| {
             prepare_memory::<A, E::Memory>(
                 program.id(),
                 &mut pages_initial_data,
