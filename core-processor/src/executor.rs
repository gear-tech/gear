// This file is part of Gear.

// Copyright (C) 2021-2022 Gear Technologies Inc.
// SPDX-License-Identifier: GPL-3.0-or-later WITH Classpath-exception-2.0

// This program is free software: you can redistribute it and/or modify
// it under the terms of the GNU General Public License as published by
// the Free Software Foundation, either version 3 of the License, or
// (at your option) any later version.

// This program is distributed in the hope that it will be useful,
// but WITHOUT ANY WARRANTY; without even the implied warranty of
// MERCHANTABILITY or FITNESS FOR A PARTICULAR PURPOSE. See the
// GNU General Public License for more details.

// You should have received a copy of the GNU General Public License
// along with this program. If not, see <https://www.gnu.org/licenses/>.

use crate::{
    common::{
        ActorExecutionError, ActorExecutionErrorReason, DispatchResult, DispatchResultKind,
        ExecutionError, SystemExecutionError, WasmExecutionContext,
    },
    configs::{BlockInfo, ExecutionSettings, PagesConfig},
    ext::{ProcessorContext, ProcessorExt},
};
use alloc::{
    collections::{BTreeMap, BTreeSet},
    format,
    string::{String, ToString},
    vec::Vec,
};
use codec::{Decode, Encode};
use gear_backend_common::{
    lazy_pages::{GlobalsConfig, LazyPagesWeights, Status},
    BackendExt, BackendExtError, Environment, EnvironmentExecutionError, TerminationReason,
    TrapExplanation,
};
use gear_core::{
    code::InstrumentedCode,
    env::Ext,
    gas::{GasAllowanceCounter, GasCounter, ValueCounter},
    ids::ProgramId,
    memory::{AllocationsContext, GearPage, Memory, PageBuf, PageU32Size, WasmPage},
    message::{
        ContextSettings, DispatchKind, IncomingDispatch, IncomingMessage, MessageContext, WasmEntry,
    },
    program::Program,
    reservation::GasReserver,
};
use gear_core_errors::{ExtError, MemoryError};
use scale_info::TypeInfo;

#[derive(Debug, derive_more::Display, derive_more::From)]
pub enum PrepareMemoryError {
    #[display(fmt = "{_0}")]
    Actor(ActorPrepareMemoryError),
    #[display(fmt = "{_0}")]
    System(SystemPrepareMemoryError),
}

/// Prepare memory error
#[derive(Encode, Decode, TypeInfo, Debug, PartialEq, Eq, PartialOrd, Ord, derive_more::Display)]
pub enum ActorPrepareMemoryError {
    /// Stack end page, which value is specified in WASM code, cannot be bigger than static memory size.
    #[display(fmt = "Stack end page {_0:?} is bigger then WASM static memory size {_1:?}")]
    StackEndPageBiggerWasmMemSize(WasmPage, WasmPage),
    /// It's not allowed to set initial data for stack memory pages, if they are specified in WASM code.
    #[display(fmt = "Set initial data for stack pages is restricted")]
    StackPagesHaveInitialData,
    /// Stack is not aligned to WASM page size
    #[display(fmt = "Stack end addr {_0:#x} must be aligned to WASM page size")]
    StackIsNotAligned(u32),
}

#[derive(Debug, Eq, PartialEq, derive_more::Display)]
pub enum SystemPrepareMemoryError {
    /// Mem size less then static pages num
    #[display(fmt = "Mem size less then static pages num")]
    InsufficientMemorySize,
    /// Page with data is not allocated for program
    #[display(fmt = "{_0:?} is not allocated for program")]
    PageIsNotAllocated(GearPage),
    /// Cannot read initial memory data from wasm memory.
    #[display(fmt = "Cannot read data for {_0:?}: {_1}")]
    InitialMemoryReadFailed(GearPage, MemoryError),
    /// Cannot write initial data to wasm memory.
    #[display(fmt = "Cannot write initial data for {_0:?}: {_1}")]
    InitialDataWriteFailed(GearPage, MemoryError),
    /// Initial pages data must be empty in lazy pages mode
    #[display(fmt = "Initial pages data must be empty when execute with lazy pages")]
    InitialPagesContainsDataInLazyPagesMode,
}

/// Make checks that everything with memory goes well.
fn check_memory<'a>(
    allocations: &BTreeSet<WasmPage>,
    pages_with_data: impl Iterator<Item = &'a GearPage>,
    static_pages: WasmPage,
    memory_size: WasmPage,
) -> Result<(), SystemPrepareMemoryError> {
    if memory_size < static_pages {
        log::error!(
            "Mem size less then static pages num: mem_size = {:?}, static_pages = {:?}",
            memory_size,
            static_pages
        );
        return Err(SystemPrepareMemoryError::InsufficientMemorySize);
    }

    // Checks that all pages with data are in allocations set.
    for page in pages_with_data {
        let wasm_page = page.to_page();
        if wasm_page >= static_pages && !allocations.contains(&wasm_page) {
            return Err(SystemPrepareMemoryError::PageIsNotAllocated(*page));
        }
    }

    Ok(())
}

fn lazy_pages_check_initial_data(
    initial_pages_data: &BTreeMap<GearPage, PageBuf>,
) -> Result<(), SystemPrepareMemoryError> {
    initial_pages_data
        .is_empty()
        .then_some(())
        .ok_or(SystemPrepareMemoryError::InitialPagesContainsDataInLazyPagesMode)
}

/// Writes initial pages data to memory and prepare memory for execution.
fn prepare_memory<A: ProcessorExt, M: Memory>(
    mem: &mut M,
    program_id: ProgramId,
    pages_data: &mut BTreeMap<GearPage, PageBuf>,
    static_pages: WasmPage,
    stack_end: Option<u32>,
    globals_config: GlobalsConfig,
    lazy_pages_weights: LazyPagesWeights,
) -> Result<(), PrepareMemoryError> {
    let stack_end = if let Some(stack_end) = stack_end {
        let stack_end = (stack_end % WasmPage::size() == 0)
            .then_some(WasmPage::from_offset(stack_end))
            .ok_or(ActorPrepareMemoryError::StackIsNotAligned(stack_end))?;

        if stack_end > static_pages {
            return Err(ActorPrepareMemoryError::StackEndPageBiggerWasmMemSize(
                stack_end,
                static_pages,
            )
            .into());
        }

        Some(stack_end)
    } else {
        None
    };

    // Set initial data for pages
    for (page, data) in pages_data.iter_mut() {
        mem.write(page.offset(), data)
            .map_err(|err| SystemPrepareMemoryError::InitialDataWriteFailed(*page, err))?;
    }

    if A::LAZY_PAGES_ENABLED {
        lazy_pages_check_initial_data(pages_data)?;

        A::lazy_pages_init_for_program(
            mem,
            program_id,
            stack_end,
            globals_config,
            lazy_pages_weights,
        );
    } else {
        // If we executes without lazy pages, then we have to save all initial data for static pages,
        // in order to be able to identify pages, which has been changed during execution.
        // Skip stack page if they are specified.
        let begin = stack_end.unwrap_or_default();

        if pages_data.keys().any(|&p| p < begin.to_page()) {
            return Err(ActorPrepareMemoryError::StackPagesHaveInitialData.into());
        }

        let non_stack_pages = begin.iter_end(static_pages).unwrap_or_else(|err| {
            unreachable!(
                "We have already checked that `stack_end` is <= `static_pages`, but get: {}",
                err
            )
        });
        for page in non_stack_pages.flat_map(|p| p.to_pages_iter()) {
            if pages_data.contains_key(&page) {
                // This page already has initial data
                continue;
            }
            let mut data = PageBuf::new_zeroed();
            mem.read(page.offset(), &mut data)
                .map_err(|err| SystemPrepareMemoryError::InitialMemoryReadFailed(page, err))?;
            pages_data.insert(page, data);
        }
    }
    Ok(())
}

/// Returns pages and their new data, which must be updated or uploaded to storage.
fn get_pages_to_be_updated<A: ProcessorExt>(
    old_pages_data: BTreeMap<GearPage, PageBuf>,
    new_pages_data: BTreeMap<GearPage, PageBuf>,
    static_pages: WasmPage,
) -> BTreeMap<GearPage, PageBuf> {
    if A::LAZY_PAGES_ENABLED {
        // In lazy pages mode we update some page data in storage,
        // when it has been write accessed, so no need to compare old and new page data.
        new_pages_data.keys().for_each(|page| {
            log::trace!("{:?} has been write accessed, update it in storage", page)
        });
        return new_pages_data;
    }

    let mut page_update = BTreeMap::new();
    let mut old_pages_data = old_pages_data;
    let static_gear_pages = static_pages.to_page();
    for (page, new_data) in new_pages_data {
        let initial_data = if let Some(initial_data) = old_pages_data.remove(&page) {
            initial_data
        } else {
            // If it's static page without initial data,
            // then it's stack page and we skip this page update.
            if page < static_gear_pages {
                continue;
            }

            // If page has no data in `pages_initial_data` then data is zeros.
            // Because it's default data for wasm pages which is not static,
            // and for all static pages we save data in `pages_initial_data` in E::new.
            PageBuf::new_zeroed()
        };

        if new_data != initial_data {
            page_update.insert(page, new_data);
            log::trace!("{page:?} has been changed - will be updated in storage");
        }
    }
    page_update
}

/// Execute wasm with dispatch and return dispatch result.
pub fn execute_wasm<E>(
    balance: u128,
    dispatch: IncomingDispatch,
    context: WasmExecutionContext,
    settings: ExecutionSettings,
    msg_ctx_settings: ContextSettings,
) -> Result<DispatchResult, ExecutionError>
where
    E: Environment,
    E::Ext: ProcessorExt + BackendExt + 'static,
    <E::Ext as Ext>::Error: BackendExtError,
{
    let WasmExecutionContext {
        gas_counter,
        gas_allowance_counter,
        gas_reserver,
        origin,
        program,
        mut pages_initial_data,
        memory_size,
    } = context;

    let program_id = program.id();
    let kind = dispatch.kind();

    log::debug!("Executing program {}", program_id);
    log::debug!("Executing dispatch {:?}", dispatch);

    let static_pages = program.static_pages();
    let allocations = program.allocations();

    check_memory(
        allocations,
        pages_initial_data.keys(),
        static_pages,
        memory_size,
    )
    .map_err(SystemExecutionError::PrepareMemory)?;

    // Creating allocations context.
    let allocations_context =
        AllocationsContext::new(allocations.clone(), static_pages, settings.max_pages());

    // Creating message context.
    let message_context = MessageContext::new(
        dispatch.message().clone(),
        program_id,
        dispatch.context().clone(),
        msg_ctx_settings,
    );

    // Creating value counter.
    let value_counter = ValueCounter::new(balance + dispatch.value());

    let context = ProcessorContext {
        gas_counter,
        gas_allowance_counter,
        gas_reserver,
        system_reservation: None,
        value_counter,
        allocations_context,
        message_context,
        block_info: settings.block_info,
        pages_config: settings.pages_config,
        existential_deposit: settings.existential_deposit,
        origin,
        program_id,
        program_candidates_data: Default::default(),
        host_fn_weights: settings.host_fn_weights,
        forbidden_funcs: settings.forbidden_funcs,
        mailbox_threshold: settings.mailbox_threshold,
        waitlist_cost: settings.waitlist_cost,
        reserve_for: settings.reserve_for,
        reservation: settings.reservation,
        random_data: settings.random_data,
    };

    let lazy_pages_weights = context.pages_config.lazy_pages_weights.clone();

    // Creating externalities.
    let ext = E::Ext::new(context);

    // Execute program in backend env.
    let execute = || {
        let env = E::new(
            ext,
            program.raw_code(),
            kind,
            program.code().exports().clone(),
            memory_size,
        )
        .map_err(EnvironmentExecutionError::from_infallible)?;
        env.execute(|memory, stack_end, globals_config| {
            prepare_memory::<E::Ext, E::Memory>(
                memory,
                program_id,
                &mut pages_initial_data,
                static_pages,
                stack_end,
                globals_config,
                lazy_pages_weights,
            )
        })
    };
    let (termination, memory, ext) = match execute() {
        Ok(report) => {
            let (mut termination, mut memory, ext) = report
                .into_parts()
                .map_err(SystemExecutionError::SyscallFunc)?;

            // released pages initial data will be added to `pages_initial_data` after execution.
            if E::Ext::LAZY_PAGES_ENABLED {
                E::Ext::lazy_pages_post_execution_actions(&mut memory);

                let Some(status) = E::Ext::lazy_pages_status() else {
                    unreachable!("Lazy page status must be set before contract execution");
                };

                match status {
                    Status::Normal => (),
                    Status::GasLimitExceeded => {
                        termination = TerminationReason::Trap(TrapExplanation::Core(
                            ExtError::Execution(gear_core_errors::ExecutionError::GasLimitExceeded),
                        ))
                    }
                    Status::GasAllowanceExceeded => {
                        termination = TerminationReason::GasAllowanceExceeded
                    }
                }
            }

            (termination, memory, ext)
        }
        Err(EnvironmentExecutionError::Environment(e)) => {
            return Err(ExecutionError::System(SystemExecutionError::Environment(
                e.to_string(),
            )))
        }
        Err(EnvironmentExecutionError::PrepareMemory(gas_amount, PrepareMemoryError::Actor(e))) => {
            return Err(ExecutionError::Actor(ActorExecutionError {
                gas_amount,
                reason: ActorExecutionErrorReason::PrepareMemory(e),
            }))
        }
        Err(EnvironmentExecutionError::PrepareMemory(
            _gas_amount,
            PrepareMemoryError::System(e),
        )) => {
            return Err(ExecutionError::System(e.into()));
        }
        Err(EnvironmentExecutionError::ModuleStart(gas_amount)) => {
            return Err(ExecutionError::Actor(ActorExecutionError {
                gas_amount,
                reason: ActorExecutionErrorReason::ModuleStart,
            }))
        }
    };

    log::debug!("Termination reason: {:?}", termination);

    let info = ext
        .into_ext_info(&memory)
        .map_err(SystemExecutionError::IntoExtInfo)?;

    if E::Ext::LAZY_PAGES_ENABLED {
        lazy_pages_check_initial_data(&pages_initial_data)
            .map_err(SystemExecutionError::PrepareMemory)?;
    }

    // Parsing outcome.
    let kind = match termination {
        TerminationReason::Exit(value_dest) => DispatchResultKind::Exit(value_dest),
        TerminationReason::Leave | TerminationReason::Success => DispatchResultKind::Success,
        TerminationReason::Trap(explanation) => {
            log::debug!("💥 Trap during execution of {program_id}\n📔 Explanation: {explanation}");
            DispatchResultKind::Trap(explanation)
        }
        TerminationReason::Wait(duration, waited_type) => {
            DispatchResultKind::Wait(duration, waited_type)
        }
        TerminationReason::GasAllowanceExceeded => DispatchResultKind::GasAllowanceExceed,
    };

    let page_update =
        get_pages_to_be_updated::<E::Ext>(pages_initial_data, info.pages_data, static_pages);

    // Getting new programs that are scheduled to be initialized (respected messages are in `generated_dispatches` collection)
    let program_candidates = info.program_candidates_data;

    // Output
    Ok(DispatchResult {
        kind,
        dispatch,
        program_id,
        context_store: info.context_store,
        generated_dispatches: info.generated_dispatches,
        awakening: info.awakening,
        program_candidates,
        gas_amount: info.gas_amount,
        gas_reserver: Some(info.gas_reserver),
        system_reservation_context: info.system_reservation_context,
        page_update,
        allocations: info.allocations,
    })
}

/// !!! FOR TESTING / INFORMATIONAL USAGE ONLY
<<<<<<< HEAD
pub fn execute_for_reply<E, EP>(
=======
#[allow(clippy::too_many_arguments)]
pub fn execute_for_reply<
    A: ProcessorExt + EnvExt + IntoExtInfo<<A as EnvExt>::Error> + 'static,
    E: Environment<A, EP>,
    EP: WasmEntry,
>(
>>>>>>> 95bcb04a
    function: EP,
    instrumented_code: InstrumentedCode,
    pages_initial_data: Option<BTreeMap<GearPage, PageBuf>>,
    allocations: Option<BTreeSet<WasmPage>>,
    program_id: Option<ProgramId>,
    payload: Vec<u8>,
    gas_limit: u64,
<<<<<<< HEAD
) -> Result<Vec<u8>, String>
where
    E: Environment<EP>,
    E::Ext: ProcessorExt + BackendExt + 'static,
    <E::Ext as Ext>::Error: BackendExtError,
    EP: WasmEntry,
{
=======
    block_info: BlockInfo,
) -> Result<Vec<u8>, String> {
>>>>>>> 95bcb04a
    let program = Program::new(program_id.unwrap_or_default(), instrumented_code);
    let mut pages_initial_data: BTreeMap<GearPage, PageBuf> =
        pages_initial_data.unwrap_or_default();
    let static_pages = program.static_pages();
    let allocations = allocations.unwrap_or_else(|| program.allocations().clone());

    let memory_size = if let Some(page) = allocations.iter().next_back() {
        page.inc()
            .map_err(|err| err.to_string())
            .expect("Memory size overflow, impossible")
    } else if static_pages != WasmPage::from(0) {
        static_pages
    } else {
        0.into()
    };

    let context = ProcessorContext {
        gas_counter: GasCounter::new(gas_limit),
        gas_allowance_counter: GasAllowanceCounter::new(gas_limit),
        gas_reserver: GasReserver::new(
            Default::default(),
            Default::default(),
            Default::default(),
            Default::default(),
        ),
        value_counter: ValueCounter::new(Default::default()),
        allocations_context: AllocationsContext::new(allocations, static_pages, 512.into()),
        message_context: MessageContext::new(
            IncomingMessage::new(
                Default::default(),
                Default::default(),
                payload
                    .try_into()
                    .map_err(|e| format!("Failed to create payload: {e:?}"))?,
                gas_limit,
                Default::default(),
                Default::default(),
            ),
            program.id(),
            None,
            ContextSettings::new(0, 0, 0, 0, 0, 0),
        ),
        block_info,
        pages_config: PagesConfig {
            max_pages: 512.into(),
            lazy_pages_weights: LazyPagesWeights {
                read: 0,
                write: 0,
                write_after_read: 0,
            },
            init_cost: Default::default(),
            alloc_cost: Default::default(),
            mem_grow_cost: Default::default(),
            load_page_cost: Default::default(),
        },
        existential_deposit: Default::default(),
        origin: Default::default(),
        program_id: program.id(),
        program_candidates_data: Default::default(),
        host_fn_weights: Default::default(),
        forbidden_funcs: Default::default(),
        mailbox_threshold: Default::default(),
        waitlist_cost: Default::default(),
        reserve_for: Default::default(),
        reservation: Default::default(),
        random_data: Default::default(),
        system_reservation: Default::default(),
    };

    let lazy_pages_weights = context.pages_config.lazy_pages_weights.clone();

    // Creating externalities.
    let ext = E::Ext::new(context);

    // Execute program in backend env.
    let f = || {
        let env = E::new(
            ext,
            program.raw_code(),
            function,
            program.code().exports().clone(),
            memory_size,
        )
        .map_err(EnvironmentExecutionError::from_infallible)?;
        env.execute(|memory, stack_end, globals_config| {
            prepare_memory::<E::Ext, E::Memory>(
                memory,
                program.id(),
                &mut pages_initial_data,
                static_pages,
                stack_end,
                globals_config,
                lazy_pages_weights,
            )
        })
    };

    let (termination, memory, ext) = match f() {
        Ok(report) => report
            .into_parts()
            .map_err(|e| format!("Backend error: {e}"))?,
        Err(e) => return Err(format!("Backend error: {e}")),
    };

    match termination {
        TerminationReason::Exit(_) | TerminationReason::Leave | TerminationReason::Wait(_, _) => {
            return Err("Execution has incorrect termination reason".into())
        }
        TerminationReason::Success => (),
        TerminationReason::Trap(explanation) => {
            return Err(format!(
                "Program execution failed with error: {explanation}"
            ));
        }
        TerminationReason::GasAllowanceExceeded => return Err("Unreachable".into()),
    };

    let info = ext
        .into_ext_info(&memory)
        .map_err(|e| format!("Backend postprocessing error: {e:?}"))?;

    for (dispatch, _, _) in info.generated_dispatches {
        if matches!(dispatch.kind(), DispatchKind::Reply) {
            return Ok(dispatch.payload().to_vec());
        }
    }

    Err("Reply not found".into())
}

#[cfg(test)]
mod tests {
    use super::*;
    use alloc::vec::Vec;
    use gear_backend_common::lazy_pages::Status;
    use gear_core::memory::{PageBufInner, WasmPage};

    struct TestExt;
    struct LazyTestExt;

    impl ProcessorExt for TestExt {
        const LAZY_PAGES_ENABLED: bool = false;
        fn new(_context: ProcessorContext) -> Self {
            Self
        }

        fn lazy_pages_init_for_program(
            _mem: &mut impl Memory,
            _prog_id: ProgramId,
            _stack_end: Option<WasmPage>,
            _globals_config: GlobalsConfig,
            _lazy_pages_weights: LazyPagesWeights,
        ) {
        }

        fn lazy_pages_post_execution_actions(_mem: &mut impl Memory) {}
        fn lazy_pages_status() -> Option<Status> {
            None
        }
    }

    impl ProcessorExt for LazyTestExt {
        const LAZY_PAGES_ENABLED: bool = true;

        fn new(_context: ProcessorContext) -> Self {
            Self
        }

        fn lazy_pages_init_for_program(
            _mem: &mut impl Memory,
            _prog_id: ProgramId,
            _stack_end: Option<WasmPage>,
            _globals_config: GlobalsConfig,
            _lazy_pages_weights: LazyPagesWeights,
        ) {
        }

        fn lazy_pages_post_execution_actions(_mem: &mut impl Memory) {}
        fn lazy_pages_status() -> Option<Status> {
            None
        }
    }

    fn prepare_pages_and_allocs() -> (Vec<GearPage>, BTreeSet<WasmPage>) {
        let data = [0u16, 1, 2, 8, 18, 25, 27, 28, 93, 146, 240, 518];
        let pages = data.map(Into::into);
        (pages.to_vec(), pages.map(|p| p.to_page()).into())
    }

    fn prepare_pages() -> BTreeMap<GearPage, PageBuf> {
        let mut pages = BTreeMap::new();
        for i in 0..=255 {
            let buffer = PageBufInner::filled_with(i);
            pages.insert((i as u16).into(), PageBuf::from_inner(buffer));
        }
        pages
    }

    #[test]
    fn check_memory_insufficient() {
        let res = check_memory(&[].into(), [].iter(), 8.into(), 4.into());
        assert_eq!(res, Err(SystemPrepareMemoryError::InsufficientMemorySize));
    }

    #[test]
    fn check_memory_not_allocated() {
        let (pages, mut allocs) = prepare_pages_and_allocs();
        let last = *allocs.iter().last().unwrap();
        allocs.remove(&last);
        let res = check_memory(&allocs, pages.iter(), 2.into(), 4.into());
        assert_eq!(
            res,
            Err(SystemPrepareMemoryError::PageIsNotAllocated(
                *pages.last().unwrap()
            ))
        );
    }

    #[test]
    fn check_memory_ok() {
        let (pages, allocs) = prepare_pages_and_allocs();
        check_memory(&allocs, pages.iter(), 4.into(), 8.into()).unwrap();
    }

    #[test]
    fn lazy_pages_to_update() {
        let new_pages = prepare_pages();
        let res =
            get_pages_to_be_updated::<LazyTestExt>(Default::default(), new_pages.clone(), 0.into());
        // All touched pages are to be updated in lazy mode
        assert_eq!(res, new_pages);
    }

    #[test]
    fn no_pages_to_update() {
        let old_pages = prepare_pages();
        let mut new_pages = old_pages.clone();
        let static_pages = 4;
        let res =
            get_pages_to_be_updated::<TestExt>(old_pages, new_pages.clone(), static_pages.into());
        assert_eq!(res, Default::default());

        // Change static pages
        for i in 0..static_pages {
            let buffer = PageBufInner::filled_with(42);
            new_pages.insert(i.into(), PageBuf::from_inner(buffer));
        }
        // Do not include non-static pages
        let new_pages = new_pages
            .into_iter()
            .take(WasmPage::from(static_pages).to_page::<GearPage>().raw() as _)
            .collect();
        let res =
            get_pages_to_be_updated::<TestExt>(Default::default(), new_pages, static_pages.into());
        assert_eq!(res, Default::default());
    }

    #[test]
    fn pages_to_update() {
        let old_pages = prepare_pages();
        let mut new_pages = prepare_pages();

        // Change pages
        new_pages.insert(
            1.into(),
            PageBuf::from_inner(PageBufInner::filled_with(42u8)),
        );
        new_pages.insert(
            5.into(),
            PageBuf::from_inner(PageBufInner::filled_with(84u8)),
        );
        new_pages.insert(30.into(), PageBuf::new_zeroed());
        let static_pages = 4.into();
        let res = get_pages_to_be_updated::<TestExt>(old_pages, new_pages.clone(), static_pages);
        assert_eq!(
            res,
            [
                (
                    1.into(),
                    PageBuf::from_inner(PageBufInner::filled_with(42u8))
                ),
                (
                    5.into(),
                    PageBuf::from_inner(PageBufInner::filled_with(84u8))
                ),
                (30.into(), PageBuf::new_zeroed())
            ]
            .into()
        );

        // There was no any old page
        let res =
            get_pages_to_be_updated::<TestExt>(Default::default(), new_pages.clone(), static_pages);
        // The result is all pages except the static ones
        for page in static_pages.to_page::<GearPage>().iter_from_zero() {
            new_pages.remove(&page);
        }
        assert_eq!(res, new_pages,);
    }
}<|MERGE_RESOLUTION|>--- conflicted
+++ resolved
@@ -452,16 +452,8 @@
 }
 
 /// !!! FOR TESTING / INFORMATIONAL USAGE ONLY
-<<<<<<< HEAD
+#[allow(clippy::too_many_arguments)]
 pub fn execute_for_reply<E, EP>(
-=======
-#[allow(clippy::too_many_arguments)]
-pub fn execute_for_reply<
-    A: ProcessorExt + EnvExt + IntoExtInfo<<A as EnvExt>::Error> + 'static,
-    E: Environment<A, EP>,
-    EP: WasmEntry,
->(
->>>>>>> 95bcb04a
     function: EP,
     instrumented_code: InstrumentedCode,
     pages_initial_data: Option<BTreeMap<GearPage, PageBuf>>,
@@ -469,7 +461,7 @@
     program_id: Option<ProgramId>,
     payload: Vec<u8>,
     gas_limit: u64,
-<<<<<<< HEAD
+    block_info: BlockInfo,
 ) -> Result<Vec<u8>, String>
 where
     E: Environment<EP>,
@@ -477,10 +469,6 @@
     <E::Ext as Ext>::Error: BackendExtError,
     EP: WasmEntry,
 {
-=======
-    block_info: BlockInfo,
-) -> Result<Vec<u8>, String> {
->>>>>>> 95bcb04a
     let program = Program::new(program_id.unwrap_or_default(), instrumented_code);
     let mut pages_initial_data: BTreeMap<GearPage, PageBuf> =
         pages_initial_data.unwrap_or_default();
