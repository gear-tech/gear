// This file is part of Gear.

// Copyright (C) 2021-2022 Gear Technologies Inc.
// SPDX-License-Identifier: GPL-3.0-or-later WITH Classpath-exception-2.0

// This program is free software: you can redistribute it and/or modify
// it under the terms of the GNU General Public License as published by
// the Free Software Foundation, either version 3 of the License, or
// (at your option) any later version.

// This program is distributed in the hope that it will be useful,
// but WITHOUT ANY WARRANTY; without even the implied warranty of
// MERCHANTABILITY or FITNESS FOR A PARTICULAR PURPOSE. See the
// GNU General Public License for more details.

// You should have received a copy of the GNU General Public License
// along with this program. If not, see <https://www.gnu.org/licenses/>.

use crate::{
    common::{
        DispatchResult, DispatchResultKind, ExecutableActorData, ExecutionError,
        ExecutionErrorReason, WasmExecutionContext,
    },
    configs::ExecutionSettings,
    ext::{ProcessorContext, ProcessorExt},
};
use alloc::{
    collections::{BTreeMap, BTreeSet},
    string::ToString,
};
use gear_backend_common::{BackendReport, Environment, IntoExtInfo, TerminationReason};
use gear_core::{
    env::Ext as EnvExt,
    gas::{ChargeResult, GasAllowanceCounter, GasCounter, ValueCounter},
    ids::ProgramId,
    memory::{AllocationsContext, Memory, PageBuf, PageNumber, WasmPageNumber},
    message::{ContextSettings, DispatchKind, IncomingDispatch, MessageContext},
};

/// Make checks that everything with memory pages go well.
/// Charge gas for pages init/load/grow and checks that there is enough gas for that.
/// Returns size of wasm memory buffer which must be created in execution environment.
fn make_checks_and_charge_gas_for_pages<'a>(
    settings: &ExecutionSettings,
    gas_counter: &mut GasCounter,
    gas_allowance_counter: &mut GasAllowanceCounter,
    allocations: &BTreeSet<WasmPageNumber>,
    pages_with_data: impl Iterator<Item = &'a PageNumber>,
    static_pages: WasmPageNumber,
    initial_execution: bool,
) -> Result<WasmPageNumber, ExecutionErrorReason> {
    // Checks that all pages with data are in allocations set.
    for page in pages_with_data {
        let wasm_page = page.to_wasm_page();
        if wasm_page >= static_pages && !allocations.contains(&wasm_page) {
            return Err(ExecutionErrorReason::PageIsNotAllocated(*page));
        }
    }

    let mem_size = if !initial_execution {
        let max_wasm_page = if let Some(page) = allocations.iter().next_back() {
            *page
        } else if static_pages != WasmPageNumber(0) {
            static_pages - 1.into()
        } else {
            return Ok(0.into());
        };

        // Charging gas for loaded pages
        let amount = settings.load_page_cost() * (allocations.len() as u64 + static_pages.0 as u64);

        if gas_allowance_counter.charge(amount) != ChargeResult::Enough {
            return Err(ExecutionErrorReason::LoadMemoryBlockGasExceeded);
        }

        if gas_counter.charge(amount) != ChargeResult::Enough {
            return Err(ExecutionErrorReason::LoadMemoryGasExceeded);
        }

        // Charging gas for mem size
        let amount =
            settings.mem_grow_cost() * (max_wasm_page.0 as u64 + 1 - static_pages.0 as u64);

        if gas_allowance_counter.charge(amount) != ChargeResult::Enough {
            return Err(ExecutionErrorReason::GrowMemoryBlockGasExceeded);
        }

        if gas_counter.charge(amount) != ChargeResult::Enough {
            return Err(ExecutionErrorReason::GrowMemoryGasExceeded);
        }

        // +1 because pages numeration begins from 0
        max_wasm_page + 1.into()
    } else {
        // Charging gas for initial pages
        let amount = settings.init_cost() * static_pages.0 as u64;

        if gas_allowance_counter.charge(amount) != ChargeResult::Enough {
            return Err(ExecutionErrorReason::GrowMemoryBlockGasExceeded);
        }

        if gas_counter.charge(amount) != ChargeResult::Enough {
            return Err(ExecutionErrorReason::InitialMemoryGasExceeded);
        }

        static_pages
    };

    if mem_size < static_pages {
        log::error!(
            "Mem size less then static pages num: mem_size = {:?}, static_pages = {:?}",
            mem_size,
            static_pages
        );
        return Err(ExecutionErrorReason::InsufficientMemorySize);
    }

    Ok(mem_size)
}

/// Writes initial pages data to memory and prepare memory for execution.
fn prepare_memory<A: ProcessorExt, M: Memory>(
    program_id: ProgramId,
    pages_data: &mut BTreeMap<PageNumber, PageBuf>,
    static_pages: WasmPageNumber,
    mem: &mut M,
) -> Result<(), ExecutionErrorReason> {
    // Set initial data for pages
    for (page, data) in pages_data.iter_mut() {
        mem.write(page.offset(), data.as_slice())
            .map_err(|err| ExecutionErrorReason::InitialDataWriteFailed(*page, err))?;
    }

    if A::is_lazy_pages_enabled() {
        if !pages_data.is_empty() {
            return Err(ExecutionErrorReason::InitialPagesContainsDataInLazyPagesMode);
        }
        A::lazy_pages_protect_and_init_info(mem, program_id)
            .map_err(|err| ExecutionErrorReason::LazyPagesInitFailed(err.to_string()))?;
    } else {
        // If we executes without lazy pages, then we have to save all initial data for static pages,
        // in order to be able to identify pages, which has been changed during execution.
        for page in (0..static_pages.0)
            .map(WasmPageNumber)
            .flat_map(|p| p.to_gear_pages_iter())
        {
            if pages_data.contains_key(&page) {
                // This page already has initial data
                continue;
            }
            let mut data = PageBuf::new_zeroed();
            mem.read(page.offset(), data.as_mut_slice())
                .map_err(|err| ExecutionErrorReason::InitialMemoryReadFailed(page, err))?;
            pages_data.insert(page, data);
        }
    }
    Ok(())
}

/// Returns pages and their new data, which must be updated or uploaded to storage.
fn get_pages_to_be_updated<A: ProcessorExt>(
    mut old_pages_data: BTreeMap<PageNumber, PageBuf>,
    new_pages_data: BTreeMap<PageNumber, PageBuf>,
) -> BTreeMap<PageNumber, PageBuf> {
    let mut page_update = BTreeMap::new();
    for (page, new_data) in new_pages_data {
        if A::is_lazy_pages_enabled() {
            if let Some(initial_data) = old_pages_data.remove(&page) {
                if new_data != initial_data {
                    page_update.insert(page, new_data);
                    log::trace!(
                        "Page {} has been changed - will be updated in storage",
                        page.0
                    );
                } else {
                    log::trace!("Page {} is accessed but has not been changed", page.0);
                }
            }
        } else {
            let initial_data = if let Some(initial_data) = old_pages_data.remove(&page) {
                initial_data
            } else {
                // If page has no data in `pages_initial_data` then data is zeros.
                // Because it's default data for wasm pages which is not static,
                // and for all static pages we save data in `pages_initial_data` in E::new.
                PageBuf::new_zeroed()
            };

            if new_data != initial_data {
                page_update.insert(page, new_data);
                log::trace!(
                    "Page {} has been changed - will be updated in storage",
                    page.0
                );
            }
        }
    }
    page_update
}

/// Execute wasm with dispatch and return dispatch result.
pub fn execute_wasm<A: ProcessorExt + EnvExt + IntoExtInfo + 'static, E: Environment<A>>(
    balance: u128,
    data: ExecutableActorData,
    dispatch: IncomingDispatch,
    context: WasmExecutionContext,
    settings: ExecutionSettings,
    msg_ctx_settings: ContextSettings,
) -> Result<DispatchResult, ExecutionError> {
    // Checks that lazy pages are enabled in case extension A uses them.
    if !A::check_lazy_pages_consistent_state() {
        // This is a gross violation of the terms of use ext with lazy pages,
        // so we will panic here. This cannot happens unless somebody tries to
        // use lazy-pages ext in executor without lazy-pages env enabled.
        panic!("Cannot use ext with lazy pages without lazy pages env enabled");
    }

    let ExecutableActorData {
        program,
        pages_data: mut pages_initial_data,
    } = data;

    let program_id = program.id();
    let kind = dispatch.kind();

    log::debug!("Executing program {}", program_id);
    log::debug!("Executing dispatch {:?}", dispatch);

    // Creating gas counters.
    let mut gas_counter = GasCounter::new(dispatch.gas_limit());
    let mut gas_allowance_counter = GasAllowanceCounter::new(context.gas_allowance);

    let static_pages = program.static_pages();

    let mem_size = match make_checks_and_charge_gas_for_pages(
        &settings,
        &mut gas_counter,
        &mut gas_allowance_counter,
        program.get_allocations(),
        pages_initial_data.keys(),
        static_pages,
        dispatch.context().is_none() && matches!(kind, DispatchKind::Init),
    ) {
        Ok(mem_size) => mem_size,
        Err(reason) => {
            return Err(ExecutionError {
                program_id,
                gas_amount: gas_counter.into(),
                reason,
            })
        }
    };

    // Creating allocations context.
    let allocations_context = AllocationsContext::new(
        program.get_allocations().clone(),
        static_pages,
        settings.max_pages(),
    );

    // Creating message context.
    let message_context = MessageContext::new_with_settings(
        dispatch.message().clone(),
        program_id,
        dispatch.context().clone(),
        msg_ctx_settings,
    );

    // Creating value counter.
    let value_counter = ValueCounter::new(balance + dispatch.value());

    let context = ProcessorContext {
        gas_counter,
        gas_allowance_counter,
        value_counter,
        allocations_context,
        message_context,
        block_info: settings.block_info,
        config: settings.allocations_config,
        existential_deposit: settings.existential_deposit,
        origin: context.origin,
        program_id,
        program_candidates_data: Default::default(),
        host_fn_weights: settings.host_fn_weights,
        forbidden_funcs: settings.forbidden_funcs,
        mailbox_threshold: settings.mailbox_threshold,
    };

    // Creating externalities.
    let mut ext = A::new(context);

    // Execute program in backend env.
    let (termination, memory, stack_end_page) = match E::execute(
        &mut ext,
        program.raw_code(),
        program.code().exports().clone(),
        mem_size,
        &kind,
        |memory| {
            prepare_memory::<A, E::Memory>(
                program_id,
                &mut pages_initial_data,
                static_pages,
                memory,
            )
        },
    ) {
<<<<<<< HEAD
        Ok(BackendReport {
            termination_reason: termination,
            memory_wrap: memory,
            stack_end_page,
        }) => {
            // released pages initial data will be added to `pages_initial_data` after execution.
            if A::is_lazy_pages_enabled() {
                if let Err(e) =
                    A::lazy_pages_post_execution_actions(&memory, &mut pages_initial_data)
                {
                    return Err(ExecutionError {
                        program_id,
                        gas_amount: ext.into_gas_amount(),
                        reason: ExecutionErrorReason::Backend(e.to_string()),
                    });
                }
            }
            (termination, memory, stack_end_page)
=======
        return Err(ExecutionError {
            program_id,
            gas_amount: env.into_gas_amount(),
            reason,
        });
    }

    // Execute program in backend env.
    let BackendReport { termination, info } = match env.execute(&kind, |mem| {
        // released pages initial data will be added to `pages_initial_data` after execution.
        if A::is_lazy_pages_enabled() {
            A::lazy_pages_post_execution_actions(mem, &mut pages_initial_data)
        } else {
            Ok(())
>>>>>>> a6c4f97c
        }

        Err(e) => {
            return Err(ExecutionError {
                program_id,
                gas_amount: ext.into_gas_amount(),
                reason: ExecutionErrorReason::Backend(e.to_string()),
            })
        }
    };

    // Page which is right after stack last page
    log::trace!("Stack end page = {:?}", stack_end_page);

    log::debug!("Termination reason: {:?}", termination);
    
    match ext.into_ext_info(&memory) {
        Ok(info) => {
            // Parsing outcome.
            let kind = match termination {
                TerminationReason::Exit(value_dest) => DispatchResultKind::Exit(value_dest),
                TerminationReason::Leave | TerminationReason::Success => {
                    DispatchResultKind::Success
                }
                TerminationReason::Trap(explanation) => {
                    log::debug!(
                        "💥 Trap during execution of {}\n📔 Explanation: {}",
                        program_id,
                        explanation,
                    );

                    DispatchResultKind::Trap(explanation)
                }
                TerminationReason::Wait => DispatchResultKind::Wait,
                TerminationReason::GasAllowanceExceeded => DispatchResultKind::GasAllowanceExceed,
            };

<<<<<<< HEAD
            let page_update =
                get_pages_to_be_updated::<A>(pages_initial_data, info.pages_data, stack_end_page);
=======
    let page_update = get_pages_to_be_updated::<A>(pages_initial_data, info.pages_data);
>>>>>>> a6c4f97c

            // Getting new programs that are scheduled to be initialized (respected messages are in `generated_dispatches` collection)
            let program_candidates = info.program_candidates_data;

            // Output
            Ok(DispatchResult {
                kind,
                dispatch,
                program_id,
                context_store: info.context_store,
                generated_dispatches: info.generated_dispatches,
                awakening: info.awakening,
                program_candidates,
                gas_amount: info.gas_amount,
                page_update,
                allocations: info.allocations,
            })
        }
        Err((err, gas_amount)) => Err(ExecutionError {
            program_id,
            gas_amount,
            reason: ExecutionErrorReason::Backend(err.to_string()),
        }),
    }
}<|MERGE_RESOLUTION|>--- conflicted
+++ resolved
@@ -305,7 +305,6 @@
             )
         },
     ) {
-<<<<<<< HEAD
         Ok(BackendReport {
             termination_reason: termination,
             memory_wrap: memory,
@@ -324,22 +323,6 @@
                 }
             }
             (termination, memory, stack_end_page)
-=======
-        return Err(ExecutionError {
-            program_id,
-            gas_amount: env.into_gas_amount(),
-            reason,
-        });
-    }
-
-    // Execute program in backend env.
-    let BackendReport { termination, info } = match env.execute(&kind, |mem| {
-        // released pages initial data will be added to `pages_initial_data` after execution.
-        if A::is_lazy_pages_enabled() {
-            A::lazy_pages_post_execution_actions(mem, &mut pages_initial_data)
-        } else {
-            Ok(())
->>>>>>> a6c4f97c
         }
 
         Err(e) => {
@@ -355,8 +338,8 @@
     log::trace!("Stack end page = {:?}", stack_end_page);
 
     log::debug!("Termination reason: {:?}", termination);
-    
-    match ext.into_ext_info(&memory) {
+
+    match ext.into_ext_info(&memory, stack_end_page.unwrap_or_default()) {
         Ok(info) => {
             // Parsing outcome.
             let kind = match termination {
@@ -377,12 +360,7 @@
                 TerminationReason::GasAllowanceExceeded => DispatchResultKind::GasAllowanceExceed,
             };
 
-<<<<<<< HEAD
-            let page_update =
-                get_pages_to_be_updated::<A>(pages_initial_data, info.pages_data, stack_end_page);
-=======
-    let page_update = get_pages_to_be_updated::<A>(pages_initial_data, info.pages_data);
->>>>>>> a6c4f97c
+            let page_update = get_pages_to_be_updated::<A>(pages_initial_data, info.pages_data);
 
             // Getting new programs that are scheduled to be initialized (respected messages are in `generated_dispatches` collection)
             let program_candidates = info.program_candidates_data;
