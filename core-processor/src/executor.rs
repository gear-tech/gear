// This file is part of Gear.

// Copyright (C) 2021-2023 Gear Technologies Inc.
// SPDX-License-Identifier: GPL-3.0-or-later WITH Classpath-exception-2.0

// This program is free software: you can redistribute it and/or modify
// it under the terms of the GNU General Public License as published by
// the Free Software Foundation, either version 3 of the License, or
// (at your option) any later version.

// This program is distributed in the hope that it will be useful,
// but WITHOUT ANY WARRANTY; without even the implied warranty of
// MERCHANTABILITY or FITNESS FOR A PARTICULAR PURPOSE. See the
// GNU General Public License for more details.

// You should have received a copy of the GNU General Public License
// along with this program. If not, see <https://www.gnu.org/licenses/>.

use crate::{
    common::{
        ActorExecutionError, ActorExecutionErrorReplyReason, DispatchResult, DispatchResultKind,
        ExecutionError, SystemExecutionError, WasmExecutionContext,
    },
    configs::{BlockInfo, ExecutionSettings},
    ext::{ProcessorContext, ProcessorExternalities},
};
use actor_system_error::actor_system_error;
use alloc::{
    collections::BTreeSet,
    format,
    string::{String, ToString},
    vec::Vec,
};
use gear_core::{
    code::InstrumentedCode,
    env::Externalities,
    gas::{GasAllowanceCounter, GasCounter, ValueCounter},
    ids::ProgramId,
    memory::{AllocationsContext, Memory},
    message::{
        ContextSettings, DispatchKind, IncomingDispatch, IncomingMessage, MessageContext,
        WasmEntryPoint,
    },
    pages::{PageU32Size, WasmPage},
<<<<<<< HEAD
    percent::Percent,
    program::{MemoryInfix, Program},
=======
    program::Program,
>>>>>>> a721177f
    reservation::GasReserver,
};
use gear_core_backend::{
    env::{BackendReport, Environment, EnvironmentError},
    error::{
        ActorTerminationReason, BackendAllocSyscallError, BackendSyscallError, RunFallibleError,
        TerminationReason,
    },
    memory::MemoryWrap,
    BackendExternalities,
};
use gear_lazy_pages_common::{GlobalsAccessConfig, LazyPagesWeights};
use scale_info::{
    scale::{self, Decode, Encode},
    TypeInfo,
};

actor_system_error! {
    /// Prepare memory error.
    pub type PrepareMemoryError = ActorSystemError<ActorPrepareMemoryError, SystemPrepareMemoryError>;
}

/// Prepare memory error
#[derive(Encode, Decode, TypeInfo, Debug, PartialEq, Eq, PartialOrd, Ord, derive_more::Display)]
#[codec(crate = scale)]
pub enum ActorPrepareMemoryError {
    /// Stack end page, which value is specified in WASM code, cannot be bigger than static memory size.
    #[display(fmt = "Stack end page {_0:?} is bigger then WASM static memory size {_1:?}")]
    StackEndPageBiggerWasmMemSize(WasmPage, WasmPage),
    /// Stack is not aligned to WASM page size
    #[display(fmt = "Stack end addr {_0:#x} must be aligned to WASM page size")]
    StackIsNotAligned(u32),
}

#[derive(Debug, Eq, PartialEq, derive_more::Display)]
pub enum SystemPrepareMemoryError {
    /// Mem size less then static pages num
    #[display(fmt = "Mem size less then static pages num")]
    InsufficientMemorySize,
}

/// Make checks that everything with memory goes well.
fn check_memory(
    static_pages: WasmPage,
    memory_size: WasmPage,
) -> Result<(), SystemPrepareMemoryError> {
    if memory_size < static_pages {
        log::error!(
            "Mem size less then static pages num: mem_size = {:?}, static_pages = {:?}",
            memory_size,
            static_pages
        );
        return Err(SystemPrepareMemoryError::InsufficientMemorySize);
    }

    Ok(())
}

/// Writes initial pages data to memory and prepare memory for execution.
#[allow(clippy::too_many_arguments)]
fn prepare_memory<ProcessorExt: ProcessorExternalities, EnvMem: Memory>(
    mem: &mut EnvMem,
    program_id: ProgramId,
    memory_infix: MemoryInfix,
    static_pages: WasmPage,
    stack_end: Option<u32>,
    globals_config: GlobalsAccessConfig,
    lazy_pages_weights: LazyPagesWeights,
) -> Result<(), PrepareMemoryError> {
    let stack_end = if let Some(stack_end) = stack_end {
        let stack_end = (stack_end % WasmPage::size() == 0)
            .then_some(WasmPage::from_offset(stack_end))
            .ok_or(ActorPrepareMemoryError::StackIsNotAligned(stack_end))?;

        if stack_end > static_pages {
            return Err(ActorPrepareMemoryError::StackEndPageBiggerWasmMemSize(
                stack_end,
                static_pages,
            )
            .into());
        }

        Some(stack_end)
    } else {
        None
    };

    ProcessorExt::lazy_pages_init_for_program(
        mem,
        program_id,
        memory_infix,
        stack_end,
        globals_config,
        lazy_pages_weights,
    );

    Ok(())
}

/// Execute wasm with dispatch and return dispatch result.
pub fn execute_wasm<Ext>(
    balance: u128,
    dispatch: IncomingDispatch,
    context: WasmExecutionContext,
    settings: ExecutionSettings,
    msg_ctx_settings: ContextSettings,
) -> Result<DispatchResult, ExecutionError>
where
    Ext: ProcessorExternalities + BackendExternalities + 'static,
    <Ext as Externalities>::AllocError:
        BackendAllocSyscallError<ExtError = Ext::UnrecoverableError>,
    RunFallibleError: From<Ext::FallibleError>,
    <Ext as Externalities>::UnrecoverableError: BackendSyscallError,
{
    let WasmExecutionContext {
        gas_counter,
        gas_allowance_counter,
        gas_reserver,
        program,
        memory_size,
    } = context;

    let program_id = program.id();
    let kind = dispatch.kind();

    log::debug!("Executing program {}", program_id);
    log::debug!("Executing dispatch {:?}", dispatch);

    let static_pages = program.static_pages();
    let allocations = program.allocations();

    check_memory(static_pages, memory_size).map_err(SystemExecutionError::PrepareMemory)?;

    // Creating allocations context.
    let allocations_context =
        AllocationsContext::new(allocations.clone(), static_pages, settings.max_pages);

    // Creating message context.
    let message_context = MessageContext::new(dispatch.clone(), program_id, msg_ctx_settings);

    // Creating value counter.
    //
    // NOTE: Value available equals free balance with message value if value
    // wasn't transferred to program yet.
    //
    // In case of second execution (between waits) - message value already
    // included in free balance or wasted.
    let value_available = balance.saturating_add(
        dispatch
            .context()
            .is_none()
            .then(|| dispatch.value())
            .unwrap_or_default(),
    );
    let value_counter = ValueCounter::new(value_available);

    let context = ProcessorContext {
        gas_counter,
        gas_allowance_counter,
        gas_reserver,
        system_reservation: None,
        value_counter,
        allocations_context,
        message_context,
        block_info: settings.block_info,
        performance_multiplier: settings.performance_multiplier,
        max_pages: settings.max_pages,
        page_costs: settings.page_costs,
        existential_deposit: settings.existential_deposit,
        program_id,
        program_candidates_data: Default::default(),
        program_rents: Default::default(),
        host_fn_weights: settings.host_fn_weights,
        forbidden_funcs: settings.forbidden_funcs,
        mailbox_threshold: settings.mailbox_threshold,
        waitlist_cost: settings.waitlist_cost,
        dispatch_hold_cost: settings.dispatch_hold_cost,
        reserve_for: settings.reserve_for,
        reservation: settings.reservation,
        random_data: settings.random_data,
        rent_cost: settings.rent_cost,
        gas_multiplier: settings.gas_multiplier,
    };

    let lazy_pages_weights = context.page_costs.lazy_pages_weights();

    // Creating externalities.
    let ext = Ext::new(context);

    // Execute program in backend env.
    let execute = || {
        let env = Environment::new(
            ext,
            program.code_bytes(),
            kind,
            program.code().exports().clone(),
            memory_size,
        )
        .map_err(EnvironmentError::from_infallible)?;
        env.execute(|memory, stack_end, globals_config| {
            prepare_memory::<Ext, MemoryWrap<_>>(
                memory,
                program_id,
                program.memory_infix(),
                static_pages,
                stack_end,
                globals_config,
                lazy_pages_weights,
            )
        })
    };
    let (termination, memory, ext) = match execute() {
        Ok(report) => {
            let BackendReport {
                termination_reason,
                memory_wrap: mut memory,
                ext,
            } = report;

            let mut termination = match termination_reason {
                TerminationReason::Actor(reason) => reason,
                TerminationReason::System(reason) => {
                    return Err(ExecutionError::System(reason.into()))
                }
            };

            // released pages initial data will be added to `pages_initial_data` after execution.
            Ext::lazy_pages_post_execution_actions(&mut memory);

            if !Ext::lazy_pages_status().is_normal() {
                termination = ext.current_counter_type().into()
            }

            (termination, memory, ext)
        }
        Err(EnvironmentError::System(e)) => {
            return Err(ExecutionError::System(SystemExecutionError::Environment(e)))
        }
        Err(EnvironmentError::PrepareMemory(gas_amount, PrepareMemoryError::Actor(e))) => {
            return Err(ExecutionError::Actor(ActorExecutionError {
                gas_amount,
                reason: ActorExecutionErrorReplyReason::PrepareMemory(e),
            }))
        }
        Err(EnvironmentError::PrepareMemory(_gas_amount, PrepareMemoryError::System(e))) => {
            return Err(ExecutionError::System(e.into()));
        }
        Err(EnvironmentError::Actor(gas_amount, err)) => {
            log::trace!("ActorExecutionErrorReplyReason::Environment({err}) occurred");
            return Err(ExecutionError::Actor(ActorExecutionError {
                gas_amount,
                reason: ActorExecutionErrorReplyReason::Environment,
            }));
        }
    };

    log::debug!("Termination reason: {:?}", termination);

    let info = ext
        .into_ext_info(&memory)
        .map_err(SystemExecutionError::IntoExtInfo)?;

    // Parsing outcome.
    let kind = match termination {
        ActorTerminationReason::Exit(value_dest) => DispatchResultKind::Exit(value_dest),
        ActorTerminationReason::Leave | ActorTerminationReason::Success => {
            DispatchResultKind::Success
        }
        ActorTerminationReason::Trap(explanation) => {
            log::debug!("💥 Trap during execution of {program_id}\n📔 Explanation: {explanation}");
            DispatchResultKind::Trap(explanation)
        }
        ActorTerminationReason::Wait(duration, waited_type) => {
            DispatchResultKind::Wait(duration, waited_type)
        }
        ActorTerminationReason::GasAllowanceExceeded => DispatchResultKind::GasAllowanceExceed,
    };

    // With lazy-pages we update some page data in storage,
    // when it has been write accessed, so no need to compare old and new page data.
    let page_update = info.pages_data;

    // Getting new programs that are scheduled to be initialized (respected messages are in `generated_dispatches` collection)
    let program_candidates = info.program_candidates_data;

    // Output
    Ok(DispatchResult {
        kind,
        dispatch,
        program_id,
        context_store: info.context_store,
        generated_dispatches: info.generated_dispatches,
        awakening: info.awakening,
        reply_deposits: info.reply_deposits,
        program_candidates,
        program_rents: info.program_rents,
        gas_amount: info.gas_amount,
        gas_reserver: Some(info.gas_reserver),
        system_reservation_context: info.system_reservation_context,
        page_update,
        allocations: info.allocations,
    })
}

/// !!! FOR TESTING / INFORMATIONAL USAGE ONLY
#[allow(clippy::too_many_arguments)]
pub fn execute_for_reply<Ext, EP>(
    function: EP,
    instrumented_code: InstrumentedCode,
    allocations: Option<BTreeSet<WasmPage>>,
    program_info: Option<(ProgramId, MemoryInfix)>,
    payload: Vec<u8>,
    gas_limit: u64,
    block_info: BlockInfo,
) -> Result<Vec<u8>, String>
where
    Ext: ProcessorExternalities + BackendExternalities + 'static,
    <Ext as Externalities>::AllocError:
        BackendAllocSyscallError<ExtError = Ext::UnrecoverableError>,
    RunFallibleError: From<Ext::FallibleError>,
    <Ext as Externalities>::UnrecoverableError: BackendSyscallError,
    EP: WasmEntryPoint,
{
    let (program_id, memory_infix) = program_info.unwrap_or_default();
    let program = Program::new(program_id, memory_infix, instrumented_code);
    let static_pages = program.static_pages();
    let allocations = allocations.unwrap_or_else(|| program.allocations().clone());

    let memory_size = if let Some(page) = allocations.iter().next_back() {
        page.inc()
            .map_err(|err| err.to_string())
            .expect("Memory size overflow, impossible")
    } else if static_pages != WasmPage::from(0) {
        static_pages
    } else {
        0.into()
    };

    let context = ProcessorContext {
        gas_counter: GasCounter::new(gas_limit),
        gas_allowance_counter: GasAllowanceCounter::new(gas_limit),
        gas_reserver: GasReserver::new(&Default::default(), Default::default(), Default::default()),
        value_counter: ValueCounter::new(Default::default()),
        allocations_context: AllocationsContext::new(allocations, static_pages, 512.into()),
        message_context: MessageContext::new(
            IncomingDispatch::new(
                DispatchKind::Handle,
                IncomingMessage::new(
                    Default::default(),
                    Default::default(),
                    payload
                        .try_into()
                        .map_err(|e| format!("Failed to create payload: {e:?}"))?,
                    gas_limit,
                    Default::default(),
                    Default::default(),
                ),
                None,
            ),
            program.id(),
            ContextSettings::new(0, 0, 0, 0, 0, 0),
        ),
        block_info,
        performance_multiplier: gsys::Percent::new(100),
        max_pages: 512.into(),
        page_costs: Default::default(),
        existential_deposit: Default::default(),
        program_id: program.id(),
        program_candidates_data: Default::default(),
        program_rents: Default::default(),
        host_fn_weights: Default::default(),
        forbidden_funcs: Default::default(),
        mailbox_threshold: Default::default(),
        waitlist_cost: Default::default(),
        dispatch_hold_cost: Default::default(),
        reserve_for: Default::default(),
        reservation: Default::default(),
        random_data: Default::default(),
        system_reservation: Default::default(),
        rent_cost: Default::default(),
        gas_multiplier: gsys::GasMultiplier::from_value_per_gas(1),
    };

    let lazy_pages_weights = context.page_costs.lazy_pages_weights();

    // Creating externalities.
    let ext = Ext::new(context);

    // Execute program in backend env.
    let f = || {
        let env = Environment::new(
            ext,
            program.code_bytes(),
            function,
            program.code().exports().clone(),
            memory_size,
        )
        .map_err(EnvironmentError::from_infallible)?;
        env.execute(|memory, stack_end, globals_config| {
            prepare_memory::<Ext, MemoryWrap<_>>(
                memory,
                program_id,
                memory_infix,
                static_pages,
                stack_end,
                globals_config,
                lazy_pages_weights,
            )
        })
    };

    let (termination, memory, ext) = match f() {
        Ok(report) => {
            let BackendReport {
                termination_reason,
                memory_wrap,
                ext,
            } = report;

            let termination_reason = match termination_reason {
                TerminationReason::Actor(reason) => reason,
                TerminationReason::System(reason) => {
                    return Err(format!("Backend error: {reason}"))
                }
            };

            (termination_reason, memory_wrap, ext)
        }
        Err(e) => return Err(format!("Backend error: {e}")),
    };

    match termination {
        ActorTerminationReason::Exit(_)
        | ActorTerminationReason::Leave
        | ActorTerminationReason::Wait(_, _) => {
            return Err("Execution has incorrect termination reason".into())
        }
        ActorTerminationReason::Success => (),
        ActorTerminationReason::Trap(explanation) => {
            return Err(format!(
                "Program execution failed with error: {explanation}"
            ));
        }
        ActorTerminationReason::GasAllowanceExceeded => return Err("Unreachable".into()),
    };

    let info = ext
        .into_ext_info(&memory)
        .map_err(|e| format!("Backend postprocessing error: {e:?}"))?;

    log::debug!(
        "[execute_for_reply] Gas burned: {}",
        info.gas_amount.burned()
    );

    for (dispatch, _, _) in info.generated_dispatches {
        if matches!(dispatch.kind(), DispatchKind::Reply) {
            return Ok(dispatch.payload_bytes().to_vec());
        }
    }

    Err("Reply not found".into())
}

#[cfg(test)]
mod tests {
    use super::*;

    #[test]
    fn check_memory_insufficient() {
        let res = check_memory(8.into(), 4.into());
        assert_eq!(res, Err(SystemPrepareMemoryError::InsufficientMemorySize));
    }

    #[test]
    fn check_memory_ok() {
        check_memory(4.into(), 8.into()).unwrap();
    }
}<|MERGE_RESOLUTION|>--- conflicted
+++ resolved
@@ -42,12 +42,7 @@
         WasmEntryPoint,
     },
     pages::{PageU32Size, WasmPage},
-<<<<<<< HEAD
-    percent::Percent,
     program::{MemoryInfix, Program},
-=======
-    program::Program,
->>>>>>> a721177f
     reservation::GasReserver,
 };
 use gear_core_backend::{
