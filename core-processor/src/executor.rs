// This file is part of Gear.

// Copyright (C) 2021-2022 Gear Technologies Inc.
// SPDX-License-Identifier: GPL-3.0-or-later WITH Classpath-exception-2.0

// This program is free software: you can redistribute it and/or modify
// it under the terms of the GNU General Public License as published by
// the Free Software Foundation, either version 3 of the License, or
// (at your option) any later version.

// This program is distributed in the hope that it will be useful,
// but WITHOUT ANY WARRANTY; without even the implied warranty of
// MERCHANTABILITY or FITNESS FOR A PARTICULAR PURPOSE. See the
// GNU General Public License for more details.

// You should have received a copy of the GNU General Public License
// along with this program. If not, see <https://www.gnu.org/licenses/>.

use crate::{
    common::{
        DispatchResult, DispatchResultKind, ExecutableActor, ExecutionContext, ExecutionError,
    },
    configs::ExecutionSettings,
    ext::ProcessorExt,
};
use alloc::{
    collections::{BTreeMap, BTreeSet},
    vec::Vec,
};
use gear_backend_common::{BackendReport, Environment, IntoExtInfo, TerminationReason};
use gear_core::{
    env::Ext as EnvExt,
    gas::{ChargeResult, GasAllowanceCounter, GasCounter, ValueCounter},
    memory::{pages_to_wasm_pages_set, AllocationsContext, PageNumber, WasmPageNumber},
    message::{IncomingDispatch, MessageContext},
};

/// Execute wasm with dispatch and return dispatch result.
pub fn execute_wasm<A: ProcessorExt + EnvExt + IntoExtInfo + 'static, E: Environment<A>>(
    actor: ExecutableActor,
    dispatch: IncomingDispatch,
    context: ExecutionContext,
    settings: ExecutionSettings,
) -> Result<DispatchResult, ExecutionError> {
    let ExecutableActor { program, balance } = actor;

    let program_id = program.id();
    let kind = dispatch.kind();

    log::debug!("Executing program {}", program_id);
    log::debug!("Executing dispatch {:?}", dispatch);

    // Creating gas counter.
    let mut gas_counter = GasCounter::new(dispatch.gas_limit());
    let mut gas_allowance_counter = GasAllowanceCounter::new(context.gas_allowance);

    // Creating value counter.
    let value_counter = ValueCounter::new(balance + dispatch.value());

    let static_pages = program.static_pages();

    let mem_size = if let Some((max_page, _)) = program.get_pages().iter().next_back() {
        if (max_page.0 + 1) % PageNumber::num_in_one_wasm_page() != 0 {
            log::error!(
                "Program's max page is not last page in wasm page: {}",
                max_page.0
            );
            return Err(ExecutionError {
                program_id,
                gas_amount: gas_counter.into(),
                reason: "Program's max page is not last page in wasm page.",
                allowance_exceed: false,
            });
        }

        let max_wasm_page = max_page.to_wasm_page();

        // Charging gas for loaded pages
        let amount = settings.load_page_cost() * program.get_pages().len() as u64;

        if gas_allowance_counter.charge(amount) != ChargeResult::Enough {
            return Err(ExecutionError {
                program_id,
                gas_amount: gas_counter.into(),
                reason: "",
                allowance_exceed: true,
            });
        };

        if gas_counter.charge(amount) != ChargeResult::Enough {
            return Err(ExecutionError {
                program_id,
                gas_amount: gas_counter.into(),
                reason: "Not enough gas to load memory.",
                allowance_exceed: false,
            });
        };

        // Charging gas for mem size
        let amount =
            settings.mem_grow_cost() * (max_wasm_page.0 as u64 + 1 - static_pages.0 as u64);

        if gas_allowance_counter.charge(amount) != ChargeResult::Enough {
            return Err(ExecutionError {
                program_id,
                gas_amount: gas_counter.into(),
                reason: "",
                allowance_exceed: true,
            });
        }

        if gas_counter.charge(amount) != ChargeResult::Enough {
            return Err(ExecutionError {
                program_id,
                gas_amount: gas_counter.into(),
                reason: "Not enough gas to grow memory size.",
                allowance_exceed: false,
            });
        }

        // +1 because pages numeration begins from 0
        max_wasm_page + 1.into()
    } else {
        // Charging gas for initial pages
        let amount = settings.init_cost() * static_pages.0 as u64;

        if gas_allowance_counter.charge(amount) != ChargeResult::Enough {
            return Err(ExecutionError {
                program_id,
                gas_amount: gas_counter.into(),
                reason: "",
                allowance_exceed: true,
            });
        };

        if gas_counter.charge(amount) != ChargeResult::Enough {
            return Err(ExecutionError {
                program_id,
                gas_amount: gas_counter.into(),
                reason: "Not enough gas for initial memory.",
                allowance_exceed: false,
            });
        };

        static_pages
    };

    if mem_size < static_pages {
        log::error!(
            "Mem size less then static pages num: mem_size = {:?}, static_pages = {:?}",
            mem_size,
            static_pages
        );
        return Err(ExecutionError {
            program_id,
            gas_amount: gas_counter.into(),
            reason: "Mem size less then static pages num",
            allowance_exceed: false,
        });
    }

    let initial_pages = program.get_pages();

    // Getting wasm pages allocations.
    let allocations: BTreeSet<WasmPageNumber> = if !initial_pages.is_empty() {
        match pages_to_wasm_pages_set(initial_pages.keys()) {
            Err(e) => {
                return Err(ExecutionError {
                    program_id,
                    gas_amount: gas_counter.into(),
                    reason: e,
                    allowance_exceed: false,
                })
            }
            Ok(res) => res,
        }
    } else {
        (0..static_pages.0).map(WasmPageNumber).collect()
    };

    // Creating allocations context.
    let allocations_context =
        AllocationsContext::new(allocations, static_pages, settings.max_pages());

    // Creating message context.
    let message_context = MessageContext::new(
        dispatch.message().clone(),
        program_id,
        dispatch.context().clone(),
    );

    let (binary, mut initial_pages) = program.into_code_and_pages();

    // Creating externalities.
    let mut ext = A::new(
        gas_counter,
        gas_allowance_counter,
        value_counter,
        allocations_context,
        message_context,
        settings.block_info,
        settings.config,
        settings.existential_deposit,
        None,
        None,
        context.origin,
        program_id,
        Default::default(),
    );

    let lazy_pages_enabled = match ext.try_to_enable_lazy_pages(program_id, &mut initial_pages) {
        Ok(enabled) => enabled,
        Err(e) => {
            return Err(ExecutionError {
                program_id,
                gas_amount: ext.into_gas_amount(),
                reason: e,
                allowance_exceed: false,
            })
        }
    };

    let mut env = E::new(ext, &binary, &initial_pages, mem_size).map_err(|err| {
        log::error!("Setup instance err = {:?}", err);
        ExecutionError {
            program_id,
            gas_amount: err.gas_amount,
            reason: err.reason,
            allowance_exceed: false,
        }
    })?;

    log::trace!(
        "init memory pages = {:?}",
        initial_pages
            .iter()
            .map(|(a, _b)| a.0)
            .collect::<Vec<u32>>()
    );

    if lazy_pages_enabled {
<<<<<<< HEAD
        A::protect_pages_and_init_info(
            &initial_pages,
            program_id,
            env.get_wasm_memory_begin_addr(),
        )
        .map_err(|e| ExecutionError {
            program_id,
            gas_amount: env.drop_env(),
            reason: e,
            allowance_exceed: false,
        })?;
=======
        if let Err(e) = A::protect_pages_and_init_info(
            initial_pages,
            program_id,
            env.get_wasm_memory_begin_addr(),
        ) {
            return Err(ExecutionError {
                program_id,
                gas_amount: env.into_gas_amount(),
                reason: e,
                allowance_exceed: false,
            });
        }
>>>>>>> 7d34c060
    }

    // Page which is right after stack last page
    let stack_end_page = env.get_stack_mem_end();
    log::trace!("Stack end page = {:?}", stack_end_page);

    // Running backend.
    let BackendReport { termination, info } =
        match env.execute(kind.into_entry(), |wasm_memory_addr| {
            // accessed lazy pages old data will be added to `initial_pages`
            // TODO: if post execution actions err is connected, with removing pages protections,
            // then we should panic here, because protected pages may cause UB later, during err handling,
            // if somebody will try to access this pages.
            if lazy_pages_enabled {
                A::post_execution_actions(initial_pages, wasm_memory_addr)
            } else {
                Ok(())
            }
        }) {
            Ok(report) => report,
            Err(e) => {
                return Err(ExecutionError {
                    program_id,
                    gas_amount: e.gas_amount,
                    reason: e.reason,
                    allowance_exceed: false,
                })
            }
        };

    log::trace!("term reason = {:?}", termination);

<<<<<<< HEAD
    if lazy_pages_enabled {
        // accessed lazy pages old data will be added to `initial_pages`
        // TODO: if post execution actions err is connected, with removing pages protections,
        // then we should panic here, because protected pages may cause UB later, during err handling,
        // if somebody will try to access this pages.
        A::post_execution_actions(&mut initial_pages, wasm_memory_addr).map_err(|e| {
            ExecutionError {
                program_id,
                gas_amount: info.gas_amount.clone(),
                reason: e,
                allowance_exceed: false,
            }
        })?;
    }

=======
>>>>>>> 7d34c060
    // Parsing outcome.
    let kind = match termination {
        TerminationReason::Exit(value_dest) => DispatchResultKind::Exit(value_dest),
        TerminationReason::Leave | TerminationReason::Success => DispatchResultKind::Success,
        TerminationReason::Trap {
            explanation,
            description,
        } => {
            log::debug!(
                "💥 Trap during execution of {}\n❓ Description: {}\n📔 Explanation: {}",
                program_id,
                description.unwrap_or_else(|| "None".into()),
                explanation.unwrap_or("None"),
            );

            DispatchResultKind::Trap(explanation)
        }
        TerminationReason::Wait => DispatchResultKind::Wait,
        TerminationReason::GasAllowanceExceed => DispatchResultKind::GasAllowanceExceed,
    };

    // changed and new pages will be updated in storage
    let mut page_update = BTreeMap::new();
    for (page, new_data) in info.pages_data {
        // exception is stack memory pages - if there are some
        // we ignore stack pages update, because they are unused after execution is ended,
        // and for next program execution old data in stack it's just garbage.
        if let Some(stack_end_page) = stack_end_page {
            if page.0 < stack_end_page.to_gear_pages().0 {
                continue;
            }
        }

        if let Some(initial_data) = initial_pages.get(&page) {
            match initial_data.as_ref() {
                Some(old_data) => {
                    if !new_data.eq(old_data.as_ref()) {
                        page_update.insert(page, Some(new_data));
                        log::trace!(
                            "Page {} has been changed - will be updated in storage",
                            page.0
                        );
                    }
                }
                None => {
                    return Err(ExecutionError {
                        program_id,
                        gas_amount: info.gas_amount,
                        reason: "RUNTIME ERROR: changed page has no data in initial pages",
                        allowance_exceed: false,
                    })
                }
            }
        } else {
            page_update.insert(page, Some(new_data));
            log::trace!("Page {} is a new page - will be upload to storage", page.0);
        };
    }

    // freed pages will be removed from storage
    let current_pages = &info.pages;
    initial_pages
        .iter()
        .filter(|(page, _)| !current_pages.contains(*page))
        .for_each(|(removed_page, _)| {
            page_update.insert(*removed_page, None);
        });

    // Getting new programs that are scheduled to be initialized (respected messages are in `generated_dispatches` collection)
    let program_candidates = info.program_candidates_data;

    // Output.
    Ok(DispatchResult {
        kind,
        dispatch,
        program_id,
        context_store: info.context_store,
        generated_dispatches: info.generated_dispatches,
        awakening: info.awakening,
        gas_amount: info.gas_amount,
        page_update,
        program_candidates,
    })
}<|MERGE_RESOLUTION|>--- conflicted
+++ resolved
@@ -239,23 +239,10 @@
     );
 
     if lazy_pages_enabled {
-<<<<<<< HEAD
-        A::protect_pages_and_init_info(
+        if let Err(e) = A::protect_pages_and_init_info(
             &initial_pages,
             program_id,
             env.get_wasm_memory_begin_addr(),
-        )
-        .map_err(|e| ExecutionError {
-            program_id,
-            gas_amount: env.drop_env(),
-            reason: e,
-            allowance_exceed: false,
-        })?;
-=======
-        if let Err(e) = A::protect_pages_and_init_info(
-            initial_pages,
-            program_id,
-            env.get_wasm_memory_begin_addr(),
         ) {
             return Err(ExecutionError {
                 program_id,
@@ -264,7 +251,6 @@
                 allowance_exceed: false,
             });
         }
->>>>>>> 7d34c060
     }
 
     // Page which is right after stack last page
@@ -279,7 +265,7 @@
             // then we should panic here, because protected pages may cause UB later, during err handling,
             // if somebody will try to access this pages.
             if lazy_pages_enabled {
-                A::post_execution_actions(initial_pages, wasm_memory_addr)
+                A::post_execution_actions(&mut initial_pages, wasm_memory_addr)
             } else {
                 Ok(())
             }
@@ -297,24 +283,6 @@
 
     log::trace!("term reason = {:?}", termination);
 
-<<<<<<< HEAD
-    if lazy_pages_enabled {
-        // accessed lazy pages old data will be added to `initial_pages`
-        // TODO: if post execution actions err is connected, with removing pages protections,
-        // then we should panic here, because protected pages may cause UB later, during err handling,
-        // if somebody will try to access this pages.
-        A::post_execution_actions(&mut initial_pages, wasm_memory_addr).map_err(|e| {
-            ExecutionError {
-                program_id,
-                gas_amount: info.gas_amount.clone(),
-                reason: e,
-                allowance_exceed: false,
-            }
-        })?;
-    }
-
-=======
->>>>>>> 7d34c060
     // Parsing outcome.
     let kind = match termination {
         TerminationReason::Exit(value_dest) => DispatchResultKind::Exit(value_dest),
