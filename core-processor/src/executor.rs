// This file is part of Gear.

// Copyright (C) 2021-2024 Gear Technologies Inc.
// SPDX-License-Identifier: GPL-3.0-or-later WITH Classpath-exception-2.0

// This program is free software: you can redistribute it and/or modify
// it under the terms of the GNU General Public License as published by
// the Free Software Foundation, either version 3 of the License, or
// (at your option) any later version.

// This program is distributed in the hope that it will be useful,
// but WITHOUT ANY WARRANTY; without even the implied warranty of
// MERCHANTABILITY or FITNESS FOR A PARTICULAR PURPOSE. See the
// GNU General Public License for more details.

// You should have received a copy of the GNU General Public License
// along with this program. If not, see <https://www.gnu.org/licenses/>.

use crate::{
    common::{
        ActorExecutionError, ActorExecutionErrorReplyReason, DispatchResult, DispatchResultKind,
        ExecutionError, SystemExecutionError, WasmExecutionContext,
    },
    configs::{BlockInfo, ExecutionSettings},
    ext::{ProcessorContext, ProcessorExternalities},
};
use alloc::{format, string::String, vec::Vec};
use gear_core::{
    code::InstrumentedCode,
    env::Externalities,
    gas::{GasAllowanceCounter, GasCounter, ValueCounter},
    ids::ProgramId,
    memory::AllocationsContext,
    message::{
        ContextSettings, DispatchKind, IncomingDispatch, IncomingMessage, MessageContext,
        WasmEntryPoint,
    },
<<<<<<< HEAD
    pages::{numerated::tree::IntervalsTree, WasmPage, WasmPagesAmount},
=======
    pages::WasmPage,
>>>>>>> 0dbc1c2b
    program::{MemoryInfix, Program},
    reservation::GasReserver,
};
use gear_core_backend::{
    env::{BackendReport, Environment, EnvironmentError},
    error::{
        ActorTerminationReason, BackendAllocSyscallError, BackendSyscallError, RunFallibleError,
        TerminationReason,
    },
    BackendExternalities,
};

<<<<<<< HEAD
/// Checks memory parameters, that are provided for wasm execution.
/// NOTE: this params partially checked in `Code::try_new` in `gear-core`.
fn validate_memory_params(
    memory_size: WasmPagesAmount,
    static_pages: WasmPagesAmount,
    stack_end: Option<WasmPage>,
    allocations: &IntervalsTree<WasmPage>,
    max_pages: WasmPagesAmount,
) -> Result<(), MemorySetupError> {
    if memory_size > max_pages {
        return Err(MemorySetupError::MemorySizeExceedsMaxPages {
            memory_size,
            max_pages,
        });
    }

    if static_pages > memory_size {
        return Err(MemorySetupError::InsufficientMemorySize {
            memory_size,
            static_pages,
        });
    }

    if let Some(stack_end) = stack_end {
        if stack_end > static_pages {
            return Err(MemorySetupError::StackEndOutOfStaticMemory {
                stack_end,
                static_pages,
            });
        }
    }

    if let Some(page) = allocations.end() {
        if page >= memory_size {
            return Err(MemorySetupError::AllocatedPageOutOfAllowedInterval {
                page,
                static_pages,
                memory_size,
            });
        }
    }
    if let Some(page) = allocations.start() {
        if page < static_pages {
            return Err(MemorySetupError::AllocatedPageOutOfAllowedInterval {
                page,
                static_pages,
                memory_size,
            });
        }
    }

    Ok(())
}

=======
>>>>>>> 0dbc1c2b
/// Execute wasm with dispatch and return dispatch result.
pub(crate) fn execute_wasm<Ext>(
    balance: u128,
    dispatch: IncomingDispatch,
    context: WasmExecutionContext,
    settings: ExecutionSettings,
    msg_ctx_settings: ContextSettings,
) -> Result<DispatchResult, ExecutionError>
where
    Ext: ProcessorExternalities + BackendExternalities + 'static,
    <Ext as Externalities>::AllocError:
        BackendAllocSyscallError<ExtError = Ext::UnrecoverableError>,
    RunFallibleError: From<Ext::FallibleError>,
    <Ext as Externalities>::UnrecoverableError: BackendSyscallError,
{
    let WasmExecutionContext {
        gas_counter,
        gas_allowance_counter,
        gas_reserver,
        program,
        memory_size,
    } = context;

    let program_id = program.id();
    let kind = dispatch.kind();

    log::debug!("Executing program {}", program_id);
    log::debug!("Executing dispatch {:?}", dispatch);

    // Creating allocations context.
    let allocations_context = AllocationsContext::try_new(
        memory_size,
        program.allocations().clone(),
        program.static_pages(),
        program.stack_end(),
        settings.max_pages,
    )
    .map_err(SystemExecutionError::from)?;

    // Creating message context.
    let Some(message_context) = MessageContext::new(dispatch.clone(), program_id, msg_ctx_settings)
    else {
        return Err(ActorExecutionError {
            gas_amount: gas_counter.to_amount(),
            reason: ActorExecutionErrorReplyReason::UnsupportedMessage,
        }
        .into());
    };

    // Creating value counter.
    //
    // NOTE: Value available equals free balance with message value if value
    // wasn't transferred to program yet.
    //
    // In case of second execution (between waits) - message value already
    // included in free balance or wasted.
    let value_available = balance.saturating_add(
        dispatch
            .context()
            .is_none()
            .then(|| dispatch.value())
            .unwrap_or_default(),
    );
    let value_counter = ValueCounter::new(value_available);

    let context = ProcessorContext {
        gas_counter,
        gas_allowance_counter,
        gas_reserver,
        system_reservation: None,
        value_counter,
        allocations_context,
        message_context,
        block_info: settings.block_info,
        performance_multiplier: settings.performance_multiplier,
        program_id,
        program_candidates_data: Default::default(),
        forbidden_funcs: settings.forbidden_funcs,
        reserve_for: settings.reserve_for,
        random_data: settings.random_data,
        gas_multiplier: settings.gas_multiplier,
        existential_deposit: settings.existential_deposit,
        mailbox_threshold: settings.mailbox_threshold,
        costs: settings.ext_costs,
    };

    // Creating externalities.
    let ext = Ext::new(context);

    // Execute program in backend env.
    let execute = || {
        let env = Environment::new(
            ext,
            program.code_bytes(),
            kind,
            program.code().exports().clone(),
            memory_size,
        )?;
        env.execute(|memory, globals_config| {
            Ext::lazy_pages_init_for_program(
                memory,
                program_id,
                program.memory_infix(),
                program.stack_end(),
                globals_config,
                settings.lazy_pages_costs,
            )
        })
    };

    let (termination, memory, ext) = match execute() {
        Ok(report) => {
            let BackendReport {
                termination_reason,
                memory_wrap: mut memory,
                ext,
            } = report;

            let mut termination = match termination_reason {
                TerminationReason::Actor(reason) => reason,
                TerminationReason::System(reason) => {
                    return Err(ExecutionError::System(reason.into()))
                }
            };

            // released pages initial data will be added to `pages_initial_data` after execution.
            Ext::lazy_pages_post_execution_actions(&mut memory);

            if !Ext::lazy_pages_status().is_normal() {
                termination = ext.current_counter_type().into()
            }

            (termination, memory, ext)
        }
        Err(EnvironmentError::System(e)) => {
            return Err(ExecutionError::System(SystemExecutionError::Environment(e)))
        }
        Err(EnvironmentError::Actor(gas_amount, err)) => {
            log::trace!("ActorExecutionErrorReplyReason::Environment({err}) occurred");
            return Err(ExecutionError::Actor(ActorExecutionError {
                gas_amount,
                reason: ActorExecutionErrorReplyReason::Environment,
            }));
        }
    };

    log::debug!("Termination reason: {:?}", termination);

    let info = ext
        .into_ext_info(&memory)
        .map_err(SystemExecutionError::IntoExtInfo)?;

    // Parsing outcome.
    let kind = match termination {
        ActorTerminationReason::Exit(value_dest) => DispatchResultKind::Exit(value_dest),
        ActorTerminationReason::Leave | ActorTerminationReason::Success => {
            DispatchResultKind::Success
        }
        ActorTerminationReason::Trap(explanation) => {
            log::debug!("💥 Trap during execution of {program_id}\n📔 Explanation: {explanation}");
            DispatchResultKind::Trap(explanation)
        }
        ActorTerminationReason::Wait(duration, waited_type) => {
            DispatchResultKind::Wait(duration, waited_type)
        }
        ActorTerminationReason::GasAllowanceExceeded => DispatchResultKind::GasAllowanceExceed,
    };

    // With lazy-pages we update some page data in storage,
    // when it has been write accessed, so no need to compare old and new page data.
    let page_update = info.pages_data;

    // Getting new programs that are scheduled to be initialized (respected messages are in `generated_dispatches` collection)
    let program_candidates = info.program_candidates_data;

    // Output
    Ok(DispatchResult {
        kind,
        dispatch,
        program_id,
        context_store: info.context_store,
        generated_dispatches: info.generated_dispatches,
        awakening: info.awakening,
        reply_deposits: info.reply_deposits,
        program_candidates,
        gas_amount: info.gas_amount,
        gas_reserver: Some(info.gas_reserver),
        system_reservation_context: info.system_reservation_context,
        page_update,
        allocations: Some(info.allocations),
        reply_sent: info.reply_sent,
    })
}

/// !!! FOR TESTING / INFORMATIONAL USAGE ONLY
#[allow(clippy::too_many_arguments)]
pub fn execute_for_reply<Ext, EP>(
    function: EP,
    instrumented_code: InstrumentedCode,
    allocations: Option<IntervalsTree<WasmPage>>,
    program_info: Option<(ProgramId, MemoryInfix)>,
    payload: Vec<u8>,
    gas_limit: u64,
    block_info: BlockInfo,
) -> Result<Vec<u8>, String>
where
    Ext: ProcessorExternalities + BackendExternalities + 'static,
    <Ext as Externalities>::AllocError:
        BackendAllocSyscallError<ExtError = Ext::UnrecoverableError>,
    RunFallibleError: From<Ext::FallibleError>,
    <Ext as Externalities>::UnrecoverableError: BackendSyscallError,
    EP: WasmEntryPoint,
{
    let (program_id, memory_infix) = program_info.unwrap_or_default();
    let program = Program::new(program_id, memory_infix, instrumented_code);
    let static_pages = program.static_pages();
    let allocations = allocations.unwrap_or_else(|| program.allocations().clone());
    let memory_size = allocations.end().map(|p| p.inc()).unwrap_or(static_pages);

    let message_context = MessageContext::new(
        IncomingDispatch::new(
            DispatchKind::Handle,
            IncomingMessage::new(
                Default::default(),
                Default::default(),
                payload
                    .try_into()
                    .map_err(|e| format!("Failed to create payload: {e:?}"))?,
                gas_limit,
                Default::default(),
                Default::default(),
            ),
            None,
        ),
        program.id(),
        Default::default(),
    )
    .ok_or("Incorrect message store context: out of outgoing bytes limit")?;

    let context = ProcessorContext {
        gas_counter: GasCounter::new(gas_limit),
        gas_allowance_counter: GasAllowanceCounter::new(gas_limit),
        gas_reserver: GasReserver::new(&Default::default(), Default::default(), Default::default()),
        value_counter: ValueCounter::new(Default::default()),
        allocations_context: AllocationsContext::try_new(
            memory_size,
            allocations,
            static_pages,
            program.stack_end(),
            512.into(),
        )
        .map_err(|e| format!("Failed to create alloc ctx: {e:?}"))?,
        message_context,
        block_info,
        performance_multiplier: gsys::Percent::new(100),
        program_id: program.id(),
        program_candidates_data: Default::default(),
        forbidden_funcs: Default::default(),
        reserve_for: Default::default(),
        random_data: Default::default(),
        system_reservation: Default::default(),
        gas_multiplier: gsys::GasMultiplier::from_value_per_gas(1),
        existential_deposit: Default::default(),
        mailbox_threshold: Default::default(),
        costs: Default::default(),
    };

    // Creating externalities.
    let ext = Ext::new(context);

    // Execute program in backend env.
    let execute = || {
        let env = Environment::new(
            ext,
            program.code_bytes(),
            function,
            program.code().exports().clone(),
            memory_size,
        )?;
        env.execute(|memory, globals_config| {
            Ext::lazy_pages_init_for_program(
                memory,
                program_id,
                program.memory_infix(),
                program.stack_end(),
                globals_config,
                Default::default(),
            )
        })
    };

    let (termination, memory, ext) = match execute() {
        Ok(report) => {
            let BackendReport {
                termination_reason,
                memory_wrap,
                ext,
            } = report;

            let termination_reason = match termination_reason {
                TerminationReason::Actor(reason) => reason,
                TerminationReason::System(reason) => {
                    return Err(format!("Backend error: {reason}"))
                }
            };

            (termination_reason, memory_wrap, ext)
        }
        Err(e) => return Err(format!("Backend error: {e}")),
    };

    match termination {
        ActorTerminationReason::Exit(_)
        | ActorTerminationReason::Leave
        | ActorTerminationReason::Wait(_, _) => {
            return Err("Execution has incorrect termination reason".into())
        }
        ActorTerminationReason::Success => (),
        ActorTerminationReason::Trap(explanation) => {
            return Err(format!(
                "Program execution failed with error: {explanation}"
            ));
        }
        ActorTerminationReason::GasAllowanceExceeded => return Err("Unreachable".into()),
    };

    let info = ext
        .into_ext_info(&memory)
        .map_err(|e| format!("Backend postprocessing error: {e:?}"))?;

    log::debug!(
        "[execute_for_reply] Gas burned: {}",
        info.gas_amount.burned()
    );

    for (dispatch, _, _) in info.generated_dispatches {
        if matches!(dispatch.kind(), DispatchKind::Reply) {
            return Ok(dispatch.payload_bytes().to_vec());
        }
    }

    Err("Reply not found".into())
<<<<<<< HEAD
}

#[cfg(test)]
mod tests {
    use super::*;
    use core::iter;

    #[test]
    fn memory_params_validation() {
        assert_eq!(
            validate_memory_params(
                4.into(),
                2.into(),
                Some(2.into()),
                &iter::once(WasmPage::from(2)).collect(),
                4.into(),
            ),
            Ok(())
        );

        assert_eq!(
            validate_memory_params(
                4.into(),
                2.into(),
                Some(2.into()),
                &IntervalsTree::new(),
                3.into(),
            ),
            Err(MemorySetupError::MemorySizeExceedsMaxPages {
                memory_size: 4.into(),
                max_pages: 3.into()
            })
        );

        assert_eq!(
            validate_memory_params(
                1.into(),
                2.into(),
                Some(1.into()),
                &IntervalsTree::new(),
                4.into(),
            ),
            Err(MemorySetupError::InsufficientMemorySize {
                memory_size: 1.into(),
                static_pages: 2.into()
            })
        );

        assert_eq!(
            validate_memory_params(
                4.into(),
                2.into(),
                Some(3.into()),
                &IntervalsTree::new(),
                4.into(),
            ),
            Err(MemorySetupError::StackEndOutOfStaticMemory {
                stack_end: 3.into(),
                static_pages: 2.into()
            })
        );

        assert_eq!(
            validate_memory_params(
                4.into(),
                2.into(),
                Some(2.into()),
                &iter::once(WasmPage::from(1)).collect(),
                4.into(),
            ),
            Err(MemorySetupError::AllocatedPageOutOfAllowedInterval {
                page: 1.into(),
                static_pages: 2.into(),
                memory_size: 4.into()
            })
        );

        assert_eq!(
            validate_memory_params(
                4.into(),
                2.into(),
                Some(2.into()),
                &iter::once(WasmPage::from(4)).collect(),
                4.into(),
            ),
            Err(MemorySetupError::AllocatedPageOutOfAllowedInterval {
                page: 4.into(),
                static_pages: 2.into(),
                memory_size: 4.into()
            })
        );
    }
=======
>>>>>>> 0dbc1c2b
}<|MERGE_RESOLUTION|>--- conflicted
+++ resolved
@@ -35,11 +35,7 @@
         ContextSettings, DispatchKind, IncomingDispatch, IncomingMessage, MessageContext,
         WasmEntryPoint,
     },
-<<<<<<< HEAD
-    pages::{numerated::tree::IntervalsTree, WasmPage, WasmPagesAmount},
-=======
-    pages::WasmPage,
->>>>>>> 0dbc1c2b
+    pages::{numerated::tree::IntervalsTree, WasmPage},
     program::{MemoryInfix, Program},
     reservation::GasReserver,
 };
@@ -52,63 +48,6 @@
     BackendExternalities,
 };
 
-<<<<<<< HEAD
-/// Checks memory parameters, that are provided for wasm execution.
-/// NOTE: this params partially checked in `Code::try_new` in `gear-core`.
-fn validate_memory_params(
-    memory_size: WasmPagesAmount,
-    static_pages: WasmPagesAmount,
-    stack_end: Option<WasmPage>,
-    allocations: &IntervalsTree<WasmPage>,
-    max_pages: WasmPagesAmount,
-) -> Result<(), MemorySetupError> {
-    if memory_size > max_pages {
-        return Err(MemorySetupError::MemorySizeExceedsMaxPages {
-            memory_size,
-            max_pages,
-        });
-    }
-
-    if static_pages > memory_size {
-        return Err(MemorySetupError::InsufficientMemorySize {
-            memory_size,
-            static_pages,
-        });
-    }
-
-    if let Some(stack_end) = stack_end {
-        if stack_end > static_pages {
-            return Err(MemorySetupError::StackEndOutOfStaticMemory {
-                stack_end,
-                static_pages,
-            });
-        }
-    }
-
-    if let Some(page) = allocations.end() {
-        if page >= memory_size {
-            return Err(MemorySetupError::AllocatedPageOutOfAllowedInterval {
-                page,
-                static_pages,
-                memory_size,
-            });
-        }
-    }
-    if let Some(page) = allocations.start() {
-        if page < static_pages {
-            return Err(MemorySetupError::AllocatedPageOutOfAllowedInterval {
-                page,
-                static_pages,
-                memory_size,
-            });
-        }
-    }
-
-    Ok(())
-}
-
-=======
->>>>>>> 0dbc1c2b
 /// Execute wasm with dispatch and return dispatch result.
 pub(crate) fn execute_wasm<Ext>(
     balance: u128,
@@ -451,99 +390,4 @@
     }
 
     Err("Reply not found".into())
-<<<<<<< HEAD
-}
-
-#[cfg(test)]
-mod tests {
-    use super::*;
-    use core::iter;
-
-    #[test]
-    fn memory_params_validation() {
-        assert_eq!(
-            validate_memory_params(
-                4.into(),
-                2.into(),
-                Some(2.into()),
-                &iter::once(WasmPage::from(2)).collect(),
-                4.into(),
-            ),
-            Ok(())
-        );
-
-        assert_eq!(
-            validate_memory_params(
-                4.into(),
-                2.into(),
-                Some(2.into()),
-                &IntervalsTree::new(),
-                3.into(),
-            ),
-            Err(MemorySetupError::MemorySizeExceedsMaxPages {
-                memory_size: 4.into(),
-                max_pages: 3.into()
-            })
-        );
-
-        assert_eq!(
-            validate_memory_params(
-                1.into(),
-                2.into(),
-                Some(1.into()),
-                &IntervalsTree::new(),
-                4.into(),
-            ),
-            Err(MemorySetupError::InsufficientMemorySize {
-                memory_size: 1.into(),
-                static_pages: 2.into()
-            })
-        );
-
-        assert_eq!(
-            validate_memory_params(
-                4.into(),
-                2.into(),
-                Some(3.into()),
-                &IntervalsTree::new(),
-                4.into(),
-            ),
-            Err(MemorySetupError::StackEndOutOfStaticMemory {
-                stack_end: 3.into(),
-                static_pages: 2.into()
-            })
-        );
-
-        assert_eq!(
-            validate_memory_params(
-                4.into(),
-                2.into(),
-                Some(2.into()),
-                &iter::once(WasmPage::from(1)).collect(),
-                4.into(),
-            ),
-            Err(MemorySetupError::AllocatedPageOutOfAllowedInterval {
-                page: 1.into(),
-                static_pages: 2.into(),
-                memory_size: 4.into()
-            })
-        );
-
-        assert_eq!(
-            validate_memory_params(
-                4.into(),
-                2.into(),
-                Some(2.into()),
-                &iter::once(WasmPage::from(4)).collect(),
-                4.into(),
-            ),
-            Err(MemorySetupError::AllocatedPageOutOfAllowedInterval {
-                page: 4.into(),
-                static_pages: 2.into(),
-                memory_size: 4.into()
-            })
-        );
-    }
-=======
->>>>>>> 0dbc1c2b
 }