// This file is part of Gear.

// Copyright (C) 2021-2023 Gear Technologies Inc.
// SPDX-License-Identifier: GPL-3.0-or-later WITH Classpath-exception-2.0

// This program is free software: you can redistribute it and/or modify
// it under the terms of the GNU General Public License as published by
// the Free Software Foundation, either version 3 of the License, or
// (at your option) any later version.

// This program is distributed in the hope that it will be useful,
// but WITHOUT ANY WARRANTY; without even the implied warranty of
// MERCHANTABILITY or FITNESS FOR A PARTICULAR PURPOSE. See the
// GNU General Public License for more details.

// You should have received a copy of the GNU General Public License
// along with this program. If not, see <https://www.gnu.org/licenses/>.

use crate::{
    common::{
        ActorExecutionError, ActorExecutionErrorReplyReason, DispatchResult, DispatchResultKind,
        ExecutionError, SystemExecutionError, WasmExecutionContext,
    },
    configs::{BlockInfo, ExecutionSettings},
    ext::{ProcessorContext, ProcessorExternalities},
};
use actor_system_error::actor_system_error;
use alloc::{
    collections::BTreeSet,
    format,
    string::{String, ToString},
    vec::Vec,
};
use gear_backend_common::{
    lazy_pages::{GlobalsAccessConfig, LazyPagesWeights},
    ActorTerminationReason, BackendExternalities, BackendReport, BackendSyscallError, Environment,
    EnvironmentError, TerminationReason,
};
use gear_core::{
    code::InstrumentedCode,
    env::Externalities,
    gas::{CountersOwner, GasAllowanceCounter, GasCounter, ValueCounter},
    ids::ProgramId,
    memory::{AllocationsContext, Memory},
    message::{
        ContextSettings, DispatchKind, IncomingDispatch, IncomingMessage, MessageContext,
        WasmEntryPoint,
    },
<<<<<<< HEAD
    pages::{GearPage, PageU32Size, WasmPage},
    program::{MemoryInfix, Program},
=======
    pages::{PageU32Size, WasmPage},
    program::Program,
>>>>>>> 51669483
    reservation::GasReserver,
};
use scale_info::{
    scale::{self, Decode, Encode},
    TypeInfo,
};

actor_system_error! {
    /// Prepare memory error.
    pub type PrepareMemoryError = ActorSystemError<ActorPrepareMemoryError, SystemPrepareMemoryError>;
}

/// Prepare memory error
#[derive(Encode, Decode, TypeInfo, Debug, PartialEq, Eq, PartialOrd, Ord, derive_more::Display)]
#[codec(crate = scale)]
pub enum ActorPrepareMemoryError {
    /// Stack end page, which value is specified in WASM code, cannot be bigger than static memory size.
    #[display(fmt = "Stack end page {_0:?} is bigger then WASM static memory size {_1:?}")]
    StackEndPageBiggerWasmMemSize(WasmPage, WasmPage),
    /// Stack is not aligned to WASM page size
    #[display(fmt = "Stack end addr {_0:#x} must be aligned to WASM page size")]
    StackIsNotAligned(u32),
}

#[derive(Debug, Eq, PartialEq, derive_more::Display)]
pub enum SystemPrepareMemoryError {
    /// Mem size less then static pages num
    #[display(fmt = "Mem size less then static pages num")]
    InsufficientMemorySize,
}

/// Make checks that everything with memory goes well.
fn check_memory(
    static_pages: WasmPage,
    memory_size: WasmPage,
) -> Result<(), SystemPrepareMemoryError> {
    if memory_size < static_pages {
        log::error!(
            "Mem size less then static pages num: mem_size = {:?}, static_pages = {:?}",
            memory_size,
            static_pages
        );
        return Err(SystemPrepareMemoryError::InsufficientMemorySize);
    }

    Ok(())
}

/// Writes initial pages data to memory and prepare memory for execution.
#[allow(clippy::too_many_arguments)]
fn prepare_memory<ProcessorExt: ProcessorExternalities, EnvMem: Memory>(
    mem: &mut EnvMem,
    program_id: ProgramId,
<<<<<<< HEAD
    memory_infix: MemoryInfix,
    pages_data: &mut BTreeMap<GearPage, PageBuf>,
=======
>>>>>>> 51669483
    static_pages: WasmPage,
    stack_end: Option<u32>,
    globals_config: GlobalsAccessConfig,
    lazy_pages_weights: LazyPagesWeights,
) -> Result<(), PrepareMemoryError> {
    let stack_end = if let Some(stack_end) = stack_end {
        let stack_end = (stack_end % WasmPage::size() == 0)
            .then_some(WasmPage::from_offset(stack_end))
            .ok_or(ActorPrepareMemoryError::StackIsNotAligned(stack_end))?;

        if stack_end > static_pages {
            return Err(ActorPrepareMemoryError::StackEndPageBiggerWasmMemSize(
                stack_end,
                static_pages,
            )
            .into());
        }

        Some(stack_end)
    } else {
        None
    };

<<<<<<< HEAD
    // Set initial data for pages
    for (page, data) in pages_data.iter_mut() {
        mem.write(page.offset(), data)
            .map_err(|err| SystemPrepareMemoryError::InitialDataWriteFailed(*page, err))?;
    }

    if ProcessorExt::LAZY_PAGES_ENABLED {
        lazy_pages_check_initial_data(pages_data)?;

        ProcessorExt::lazy_pages_init_for_program(
            mem,
            program_id,
            memory_infix,
            stack_end,
            globals_config,
            lazy_pages_weights,
        );
    } else {
        // If we executes without lazy pages, then we have to save all initial data for static pages,
        // in order to be able to identify pages, which has been changed during execution.
        // Skip stack page if they are specified.
        let begin = stack_end.unwrap_or_default();

        if pages_data.keys().any(|&p| p < begin.to_page()) {
            return Err(ActorPrepareMemoryError::StackPagesHaveInitialData.into());
        }
=======
    ProcessorExt::lazy_pages_init_for_program(
        mem,
        program_id,
        stack_end,
        globals_config,
        lazy_pages_weights,
    );
>>>>>>> 51669483

    Ok(())
}

/// Execute wasm with dispatch and return dispatch result.
pub fn execute_wasm<E>(
    balance: u128,
    dispatch: IncomingDispatch,
    context: WasmExecutionContext,
    settings: ExecutionSettings,
    msg_ctx_settings: ContextSettings,
) -> Result<DispatchResult, ExecutionError>
where
    E: Environment,
    E::Ext: ProcessorExternalities + BackendExternalities + 'static,
    <E::Ext as Externalities>::UnrecoverableError: BackendSyscallError,
{
    let WasmExecutionContext {
        gas_counter,
        gas_allowance_counter,
        gas_reserver,
        program,
        memory_size,
    } = context;

    let program_id = program.id();
    let kind = dispatch.kind();

    log::debug!("Executing program {}", program_id);
    log::debug!("Executing dispatch {:?}", dispatch);

    let static_pages = program.static_pages();
    let allocations = program.allocations();

    check_memory(static_pages, memory_size).map_err(SystemExecutionError::PrepareMemory)?;

    // Creating allocations context.
    let allocations_context =
        AllocationsContext::new(allocations.clone(), static_pages, settings.max_pages);

    // Creating message context.
    let message_context = MessageContext::new(dispatch.clone(), program_id, msg_ctx_settings);

    // Creating value counter.
    //
    // NOTE: Value available equals free balance with message value if value
    // wasn't transferred to program yet.
    //
    // In case of second execution (between waits) - message value already
    // included in free balance or wasted.
    let value_available = balance.saturating_add(
        dispatch
            .context()
            .is_none()
            .then(|| dispatch.value())
            .unwrap_or_default(),
    );
    let value_counter = ValueCounter::new(value_available);

    let context = ProcessorContext {
        gas_counter,
        gas_allowance_counter,
        gas_reserver,
        system_reservation: None,
        value_counter,
        allocations_context,
        message_context,
        block_info: settings.block_info,
        max_pages: settings.max_pages,
        page_costs: settings.page_costs,
        existential_deposit: settings.existential_deposit,
        program_id,
        program_candidates_data: Default::default(),
        program_rents: Default::default(),
        host_fn_weights: settings.host_fn_weights,
        forbidden_funcs: settings.forbidden_funcs,
        mailbox_threshold: settings.mailbox_threshold,
        waitlist_cost: settings.waitlist_cost,
        dispatch_hold_cost: settings.dispatch_hold_cost,
        reserve_for: settings.reserve_for,
        reservation: settings.reservation,
        random_data: settings.random_data,
        rent_cost: settings.rent_cost,
    };

    let lazy_pages_weights = context.page_costs.lazy_pages_weights();

    // Creating externalities.
    let ext = E::Ext::new(context);

    // Execute program in backend env.
    let execute = || {
        let env = E::new(
            ext,
            program.code_bytes(),
            kind,
            program.code().exports().clone(),
            memory_size,
        )
        .map_err(EnvironmentError::from_infallible)?;
        env.execute(|memory, stack_end, globals_config| {
            prepare_memory::<E::Ext, E::Memory>(
                memory,
                program_id,
<<<<<<< HEAD
                program.memory_infix(),
                &mut pages_initial_data,
=======
>>>>>>> 51669483
                static_pages,
                stack_end,
                globals_config,
                lazy_pages_weights,
            )
        })
    };
    let (termination, memory, ext) = match execute() {
        Ok(report) => {
            let BackendReport {
                termination_reason,
                memory_wrap: mut memory,
                ext,
            } = report;

            let mut termination = match termination_reason {
                TerminationReason::Actor(reason) => reason,
                TerminationReason::System(reason) => {
                    return Err(ExecutionError::System(reason.into()))
                }
            };

            // released pages initial data will be added to `pages_initial_data` after execution.
            E::Ext::lazy_pages_post_execution_actions(&mut memory);

            if !E::Ext::lazy_pages_status().is_normal() {
                termination = ext.current_counter_type().into()
            }

            (termination, memory, ext)
        }
        Err(EnvironmentError::System(e)) => {
            return Err(ExecutionError::System(SystemExecutionError::Environment(
                e.to_string(),
            )))
        }
        Err(EnvironmentError::PrepareMemory(gas_amount, PrepareMemoryError::Actor(e))) => {
            return Err(ExecutionError::Actor(ActorExecutionError {
                gas_amount,
                reason: ActorExecutionErrorReplyReason::PrepareMemory(e),
            }))
        }
        Err(EnvironmentError::PrepareMemory(_gas_amount, PrepareMemoryError::System(e))) => {
            return Err(ExecutionError::System(e.into()));
        }
        Err(EnvironmentError::Actor(gas_amount, err)) => {
            log::trace!("ActorExecutionErrorReplyReason::Environment({err}) occurred");
            return Err(ExecutionError::Actor(ActorExecutionError {
                gas_amount,
                reason: ActorExecutionErrorReplyReason::Environment,
            }));
        }
    };

    log::debug!("Termination reason: {:?}", termination);

    let info = ext
        .into_ext_info(&memory)
        .map_err(SystemExecutionError::IntoExtInfo)?;

    // Parsing outcome.
    let kind = match termination {
        ActorTerminationReason::Exit(value_dest) => DispatchResultKind::Exit(value_dest),
        ActorTerminationReason::Leave | ActorTerminationReason::Success => {
            DispatchResultKind::Success
        }
        ActorTerminationReason::Trap(explanation) => {
            log::debug!("💥 Trap during execution of {program_id}\n📔 Explanation: {explanation}");
            DispatchResultKind::Trap(explanation)
        }
        ActorTerminationReason::Wait(duration, waited_type) => {
            DispatchResultKind::Wait(duration, waited_type)
        }
        ActorTerminationReason::GasAllowanceExceeded => DispatchResultKind::GasAllowanceExceed,
    };

    // With lazy-pages we update some page data in storage,
    // when it has been write accessed, so no need to compare old and new page data.
    let page_update = info.pages_data;

    // Getting new programs that are scheduled to be initialized (respected messages are in `generated_dispatches` collection)
    let program_candidates = info.program_candidates_data;

    // Output
    Ok(DispatchResult {
        kind,
        dispatch,
        program_id,
        context_store: info.context_store,
        generated_dispatches: info.generated_dispatches,
        awakening: info.awakening,
        reply_deposits: info.reply_deposits,
        program_candidates,
        program_rents: info.program_rents,
        gas_amount: info.gas_amount,
        gas_reserver: Some(info.gas_reserver),
        system_reservation_context: info.system_reservation_context,
        page_update,
        allocations: info.allocations,
    })
}

/// !!! FOR TESTING / INFORMATIONAL USAGE ONLY
#[allow(clippy::too_many_arguments)]
pub fn execute_for_reply<E, EP>(
    function: EP,
    instrumented_code: InstrumentedCode,
    allocations: Option<BTreeSet<WasmPage>>,
    program_info: Option<(ProgramId, MemoryInfix)>,
    payload: Vec<u8>,
    gas_limit: u64,
    block_info: BlockInfo,
) -> Result<Vec<u8>, String>
where
    E: Environment<EP>,
    E::Ext: ProcessorExternalities + BackendExternalities + 'static,
    <E::Ext as Externalities>::UnrecoverableError: BackendSyscallError,
    EP: WasmEntryPoint,
{
<<<<<<< HEAD
    let (program_id, memory_infix) = program_info.unwrap_or_default();
    let program = Program::new(program_id, memory_infix, instrumented_code);
    let mut pages_initial_data: BTreeMap<GearPage, PageBuf> =
        pages_initial_data.unwrap_or_default();
=======
    let program = Program::new(program_id.unwrap_or_default(), instrumented_code);
>>>>>>> 51669483
    let static_pages = program.static_pages();
    let allocations = allocations.unwrap_or_else(|| program.allocations().clone());

    let memory_size = if let Some(page) = allocations.iter().next_back() {
        page.inc()
            .map_err(|err| err.to_string())
            .expect("Memory size overflow, impossible")
    } else if static_pages != WasmPage::from(0) {
        static_pages
    } else {
        0.into()
    };

    let context = ProcessorContext {
        gas_counter: GasCounter::new(gas_limit),
        gas_allowance_counter: GasAllowanceCounter::new(gas_limit),
        gas_reserver: GasReserver::new(&Default::default(), Default::default(), Default::default()),
        value_counter: ValueCounter::new(Default::default()),
        allocations_context: AllocationsContext::new(allocations, static_pages, 512.into()),
        message_context: MessageContext::new(
            IncomingDispatch::new(
                DispatchKind::Handle,
                IncomingMessage::new(
                    Default::default(),
                    Default::default(),
                    payload
                        .try_into()
                        .map_err(|e| format!("Failed to create payload: {e:?}"))?,
                    gas_limit,
                    Default::default(),
                    Default::default(),
                ),
                None,
            ),
            program.id(),
            ContextSettings::new(0, 0, 0, 0, 0, 0),
        ),
        block_info,
        max_pages: 512.into(),
        page_costs: Default::default(),
        existential_deposit: Default::default(),
        program_id: program.id(),
        program_candidates_data: Default::default(),
        program_rents: Default::default(),
        host_fn_weights: Default::default(),
        forbidden_funcs: Default::default(),
        mailbox_threshold: Default::default(),
        waitlist_cost: Default::default(),
        dispatch_hold_cost: Default::default(),
        reserve_for: Default::default(),
        reservation: Default::default(),
        random_data: Default::default(),
        system_reservation: Default::default(),
        rent_cost: Default::default(),
    };

    let lazy_pages_weights = context.page_costs.lazy_pages_weights();

    // Creating externalities.
    let ext = E::Ext::new(context);

    // Execute program in backend env.
    let f = || {
        let env = E::new(
            ext,
            program.code_bytes(),
            function,
            program.code().exports().clone(),
            memory_size,
        )
        .map_err(EnvironmentError::from_infallible)?;
        env.execute(|memory, stack_end, globals_config| {
            prepare_memory::<E::Ext, E::Memory>(
                memory,
<<<<<<< HEAD
                program_id,
                memory_infix,
                &mut pages_initial_data,
=======
                program.id(),
>>>>>>> 51669483
                static_pages,
                stack_end,
                globals_config,
                lazy_pages_weights,
            )
        })
    };

    let (termination, memory, ext) = match f() {
        Ok(report) => {
            let BackendReport {
                termination_reason,
                memory_wrap,
                ext,
            } = report;

            let termination_reason = match termination_reason {
                TerminationReason::Actor(reason) => reason,
                TerminationReason::System(reason) => {
                    return Err(format!("Backend error: {reason}"))
                }
            };

            (termination_reason, memory_wrap, ext)
        }
        Err(e) => return Err(format!("Backend error: {e}")),
    };

    match termination {
        ActorTerminationReason::Exit(_)
        | ActorTerminationReason::Leave
        | ActorTerminationReason::Wait(_, _) => {
            return Err("Execution has incorrect termination reason".into())
        }
        ActorTerminationReason::Success => (),
        ActorTerminationReason::Trap(explanation) => {
            return Err(format!(
                "Program execution failed with error: {explanation}"
            ));
        }
        ActorTerminationReason::GasAllowanceExceeded => return Err("Unreachable".into()),
    };

    let info = ext
        .into_ext_info(&memory)
        .map_err(|e| format!("Backend postprocessing error: {e:?}"))?;

    log::debug!(
        "[execute_for_reply] Gas burned: {}",
        info.gas_amount.burned()
    );

    for (dispatch, _, _) in info.generated_dispatches {
        if matches!(dispatch.kind(), DispatchKind::Reply) {
            return Ok(dispatch.payload_bytes().to_vec());
        }
    }

    Err("Reply not found".into())
}

#[cfg(test)]
mod tests {
    use super::*;
    use gear_backend_common::lazy_pages::Status;
    use gear_core::pages::WasmPage;

    struct TestExt;
    struct LazyTestExt;

    impl ProcessorExternalities for TestExt {
        fn new(_context: ProcessorContext) -> Self {
            Self
        }

        fn lazy_pages_init_for_program(
            _mem: &mut impl Memory,
            _prog_id: ProgramId,
            _memory_infix: MemoryInfix,
            _stack_end: Option<WasmPage>,
            _globals_config: GlobalsAccessConfig,
            _lazy_pages_weights: LazyPagesWeights,
        ) {
        }

        fn lazy_pages_post_execution_actions(_mem: &mut impl Memory) {}
        fn lazy_pages_status() -> Status {
            Status::Normal
        }
    }

    impl ProcessorExternalities for LazyTestExt {
        fn new(_context: ProcessorContext) -> Self {
            Self
        }

        fn lazy_pages_init_for_program(
            _mem: &mut impl Memory,
            _prog_id: ProgramId,
            _memory_infix: MemoryInfix,
            _stack_end: Option<WasmPage>,
            _globals_config: GlobalsAccessConfig,
            _lazy_pages_weights: LazyPagesWeights,
        ) {
        }

        fn lazy_pages_post_execution_actions(_mem: &mut impl Memory) {}
        fn lazy_pages_status() -> Status {
            Status::Normal
        }
    }

    #[test]
    fn check_memory_insufficient() {
        let res = check_memory(8.into(), 4.into());
        assert_eq!(res, Err(SystemPrepareMemoryError::InsufficientMemorySize));
    }

    #[test]
    fn check_memory_ok() {
        check_memory(4.into(), 8.into()).unwrap();
    }
}<|MERGE_RESOLUTION|>--- conflicted
+++ resolved
@@ -46,13 +46,8 @@
         ContextSettings, DispatchKind, IncomingDispatch, IncomingMessage, MessageContext,
         WasmEntryPoint,
     },
-<<<<<<< HEAD
-    pages::{GearPage, PageU32Size, WasmPage},
+    pages::{PageU32Size, WasmPage},
     program::{MemoryInfix, Program},
-=======
-    pages::{PageU32Size, WasmPage},
-    program::Program,
->>>>>>> 51669483
     reservation::GasReserver,
 };
 use scale_info::{
@@ -106,11 +101,7 @@
 fn prepare_memory<ProcessorExt: ProcessorExternalities, EnvMem: Memory>(
     mem: &mut EnvMem,
     program_id: ProgramId,
-<<<<<<< HEAD
     memory_infix: MemoryInfix,
-    pages_data: &mut BTreeMap<GearPage, PageBuf>,
-=======
->>>>>>> 51669483
     static_pages: WasmPage,
     stack_end: Option<u32>,
     globals_config: GlobalsAccessConfig,
@@ -134,42 +125,14 @@
         None
     };
 
-<<<<<<< HEAD
-    // Set initial data for pages
-    for (page, data) in pages_data.iter_mut() {
-        mem.write(page.offset(), data)
-            .map_err(|err| SystemPrepareMemoryError::InitialDataWriteFailed(*page, err))?;
-    }
-
-    if ProcessorExt::LAZY_PAGES_ENABLED {
-        lazy_pages_check_initial_data(pages_data)?;
-
-        ProcessorExt::lazy_pages_init_for_program(
-            mem,
-            program_id,
-            memory_infix,
-            stack_end,
-            globals_config,
-            lazy_pages_weights,
-        );
-    } else {
-        // If we executes without lazy pages, then we have to save all initial data for static pages,
-        // in order to be able to identify pages, which has been changed during execution.
-        // Skip stack page if they are specified.
-        let begin = stack_end.unwrap_or_default();
-
-        if pages_data.keys().any(|&p| p < begin.to_page()) {
-            return Err(ActorPrepareMemoryError::StackPagesHaveInitialData.into());
-        }
-=======
     ProcessorExt::lazy_pages_init_for_program(
         mem,
         program_id,
+        memory_infix,
         stack_end,
         globals_config,
         lazy_pages_weights,
     );
->>>>>>> 51669483
 
     Ok(())
 }
@@ -274,11 +237,7 @@
             prepare_memory::<E::Ext, E::Memory>(
                 memory,
                 program_id,
-<<<<<<< HEAD
                 program.memory_infix(),
-                &mut pages_initial_data,
-=======
->>>>>>> 51669483
                 static_pages,
                 stack_end,
                 globals_config,
@@ -398,14 +357,8 @@
     <E::Ext as Externalities>::UnrecoverableError: BackendSyscallError,
     EP: WasmEntryPoint,
 {
-<<<<<<< HEAD
     let (program_id, memory_infix) = program_info.unwrap_or_default();
     let program = Program::new(program_id, memory_infix, instrumented_code);
-    let mut pages_initial_data: BTreeMap<GearPage, PageBuf> =
-        pages_initial_data.unwrap_or_default();
-=======
-    let program = Program::new(program_id.unwrap_or_default(), instrumented_code);
->>>>>>> 51669483
     let static_pages = program.static_pages();
     let allocations = allocations.unwrap_or_else(|| program.allocations().clone());
 
@@ -480,13 +433,8 @@
         env.execute(|memory, stack_end, globals_config| {
             prepare_memory::<E::Ext, E::Memory>(
                 memory,
-<<<<<<< HEAD
                 program_id,
                 memory_infix,
-                &mut pages_initial_data,
-=======
-                program.id(),
->>>>>>> 51669483
                 static_pages,
                 stack_end,
                 globals_config,
