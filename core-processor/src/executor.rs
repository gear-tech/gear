--- conflicted
+++ resolved
@@ -40,20 +40,15 @@
     context: ExecutionContext,
     settings: ExecutionSettings,
     msg_ctx_settings: ContextSettings,
-    entry_point: Option<&str>,
 ) -> Result<DispatchResult, ExecutionError> {
     let ExecutableActor {
         program,
         balance,
-        mut pages_data,
+        pages_data,
     } = actor;
 
     let program_id = program.id();
-    let kind = if let Some(func_name) = entry_point {
-        func_name
-    } else {
-        dispatch.kind().into_entry()
-    };
+    let kind = dispatch.kind();
 
     log::debug!("Executing program {}", program_id);
     log::debug!("Executing dispatch {:?}", dispatch);
@@ -240,31 +235,6 @@
     let stack_end_page = env.get_stack_mem_end();
     log::trace!("Stack end page = {:?}", stack_end_page);
 
-<<<<<<< HEAD
-    // Running backend.
-    let BackendReport { termination, info } =
-        match env.execute(kind, |wasm_memory_addr| {
-            // accessed lazy pages old data will be added to `initial_pages`
-            // TODO: if post execution actions err is connected, with removing pages protections,
-            // then we should panic here, because protected pages may cause UB later, during err handling,
-            // if somebody will try to access this pages.
-            if A::is_lazy_pages_enabled() {
-                A::lazy_pages_post_execution_actions(&mut pages_initial_data, wasm_memory_addr)
-            } else {
-                Ok(())
-            }
-        }) {
-            Ok(report) => report,
-            Err(e) => {
-                return Err(ExecutionError {
-                    program_id,
-                    gas_amount: e.gas_amount.clone(),
-                    reason: Some(ExecutionErrorReason::Backend(e.to_string())),
-                    allowance_exceed: false,
-                })
-            }
-        };
-=======
     // Execute program in backend env.
     let BackendReport { termination, info } = match env.execute(kind.into_entry(), |mem| {
         // released pages initial data will be added to `pages_data`
@@ -283,7 +253,6 @@
             })
         }
     };
->>>>>>> f0f52ac0
 
     log::trace!("term reason = {:?}", termination);
 
