// This file is part of Gear.

// Copyright (C) 2021-2025 Gear Technologies Inc.
// SPDX-License-Identifier: GPL-3.0-or-later WITH Classpath-exception-2.0

// This program is free software: you can redistribute it and/or modify
// it under the terms of the GNU General Public License as published by
// the Free Software Foundation, either version 3 of the License, or
// (at your option) any later version.

// This program is distributed in the hope that it will be useful,
// but WITHOUT ANY WARRANTY; without even the implied warranty of
// MERCHANTABILITY or FITNESS FOR A PARTICULAR PURPOSE. See the
// GNU General Public License for more details.

// You should have received a copy of the GNU General Public License
// along with this program. If not, see <https://www.gnu.org/licenses/>.

use crate::{
    common::{
        ActorExecutionError, ActorExecutionErrorReplyReason, DispatchResult, DispatchResultKind,
        ExecutionError, Program, SystemExecutionError, WasmExecutionContext,
    },
    configs::{BlockInfo, ExecutionSettings},
    ext::{ProcessorContext, ProcessorExternalities},
};
use alloc::{format, string::String, vec::Vec};
use gear_core::{
<<<<<<< HEAD
    code::{CodeMetadata, InstrumentedCode},
    env::Externalities,
=======
    code::InstrumentedCode,
    env::{Externalities, WasmEntryPoint},
>>>>>>> 663b11ab
    gas::{GasAllowanceCounter, GasCounter, ValueCounter},
    ids::ActorId,
    memory::AllocationsContext,
    message::{ContextSettings, DispatchKind, IncomingDispatch, IncomingMessage, MessageContext},
    pages::{numerated::tree::IntervalsTree, WasmPage},
    program::MemoryInfix,
    reservation::GasReserver,
};
use gear_core_backend::{
    env::{BackendReport, Environment, EnvironmentError},
    error::{
        ActorTerminationReason, BackendAllocSyscallError, BackendSyscallError, RunFallibleError,
        TerminationReason,
    },
    BackendExternalities,
};

/// Execute wasm with dispatch and return dispatch result.
pub(crate) fn execute_wasm<Ext>(
    balance: u128,
    dispatch: IncomingDispatch,
    context: WasmExecutionContext,
    settings: ExecutionSettings,
    msg_ctx_settings: ContextSettings,
) -> Result<DispatchResult, ExecutionError>
where
    Ext: ProcessorExternalities + BackendExternalities + Send + 'static,
    <Ext as Externalities>::AllocError:
        BackendAllocSyscallError<ExtError = Ext::UnrecoverableError>,
    RunFallibleError: From<Ext::FallibleError>,
    <Ext as Externalities>::UnrecoverableError: BackendSyscallError,
{
    let WasmExecutionContext {
        gas_counter,
        gas_allowance_counter,
        gas_reserver,
        program,
        memory_size,
    } = context;

    // TODO: consider avoiding cloning here.
    let initial_gas_reserver = gas_reserver.clone();

    let kind = dispatch.kind();

    log::debug!("Executing program {}", program.id);
    log::debug!("Executing dispatch {:?}", dispatch);

    // Creating allocations context.
    let allocations_context = AllocationsContext::try_new(
        memory_size,
        program.allocations,
        program.code_metadata.static_pages(),
        program.code_metadata.stack_end(),
        settings.max_pages,
    )
    .map_err(SystemExecutionError::from)?;

    // Creating message context.
    let message_context = MessageContext::new(dispatch.clone(), program.id, msg_ctx_settings);

    // Creating value counter.
    //
    // NOTE: Value available equals free balance with message value if value
    // wasn't transferred to program yet.
    //
    // In case of second execution (between waits) - message value already
    // included in free balance or wasted.
    let value_available = balance.saturating_add(if dispatch.context().is_none() {
        dispatch.value()
    } else {
        Default::default()
    });
    let value_counter = ValueCounter::new(value_available);

    let context = ProcessorContext {
        gas_counter,
        gas_allowance_counter,
        gas_reserver,
        system_reservation: None,
        value_counter,
        allocations_context,
        message_context,
        block_info: settings.block_info,
        performance_multiplier: settings.performance_multiplier,
        program_id: program.id,
        program_candidates_data: Default::default(),
        forbidden_funcs: settings.forbidden_funcs,
        reserve_for: settings.reserve_for,
        random_data: settings.random_data,
        gas_multiplier: settings.gas_multiplier,
        existential_deposit: settings.existential_deposit,
        mailbox_threshold: settings.mailbox_threshold,
        costs: settings.ext_costs,
    };

    // Creating externalities.
    let ext = Ext::new(context);

    // Execute program in backend env.
    let execute = || {
        let env = Environment::new(
            ext,
            program.instrumented_code.bytes(),
            kind,
            program.code_metadata.exports().clone(),
            memory_size,
        )?;
        env.execute(|ctx, memory, globals_config| {
            Ext::lazy_pages_init_for_program(
                ctx,
                memory,
                program.id,
                program.memory_infix,
                program.code_metadata.stack_end(),
                globals_config,
                settings.lazy_pages_costs,
            )
        })
    };

    let (termination, mut store, memory, ext) = match execute() {
        Ok(report) => {
            let BackendReport {
                termination_reason,
                mut store,
                mut memory,
                ext,
            } = report;

            let mut termination = match termination_reason {
                TerminationReason::Actor(reason) => reason,
                TerminationReason::System(reason) => {
                    return Err(ExecutionError::System(reason.into()));
                }
            };

            // released pages initial data will be added to `pages_initial_data` after execution.
            Ext::lazy_pages_post_execution_actions(&mut store, &mut memory);

            if !Ext::lazy_pages_status().is_normal() {
                termination = ext.current_counter_type().into()
            }

            (termination, store, memory, ext)
        }
        Err(EnvironmentError::System(e)) => {
            return Err(ExecutionError::System(SystemExecutionError::Environment(e)));
        }
        Err(EnvironmentError::Actor(gas_amount, err)) => {
            log::trace!("ActorExecutionErrorReplyReason::Environment({err}) occurred");
            return Err(ExecutionError::Actor(ActorExecutionError {
                gas_amount,
                reason: ActorExecutionErrorReplyReason::Environment,
            }));
        }
    };

    log::debug!("Termination reason: {:?}", termination);

    let info = ext
        .into_ext_info(&mut store, &memory)
        .map_err(SystemExecutionError::IntoExtInfo)?;

    // Parsing outcome.
    let kind = match termination {
        ActorTerminationReason::Exit(value_dest) => DispatchResultKind::Exit(value_dest),
        ActorTerminationReason::Leave | ActorTerminationReason::Success => {
            DispatchResultKind::Success
        }
        ActorTerminationReason::Trap(explanation) => {
            log::debug!(
                "💥 Trap during execution of {}\n📔 Explanation: {explanation}",
                program.id
            );
            DispatchResultKind::Trap(explanation)
        }
        ActorTerminationReason::Wait(duration, waited_type) => {
            DispatchResultKind::Wait(duration, waited_type)
        }
        ActorTerminationReason::GasAllowanceExceeded => DispatchResultKind::GasAllowanceExceed,
    };

    // With lazy-pages we update some page data in storage,
    // when it has been write accessed, so no need to compare old and new page data.
    let page_update = info.pages_data;

    // Getting new programs that are scheduled to be initialized (respected messages are in `generated_dispatches` collection)
    let program_candidates = info.program_candidates_data;

    // Triggering update of gas reserver only in case of it changed.
    let gas_reserver = initial_gas_reserver
        .ne(&info.gas_reserver)
        .then_some(info.gas_reserver);

    // Output
    Ok(DispatchResult {
        kind,
        dispatch,
        program_id: program.id,
        context_store: info.context_store,
        generated_dispatches: info.generated_dispatches,
        awakening: info.awakening,
        reply_deposits: info.reply_deposits,
        program_candidates,
        gas_amount: info.gas_amount,
        gas_reserver,
        system_reservation_context: info.system_reservation_context,
        page_update,
        allocations: info.allocations,
        reply_sent: info.reply_sent,
    })
}

/// !!! FOR TESTING / INFORMATIONAL USAGE ONLY
#[allow(clippy::too_many_arguments)]
pub fn execute_for_reply<Ext, EP>(
    function: EP,
    instrumented_code: InstrumentedCode,
    code_metadata: CodeMetadata,
    allocations: Option<IntervalsTree<WasmPage>>,
    program_info: Option<(ActorId, MemoryInfix)>,
    payload: Vec<u8>,
    gas_limit: u64,
    block_info: BlockInfo,
) -> Result<Vec<u8>, String>
where
    Ext: ProcessorExternalities + BackendExternalities + Send + 'static,
    <Ext as Externalities>::AllocError:
        BackendAllocSyscallError<ExtError = Ext::UnrecoverableError>,
    RunFallibleError: From<Ext::FallibleError>,
    <Ext as Externalities>::UnrecoverableError: BackendSyscallError,
    EP: WasmEntryPoint,
{
    let (program_id, memory_infix) = program_info.unwrap_or_default();
    let program = Program {
        id: program_id,
        memory_infix,
        instrumented_code,
        code_metadata,
        allocations: allocations.unwrap_or_default(),
    };
    let static_pages = program.code_metadata.static_pages();
    let memory_size = program
        .allocations
        .end()
        .map(|p| p.inc())
        .unwrap_or(static_pages);

    let message_context = MessageContext::new(
        IncomingDispatch::new(
            DispatchKind::Handle,
            IncomingMessage::new(
                Default::default(),
                Default::default(),
                payload
                    .try_into()
                    .map_err(|e| format!("Failed to create payload: {e:?}"))?,
                gas_limit,
                Default::default(),
                Default::default(),
            ),
            None,
        ),
        program.id,
        Default::default(),
    );

    let context = ProcessorContext {
        gas_counter: GasCounter::new(gas_limit),
        gas_allowance_counter: GasAllowanceCounter::new(gas_limit),
        gas_reserver: GasReserver::new(&Default::default(), Default::default(), Default::default()),
        value_counter: ValueCounter::new(Default::default()),
        allocations_context: AllocationsContext::try_new(
            memory_size,
            program.allocations,
            static_pages,
            program.code_metadata.stack_end(),
            512.into(),
        )
        .map_err(|e| format!("Failed to create alloc ctx: {e:?}"))?,
        message_context,
        block_info,
        performance_multiplier: gsys::Percent::new(100),
        program_id: program.id,
        program_candidates_data: Default::default(),
        forbidden_funcs: Default::default(),
        reserve_for: Default::default(),
        random_data: Default::default(),
        system_reservation: Default::default(),
        gas_multiplier: gsys::GasMultiplier::from_value_per_gas(100),
        existential_deposit: Default::default(),
        mailbox_threshold: Default::default(),
        costs: Default::default(),
    };

    // Creating externalities.
    let ext = Ext::new(context);

    // Execute program in backend env.
    let execute = || {
        let env = Environment::new(
            ext,
            program.instrumented_code.bytes(),
            function,
            program.code_metadata.exports().clone(),
            memory_size,
        )?;
        env.execute(|ctx, memory, globals_config| {
            Ext::lazy_pages_init_for_program(
                ctx,
                memory,
                program_id,
                program.memory_infix,
                program.code_metadata.stack_end(),
                globals_config,
                Default::default(),
            )
        })
    };

    let (termination, mut store, memory, ext) = match execute() {
        Ok(report) => {
            let BackendReport {
                termination_reason,
                store,
                memory,
                ext,
            } = report;

            let termination_reason = match termination_reason {
                TerminationReason::Actor(reason) => reason,
                TerminationReason::System(reason) => {
                    return Err(format!("Backend error: {reason}"));
                }
            };

            (termination_reason, store, memory, ext)
        }
        Err(e) => return Err(format!("Backend error: {e}")),
    };

    match termination {
        ActorTerminationReason::Exit(_)
        | ActorTerminationReason::Leave
        | ActorTerminationReason::Wait(_, _) => {
            return Err("Execution has incorrect termination reason".into());
        }
        ActorTerminationReason::Success => (),
        ActorTerminationReason::Trap(explanation) => {
            return Err(format!(
                "Program execution failed with error: {explanation}"
            ));
        }
        ActorTerminationReason::GasAllowanceExceeded => return Err("Unreachable".into()),
    };

    let info = ext
        .into_ext_info(&mut store, &memory)
        .map_err(|e| format!("Backend postprocessing error: {e:?}"))?;

    log::debug!(
        "[execute_for_reply] Gas burned: {}",
        info.gas_amount.burned()
    );

    for (dispatch, _, _) in info.generated_dispatches {
        if matches!(dispatch.kind(), DispatchKind::Reply) {
            return Ok(dispatch.payload_bytes().to_vec());
        }
    }

    Err("Reply not found".into())
}<|MERGE_RESOLUTION|>--- conflicted
+++ resolved
@@ -26,13 +26,8 @@
 };
 use alloc::{format, string::String, vec::Vec};
 use gear_core::{
-<<<<<<< HEAD
     code::{CodeMetadata, InstrumentedCode},
-    env::Externalities,
-=======
-    code::InstrumentedCode,
     env::{Externalities, WasmEntryPoint},
->>>>>>> 663b11ab
     gas::{GasAllowanceCounter, GasCounter, ValueCounter},
     ids::ActorId,
     memory::AllocationsContext,
