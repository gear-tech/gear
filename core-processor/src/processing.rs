// This file is part of Gear.

// Copyright (C) 2021-2022 Gear Technologies Inc.
// SPDX-License-Identifier: GPL-3.0-or-later WITH Classpath-exception-2.0

// This program is free software: you can redistribute it and/or modify
// it under the terms of the GNU General Public License as published by
// the Free Software Foundation, either version 3 of the License, or
// (at your option) any later version.

// This program is distributed in the hope that it will be useful,
// but WITHOUT ANY WARRANTY; without even the implied warranty of
// MERCHANTABILITY or FITNESS FOR A PARTICULAR PURPOSE. See the
// GNU General Public License for more details.

// You should have received a copy of the GNU General Public License
// along with this program. If not, see <https://www.gnu.org/licenses/>.

use crate::{
    common::{
        ActorExecutionErrorReason, DispatchOutcome, DispatchResult, DispatchResultKind,
        ExecutionError, JournalNote, SystemExecutionError, WasmExecutionContext,
    },
    configs::{BlockConfig, ExecutionSettings},
    context::*,
    executor,
    ext::ProcessorExt,
    precharge::SuccessfulDispatchResultKind,
};
use alloc::{collections::BTreeMap, string::ToString, vec::Vec};
use gear_backend_common::{BackendExt, BackendExtError, Environment, SystemReservationContext};
use gear_core::{
    env::Ext,
    ids::ProgramId,
    memory::{GearPage, PageBuf},
    message::{ContextSettings, DispatchKind, IncomingDispatch, ReplyMessage, StoredDispatch},
    reservation::GasReservationState,
};
use gear_core_errors::{SimpleReplyError, SimpleSignalError};

/// Process program & dispatch for it and return journal for updates.
pub fn process<E>(
    block_config: &BlockConfig,
    execution_context: ProcessExecutionContext,
    random_data: (Vec<u8>, u32),
    memory_pages: BTreeMap<GearPage, PageBuf>,
) -> Result<Vec<JournalNote>, SystemExecutionError>
where
    E: Environment,
    E::Ext: ProcessorExt + BackendExt + 'static,
    <E::Ext as Ext>::Error: BackendExtError,
{
    use crate::precharge::SuccessfulDispatchResultKind::*;

    let BlockConfig {
        block_info,
        max_pages,
        page_costs,
        existential_deposit,
        outgoing_limit,
        host_fn_weights,
        forbidden_funcs,
        mailbox_threshold,
        waitlist_cost,
        dispatch_hold_cost,
        reserve_for,
        reservation,
        write_cost,
        rent_cost,
        ..
    } = block_config.clone();

    let execution_settings = ExecutionSettings {
        block_info,
        existential_deposit,
        max_pages,
        page_costs,
        host_fn_weights,
        forbidden_funcs,
        mailbox_threshold,
        waitlist_cost,
        dispatch_hold_cost,
        reserve_for,
        reservation,
        random_data,
        rent_cost,
    };

    let dispatch = execution_context.dispatch;
    let balance = execution_context.balance;
    let program_id = execution_context.program.id();
    let execution_context = WasmExecutionContext {
        origin: execution_context.origin,
        gas_counter: execution_context.gas_counter,
        gas_allowance_counter: execution_context.gas_allowance_counter,
        gas_reserver: execution_context.gas_reserver,
        program: execution_context.program,
        pages_initial_data: memory_pages,
        memory_size: execution_context.memory_size,
    };

    // Sending fee: double write cost for addition and removal some time soon
    // from queue.
    //
    // Scheduled sending fee: double write cost for addition and removal some time soon
    // from queue and double write cost (addition and removal) for dispatch stash.
    //
    // Waiting fee: triple write cost for addition and removal some time soon
    // from waitlist and enqueuing / sending error reply afterward.
    //
    // Waking fee: double write cost for removal from waitlist
    // and further enqueueing.
    let msg_ctx_settings = ContextSettings::new(
        write_cost.saturating_mul(2),
        write_cost.saturating_mul(4),
        write_cost.saturating_mul(3),
        write_cost.saturating_mul(2),
        write_cost.saturating_mul(2),
        outgoing_limit,
    );

    let exec_result = executor::execute_wasm::<E>(
        balance,
        dispatch.clone(),
        execution_context,
        execution_settings,
        msg_ctx_settings,
    )
    .map_err(|err| {
        log::debug!("Wasm execution error: {}", err);
        err
    });

    match exec_result {
        Ok(res) => Ok(match res.kind {
            DispatchResultKind::Trap(reason) => process_error(
                res.dispatch,
                program_id,
                res.gas_amount.burned(),
                res.system_reservation_context,
                ActorExecutionErrorReason::Trap(reason),
                true,
            ),
            DispatchResultKind::Success => process_success(Success, res),
            DispatchResultKind::Wait(duration, ref waited_type) => {
                process_success(Wait(duration, waited_type.clone()), res)
            }
            DispatchResultKind::Exit(value_destination) => {
                process_success(Exit(value_destination), res)
            }
            DispatchResultKind::GasAllowanceExceed => {
                process_allowance_exceed(dispatch, program_id, res.gas_amount.burned())
            }
        }),
        Err(ExecutionError::Actor(e)) => Ok(process_error(
            dispatch,
            program_id,
            e.gas_amount.burned(),
            SystemReservationContext::default(),
            e.reason,
            true,
        )),
        Err(ExecutionError::System(e)) => Err(e),
    }
}

/// Helper function for journal creation in trap/error case
pub fn process_error(
    dispatch: IncomingDispatch,
    program_id: ProgramId,
    gas_burned: u64,
    system_reservation_ctx: SystemReservationContext,
    err: ActorExecutionErrorReason,
    executed: bool,
) -> Vec<JournalNote> {
    let mut journal = Vec::new();

    let message_id = dispatch.id();
    let origin = dispatch.source();
    let value = dispatch.value();

    journal.push(JournalNote::GasBurned {
        message_id,
        amount: gas_burned,
    });

    // We check if value is greater than zero to don't provide
    // no-op journal note.
    //
    // We also check if dispatch had context of previous executions:
    // it's existence shows that we have processed message after
    // being waken, so the value were already transferred in
    // execution, where `gr_wait` was called.
    if dispatch.context().is_none() && value != 0 {
        // Send back value
        journal.push(JournalNote::SendValue {
            from: origin,
            to: None,
            value,
        });
    }

    if let Some(amount) = system_reservation_ctx.current_reservation {
        journal.push(JournalNote::SystemReserveGas { message_id, amount });
    }

    if system_reservation_ctx.has_any() {
        if !dispatch.is_error_reply()
            && !matches!(dispatch.kind(), DispatchKind::Signal | DispatchKind::Init)
        {
            journal.push(JournalNote::SendSignal {
                message_id,
                destination: program_id,
                err: SimpleSignalError::Execution(err.as_simple()),
            });
        }

        journal.push(JournalNote::SystemUnreserveGas { message_id });
    }

    if !dispatch.is_reply() && dispatch.kind() != DispatchKind::Signal {
        // This expect panic is unreachable, unless error message is too large or max payload size is too small.
        let err_payload = err
            .to_string()
            .into_bytes()
            .try_into()
            .unwrap_or_else(|_| unreachable!("Error message is too large"));
        let err = SimpleReplyError::Execution(err.as_simple());

        // # Safety
        //
        // 1. The dispatch.id() has already been checked
        // 2. This reply message is generated by our system
        //
        // So, the message id of this reply message will not be duplicated.
        let dispatch = ReplyMessage::system(dispatch.id(), err_payload, err).into_dispatch(
            program_id,
            dispatch.source(),
            dispatch.id(),
        );

        journal.push(JournalNote::SendDispatch {
            message_id,
            dispatch,
            delay: 0,
            reservation: None,
        });
    }

    let outcome = match dispatch.kind() {
        DispatchKind::Init => DispatchOutcome::InitFailure {
            program_id,
            origin,
            reason: err.to_string(),
            executed,
        },
        _ => DispatchOutcome::MessageTrap {
            program_id,
            trap: err.to_string(),
        },
    };

    journal.push(JournalNote::MessageDispatched {
        message_id,
        source: origin,
        outcome,
    });
    journal.push(JournalNote::MessageConsumed(message_id));

    journal
}

/// Helper function for journal creation in success case
pub fn process_success(
    kind: SuccessfulDispatchResultKind,
    dispatch_result: DispatchResult,
) -> Vec<JournalNote> {
    use crate::precharge::SuccessfulDispatchResultKind::*;

    let DispatchResult {
        dispatch,
        generated_dispatches,
        awakening,
        program_candidates,
        program_rents,
        gas_amount,
        gas_reserver,
        system_reservation_context,
        page_update,
        program_id,
        context_store,
        allocations,
        ..
    } = dispatch_result;

    let mut journal = Vec::new();

    let message_id = dispatch.id();
    let origin = dispatch.source();
    let value = dispatch.value();

    journal.push(JournalNote::GasBurned {
        message_id,
        amount: gas_amount.burned(),
    });

    if let Some(gas_reserver) = gas_reserver {
        journal.extend(gas_reserver.states().iter().flat_map(
            |(&reservation_id, &state)| match state {
                GasReservationState::Exists { .. } => None,
                GasReservationState::Created {
                    amount, duration, ..
                } => Some(JournalNote::ReserveGas {
                    message_id,
                    reservation_id,
                    program_id,
                    amount,
                    duration,
                }),
                GasReservationState::Removed { expiration } => Some(JournalNote::UnreserveGas {
                    reservation_id,
                    program_id,
                    expiration,
                }),
            },
        ));

        journal.push(JournalNote::UpdateGasReservations {
            program_id,
            reserver: gas_reserver,
        });
    }

    if let Some(amount) = system_reservation_context.current_reservation {
        journal.push(JournalNote::SystemReserveGas { message_id, amount });
    }

    // We check if value is greater than zero to don't provide
    // no-op journal note.
    //
    // We also check if dispatch had context of previous executions:
    // it's existence shows that we have processed message after
    // being waken, so the value were already transferred in
    // execution, where `gr_wait` was called.
    if dispatch.context().is_none() && value != 0 {
        // Send value further
        journal.push(JournalNote::SendValue {
            from: origin,
            to: Some(program_id),
            value,
        });
    }

    // Must be handled before handling generated dispatches.
    for (code_id, candidates) in program_candidates {
        journal.push(JournalNote::StoreNewPrograms {
            code_id,
            candidates,
        });
    }

    // Sending auto-generated reply about success execution.
    if matches!(kind, SuccessfulDispatchResultKind::Success)
        && !context_store.reply_sent()
        && !dispatch.is_reply()
        && dispatch.kind() != DispatchKind::Signal
    {
        let auto_reply = ReplyMessage::auto(dispatch.id()).into_dispatch(
            program_id,
            dispatch.source(),
            dispatch.id(),
        );

        journal.push(JournalNote::SendDispatch {
            message_id,
            dispatch: auto_reply,
            delay: 0,
            reservation: None,
        });
    }

    // Must be handled after processing programs creation.
    let payer = program_id;
    for (program_id, block_count) in program_rents {
        journal.push(JournalNote::PayProgramRent {
            payer,
            program_id,
            block_count,
        });
    }

    for (dispatch, delay, reservation) in generated_dispatches {
        journal.push(JournalNote::SendDispatch {
            message_id,
            dispatch,
            delay,
            reservation,
        });
    }

    for (awakening_id, delay) in awakening {
        journal.push(JournalNote::WakeMessage {
            message_id,
            program_id,
            awakening_id,
            delay,
        });
    }

    for (page_number, data) in page_update {
        journal.push(JournalNote::UpdatePage {
            program_id,
            page_number,
            data,
        })
    }

    if !allocations.is_empty() {
        journal.push(JournalNote::UpdateAllocations {
            program_id,
            allocations,
        });
    }

    let outcome = match kind {
        Wait(duration, waited_type) => {
            journal.push(JournalNote::WaitDispatch {
                dispatch: dispatch.into_stored(program_id, context_store),
                duration,
                waited_type,
            });

            return journal;
        }
        Success => match dispatch.kind() {
            DispatchKind::Init => DispatchOutcome::InitSuccess { program_id },
            _ => DispatchOutcome::Success,
        },
        Exit(value_destination) => {
            journal.push(JournalNote::ExitDispatch {
                id_exited: program_id,
                value_destination,
            });

            DispatchOutcome::Exit { program_id }
        }
    };

    if system_reservation_context.has_any() {
        journal.push(JournalNote::SystemUnreserveGas { message_id });
    }

    journal.push(JournalNote::MessageDispatched {
        message_id,
        source: origin,
        outcome,
    });
    journal.push(JournalNote::MessageConsumed(message_id));
    journal
}

pub fn process_allowance_exceed(
    dispatch: IncomingDispatch,
    program_id: ProgramId,
    gas_burned: u64,
) -> Vec<JournalNote> {
    let mut journal = Vec::with_capacity(1);

    let (kind, message, opt_context) = dispatch.into_parts();

    let dispatch = StoredDispatch::new(kind, message.into_stored(program_id), opt_context);

    journal.push(JournalNote::StopProcessing {
        dispatch,
        gas_burned,
    });

    journal
}

/// Helper function for journal creation in message no execution case
pub fn process_non_executable(
    dispatch: IncomingDispatch,
    program_id: ProgramId,
    system_reservation_ctx: SystemReservationContext,
) -> Vec<JournalNote> {
    // Number of notes is predetermined
    let mut journal = Vec::with_capacity(4);

    let message_id = dispatch.id();
    let source = dispatch.source();
    let value = dispatch.value();

    if value != 0 {
        // Send value back
        journal.push(JournalNote::SendValue {
            from: dispatch.source(),
            to: None,
            value,
        });
    }

    // Reply back to the message `source`
<<<<<<< HEAD
    if !dispatch.is_reply() && dispatch.kind() != DispatchKind::Signal {
=======
    if !dispatch.is_error_reply() && dispatch.kind() != DispatchKind::Signal {
>>>>>>> 9df4b021
        // This expect panic is unreachable, unless error message is too large or max payload size is too small.
        let err = SimpleReplyError::NonExecutable;
        let err_payload = err
            .to_string()
            .into_bytes()
            .try_into()
            .unwrap_or_else(|_| unreachable!("Error message is too large"));
        // # Safety
        //
        // 1. The dispatch.id() has already been checked
        // 2. This reply message is generated by our system
        //
        // So, the message id of this reply message will not be duplicated.
        let dispatch = ReplyMessage::system(dispatch.id(), err_payload, err).into_dispatch(
            program_id,
            dispatch.source(),
            dispatch.id(),
        );

        journal.push(JournalNote::SendDispatch {
            message_id,
            dispatch,
            delay: 0,
            reservation: None,
        });
    }

    if system_reservation_ctx.has_any() {
        journal.push(JournalNote::SystemUnreserveGas { message_id });
    }

    journal.push(JournalNote::MessageDispatched {
        message_id,
        source,
        outcome: DispatchOutcome::NoExecution,
    });

    journal.push(JournalNote::MessageConsumed(message_id));

    journal
}<|MERGE_RESOLUTION|>--- conflicted
+++ resolved
@@ -501,11 +501,7 @@
     }
 
     // Reply back to the message `source`
-<<<<<<< HEAD
     if !dispatch.is_reply() && dispatch.kind() != DispatchKind::Signal {
-=======
-    if !dispatch.is_error_reply() && dispatch.kind() != DispatchKind::Signal {
->>>>>>> 9df4b021
         // This expect panic is unreachable, unless error message is too large or max payload size is too small.
         let err = SimpleReplyError::NonExecutable;
         let err_payload = err
