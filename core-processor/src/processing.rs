// This file is part of Gear.

// Copyright (C) 2021-2025 Gear Technologies Inc.
// SPDX-License-Identifier: GPL-3.0-or-later WITH Classpath-exception-2.0

// This program is free software: you can redistribute it and/or modify
// it under the terms of the GNU General Public License as published by
// the Free Software Foundation, either version 3 of the License, or
// (at your option) any later version.

// This program is distributed in the hope that it will be useful,
// but WITHOUT ANY WARRANTY; without even the implied warranty of
// MERCHANTABILITY or FITNESS FOR A PARTICULAR PURPOSE. See the
// GNU General Public License for more details.

// You should have received a copy of the GNU General Public License
// along with this program. If not, see <https://www.gnu.org/licenses/>.

use crate::{
    common::{
        ActorExecutionErrorReplyReason, DispatchOutcome, DispatchResult, DispatchResultKind,
        ExecutionError, JournalNote, SystemExecutionError, WasmExecutionContext,
    },
    configs::{BlockConfig, ExecutionSettings},
    context::*,
    executor,
    ext::ProcessorExternalities,
    precharge::SuccessfulDispatchResultKind,
};
<<<<<<< HEAD
use alloc::{format, string::ToString, vec::Vec};
=======
use alloc::{string::ToString, vec::Vec};
use core::{fmt, fmt::Formatter};
>>>>>>> bb78154c
use gear_core::{
    buffer::LimitedVec,
    code::MAX_WASM_PAGES_AMOUNT,
    env::Externalities,
    ids::{prelude::*, MessageId, ProgramId},
    message::{
        ContextSettings, DispatchKind, IncomingDispatch, Payload, PayloadSizeError, ReplyMessage,
        StoredDispatch,
    },
    reservation::GasReservationState,
    str::LimitedStr,
};
use gear_core_backend::{
    error::{BackendAllocSyscallError, BackendSyscallError, RunFallibleError, TrapExplanation},
    BackendExternalities,
};
use gear_core_errors::{ErrorReplyReason, SignalCode, SimpleUnavailableActorError};

/// Process program & dispatch for it and return journal for updates.
pub fn process<Ext>(
    block_config: &BlockConfig,
    execution_context: ProcessExecutionContext,
    random_data: (Vec<u8>, u32),
) -> Result<Vec<JournalNote>, SystemExecutionError>
where
    Ext: ProcessorExternalities + BackendExternalities + Send + 'static,
    <Ext as Externalities>::AllocError:
        BackendAllocSyscallError<ExtError = Ext::UnrecoverableError>,
    RunFallibleError: From<Ext::FallibleError>,
    <Ext as Externalities>::UnrecoverableError: BackendSyscallError,
{
    use crate::precharge::SuccessfulDispatchResultKind::*;

    let BlockConfig {
        block_info,
        performance_multiplier,
        forbidden_funcs,
        reserve_for,
        gas_multiplier,
        costs,
        existential_deposit,
        mailbox_threshold,
        max_pages,
        outgoing_limit,
        outgoing_bytes_limit,
        ..
    } = block_config.clone();

    let execution_settings = ExecutionSettings {
        block_info,
        performance_multiplier,
        existential_deposit,
        mailbox_threshold,
        max_pages,
        ext_costs: costs.ext,
        lazy_pages_costs: costs.lazy_pages,
        forbidden_funcs,
        reserve_for,
        random_data,
        gas_multiplier,
    };

    let dispatch = execution_context.dispatch;
    let balance = execution_context.balance;
    let program_id = execution_context.program.id;
    let initial_reservations_amount = execution_context.gas_reserver.states().len();

    let execution_context = WasmExecutionContext {
        gas_counter: execution_context.gas_counter,
        gas_allowance_counter: execution_context.gas_allowance_counter,
        gas_reserver: execution_context.gas_reserver,
        program: execution_context.program,
        memory_size: execution_context.memory_size,
    };

    // Sending fee: double write cost for addition and removal some time soon
    // from queue.
    //
    // Scheduled sending fee: double write cost for addition and removal some time soon
    // from queue and double write cost (addition and removal) for dispatch stash.
    //
    // Waiting fee: triple write cost for addition and removal some time soon
    // from waitlist and enqueuing / sending error reply afterward.
    //
    // Waking fee: double write cost for removal from waitlist
    // and further enqueueing.
    let msg_ctx_settings = ContextSettings {
        sending_fee: costs.write.cost_for(2.into()),
        scheduled_sending_fee: costs.write.cost_for(4.into()),
        waiting_fee: costs.write.cost_for(3.into()),
        waking_fee: costs.write.cost_for(2.into()),
        reservation_fee: costs.write.cost_for(2.into()),
        outgoing_limit,
        outgoing_bytes_limit,
    };

    // TODO: add tests that system reservation is successfully unreserved after
    // actor execution error #3756.

    // Get system reservation context in order to use it if actor execution error occurs.
    let system_reservation_ctx = SystemReservationContext::from_dispatch(&dispatch);

    let exec_result = executor::execute_wasm::<Ext>(
        balance,
        dispatch.clone(),
        execution_context,
        execution_settings,
        msg_ctx_settings,
    )
    .map_err(|err| {
        log::debug!("Wasm execution error: {}", err);
        err
    });

    match exec_result {
        Ok(res) => {
            match res.kind {
                DispatchResultKind::Success
                | DispatchResultKind::Wait(_, _)
                | DispatchResultKind::Exit(_) => {
                    // assert that after processing the initial reservation is less or equal to the current one.
                    // during execution reservation amount might increase due to `system_reserve_gas` calls
                    // thus making initial reservation less than current one.
                    debug_assert!(
                        res.context_store.system_reservation()
                            >= system_reservation_ctx.previous_reservation
                    );
                    debug_assert!(
                        system_reservation_ctx.previous_reservation
                            == res.system_reservation_context.previous_reservation
                    );
                    debug_assert!(res
                        .gas_reserver
                        .as_ref()
                        .map(|reserver| initial_reservations_amount <= reserver.states().len())
                        .unwrap_or(true));

                    if let Some(allocations) = res.allocations.as_ref() {
                        debug_assert!(allocations.intervals_amount() < MAX_WASM_PAGES_AMOUNT as usize,
                            "maximum supported WASM pages amount is {MAX_WASM_PAGES_AMOUNT}, but program used {} pages",
                            allocations.intervals_amount()
                    );
                    }
                    debug_assert!(res.program_candidates.len() < 1024);
                }
                // reservation does not change in case of failure
                _ => (),
            }
            Ok(match res.kind {
                DispatchResultKind::Trap(reason) => process_execution_error(
                    res.dispatch,
                    program_id,
                    res.gas_amount.burned(),
                    res.system_reservation_context,
                    ActorExecutionErrorReplyReason::Trap(reason),
                ),

                DispatchResultKind::Success => process_success(Success, res),
                DispatchResultKind::Wait(duration, ref waited_type) => {
                    process_success(Wait(duration, waited_type.clone()), res)
                }
                DispatchResultKind::Exit(value_destination) => {
                    process_success(Exit(value_destination), res)
                }
                DispatchResultKind::GasAllowanceExceed => {
                    process_allowance_exceed(dispatch, program_id, res.gas_amount.burned())
                }
            })
        }
        Err(ExecutionError::Actor(e)) => Ok(process_execution_error(
            dispatch,
            program_id,
            e.gas_amount.burned(),
            system_reservation_ctx,
            e.reason,
        )),
        Err(ExecutionError::System(e)) => Err(e),
    }
}

enum ProcessErrorCase {
    /// Program exited.
    ProgramExited {
        /// Inheritor of an exited program.
        inheritor: ProgramId,
    },
    /// Program failed during init.
    FailedInit,
    /// Program is not initialized yet.
    Uninitialized,
    /// Given code id for program creation doesn't exist.
    CodeNotExists,
    /// Message is executable, but its execution failed due to re-instrumentation.
    ReinstrumentationFailed,
    /// Error is considered as an execution failure.
    ExecutionFailed(ActorExecutionErrorReplyReason),
}

impl fmt::Display for ProcessErrorCase {
    fn fmt(&self, f: &mut Formatter<'_>) -> fmt::Result {
        match self {
            ProcessErrorCase::ExecutionFailed(reason) => fmt::Display::fmt(reason, f),
            this => fmt::Display::fmt(&this.to_reason(), f),
        }
    }
}

impl ProcessErrorCase {
<<<<<<< HEAD
    pub fn to_reason_and_payload(&self) -> (ErrorReplyReason, LimitedStr<'static>) {
        match self {
            ProcessErrorCase::NonExecutable => {
                let reason = ErrorReplyReason::InactiveActor;
                (reason, LimitedStr::from(reason.to_string()))
            }
            ProcessErrorCase::ExecutionFailed(reason) => (
                reason.as_simple().into(),
                LimitedStr::from(reason.to_string()),
            ),
            ProcessErrorCase::ReinstrumentationFailed => {
                let err = ErrorReplyReason::ReinstrumentationFailure;
                (err, LimitedStr::from(err.to_string()))
=======
    fn to_reason(&self) -> ErrorReplyReason {
        match self {
            ProcessErrorCase::ProgramExited { .. } => {
                ErrorReplyReason::UnavailableActor(SimpleUnavailableActorError::ProgramExited)
            }
            ProcessErrorCase::FailedInit => ErrorReplyReason::UnavailableActor(
                SimpleUnavailableActorError::InitializationFailure,
            ),
            ProcessErrorCase::Uninitialized => {
                ErrorReplyReason::UnavailableActor(SimpleUnavailableActorError::Uninitialized)
            }
            ProcessErrorCase::CodeNotExists => {
                ErrorReplyReason::UnavailableActor(SimpleUnavailableActorError::ProgramNotCreated)
            }
            ProcessErrorCase::ReinstrumentationFailed => ErrorReplyReason::UnavailableActor(
                SimpleUnavailableActorError::ReinstrumentationFailure,
            ),
            ProcessErrorCase::ExecutionFailed(reason) => reason.as_simple().into(),
        }
    }

    // TODO: consider to convert `self` into `Payload` to avoid `PanicBuffer` cloning (#4594)
    fn to_payload(&self) -> Payload {
        match self {
            ProcessErrorCase::ProgramExited { inheritor } => {
                const _: () = assert!(size_of::<ProgramId>() <= Payload::MAX_LEN);
                inheritor
                    .into_bytes()
                    .to_vec()
                    .try_into()
                    .unwrap_or_else(|PayloadSizeError| {
                        unreachable!("`ProgramId` is always smaller than maximum payload size")
                    })
>>>>>>> bb78154c
            }
            ProcessErrorCase::ExecutionFailed(ActorExecutionErrorReplyReason::Trap(
                TrapExplanation::Panic(buf),
            )) => buf.inner().clone(),
            _ => Payload::default(),
        }
    }
}

fn process_error(
    dispatch: IncomingDispatch,
    program_id: ProgramId,
    gas_burned: u64,
    system_reservation_ctx: SystemReservationContext,
    case: ProcessErrorCase,
) -> Vec<JournalNote> {
    let mut journal = Vec::new();

    let message_id = dispatch.id();
    let origin = dispatch.source();
    let value = dispatch.value();

    journal.push(JournalNote::GasBurned {
        message_id,
        amount: gas_burned,
    });

    // We check if value is greater than zero to don't provide
    // no-op journal note.
    //
    // We also check if dispatch had context of previous executions:
    // it's existence shows that we have processed message after
    // being waken, so the value were already transferred in
    // execution, where `gr_wait` was called.
    if dispatch.context().is_none() && value != 0 {
        // Send back value
        journal.push(JournalNote::SendValue {
            from: origin,
            to: None,
            value,
        });
    }

    if let Some(amount) = system_reservation_ctx.current_reservation {
        journal.push(JournalNote::SystemReserveGas { message_id, amount });
    }

    if let ProcessErrorCase::ExecutionFailed(reason) = &case {
        // TODO: consider to handle error reply and init #3701
        if system_reservation_ctx.has_any()
            && !dispatch.is_error_reply()
            && !matches!(dispatch.kind(), DispatchKind::Signal | DispatchKind::Init)
        {
            journal.push(JournalNote::SendSignal {
                message_id,
                destination: program_id,
                code: SignalCode::Execution(reason.as_simple()),
            });
        }
    }

    if system_reservation_ctx.has_any() {
        journal.push(JournalNote::SystemUnreserveGas { message_id });
    }

    if !dispatch.is_reply() && dispatch.kind() != DispatchKind::Signal {
        let err = case.to_reason();
        let err_payload = case.to_payload();

        // # Safety
        //
        // 1. The dispatch.id() has already been checked
        // 2. This reply message is generated by our system
        //
        // So, the message id of this reply message will not be duplicated.
        let dispatch = ReplyMessage::system(dispatch.id(), err_payload, err).into_dispatch(
            program_id,
            dispatch.source(),
            dispatch.id(),
        );

        journal.push(JournalNote::SendDispatch {
            message_id,
            dispatch,
            delay: 0,
            reservation: None,
        });
    }

    let outcome = match case {
        ProcessErrorCase::ExecutionFailed { .. } | ProcessErrorCase::ReinstrumentationFailed => {
            let err_msg = case.to_string();
            match dispatch.kind() {
                DispatchKind::Init => DispatchOutcome::InitFailure {
                    program_id,
                    origin,
                    reason: err_msg,
                },
                _ => DispatchOutcome::MessageTrap {
                    program_id,
                    trap: err_msg,
                },
            }
        }
        ProcessErrorCase::ProgramExited { .. }
        | ProcessErrorCase::FailedInit
        | ProcessErrorCase::Uninitialized
        | ProcessErrorCase::CodeNotExists => DispatchOutcome::NoExecution,
    };

    journal.push(JournalNote::MessageDispatched {
        message_id,
        source: origin,
        outcome,
    });
    journal.push(JournalNote::MessageConsumed(message_id));

    journal
}

/// Helper function for journal creation in trap/error case.
pub fn process_execution_error(
    dispatch: IncomingDispatch,
    program_id: ProgramId,
    gas_burned: u64,
    system_reservation_ctx: SystemReservationContext,
    err: impl Into<ActorExecutionErrorReplyReason>,
) -> Vec<JournalNote> {
    process_error(
        dispatch,
        program_id,
        gas_burned,
        system_reservation_ctx,
        ProcessErrorCase::ExecutionFailed(err.into()),
    )
}

/// Helper function for journal creation in program exited case.
pub fn process_program_exited(
    context: ContextChargedForProgram,
    inheritor: ProgramId,
) -> Vec<JournalNote> {
    let ContextChargedForProgram {
        dispatch,
        gas_counter,
        destination_id,
        ..
    } = context;

    let system_reservation_ctx = SystemReservationContext::from_dispatch(&dispatch);

    process_error(
        dispatch,
        destination_id,
        gas_counter.burned(),
        system_reservation_ctx,
        ProcessErrorCase::ProgramExited { inheritor },
    )
}

/// Helper function for journal creation in program failed init case.
pub fn process_failed_init(context: ContextChargedForProgram) -> Vec<JournalNote> {
    let ContextChargedForProgram {
        dispatch,
        gas_counter,
        destination_id,
        ..
    } = context;

    let system_reservation_ctx = SystemReservationContext::from_dispatch(&dispatch);

    process_error(
        dispatch,
        destination_id,
        gas_counter.burned(),
        system_reservation_ctx,
        ProcessErrorCase::FailedInit,
    )
}

/// Helper function for journal creation in program uninitialized case.
pub fn process_uninitialized(context: ContextChargedForProgram) -> Vec<JournalNote> {
    let ContextChargedForProgram {
        dispatch,
        gas_counter,
        destination_id,
        ..
    } = context;

    let system_reservation_ctx = SystemReservationContext::from_dispatch(&dispatch);

    process_error(
        dispatch,
        destination_id,
        gas_counter.burned(),
        system_reservation_ctx,
        ProcessErrorCase::Uninitialized,
    )
}

/// Helper function for journal creation in code not exists case.
pub fn process_code_not_exists(context: ContextChargedForProgram) -> Vec<JournalNote> {
    let ContextChargedForProgram {
        dispatch,
        gas_counter,
        destination_id,
        ..
    } = context;

    let system_reservation_ctx = SystemReservationContext::from_dispatch(&dispatch);

    process_error(
        dispatch,
        destination_id,
        gas_counter.burned(),
        system_reservation_ctx,
        ProcessErrorCase::CodeNotExists,
    )
}

/// Helper function for journal creation in case of re-instrumentation error.
pub fn process_reinstrumentation_error(
    context: ContextChargedForInstrumentation,
) -> Vec<JournalNote> {
    let dispatch = context.data.dispatch;
    let program_id = context.data.destination_id;
    let gas_burned = context.data.gas_counter.burned();
    let system_reservation_ctx = SystemReservationContext::from_dispatch(&dispatch);

    process_error(
        dispatch,
        program_id,
        gas_burned,
        system_reservation_ctx,
        ProcessErrorCase::ReinstrumentationFailed,
    )
}

/// Helper function for journal creation in success case
pub fn process_success(
    kind: SuccessfulDispatchResultKind,
    dispatch_result: DispatchResult,
) -> Vec<JournalNote> {
    use crate::precharge::SuccessfulDispatchResultKind::*;

    let DispatchResult {
        dispatch,
        generated_dispatches,
        awakening,
        program_candidates,
        gas_amount,
        gas_reserver,
        system_reservation_context,
        page_update,
        program_id,
        context_store,
        allocations,
        reply_deposits,
        reply_sent,
        ..
    } = dispatch_result;

    let mut journal = Vec::new();

    let message_id = dispatch.id();
    let origin = dispatch.source();
    let value = dispatch.value();

    journal.push(JournalNote::GasBurned {
        message_id,
        amount: gas_amount.burned(),
    });

    if let Some(gas_reserver) = gas_reserver {
        journal.extend(gas_reserver.states().iter().flat_map(
            |(&reservation_id, &state)| match state {
                GasReservationState::Exists { .. } => None,
                GasReservationState::Created {
                    amount, duration, ..
                } => Some(JournalNote::ReserveGas {
                    message_id,
                    reservation_id,
                    program_id,
                    amount,
                    duration,
                }),
                GasReservationState::Removed { expiration } => Some(JournalNote::UnreserveGas {
                    reservation_id,
                    program_id,
                    expiration,
                }),
            },
        ));

        journal.push(JournalNote::UpdateGasReservations {
            program_id,
            reserver: gas_reserver,
        });
    }

    if let Some(amount) = system_reservation_context.current_reservation {
        journal.push(JournalNote::SystemReserveGas { message_id, amount });
    }

    // We check if value is greater than zero to don't provide
    // no-op journal note.
    //
    // We also check if dispatch had context of previous executions:
    // it's existence shows that we have processed message after
    // being waken, so the value were already transferred in
    // execution, where `gr_wait` was called.
    if dispatch.context().is_none() && value != 0 {
        // Send value further
        journal.push(JournalNote::SendValue {
            from: origin,
            to: Some(program_id),
            value,
        });
    }

    // Must be handled before handling generated dispatches.
    for (code_id, candidates) in program_candidates {
        let size = candidates.len();
        journal.push(JournalNote::StoreNewPrograms {
            program_id,
            code_id,
            candidates: LimitedVec::try_from(candidates).unwrap_or_else(|_| {
                let msg = format!("program_candidates is too big: limit 1024, got {}", size);
                log::error!("{msg}");
                unreachable!("{msg}")
            }),
        });
    }

    // Sending auto-generated reply about success execution.
    if !matches!(kind, SuccessfulDispatchResultKind::Wait(_, _))
        && !matches!(dispatch.kind(), DispatchKind::Reply | DispatchKind::Signal)
        && !reply_sent
    {
        let auto_reply = ReplyMessage::auto(dispatch.id()).into_dispatch(
            program_id,
            dispatch.source(),
            dispatch.id(),
        );

        journal.push(JournalNote::SendDispatch {
            message_id,
            dispatch: auto_reply,
            delay: 0,
            reservation: None,
        });
    }

    for (message_id_sent, amount) in reply_deposits {
        journal.push(JournalNote::ReplyDeposit {
            message_id,
            future_reply_id: MessageId::generate_reply(message_id_sent),
            amount,
        });
    }

    for (dispatch, delay, reservation) in generated_dispatches {
        journal.push(JournalNote::SendDispatch {
            message_id,
            dispatch,
            delay,
            reservation,
        });
    }

    for (awakening_id, delay) in awakening {
        journal.push(JournalNote::WakeMessage {
            message_id,
            program_id,
            awakening_id,
            delay,
        });
    }

    for (page_number, data) in page_update {
        journal.push(JournalNote::UpdatePage {
            program_id,
            page_number,
            data,
        })
    }

    if let Some(allocations) = allocations {
        journal.push(JournalNote::UpdateAllocations {
            program_id,
            allocations,
        });
    }

    let outcome = match kind {
        Wait(duration, waited_type) => {
            journal.push(JournalNote::WaitDispatch {
                dispatch: dispatch.into_stored(program_id, context_store),
                duration,
                waited_type,
            });

            return journal;
        }
        Success => match dispatch.kind() {
            DispatchKind::Init => DispatchOutcome::InitSuccess { program_id },
            _ => DispatchOutcome::Success,
        },
        Exit(value_destination) => {
            journal.push(JournalNote::ExitDispatch {
                id_exited: program_id,
                value_destination,
            });

            DispatchOutcome::Exit { program_id }
        }
    };

    if system_reservation_context.has_any() {
        journal.push(JournalNote::SystemUnreserveGas { message_id });
    }

    journal.push(JournalNote::MessageDispatched {
        message_id,
        source: origin,
        outcome,
    });
    journal.push(JournalNote::MessageConsumed(message_id));
    journal
}

/// Helper function for journal creation if the block gas allowance has been exceeded.
pub fn process_allowance_exceed(
    dispatch: IncomingDispatch,
    program_id: ProgramId,
    gas_burned: u64,
) -> Vec<JournalNote> {
    let mut journal = Vec::with_capacity(1);

    let (kind, message, opt_context) = dispatch.into_parts();

    let dispatch = StoredDispatch::new(kind, message.into_stored(program_id), opt_context);

    journal.push(JournalNote::StopProcessing {
        dispatch,
        gas_burned,
    });

    journal
}<|MERGE_RESOLUTION|>--- conflicted
+++ resolved
@@ -27,12 +27,8 @@
     ext::ProcessorExternalities,
     precharge::SuccessfulDispatchResultKind,
 };
-<<<<<<< HEAD
-use alloc::{format, string::ToString, vec::Vec};
-=======
 use alloc::{string::ToString, vec::Vec};
 use core::{fmt, fmt::Formatter};
->>>>>>> bb78154c
 use gear_core::{
     buffer::LimitedVec,
     code::MAX_WASM_PAGES_AMOUNT,
@@ -241,60 +237,19 @@
 }
 
 impl ProcessErrorCase {
-<<<<<<< HEAD
-    pub fn to_reason_and_payload(&self) -> (ErrorReplyReason, LimitedStr<'static>) {
+    fn to_reason(&self) -> ErrorReplyReason {
         match self {
             ProcessErrorCase::NonExecutable => {
                 let reason = ErrorReplyReason::InactiveActor;
-                (reason, LimitedStr::from(reason.to_string()))
+                (reason, reason.to_string())
             }
-            ProcessErrorCase::ExecutionFailed(reason) => (
-                reason.as_simple().into(),
-                LimitedStr::from(reason.to_string()),
-            ),
+            ProcessErrorCase::ExecutionFailed(reason) => {
+                (reason.as_simple().into(), reason.to_string())
+            }
             ProcessErrorCase::ReinstrumentationFailed => {
                 let err = ErrorReplyReason::ReinstrumentationFailure;
-                (err, LimitedStr::from(err.to_string()))
-=======
-    fn to_reason(&self) -> ErrorReplyReason {
-        match self {
-            ProcessErrorCase::ProgramExited { .. } => {
-                ErrorReplyReason::UnavailableActor(SimpleUnavailableActorError::ProgramExited)
+                (err, err.to_string())
             }
-            ProcessErrorCase::FailedInit => ErrorReplyReason::UnavailableActor(
-                SimpleUnavailableActorError::InitializationFailure,
-            ),
-            ProcessErrorCase::Uninitialized => {
-                ErrorReplyReason::UnavailableActor(SimpleUnavailableActorError::Uninitialized)
-            }
-            ProcessErrorCase::CodeNotExists => {
-                ErrorReplyReason::UnavailableActor(SimpleUnavailableActorError::ProgramNotCreated)
-            }
-            ProcessErrorCase::ReinstrumentationFailed => ErrorReplyReason::UnavailableActor(
-                SimpleUnavailableActorError::ReinstrumentationFailure,
-            ),
-            ProcessErrorCase::ExecutionFailed(reason) => reason.as_simple().into(),
-        }
-    }
-
-    // TODO: consider to convert `self` into `Payload` to avoid `PanicBuffer` cloning (#4594)
-    fn to_payload(&self) -> Payload {
-        match self {
-            ProcessErrorCase::ProgramExited { inheritor } => {
-                const _: () = assert!(size_of::<ProgramId>() <= Payload::MAX_LEN);
-                inheritor
-                    .into_bytes()
-                    .to_vec()
-                    .try_into()
-                    .unwrap_or_else(|PayloadSizeError| {
-                        unreachable!("`ProgramId` is always smaller than maximum payload size")
-                    })
->>>>>>> bb78154c
-            }
-            ProcessErrorCase::ExecutionFailed(ActorExecutionErrorReplyReason::Trap(
-                TrapExplanation::Panic(buf),
-            )) => buf.inner().clone(),
-            _ => Payload::default(),
         }
     }
 }
