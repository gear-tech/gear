--- conflicted
+++ resolved
@@ -211,16 +211,12 @@
     Uninitialized,
     /// Given code id for program creation doesn't exist.
     CodeNotExists,
+    /// Message is executable, but it's execution failed due to code metadata verification.
+    MetadataVerificationFailed,
     /// Message is executable, but its execution failed due to re-instrumentation.
     ReinstrumentationFailed,
     /// Error is considered as an execution failure.
     ExecutionFailed(ActorExecutionErrorReplyReason),
-<<<<<<< HEAD
-    /// Message is executable, but it's execution failed due to code metadata verification.
-    MetadataVerificationFailed,
-    /// Message is executable, but it's execution failed due to re-instrumentation.
-    ReinstrumentationFailed,
-=======
 }
 
 impl fmt::Display for ProcessErrorCase {
@@ -230,7 +226,6 @@
             this => fmt::Display::fmt(&this.to_reason(), f),
         }
     }
->>>>>>> b01a769c
 }
 
 impl ProcessErrorCase {
@@ -245,19 +240,12 @@
             ProcessErrorCase::Uninitialized => {
                 ErrorReplyReason::UnavailableActor(SimpleUnavailableActorError::Uninitialized)
             }
-<<<<<<< HEAD
-            ProcessErrorCase::MetadataVerificationFailed => {
-                let err = ErrorReplyReason::ReinstrumentationFailure;
-                (err, err.to_string())
-            }
-            ProcessErrorCase::ReinstrumentationFailed => {
-                let err = ErrorReplyReason::ReinstrumentationFailure;
-                (err, err.to_string())
-=======
             ProcessErrorCase::CodeNotExists => {
                 ErrorReplyReason::UnavailableActor(SimpleUnavailableActorError::ProgramNotCreated)
->>>>>>> b01a769c
             }
+            ProcessErrorCase::MetadataVerificationFailed => ErrorReplyReason::UnavailableActor(
+                SimpleUnavailableActorError::MetadataVerificationFailure,
+            ),
             ProcessErrorCase::ReinstrumentationFailed => ErrorReplyReason::UnavailableActor(
                 SimpleUnavailableActorError::ReinstrumentationFailure,
             ),
@@ -367,15 +355,10 @@
     }
 
     let outcome = match case {
-<<<<<<< HEAD
         ProcessErrorCase::ExecutionFailed { .. }
         | ProcessErrorCase::ReinstrumentationFailed
         | ProcessErrorCase::MetadataVerificationFailed => {
-            let (_, err_payload) = case.to_reason_and_payload_str();
-=======
-        ProcessErrorCase::ExecutionFailed { .. } | ProcessErrorCase::ReinstrumentationFailed => {
             let err_msg = case.to_string();
->>>>>>> b01a769c
             match dispatch.kind() {
                 DispatchKind::Init => DispatchOutcome::InitFailure {
                     program_id,
@@ -421,7 +404,69 @@
     )
 }
 
-<<<<<<< HEAD
+/// Helper function for journal creation in program exited case.
+pub fn process_program_exited(
+    context: ContextCharged<ForProgram>,
+    inheritor: ProgramId,
+) -> Vec<JournalNote> {
+    let (destination_id, dispatch, gas_counter, _) = context.into_parts();
+
+    let system_reservation_ctx = SystemReservationContext::from_dispatch(&dispatch);
+
+    process_error(
+        dispatch,
+        destination_id,
+        gas_counter.burned(),
+        system_reservation_ctx,
+        ProcessErrorCase::ProgramExited { inheritor },
+    )
+}
+
+/// Helper function for journal creation in program failed init case.
+pub fn process_failed_init(context: ContextCharged<ForProgram>) -> Vec<JournalNote> {
+    let (destination_id, dispatch, gas_counter, _) = context.into_parts();
+
+    let system_reservation_ctx = SystemReservationContext::from_dispatch(&dispatch);
+
+    process_error(
+        dispatch,
+        destination_id,
+        gas_counter.burned(),
+        system_reservation_ctx,
+        ProcessErrorCase::FailedInit,
+    )
+}
+
+/// Helper function for journal creation in program uninitialized case.
+pub fn process_uninitialized(context: ContextCharged<ForProgram>) -> Vec<JournalNote> {
+    let (destination_id, dispatch, gas_counter, _) = context.into_parts();
+
+    let system_reservation_ctx = SystemReservationContext::from_dispatch(&dispatch);
+
+    process_error(
+        dispatch,
+        destination_id,
+        gas_counter.burned(),
+        system_reservation_ctx,
+        ProcessErrorCase::Uninitialized,
+    )
+}
+
+/// Helper function for journal creation in code not exists case.
+pub fn process_code_not_exists(context: ContextCharged<ForProgram>) -> Vec<JournalNote> {
+    let (destination_id, dispatch, gas_counter, _) = context.into_parts();
+
+    let system_reservation_ctx = SystemReservationContext::from_dispatch(&dispatch);
+
+    process_error(
+        dispatch,
+        destination_id,
+        gas_counter.burned(),
+        system_reservation_ctx,
+        ProcessErrorCase::CodeNotExists,
+    )
+}
+
 /// Helper function for journal creation in case of re-instrumentation error.
 pub fn process_reinstrumentation_error(
     context: ContextCharged<ForInstrumentedCode>,
@@ -429,56 +474,17 @@
     let (destination_id, dispatch, gas_counter, _) = context.into_parts();
 
     let gas_burned = gas_counter.burned();
-=======
-/// Helper function for journal creation in program exited case.
-pub fn process_program_exited(
-    context: ContextChargedForProgram,
-    inheritor: ProgramId,
-) -> Vec<JournalNote> {
-    let ContextChargedForProgram {
-        dispatch,
-        gas_counter,
+    let system_reservation_ctx = SystemReservationContext::from_dispatch(&dispatch);
+
+    process_error(
+        dispatch,
         destination_id,
-        ..
-    } = context;
-
->>>>>>> b01a769c
-    let system_reservation_ctx = SystemReservationContext::from_dispatch(&dispatch);
-
-    process_error(
-        dispatch,
-        destination_id,
-<<<<<<< HEAD
         gas_burned,
-=======
-        gas_counter.burned(),
->>>>>>> b01a769c
         system_reservation_ctx,
-        ProcessErrorCase::ProgramExited { inheritor },
+        ProcessErrorCase::ReinstrumentationFailed,
     )
 }
 
-/// Helper function for journal creation in program failed init case.
-pub fn process_failed_init(context: ContextChargedForProgram) -> Vec<JournalNote> {
-    let ContextChargedForProgram {
-        dispatch,
-        gas_counter,
-        destination_id,
-        ..
-    } = context;
-
-    let system_reservation_ctx = SystemReservationContext::from_dispatch(&dispatch);
-
-    process_error(
-        dispatch,
-        destination_id,
-        gas_counter.burned(),
-        system_reservation_ctx,
-        ProcessErrorCase::FailedInit,
-    )
-}
-
-<<<<<<< HEAD
 /// Helper function for journal creation in case of metadata verification error.
 pub fn process_code_metadata_error(context: ContextCharged<ForCodeMetadata>) -> Vec<JournalNote> {
     let (destination_id, dispatch, gas_counter, _) = context.into_parts();
@@ -487,69 +493,11 @@
     let system_reservation_ctx = SystemReservationContext::from_dispatch(&dispatch);
 
     process_error(
-=======
-/// Helper function for journal creation in program uninitialized case.
-pub fn process_uninitialized(context: ContextChargedForProgram) -> Vec<JournalNote> {
-    let ContextChargedForProgram {
->>>>>>> b01a769c
         dispatch,
         destination_id,
         gas_burned,
         system_reservation_ctx,
         ProcessErrorCase::MetadataVerificationFailed,
-    )
-}
-
-/// Helper function for journal creation in message no execution case.
-pub fn process_non_executable(context: ContextCharged<ForProgram>) -> Vec<JournalNote> {
-    let (destination_id, dispatch, gas_counter, _) = context.into_parts();
-
-    let system_reservation_ctx = SystemReservationContext::from_dispatch(&dispatch);
-
-    process_error(
-        dispatch,
-        destination_id,
-        gas_counter.burned(),
-        system_reservation_ctx,
-        ProcessErrorCase::Uninitialized,
-    )
-}
-
-/// Helper function for journal creation in code not exists case.
-pub fn process_code_not_exists(context: ContextChargedForProgram) -> Vec<JournalNote> {
-    let ContextChargedForProgram {
-        dispatch,
-        gas_counter,
-        destination_id,
-        ..
-    } = context;
-
-    let system_reservation_ctx = SystemReservationContext::from_dispatch(&dispatch);
-
-    process_error(
-        dispatch,
-        destination_id,
-        gas_counter.burned(),
-        system_reservation_ctx,
-        ProcessErrorCase::CodeNotExists,
-    )
-}
-
-/// Helper function for journal creation in case of re-instrumentation error.
-pub fn process_reinstrumentation_error(
-    context: ContextChargedForInstrumentation,
-) -> Vec<JournalNote> {
-    let dispatch = context.data.dispatch;
-    let program_id = context.data.destination_id;
-    let gas_burned = context.data.gas_counter.burned();
-    let system_reservation_ctx = SystemReservationContext::from_dispatch(&dispatch);
-
-    process_error(
-        dispatch,
-        program_id,
-        gas_burned,
-        system_reservation_ctx,
-        ProcessErrorCase::ReinstrumentationFailed,
     )
 }
 
