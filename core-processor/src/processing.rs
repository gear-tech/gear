--- conflicted
+++ resolved
@@ -267,13 +267,8 @@
 }
 
 fn process_error(
-<<<<<<< HEAD
     dispatch: &IncomingDispatch,
-    program_id: ProgramId,
-=======
-    dispatch: IncomingDispatch,
     program_id: ActorId,
->>>>>>> 09ad3f21
     gas_burned: u64,
     system_reservation_ctx: SystemReservationContext,
     case: ProcessErrorCase,
@@ -395,13 +390,8 @@
 
 /// Helper function for journal creation in trap/error case.
 pub fn process_execution_error(
-<<<<<<< HEAD
     dispatch: &IncomingDispatch,
-    program_id: ProgramId,
-=======
-    dispatch: IncomingDispatch,
     program_id: ActorId,
->>>>>>> 09ad3f21
     gas_burned: u64,
     system_reservation_ctx: SystemReservationContext,
     err: impl Into<ActorExecutionErrorReplyReason>,
