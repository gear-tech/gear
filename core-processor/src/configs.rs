// This file is part of Gear.

// Copyright (C) 2021-2024 Gear Technologies Inc.
// SPDX-License-Identifier: GPL-3.0-or-later WITH Classpath-exception-2.0

// This program is free software: you can redistribute it and/or modify
// it under the terms of the GNU General Public License as published by
// the Free Software Foundation, either version 3 of the License, or
// (at your option) any later version.

// This program is distributed in the hope that it will be useful,
// but WITHOUT ANY WARRANTY; without even the implied warranty of
// MERCHANTABILITY or FITNESS FOR A PARTICULAR PURPOSE. See the
// GNU General Public License for more details.

// You should have received a copy of the GNU General Public License
// along with this program. If not, see <https://www.gnu.org/licenses/>.

//! Configurations.

use alloc::{collections::BTreeSet, vec::Vec};
use gear_core::{
<<<<<<< HEAD
    costs::{CostPerPage, HostFnWeights},
    pages::{GearPagesAmount, WasmPagesAmount},
=======
    costs::{BlocksAmount, BytesAmount, CallsAmount, CostOf, SyscallCosts},
    pages::WasmPage,
>>>>>>> 6061bdf1
};
use gear_lazy_pages_common::LazyPagesCosts;
use gear_wasm_instrument::syscalls::SyscallName;

/// Number of max pages number to use it in tests.
pub const TESTS_MAX_PAGES_NUMBER: u16 = 512;

/// Contextual block information.
#[derive(Clone, Copy, Debug, Default)]
pub struct BlockInfo {
    /// Height.
    pub height: u32,
    /// Timestamp.
    pub timestamp: u64,
}

<<<<<<< HEAD
/// Memory operations costs.
///
/// Each weight with `lazy_pages_` prefix contains weight for storage read,
/// because for each first page access we need at least check if page exists in storage.
/// But they do not include cost for loading page data from storage into program memory.
/// This weight is taken in account separately, when loading occurs.
///
/// Lazy-pages write accesses does not include cost for uploading page data to storage,
/// because uploading happens after execution, so benchmarks do not include this cost.
/// But they include cost for processing changed page data in runtime.
#[derive(Clone, Debug, Decode, Encode, Default)]
#[codec(crate = scale)]
pub struct PageCosts {
    /// Cost per one [GearPage] signal `read` processing in lazy-pages.
    pub lazy_pages_signal_read: CostPerPage<GearPagesAmount>,

    /// Cost per one [GearPage] signal `write` processing in lazy-pages,
    pub lazy_pages_signal_write: CostPerPage<GearPagesAmount>,

    /// Cost per one [GearPage] signal `write after read` processing in lazy-pages.
    pub lazy_pages_signal_write_after_read: CostPerPage<GearPagesAmount>,

    /// Cost per one [GearPage] host func `read` access processing in lazy-pages.
    pub lazy_pages_host_func_read: CostPerPage<GearPagesAmount>,

    /// Cost per one [GearPage] host func `write` access processing in lazy-pages.
    pub lazy_pages_host_func_write: CostPerPage<GearPagesAmount>,

    /// Cost per one [GearPage] host func `write after read` access processing in lazy-pages,
    pub lazy_pages_host_func_write_after_read: CostPerPage<GearPagesAmount>,

    /// Cost per one [GearPage] data loading from storage and moving it in program memory.
    /// Does not include cost for storage read, because it is taken in account separately.
    pub load_page_data: CostPerPage<GearPagesAmount>,

    /// Cost per one [GearPage] uploading data to storage.
    /// Does not include cost for processing changed page data in runtime,
    /// cause it is taken in account separately.
    pub upload_page_data: CostPerPage<GearPagesAmount>,

    /// Cost per one [WasmPage] static page. Static pages can have static data,
    /// and executor must to move this data to static pages before execution.
    pub static_page: CostPerPage<WasmPagesAmount>,

    /// Cost per one memory growing call.
    pub mem_grow: u64,

    /// Cost of growing memory per one page.
    pub mem_grow_per_page: CostPerPage<WasmPagesAmount>,

    /// Cost per one [GearPage] storage read, when para-chain execution.
    pub parachain_load_heuristic: CostPerPage<GearPagesAmount>,
}

impl PageCosts {
    /// Calculates and returns weights for lazy-pages.
    pub fn lazy_pages_weights(&self) -> LazyPagesWeights {
        // Because page may have not data in storage, we do not include
        // cost for loading page data from storage in weights. We provide
        // this cost in `load_page_data` field, so lazy-pages can use it
        // when page data is in storage and must be loaded.
        // On other hand we include cost for uploading page data to storage
        // in each `write` weight, because each write cause page uploading.
        LazyPagesWeights {
            signal_read: self.lazy_pages_signal_read,
            signal_write: self
                .lazy_pages_signal_write
                .saturating_add(self.upload_page_data),
            signal_write_after_read: self
                .lazy_pages_signal_write_after_read
                .saturating_add(self.upload_page_data),
            host_func_read: self.lazy_pages_host_func_read,
            host_func_write: self
                .lazy_pages_host_func_write
                .saturating_add(self.upload_page_data),
            host_func_write_after_read: self
                .lazy_pages_host_func_write_after_read
                .saturating_add(self.upload_page_data),
            load_page_storage_data: self
                .load_page_data
                .saturating_add(self.parachain_load_heuristic),
        }
    }
    /// New one for tests usage.
    pub fn new_for_tests() -> Self {
        let a = 1000.into();
        let b = 4000.into();
        Self {
            lazy_pages_signal_read: a,
            lazy_pages_signal_write: a,
            lazy_pages_signal_write_after_read: a,
            lazy_pages_host_func_read: a,
            lazy_pages_host_func_write: a,
            lazy_pages_host_func_write_after_read: a,
            load_page_data: a,
            upload_page_data: a,
            static_page: b,
            mem_grow: 4000,
            mem_grow_per_page: 0.into(),
            parachain_load_heuristic: a,
        }
    }
=======
/// Holding in storages rent costs.
#[derive(Debug, Default, Clone)]
pub struct RentCosts {
    /// Holding message in waitlist cost per block.
    pub waitlist: CostOf<BlocksAmount>,
    /// Holding message in dispatch stash cost per block.
    pub dispatch_stash: CostOf<BlocksAmount>,
    /// Holding reservation cost per block.
    pub reservation: CostOf<BlocksAmount>,
}

/// Execution externalities costs.
#[derive(Debug, Default, Clone)]
pub struct ExtCosts {
    /// Syscalls costs.
    pub syscalls: SyscallCosts,
    /// Rent costs.
    pub rent: RentCosts,
    /// Memory grow cost per page.
    pub mem_grow: CostOf<WasmPage>,
}

/// Costs for message processing
#[derive(Clone, Debug, Default)]
pub struct ProcessCosts {
    /// Execution externalities costs.
    pub ext: ExtCosts,
    /// Lazy pages costs.
    pub lazy_pages: LazyPagesCosts,
    /// Storage read cost.
    pub read: CostOf<CallsAmount>,
    /// Storage read per byte cost.
    pub read_per_byte: CostOf<BytesAmount>,
    /// Storage write cost.
    pub write: CostOf<CallsAmount>,
    /// Code instrumentation cost.
    pub instrumentation: CostOf<CallsAmount>,
    /// Code instrumentation per byte cost.
    pub instrumentation_per_byte: CostOf<BytesAmount>,
    /// Static page cost.
    pub static_page: CostOf<WasmPage>,
    /// WASM module instantiation per byte cost.
    pub module_instantiation_per_byte: CostOf<BytesAmount>,
>>>>>>> 6061bdf1
}

/// Execution settings for handling messages.
pub(crate) struct ExecutionSettings {
    /// Contextual block information.
    pub block_info: BlockInfo,
    /// Performance multiplier.
    pub performance_multiplier: gsys::Percent,
<<<<<<< HEAD
    /// Max amount of pages in program memory during execution.
    pub max_pages: WasmPagesAmount,
    /// Pages costs.
    pub page_costs: PageCosts,
    /// Minimal amount of existence for account.
=======
    /// Execution externalities costs.
    pub ext_costs: ExtCosts,
    /// Lazy pages costs.
    pub lazy_pages_costs: LazyPagesCosts,
    /// Existential deposit.
>>>>>>> 6061bdf1
    pub existential_deposit: u128,
    /// Mailbox threshold.
    pub mailbox_threshold: u64,
    /// Max allowed memory size.
    pub max_pages: WasmPage,
    /// Forbidden functions.
    pub forbidden_funcs: BTreeSet<SyscallName>,
    /// Reserve for parameter of scheduling.
    pub reserve_for: u32,
    /// Most recently determined random seed, along with the time in the past since when it was determinable by chain observers.
    // TODO: find a way to put a random seed inside block config.
    pub random_data: (Vec<u8>, u32),
    /// Gas multiplier.
    pub gas_multiplier: gsys::GasMultiplier,
}

/// Stable parameters for the whole block across processing runs.
#[derive(Clone)]
pub struct BlockConfig {
    /// Block info.
    pub block_info: BlockInfo,
    /// Performance multiplier.
    pub performance_multiplier: gsys::Percent,
<<<<<<< HEAD
    /// Max allowed page numbers for wasm program.
    pub max_pages: WasmPagesAmount,
    /// Allocations config.
    pub page_costs: PageCosts,
    /// Existential deposit.
    pub existential_deposit: u128,
    /// Outgoing limit.
    pub outgoing_limit: u32,
    /// Outgoing bytes limit.
    pub outgoing_bytes_limit: u32,
    /// Host function weights.
    pub host_fn_weights: HostFnWeights,
=======
>>>>>>> 6061bdf1
    /// Forbidden functions.
    pub forbidden_funcs: BTreeSet<SyscallName>,
    /// Reserve for parameter of scheduling.
    pub reserve_for: u32,
    /// Gas multiplier.
    pub gas_multiplier: gsys::GasMultiplier,
    /// Program processing costs.
    pub costs: ProcessCosts,
    /// Existential deposit.
    pub existential_deposit: u128,
    /// Mailbox threshold.
    pub mailbox_threshold: u64,
    /// Amount of reservations can exist for 1 program.
    pub max_reservations: u64,
    /// Max allowed page numbers for wasm program.
    pub max_pages: WasmPage,
    /// Outgoing limit.
    pub outgoing_limit: u32,
    /// Outgoing bytes limit.
    pub outgoing_bytes_limit: u32,
}<|MERGE_RESOLUTION|>--- conflicted
+++ resolved
@@ -20,13 +20,8 @@
 
 use alloc::{collections::BTreeSet, vec::Vec};
 use gear_core::{
-<<<<<<< HEAD
-    costs::{CostPerPage, HostFnWeights},
-    pages::{GearPagesAmount, WasmPagesAmount},
-=======
     costs::{BlocksAmount, BytesAmount, CallsAmount, CostOf, SyscallCosts},
-    pages::WasmPage,
->>>>>>> 6061bdf1
+    pages::WasmPagesAmount,
 };
 use gear_lazy_pages_common::LazyPagesCosts;
 use gear_wasm_instrument::syscalls::SyscallName;
@@ -43,110 +38,6 @@
     pub timestamp: u64,
 }
 
-<<<<<<< HEAD
-/// Memory operations costs.
-///
-/// Each weight with `lazy_pages_` prefix contains weight for storage read,
-/// because for each first page access we need at least check if page exists in storage.
-/// But they do not include cost for loading page data from storage into program memory.
-/// This weight is taken in account separately, when loading occurs.
-///
-/// Lazy-pages write accesses does not include cost for uploading page data to storage,
-/// because uploading happens after execution, so benchmarks do not include this cost.
-/// But they include cost for processing changed page data in runtime.
-#[derive(Clone, Debug, Decode, Encode, Default)]
-#[codec(crate = scale)]
-pub struct PageCosts {
-    /// Cost per one [GearPage] signal `read` processing in lazy-pages.
-    pub lazy_pages_signal_read: CostPerPage<GearPagesAmount>,
-
-    /// Cost per one [GearPage] signal `write` processing in lazy-pages,
-    pub lazy_pages_signal_write: CostPerPage<GearPagesAmount>,
-
-    /// Cost per one [GearPage] signal `write after read` processing in lazy-pages.
-    pub lazy_pages_signal_write_after_read: CostPerPage<GearPagesAmount>,
-
-    /// Cost per one [GearPage] host func `read` access processing in lazy-pages.
-    pub lazy_pages_host_func_read: CostPerPage<GearPagesAmount>,
-
-    /// Cost per one [GearPage] host func `write` access processing in lazy-pages.
-    pub lazy_pages_host_func_write: CostPerPage<GearPagesAmount>,
-
-    /// Cost per one [GearPage] host func `write after read` access processing in lazy-pages,
-    pub lazy_pages_host_func_write_after_read: CostPerPage<GearPagesAmount>,
-
-    /// Cost per one [GearPage] data loading from storage and moving it in program memory.
-    /// Does not include cost for storage read, because it is taken in account separately.
-    pub load_page_data: CostPerPage<GearPagesAmount>,
-
-    /// Cost per one [GearPage] uploading data to storage.
-    /// Does not include cost for processing changed page data in runtime,
-    /// cause it is taken in account separately.
-    pub upload_page_data: CostPerPage<GearPagesAmount>,
-
-    /// Cost per one [WasmPage] static page. Static pages can have static data,
-    /// and executor must to move this data to static pages before execution.
-    pub static_page: CostPerPage<WasmPagesAmount>,
-
-    /// Cost per one memory growing call.
-    pub mem_grow: u64,
-
-    /// Cost of growing memory per one page.
-    pub mem_grow_per_page: CostPerPage<WasmPagesAmount>,
-
-    /// Cost per one [GearPage] storage read, when para-chain execution.
-    pub parachain_load_heuristic: CostPerPage<GearPagesAmount>,
-}
-
-impl PageCosts {
-    /// Calculates and returns weights for lazy-pages.
-    pub fn lazy_pages_weights(&self) -> LazyPagesWeights {
-        // Because page may have not data in storage, we do not include
-        // cost for loading page data from storage in weights. We provide
-        // this cost in `load_page_data` field, so lazy-pages can use it
-        // when page data is in storage and must be loaded.
-        // On other hand we include cost for uploading page data to storage
-        // in each `write` weight, because each write cause page uploading.
-        LazyPagesWeights {
-            signal_read: self.lazy_pages_signal_read,
-            signal_write: self
-                .lazy_pages_signal_write
-                .saturating_add(self.upload_page_data),
-            signal_write_after_read: self
-                .lazy_pages_signal_write_after_read
-                .saturating_add(self.upload_page_data),
-            host_func_read: self.lazy_pages_host_func_read,
-            host_func_write: self
-                .lazy_pages_host_func_write
-                .saturating_add(self.upload_page_data),
-            host_func_write_after_read: self
-                .lazy_pages_host_func_write_after_read
-                .saturating_add(self.upload_page_data),
-            load_page_storage_data: self
-                .load_page_data
-                .saturating_add(self.parachain_load_heuristic),
-        }
-    }
-    /// New one for tests usage.
-    pub fn new_for_tests() -> Self {
-        let a = 1000.into();
-        let b = 4000.into();
-        Self {
-            lazy_pages_signal_read: a,
-            lazy_pages_signal_write: a,
-            lazy_pages_signal_write_after_read: a,
-            lazy_pages_host_func_read: a,
-            lazy_pages_host_func_write: a,
-            lazy_pages_host_func_write_after_read: a,
-            load_page_data: a,
-            upload_page_data: a,
-            static_page: b,
-            mem_grow: 4000,
-            mem_grow_per_page: 0.into(),
-            parachain_load_heuristic: a,
-        }
-    }
-=======
 /// Holding in storages rent costs.
 #[derive(Debug, Default, Clone)]
 pub struct RentCosts {
@@ -166,7 +57,7 @@
     /// Rent costs.
     pub rent: RentCosts,
     /// Memory grow cost per page.
-    pub mem_grow: CostOf<WasmPage>,
+    pub mem_grow: CostOf<WasmPagesAmount>,
 }
 
 /// Costs for message processing
@@ -187,10 +78,9 @@
     /// Code instrumentation per byte cost.
     pub instrumentation_per_byte: CostOf<BytesAmount>,
     /// Static page cost.
-    pub static_page: CostOf<WasmPage>,
+    pub static_page: CostOf<WasmPagesAmount>,
     /// WASM module instantiation per byte cost.
     pub module_instantiation_per_byte: CostOf<BytesAmount>,
->>>>>>> 6061bdf1
 }
 
 /// Execution settings for handling messages.
@@ -199,24 +89,16 @@
     pub block_info: BlockInfo,
     /// Performance multiplier.
     pub performance_multiplier: gsys::Percent,
-<<<<<<< HEAD
-    /// Max amount of pages in program memory during execution.
-    pub max_pages: WasmPagesAmount,
-    /// Pages costs.
-    pub page_costs: PageCosts,
-    /// Minimal amount of existence for account.
-=======
     /// Execution externalities costs.
     pub ext_costs: ExtCosts,
     /// Lazy pages costs.
     pub lazy_pages_costs: LazyPagesCosts,
     /// Existential deposit.
->>>>>>> 6061bdf1
     pub existential_deposit: u128,
     /// Mailbox threshold.
     pub mailbox_threshold: u64,
     /// Max allowed memory size.
-    pub max_pages: WasmPage,
+    pub max_pages: WasmPagesAmount,
     /// Forbidden functions.
     pub forbidden_funcs: BTreeSet<SyscallName>,
     /// Reserve for parameter of scheduling.
@@ -235,21 +117,6 @@
     pub block_info: BlockInfo,
     /// Performance multiplier.
     pub performance_multiplier: gsys::Percent,
-<<<<<<< HEAD
-    /// Max allowed page numbers for wasm program.
-    pub max_pages: WasmPagesAmount,
-    /// Allocations config.
-    pub page_costs: PageCosts,
-    /// Existential deposit.
-    pub existential_deposit: u128,
-    /// Outgoing limit.
-    pub outgoing_limit: u32,
-    /// Outgoing bytes limit.
-    pub outgoing_bytes_limit: u32,
-    /// Host function weights.
-    pub host_fn_weights: HostFnWeights,
-=======
->>>>>>> 6061bdf1
     /// Forbidden functions.
     pub forbidden_funcs: BTreeSet<SyscallName>,
     /// Reserve for parameter of scheduling.
@@ -265,7 +132,7 @@
     /// Amount of reservations can exist for 1 program.
     pub max_reservations: u64,
     /// Max allowed page numbers for wasm program.
-    pub max_pages: WasmPage,
+    pub max_pages: WasmPagesAmount,
     /// Outgoing limit.
     pub outgoing_limit: u32,
     /// Outgoing bytes limit.
