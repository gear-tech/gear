--- conflicted
+++ resolved
@@ -184,56 +184,8 @@
     }
 }
 
-<<<<<<< HEAD
 /// Defines result variants of the precharge functions.
 pub type PrechargeResult<T> = Result<T, Vec<JournalNote>>;
-=======
-/// Defines result variants of the function `prepare`.
-#[derive(Debug)]
-pub enum PrepareResult {
-    /// Successfully pre-charged for resources.
-    Ok(Box<PreparedMessageExecutionContext>),
-    /// Required function is not exported. The program will not be executed.
-    WontExecute(Vec<JournalNote>),
-    /// Provided actor is not executable or there is not enough gas for resources.
-    Error(Vec<JournalNote>),
-}
-
-fn prepare_error(
-    dispatch: IncomingDispatch,
-    program_id: ProgramId,
-    gas_counter: GasCounter,
-    err: ExecutionErrorReason,
-) -> PrepareResult {
-    let gas_burned = gas_counter.burned();
-    let system_reservation_ctx = SystemReservationContext::from_dispatch(&dispatch);
-    PrepareResult::Error(process_error(
-        dispatch,
-        program_id,
-        gas_burned,
-        system_reservation_ctx,
-        err,
-        false,
-    ))
-}
-
-fn prepare_allowance_exceed(
-    dispatch: IncomingDispatch,
-    program_id: ProgramId,
-    gas_counter: GasCounter,
-) -> PrepareResult {
-    let gas_burned = gas_counter.burned();
-    PrepareResult::Error(process_allowance_exceed(dispatch, program_id, gas_burned))
-}
-
-/// Defines result variants of the function `precharge`.
-pub enum PrechargeResult {
-    /// Successfully pre-charged for resources.
-    Ok(PrechargedDispatch),
-    /// There is not enough gas for resources.
-    Error(Vec<JournalNote>),
-}
->>>>>>> 0eb54228
 
 /// Charge a message for program data beforehand.
 pub fn precharge_for_program(
@@ -321,6 +273,7 @@
                 gas_counter.burned(),
                 system_reservation_ctx,
                 ExecutionErrorReason::GasExceeded(GasOperation::ProgramCode),
+                false,
             ));
         }
         ChargeForBytesResult::BlockGasExceeded => {
@@ -371,6 +324,7 @@
                 context.data.gas_counter.burned(),
                 system_reservation_ctx,
                 ExecutionErrorReason::GasExceeded(GasOperation::ProgramCode),
+                false,
             ));
         }
         ChargeForBytesResult::BlockGasExceeded => {
@@ -413,6 +367,7 @@
                 context.data.gas_counter.burned(),
                 system_reservation_ctx,
                 ExecutionErrorReason::GasExceeded(GasOperation::ModuleInstrumentation),
+                false,
             ));
         }
         ChargeForBytesResult::BlockGasExceeded => {
@@ -494,6 +449,7 @@
                         context.data.gas_counter.burned(),
                         system_reservation_ctx,
                         reason,
+                        false,
                     ))
                 }
             };
