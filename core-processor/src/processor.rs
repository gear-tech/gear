--- conflicted
+++ resolved
@@ -125,8 +125,6 @@
         });
     }
 
-    let err_str = err.to_string();
-
     if !dispatch.is_reply() || dispatch.exit_code().expect("Checked before") == 0 {
         let id = MessageId::generate_reply(dispatch.id(), crate::ERR_EXIT_CODE);
         let packet = ReplyPacket::system(err.encode(), crate::ERR_EXIT_CODE);
@@ -141,19 +139,11 @@
     let outcome = match dispatch.kind() {
         DispatchKind::Init => DispatchOutcome::InitFailure {
             program_id,
-<<<<<<< HEAD
-            reason: Some(err_str),
-        },
-        _ => DispatchOutcome::MessageTrap {
-            program_id,
-            trap: Some(err_str),
-=======
             reason: err.to_string(),
         },
         _ => DispatchOutcome::MessageTrap {
             program_id,
             trap: err.to_string(),
->>>>>>> 0b1090af
         },
     };
 
