--- conflicted
+++ resolved
@@ -18,12 +18,7 @@
 
 use crate::{
     common::{
-<<<<<<< HEAD
-        DispatchOutcome, DispatchResultKind, JournalNote,
-        SendValueNoteFactory,
-=======
-        Dispatch, DispatchKind, DispatchOutcome, DispatchResult, DispatchResultKind, JournalNote,
->>>>>>> 6f0d1cf7
+        DispatchOutcome, DispatchResultKind, JournalNote, SendValueNoteFactory,
     },
     configs::{BlockInfo, ExecutionSettings},
     executor,
@@ -32,11 +27,7 @@
 use alloc::{collections::BTreeMap, vec::Vec};
 use gear_backend_common::Environment;
 use gear_core::{
-<<<<<<< HEAD
     message::{Message, Dispatch, DispatchKind},
-=======
-    message::Message,
->>>>>>> 6f0d1cf7
     program::{Program, ProgramId},
 };
 
@@ -46,200 +37,6 @@
     dispatch: Dispatch,
     block_info: BlockInfo,
 ) -> Vec<JournalNote> {
-<<<<<<< HEAD
-    let mut journal = Vec::new();
-
-    let message_id = dispatch.message.id();
-    let origin = dispatch.message.source();
-
-    let send_value_factory = SendValueNoteFactory::new(dispatch.message.value());
-
-    if program.is_none() {
-        // Reply back to the message `origin`
-        let reply_message = Message::new_reply(
-            crate::id::next_system_reply_message_id(origin, message_id),
-            dispatch.message.dest(),
-            origin,
-            Default::default(),
-            dispatch.message.gas_limit(),
-            // must be 0!
-            0,
-            message_id,
-            crate::ERR_EXIT_CODE,
-        );
-
-        journal.push(JournalNote::SendDispatch {
-            message_id,
-            dispatch: Dispatch {
-                kind: DispatchKind::HandleReply,
-                message: reply_message,
-            }
-        });
-        journal.push(JournalNote::MessageDispatched(
-            DispatchOutcome::Skip(message_id),
-        ));
-        journal.push(JournalNote::MessageConsumed(message_id));
-        if let Some(note) = send_value_factory.try_send_back(origin) {
-            journal.push(note);
-        }
-
-        return journal;
-    }
-
-    let execution_settings = ExecutionSettings::new(block_info);
-
-    let program = program.expect("was checked before");
-    let program_id = program.id();
-    assert_eq!(program_id, dispatch.message.dest());
-
-    let kind = dispatch.kind;
-
-    let mut dispatch_result =
-        match executor::execute_wasm::<E>(program, dispatch, execution_settings) {
-            Ok(res) => res,
-            Err(e) => {
-                if let DispatchKind::Init = kind {
-                    journal.push(JournalNote::MessageDispatched(
-                        DispatchOutcome::InitFailure {
-                            message_id,
-                            origin,
-                            program_id,
-                            reason: e.reason,
-                        },
-                    ));
-                } else {
-                    // TODO: generate trap reply here
-                    journal.push(JournalNote::MessageDispatched(
-                        DispatchOutcome::MessageTrap {
-                            message_id,
-                            program_id,
-                            trap: Some(e.reason),
-                        },
-                    ))
-                };
-
-                journal.push(JournalNote::GasBurned {
-                    message_id,
-                    origin,
-                    amount: e.gas_amount.burned(),
-                });
-                journal.push(JournalNote::MessageConsumed(message_id));
-                if let Some(note) = send_value_factory.try_send_back(origin) {
-                    journal.push(note);
-                }
-
-                return journal;
-            }
-        };
-
-    for dispatch in dispatch_result.outgoing.clone() {
-        journal.push(JournalNote::SendDispatch {
-            message_id,
-            dispatch,
-        });
-    }
-
-    for awakening_id in dispatch_result.awakening.clone() {
-        journal.push(JournalNote::WakeMessage {
-            message_id,
-            program_id,
-            awakening_id,
-        });
-    }
-
-    let mut send_value_note = None;
-    match dispatch_result.kind {
-        DispatchResultKind::Success => {
-            send_value_note = send_value_factory.try_send_further(origin, program_id);
-            if let DispatchKind::Init = kind {
-                journal.push(JournalNote::MessageDispatched(
-                    DispatchOutcome::InitSuccess {
-                        message_id,
-                        origin,
-                        program_id,
-                    },
-                ))
-            } else {
-                journal.push(JournalNote::MessageDispatched(
-                    DispatchOutcome::Success(message_id),
-                ));
-            };
-
-            journal.push(JournalNote::GasBurned {
-                message_id,
-                origin,
-                amount: dispatch_result.gas_amount.burned(),
-            });
-            journal.push(JournalNote::MessageConsumed(message_id));
-        }
-        DispatchResultKind::Trap(trap) => {
-            send_value_note = send_value_factory.try_send_back(origin);
-            if let Some(message) = dispatch_result.trap_reply(dispatch_result.gas_amount.left()) {
-                journal.push(JournalNote::SendDispatch {
-                    message_id,
-                    dispatch: Dispatch {
-                        kind: DispatchKind::HandleReply,
-                        message
-                    },
-                })
-            }
-
-            if let DispatchKind::Init = kind {
-                journal.push(JournalNote::MessageDispatched(
-                    DispatchOutcome::InitFailure {
-                        message_id,
-                        origin,
-                        program_id,
-                        reason: trap.unwrap_or_default(),
-                    },
-                ))
-            } else {
-                journal.push(JournalNote::MessageDispatched(
-                    DispatchOutcome::MessageTrap {
-                        message_id,
-                        program_id,
-                        trap,
-                    },
-                ));
-            }
-
-            journal.push(JournalNote::GasBurned {
-                message_id,
-                origin,
-                amount: dispatch_result.gas_amount.burned(),
-            });
-
-            journal.push(JournalNote::MessageConsumed(message_id));
-        }
-        DispatchResultKind::Wait => {
-            journal.push(JournalNote::GasBurned {
-                message_id,
-                origin,
-                amount: dispatch_result.gas_amount.burned(),
-            });
-
-            dispatch_result.dispatch.message.gas_limit = dispatch_result.gas_amount.left();
-
-            journal.push(JournalNote::WaitDispatch(dispatch_result.dispatch));
-        }
-    }
-
-    if let Some(note) = send_value_note {
-        journal.push(note);
-    }
-
-    journal.push(JournalNote::UpdateNonce {
-        program_id,
-        nonce: dispatch_result.nonce,
-    });
-
-    for (page_number, data) in dispatch_result.page_update {
-        journal.push(JournalNote::UpdatePage {
-            program_id,
-            page_number,
-            data,
-        })
-=======
     let execution_settings = ExecutionSettings::new(block_info);
     let initial_nonce = program.message_nonce();
 
@@ -256,7 +53,6 @@
             e.gas_amount.burned(),
             Some(e.reason),
         ),
->>>>>>> 6f0d1cf7
     }
 }
 
@@ -299,6 +95,7 @@
 }
 
 /// Helper function for reply generation
+/// todo [sab] нужно единообразие в системных reply сообщеиях тут и в скипе
 fn generate_trap_reply(message: &Message, gas_limit: u64, nonce: u64) -> Option<Message> {
     if let Some((_, exit_code)) = message.reply() {
         if exit_code != 0 {
@@ -320,6 +117,53 @@
     ))
 }
 
+/// Helper function for journal creation in message skip case
+fn process_skip(dispatch: Dispatch) -> Vec<JournalNote> {
+    // Number of notes is predetermined
+    let mut journal = Vec::with_capacity(4);
+
+    let message_id = dispatch.message.id();
+    let origin = dispatch.message.source();
+    let value = dispatch.message.value();
+
+    // Reply back to the message `origin`
+    let reply_message = Message::new_reply(
+        crate::id::next_system_reply_message_id(origin, message_id),
+        dispatch.message.dest(),
+        origin,
+        Default::default(),
+        dispatch.message.gas_limit(),
+        // must be 0!
+        0,
+        message_id,
+        crate::ERR_EXIT_CODE,
+    );
+    journal.push(JournalNote::SendDispatch {
+        message_id,
+        dispatch: Dispatch {
+            kind: DispatchKind::HandleReply,
+            message: reply_message,
+        }
+    });
+
+    journal.push(JournalNote::MessageDispatched(
+        DispatchOutcome::Skip(message_id),
+    ));
+
+    journal.push(JournalNote::MessageConsumed(message_id));
+
+    if value != 0 {
+        // Send back value
+        journal.push(JournalNote::SendValue {
+            from: origin,
+            to: None,
+            value
+        });
+    }
+
+    journal
+}
+
 /// Helper function for journal creation in trap/error case
 fn process_error(
     dispatch: Dispatch,
@@ -334,6 +178,7 @@
     let origin = message.source();
     let program_id = message.dest();
     let gas_left = message.gas_limit() - gas_burned;
+    let value = dispatch.message.value();
 
     journal.push(JournalNote::GasBurned {
         message_id,
@@ -342,9 +187,12 @@
     });
 
     if let Some(message) = generate_trap_reply(&message, gas_left, initial_nonce) {
-        journal.push(JournalNote::SendMessage {
-            message_id,
-            message,
+        journal.push(JournalNote::SendDispatch {
+            message_id,
+            dispatch: Dispatch {
+                kind: DispatchKind::HandleReply,
+                message,
+            },
         });
         journal.push(JournalNote::UpdateNonce {
             program_id,
@@ -368,6 +216,15 @@
 
     journal.push(JournalNote::MessageDispatched(outcome));
     journal.push(JournalNote::MessageConsumed(message_id));
+
+    if value != 0 {
+        // Send back value
+        journal.push(JournalNote::SendValue {
+            from: origin,
+            to: None,
+            value
+        });
+    }
 
     journal
 }
@@ -386,10 +243,10 @@
         amount: res.gas_amount.burned(),
     });
 
-    for msg in res.outgoing {
-        journal.push(JournalNote::SendMessage {
-            message_id,
-            message: msg,
+    for dispatch in res.outgoing {
+        journal.push(JournalNote::SendDispatch {
+            message_id,
+            dispatch,
         });
     }
 
@@ -433,6 +290,14 @@
 
             journal.push(JournalNote::MessageDispatched(outcome));
             journal.push(JournalNote::MessageConsumed(message_id));
+            if value != 0 {
+                // Send value further
+                journal.push(JournalNote::SendValue {
+                    from: origin,
+                    to: Some(program_id),
+                    value
+                });
+            }
         }
         // Handled in other function
         _ => {
