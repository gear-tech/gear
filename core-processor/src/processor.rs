--- conflicted
+++ resolved
@@ -56,7 +56,6 @@
     gas_allowance: u64,
     outgoing_limit: u32,
     host_fn_weights: HostFnWeights,
-    entry_point: Option<&str>,
 ) -> Vec<JournalNote> {
     match check_is_executable(maybe_actor, &dispatch) {
         Err(exit_code) => process_non_executable(dispatch, program_id, exit_code),
@@ -70,7 +69,6 @@
             gas_allowance,
             outgoing_limit,
             host_fn_weights,
-            entry_point,
         ),
     }
 }
@@ -286,7 +284,6 @@
     gas_allowance: u64,
     outgoing_limit: u32,
     host_fn_weights: HostFnWeights,
-    entry_point: Option<&str>,
 ) -> Vec<JournalNote> {
     use SuccessfulDispatchResultKind::*;
 
@@ -310,16 +307,11 @@
         execution_context,
         execution_settings,
         msg_ctx_settings,
-<<<<<<< HEAD
-        entry_point,
-    );
-=======
     )
     .map_err(|err| {
         log::debug!("Wasm execution err: {}", err.reason);
         err
     });
->>>>>>> f0f52ac0
 
     match exec_result {
         Ok(res) => match res.kind {
