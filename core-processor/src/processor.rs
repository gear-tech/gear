--- conflicted
+++ resolved
@@ -35,18 +35,13 @@
 use gear_backend_common::{Environment, IntoExtInfo};
 use gear_core::{
     env::Ext as EnvExt,
-<<<<<<< HEAD
     gas::{GasAllowanceCounter, GasCounter},
-    ids::{MessageId, ProgramId},
+    ids::ProgramId,
     memory::{PageBuf, PageNumber, WasmPageNumber},
     message::{
-        DispatchKind, ExitCode, IncomingDispatch, ReplyMessage, ReplyPacket, StoredDispatch,
+        DispatchKind, ExitCode, IncomingDispatch, ReplyMessage, StoredDispatch,
     },
     program::Program,
-=======
-    ids::ProgramId,
-    message::{DispatchKind, ExitCode, IncomingDispatch, ReplyMessage, StoredDispatch},
->>>>>>> 39ad1a70
 };
 
 enum SuccessfulDispatchResultKind {
