--- conflicted
+++ resolved
@@ -35,11 +35,7 @@
     ids::ProgramId,
     memory::{PageBuf, PageNumber, WasmPageNumber},
     message::{
-<<<<<<< HEAD
-        DispatchKind, ExitCode, IncomingDispatch, MessageWaitedType, ReplyMessage, StoredDispatch,
-=======
-        ContextSettings, DispatchKind, ExitCode, IncomingDispatch, ReplyMessage, StoredDispatch,
->>>>>>> 6feb9e4d
+        ContextSettings, DispatchKind, ExitCode, IncomingDispatch, ReplyMessage, StoredDispatch, MessageWaitedType, 
     },
     program::Program,
 };
