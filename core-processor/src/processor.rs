--- conflicted
+++ resolved
@@ -26,12 +26,7 @@
     ext::ProcessorExt,
 };
 use alloc::vec::Vec;
-<<<<<<< HEAD
-use gear_backend_common::Environment;
-use gear_backend_common::ExtInfo;
-=======
 use gear_backend_common::{Environment, IntoExtInfo};
->>>>>>> 10e450f7
 use gear_core::{
     env::Ext as EnvExt,
     identifiers::{MessageId, ProgramId},
@@ -45,82 +40,36 @@
 }
 
 /// Process program & dispatch for it and return journal for updates.
-<<<<<<< HEAD
-pub fn process<A: ProcessorExt + EnvExt + Into<ExtInfo> + 'static, E: Environment<A>>(
-    actor: Option<ExecutableActor>,
-    dispatch: IncomingDispatch,
-=======
 pub fn process<A: ProcessorExt + EnvExt + IntoExtInfo + 'static, E: Environment<A>>(
     maybe_actor: Option<ExecutableActor>,
-    dispatch: Dispatch,
->>>>>>> 10e450f7
+    dispatch: IncomingDispatch,
     block_info: BlockInfo,
     existential_deposit: u128,
     origin: ProgramId,
     // TODO: Temporary here for non-executable case. Should be inside executable actor, renamed to Actor.
     program_id: ProgramId,
 ) -> Vec<JournalNote> {
-<<<<<<< HEAD
-    if let Err(exit_code) = check_is_executable(actor.as_ref(), &dispatch) {
-        process_non_executable(dispatch, program_id, exit_code)
-    } else {
-        let actor = actor.expect("message is not executed if actor is none");
-        let program_id = actor.program.id();
-        let execution_settings = ExecutionSettings::new(block_info, existential_deposit);
-        let execution_context = ExecutionContext { origin };
-
-        match executor::execute_wasm::<A, E>(
-            actor,
-            dispatch.clone(),
-            execution_context,
-            execution_settings,
-        ) {
-            Ok(res) => match res.kind {
-                DispatchResultKind::Trap(reason) => process_error(
-                    res.dispatch,
-                    res.program_id,
-                    res.gas_amount.burned(),
-                    reason,
-                ),
-                _ => process_success(res),
-            },
-            Err(e) => process_error(dispatch, program_id, e.gas_amount.burned(), Some(e.reason)),
-=======
     match check_is_executable(maybe_actor, &dispatch) {
-        Err(exit_code) => process_non_executable(dispatch, exit_code),
+        Err(exit_code) => process_non_executable(dispatch, program_id, exit_code),
         Ok(actor) => {
             process_executable::<A, E>(actor, dispatch, block_info, existential_deposit, origin)
->>>>>>> 10e450f7
         }
     }
 }
 
 fn check_is_executable(
-<<<<<<< HEAD
-    actor: Option<&ExecutableActor>,
+    maybe_actor: Option<ExecutableActor>,
     dispatch: &IncomingDispatch,
-) -> Result<(), ExitCode> {
-    match actor.map(|a| a.program.is_initialized()) {
-        Some(true) if matches!(dispatch.kind(), DispatchKind::Init) => {
-            Err(crate::RE_INIT_EXIT_CODE)
-        }
-        None => Err(crate::UNAVAILABLE_DEST_EXIT_CODE),
-        _ => Ok(()),
-    }
-=======
-    maybe_actor: Option<ExecutableActor>,
-    dispatch: &Dispatch,
 ) -> Result<ExecutableActor, ExitCode> {
     maybe_actor
         .map(|a| {
-            if a.program.is_initialized() & matches!(dispatch.kind, DispatchKind::Init) {
+            if a.program.is_initialized() & matches!(dispatch.kind(), DispatchKind::Init) {
                 Err(crate::RE_INIT_EXIT_CODE)
             } else {
                 Ok(a)
             }
         })
         .unwrap_or(Err(crate::UNAVAILABLE_DEST_EXIT_CODE))
->>>>>>> 10e450f7
 }
 
 /// Helper function for journal creation in trap/error case
@@ -195,16 +144,16 @@
         program_candidates,
         gas_amount,
         page_update,
-        nonce,
+        program_id,
+        context_store,
         ..
     } = dispatch_result;
 
     let mut journal = Vec::new();
 
-    let message_id = dispatch.message.id();
-    let origin = dispatch.message.source();
-    let program_id = dispatch.message.dest();
-    let value = dispatch.message.value();
+    let message_id = dispatch.id();
+    let origin = dispatch.source();
+    let value = dispatch.value();
 
     journal.push(JournalNote::GasBurned {
         message_id,
@@ -243,13 +192,7 @@
         });
     }
 
-<<<<<<< HEAD
-    for (page_number, data) in res.page_update {
-=======
-    journal.push(JournalNote::UpdateNonce { program_id, nonce });
-
     for (page_number, data) in page_update {
->>>>>>> 10e450f7
         journal.push(JournalNote::UpdatePage {
             program_id,
             page_number,
@@ -264,21 +207,13 @@
                 value_destination,
             });
         }
-<<<<<<< HEAD
-        DispatchResultKind::Wait => {
+        Wait => {
             journal.push(JournalNote::WaitDispatch(
-                res.dispatch.into_stored(program_id, res.context_store),
+                dispatch.into_stored(program_id, context_store),
             ));
         }
-        DispatchResultKind::Success => {
-            let outcome = match res.dispatch.kind() {
-=======
-        Wait => {
-            journal.push(JournalNote::WaitDispatch(dispatch));
-        }
         Success => {
-            let outcome = match dispatch.kind {
->>>>>>> 10e450f7
+            let outcome = match dispatch.kind() {
                 DispatchKind::Init => DispatchOutcome::InitSuccess {
                     message_id,
                     origin,
@@ -297,7 +232,7 @@
 
 pub fn process_executable<A: ProcessorExt + EnvExt + IntoExtInfo + 'static, E: Environment<A>>(
     actor: ExecutableActor,
-    dispatch: Dispatch,
+    dispatch: IncomingDispatch,
     block_info: BlockInfo,
     existential_deposit: u128,
     origin: ProgramId,
@@ -306,7 +241,8 @@
 
     let execution_settings = ExecutionSettings::new(block_info, existential_deposit);
     let execution_context = ExecutionContext { origin };
-    let initial_nonce = actor.program.message_nonce();
+
+    let program_id = actor.program.id();
 
     match executor::execute_wasm::<A, E>(
         actor,
@@ -316,7 +252,7 @@
     ) {
         Ok(res) => match res.kind {
             DispatchResultKind::Trap(reason) => {
-                process_error(res.dispatch, initial_nonce, res.gas_amount.burned(), reason)
+                process_error(res.dispatch, program_id, res.gas_amount.burned(), reason)
             }
             DispatchResultKind::Success => process_success(Success, res),
             DispatchResultKind::Wait => process_success(Wait, res),
@@ -324,12 +260,7 @@
                 process_success(Exit(value_destination), res)
             }
         },
-        Err(e) => process_error(
-            dispatch,
-            initial_nonce,
-            e.gas_amount.burned(),
-            Some(e.reason),
-        ),
+        Err(e) => process_error(dispatch, program_id, e.gas_amount.burned(), Some(e.reason)),
     }
 }
 
