--- conflicted
+++ resolved
@@ -39,17 +39,11 @@
             JournalNote::SendMessage { origin, message } => handler.send_message(origin, message),
             JournalNote::SubmitProgram { owner, program } => handler.submit_program(owner, program),
             JournalNote::WaitDispatch(dispatch) => handler.wait_dispatch(dispatch),
-<<<<<<< HEAD
-            JournalNote::WakeMessage { origin, program_id, message_id } => {
-                handler.wake_message(origin, program_id, message_id)
-            }
-=======
             JournalNote::WakeMessage {
+                origin,
                 program_id,
-                origin,
                 message_id,
-            } => handler.wake_message(program_id, origin, message_id),
->>>>>>> ca266cdf
+            } => handler.wake_message(origin, program_id, message_id),
             JournalNote::UpdateNonce {
                 origin: _origin,
                 program_id,
