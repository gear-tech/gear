--- conflicted
+++ resolved
@@ -44,20 +44,13 @@
             JournalNote::SendDispatch {
                 message_id,
                 dispatch,
-<<<<<<< HEAD
-            } => handler.send_dispatch(message_id, dispatch),
+                delay,
+            } => handler.send_dispatch(message_id, dispatch, delay),
             JournalNote::WaitDispatch {
                 dispatch,
                 duration,
                 reincarnation,
             } => handler.wait_dispatch(dispatch, duration, reincarnation),
-=======
-                delay,
-            } => handler.send_dispatch(message_id, dispatch, delay),
-            JournalNote::WaitDispatch { dispatch, duration } => {
-                handler.wait_dispatch(dispatch, duration)
-            }
->>>>>>> c893ced2
             JournalNote::WakeMessage {
                 message_id,
                 program_id,
