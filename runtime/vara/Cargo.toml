--- conflicted
+++ resolved
@@ -162,10 +162,6 @@
     "pallet-gear-gas/std",
     "pallet-gear/std",
     "pallet-gear-bank/std",
-<<<<<<< HEAD
-    "pallet-gear-debug?/std",
-=======
->>>>>>> eb0c682b
     "pallet-gear-messenger/std",
     "pallet-gear-payment/std",
     "pallet-gear-program/std",
@@ -261,10 +257,6 @@
     "pallet-gear-builtin/try-runtime",
     "pallet-gear-eth-bridge?/try-runtime",
     "pallet-gear-voucher/try-runtime",
-<<<<<<< HEAD
-    "pallet-gear-debug?/try-runtime",
-=======
->>>>>>> eb0c682b
     "pallet-authority-discovery/try-runtime",
     "pallet-authorship/try-runtime",
     "pallet-babe/try-runtime",
@@ -298,9 +290,5 @@
     "pallet-bags-list/try-runtime",
     "gear-runtime-common/try-runtime",
 ]
-<<<<<<< HEAD
-dev = ["pallet-gear-debug", "pallet-gear-eth-bridge", "pallet-sudo", "pallet-gear-eth-bridge/dev"]
-=======
-dev = ["pallet-gear-eth-bridge", "pallet-sudo", "pallet-gear/dev"]
->>>>>>> eb0c682b
+dev = ["pallet-gear-eth-bridge", "pallet-sudo", "pallet-gear/dev", "pallet-gear-eth-bridge/dev"]
 metadata-hash = ["substrate-wasm-builder?/metadata-hash"]