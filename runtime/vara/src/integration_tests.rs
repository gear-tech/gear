--- conflicted
+++ resolved
@@ -868,7 +868,6 @@
 }
 
 #[test]
-<<<<<<< HEAD
 fn process_costs_are_same() {
     let vara_schedule = pallet_gear::Schedule::<super::Runtime>::default();
     let wasm_schedule = gear_core::gas_metering::Schedule::default();
@@ -1034,7 +1033,8 @@
         );
         assert!(custom_cost_rules.instruction_cost(i).is_some());
     });
-=======
+}
+
 fn test_fees_and_tip_split() {
     init_logger();
 
@@ -1077,5 +1077,4 @@
                 EXISTENTIAL_DEPOSIT
             );
         });
->>>>>>> ac3a00a5
 }