// This file is part of Gear.

// Copyright (C) 2021-2023 Gear Technologies Inc.
// SPDX-License-Identifier: GPL-3.0-or-later WITH Classpath-exception-2.0

// This program is free software: you can redistribute it and/or modify
// it under the terms of the GNU General Public License as published by
// the Free Software Foundation, either version 3 of the License, or
// (at your option) any later version.

// This program is distributed in the hope that it will be useful,
// but WITHOUT ANY WARRANTY; without even the implied warranty of
// MERCHANTABILITY or FITNESS FOR A PARTICULAR PURPOSE. See the
// GNU General Public License for more details.

// You should have received a copy of the GNU General Public License
// along with this program. If not, see <https://www.gnu.org/licenses/>.

use crate::*;
use frame_support::{
    assert_noop, assert_ok,
    traits::{GenesisBuild, OnFinalize, OnInitialize},
};
use frame_system::pallet_prelude::BlockNumberFor;
use sp_consensus_babe::{
    digests::{PreDigest, SecondaryPlainPreDigest},
    Slot, BABE_ENGINE_ID,
};
use sp_core::{ed25519, sr25519, Pair};
use sp_keyring::AccountKeyring;
use sp_runtime::{Digest, DigestItem};

const ENDOWMENT: u128 = 100_000 * UNITS;
const STASH: u128 = 1_000 * UNITS;

pub(crate) fn initialize_block(new_blk: BlockNumberFor<Runtime>) {
    // All blocks are to be authored by validator at index 0
    System::initialize(
        &new_blk,
        &System::parent_hash(),
        &Digest {
            logs: vec![DigestItem::PreRuntime(
                BABE_ENGINE_ID,
                PreDigest::SecondaryPlain(SecondaryPlainPreDigest {
                    slot: Slot::from(u64::from(new_blk)),
                    authority_index: 0,
                })
                .encode(),
            )],
        },
    );
    System::set_block_number(new_blk);
}

pub(crate) fn on_initialize(new_block_number: BlockNumberFor<Runtime>) {
    System::on_initialize(new_block_number);
    Babe::on_initialize(new_block_number);
    Balances::on_initialize(new_block_number);
    Authorship::on_initialize(new_block_number);
    Treasury::on_initialize(new_block_number);
    GearProgram::on_initialize(new_block_number);
    GearMessenger::on_initialize(new_block_number);
    Gear::on_initialize(new_block_number);
    GearGas::on_initialize(new_block_number);
    // Session::on_initialize(new_block_number);
}

// Run on_finalize hooks (in pallets reverse order, as they appear in AllPalletsWithSystem)
pub(crate) fn on_finalize(current_blk: BlockNumberFor<Runtime>) {
    Gear::run(frame_support::dispatch::RawOrigin::None.into(), None).unwrap();
    GearPayment::on_finalize(current_blk);
    GearGas::on_finalize(current_blk);
    Gear::on_finalize(current_blk);
    GearMessenger::on_finalize(current_blk);
    GearProgram::on_finalize(current_blk);
    Treasury::on_finalize(current_blk);
    Authorship::on_finalize(current_blk);
    Balances::on_finalize(current_blk);
    Grandpa::on_finalize(current_blk);
    Babe::on_finalize(current_blk);
    System::on_finalize(current_blk);
}

// (stash_acc_id, controller_acc_id, babe_id, grandpa_id, imonline_id, authority_discovery_id)
pub type ValidatorAccountId = (
    AccountId,
    AccountId,
    sr25519::Public,
    ed25519::Public,
    sr25519::Public,
    sr25519::Public,
);

// (who, vesting_start_block, vesting_duration, unfrozen_balance)
type VestingInfo = (AccountId, BlockNumber, BlockNumber, Balance);

#[derive(Default)]
pub struct ExtBuilder {
    initial_authorities: Vec<ValidatorAccountId>,
    stash: u128,
    endowment: Balance,
    endowed_accounts: Vec<AccountId>,
    vested_accounts: Vec<VestingInfo>,
    root: Option<AccountId>,
}

impl ExtBuilder {
    pub fn stash(mut self, s: u128) -> Self {
        self.stash = s;
        self
    }

    pub fn endowment(mut self, s: Balance) -> Self {
        self.endowment = s;
        self
    }

    pub fn initial_authorities(mut self, authorities: Vec<ValidatorAccountId>) -> Self {
        self.initial_authorities = authorities;
        self
    }

    pub fn endowed_accounts(mut self, accounts: Vec<AccountId>) -> Self {
        self.endowed_accounts = accounts;
        self
    }

    pub fn vested_accounts(mut self, vesting: Vec<VestingInfo>) -> Self {
        self.vested_accounts = vesting;
        self
    }

    pub fn root(mut self, a: AccountId) -> Self {
        self.root = Some(a);
        self
    }

    pub fn build(self) -> sp_io::TestExternalities {
        let mut storage = frame_system::GenesisConfig::default()
            .build_storage::<Runtime>()
            .unwrap();

        let mut balances = self
            .initial_authorities
            .iter()
            .map(|x| (x.0.clone(), self.stash))
            .chain(
                self.endowed_accounts
                    .iter()
                    .map(|k| (k.clone(), self.endowment)),
            )
            .collect::<Vec<_>>();

        balances.push((BankAddress::get(), EXISTENTIAL_DEPOSIT));

        pallet_balances::GenesisConfig::<Runtime> { balances }
            .assimilate_storage(&mut storage)
            .unwrap();

        SessionConfig {
            keys: self
                .initial_authorities
                .iter()
                .map(|x| {
                    (
                        x.0.clone(),
                        x.0.clone(),
                        SessionKeys {
                            babe: x.2.into(),
                            grandpa: x.3.into(),
                            im_online: x.4.into(),
                            authority_discovery: x.5.into(),
                        },
                    )
                })
                .collect(),
        }
        .assimilate_storage(&mut storage)
        .unwrap();

        #[cfg(feature = "dev")]
        SudoConfig { key: self.root }
            .assimilate_storage(&mut storage)
            .unwrap();
        GenesisBuild::<Runtime>::assimilate_storage(&TreasuryConfig {}, &mut storage).unwrap();
        GenesisBuild::<Runtime>::assimilate_storage(
            &VestingConfig {
                vesting: self.vested_accounts,
            },
            &mut storage,
        )
        .unwrap();

        let mut ext: sp_io::TestExternalities = storage.into();

        ext.execute_with(|| {
            let new_blk = 1;
            initialize_block(new_blk);
            on_initialize(new_blk);
        });
        ext
    }
}

#[allow(unused)]
pub(crate) fn run_to_block(n: u32) {
    while System::block_number() < n {
        let current_blk = System::block_number();
        on_finalize(current_blk);

        let new_block_number = current_blk + 1;
        initialize_block(new_block_number);
        on_initialize(new_block_number);
    }
}

#[allow(unused)]
pub(crate) fn run_for_n_blocks(n: u32) {
    let now = System::block_number();
    let until = now + n;
    for current_blk in now..until {
        on_finalize(current_blk);

        let new_block_number = current_blk + 1;
        initialize_block(new_block_number);
        on_initialize(new_block_number);
    }
}

pub(crate) fn init_logger() {
    let _ = env_logger::Builder::from_default_env()
        .format_module_path(false)
        .format_level(true)
        .try_init();
}

pub(crate) fn get_last_program_id() -> [u8; 32] {
    let event = match System::events().last().map(|r| r.event.clone()) {
        Some(RuntimeEvent::Gear(e)) => e,
        _ => unreachable!("Expecting a Gear event"),
    };

    if let pallet_gear::Event::MessageQueued { destination, .. } = event {
        destination.into()
    } else {
        unreachable!("expect RuntimeEvent::InitMessageEnqueued")
    }
}

pub(crate) fn get_treasury_events() -> (Balance, Balance, Balance) {
    System::events()
        .into_iter()
        .fold((0, 0, 0), |r, e| match e.event {
            RuntimeEvent::Treasury(pallet_treasury::Event::Spending { budget_remaining }) => {
                (budget_remaining, r.1, r.2)
            }
            RuntimeEvent::Treasury(pallet_treasury::Event::Burnt { burnt_funds }) => {
                (r.0, burnt_funds, r.2)
            }
            RuntimeEvent::Treasury(pallet_treasury::Event::Rollover { rollover_balance }) => {
                (r.0, r.1, rollover_balance)
            }
            _ => r,
        })
}

#[test]
fn tokens_locking_works() {
    init_logger();

    let wasm_module = r#"
    (module
        (import "env" "memory" (memory 1))
        (export "handle" (func $handle))
        (export "init" (func $init))
        (func $handle)
        (func $init)
    )"#;
    let code = wat::parse_str(wasm_module).unwrap();
    let alice = AccountKeyring::Alice;
    let bob = AccountKeyring::Bob;
    let charlie = AccountKeyring::Charlie;
    let dave = AccountKeyring::Dave;
    let eve = AccountKeyring::Eve;
    let ferdie = AccountKeyring::Ferdie;

    ExtBuilder::default()
        .initial_authorities(vec![
            (
                alice.into(),
                charlie.into(),
                alice.public(),
                ed25519::Pair::from_string("//Alice", None)
                    .unwrap()
                    .public(),
                alice.public(),
                alice.public(),
            ),
            (
                bob.into(),
                dave.into(),
                bob.public(),
                ed25519::Pair::from_string("//Bob", None).unwrap().public(),
                bob.public(),
                bob.public(),
            ),
        ])
        .stash(STASH)
        .endowment(ENDOWMENT)
        .endowed_accounts(vec![charlie.into(), dave.into(), eve.into(), ferdie.into()])
        .vested_accounts(vec![
            (dave.into(), 10, 100, 10_000 * UNITS), // 1 TOKEN unlocked per block
            (eve.into(), 10, 100, 10_000 * UNITS),
            (ferdie.into(), 10, 100, 10_000 * UNITS),
        ])
        .root(alice.into())
        .build()
        .execute_with(|| {
            let acc_data = System::account(dave.to_account_id()).data;
            // Free balance of vested accounts is still 100_000 TOKENS
            assert_eq!(acc_data.free, 100_000 * UNITS);
            // Locked balance is 90 TOKENS
            assert_eq!(acc_data.misc_frozen, 90_000 * UNITS);

            // Locked  funds can't be reserved to pay for gas and/or value
            // Transaction should be invalidated when attempting to `reserve` currency:
            // - the required free balance is 10 * UNITS on gas + 10 * UNITS for `value`
            //   whereas the account only has 10 * UNITS unlocked
            assert_noop!(
                Gear::upload_program(
                    RuntimeOrigin::signed(dave.to_account_id()),
                    code.clone(),
                    b"salt".to_vec(),
                    vec![],
                    10_000_000_000,
                    10_000 * UNITS,
                ),
                pallet_gear_bank::Error::<Runtime>::InsufficientBalance
            );

            // TODO: delete lines below (issue #3081).
            core::mem::drop(Balances::deposit_creating(
                &alice.to_account_id(),
                10_000 * UNITS,
            ));

            // Locked funds can't be transferred to a program as a message `value`
            assert_ok!(Gear::upload_program(
                RuntimeOrigin::signed(alice.to_account_id()),
                code,
                b"salt".to_vec(),
                vec![],
                10_000_000_000,
                0,
            ));
            let program_id = get_last_program_id();

            // Finalize program initialization
            run_to_block(2);

            // Try to send message to a program with value that exceeds the account free balance
            assert_noop!(
                Gear::send_message(
                    RuntimeOrigin::signed(dave.to_account_id()),
                    program_id.into(),
                    vec![],
                    10_000_000_000,
<<<<<<< HEAD
                    11 * UNITS,
=======
                    11_000 * UNITS,
                    false,
>>>>>>> 175f69b7
                ),
                pallet_gear_bank::Error::<Runtime>::InsufficientBalance
            );
        });
}

#[test]
fn treasury_surplus_is_not_burned() {
    init_logger();

    let alice = AccountKeyring::Alice;
    let bob = AccountKeyring::Bob;
    let charlie = AccountKeyring::Charlie;
    let dave = AccountKeyring::Dave;

    let treasury_id = Treasury::account_id();

    ExtBuilder::default()
        .initial_authorities(vec![
            (
                alice.into(),
                charlie.into(),
                alice.public(),
                ed25519::Pair::from_string("//Alice", None)
                    .unwrap()
                    .public(),
                alice.public(),
                alice.public(),
            ),
            (
                bob.into(),
                dave.into(),
                bob.public(),
                ed25519::Pair::from_string("//Bob", None).unwrap().public(),
                bob.public(),
                bob.public(),
            ),
        ])
        .stash(STASH)
        .endowment(ENDOWMENT)
        .endowed_accounts(vec![charlie.into(), dave.into()])
        .root(alice.into())
        .build()
        .execute_with(|| {
            // Treasury pot is empty in the beginning
            assert_eq!(Treasury::pot(), 0);

            let initial_total_issuance = Balances::total_issuance();

            // Top up treasury balance
            assert_ok!(Balances::transfer(
                RuntimeOrigin::signed(charlie.to_account_id()),
                sp_runtime::MultiAddress::Id(treasury_id.clone()),
                1_000 * UNITS,
            ));
            assert_eq!(Treasury::pot(), 1_000 * UNITS);

            System::reset_events();

            // Run chain for a day so that `Treasury::spend_funds()` is triggered
            run_to_block(DAYS);

            // Check that the `Treasury::spend_funds()` has, indeed, taken place
            let (budget_remaining, burnt_funds, rollover_balance) = get_treasury_events();
            // Treasury remaining budget value upon entry in `spend_funds()` function
            assert_eq!(budget_remaining, 1_000 * UNITS);
            // Actually burnt funds
            assert_eq!(burnt_funds, 0);
            // Remaining balance being rolled over to the next period
            assert_eq!(rollover_balance, 1_000 * UNITS);

            // Treasury had a surplus, but none of it was burned
            assert_eq!(Treasury::pot(), 1_000 * UNITS);

            // The total issuance persisted
            assert_eq!(Balances::total_issuance(), initial_total_issuance);

            // Run chain until another `Treasury::spend_funds()` invocation
            run_to_block(2 * DAYS);

            // Treasury still has a surplus, but nothing is burned
            assert_eq!(Treasury::pot(), 1_000 * UNITS);

            assert_eq!(Balances::total_issuance(), initial_total_issuance);
        });
}

#[test]
fn dust_ends_up_in_offset_pool() {
    init_logger();

    let alice = AccountKeyring::Alice;
    let bob = AccountKeyring::Bob;
    let charlie = AccountKeyring::Charlie;
    let dave = AccountKeyring::Dave;
    let ferdie = AccountKeyring::Ferdie;

    let offset_pool_id = StakingRewards::account_id();

    ExtBuilder::default()
        .initial_authorities(vec![
            (
                alice.into(),
                charlie.into(),
                alice.public(),
                ed25519::Pair::from_string("//Alice", None)
                    .unwrap()
                    .public(),
                alice.public(),
                alice.public(),
            ),
            (
                bob.into(),
                dave.into(),
                bob.public(),
                ed25519::Pair::from_string("//Bob", None).unwrap().public(),
                bob.public(),
                bob.public(),
            ),
        ])
        .stash(STASH)
        .endowment(ENDOWMENT)
        .endowed_accounts(vec![charlie.into(), dave.into(), offset_pool_id.clone()])
        .root(alice.into())
        .build()
        .execute_with(|| {
            let initial_pool_balance = Balances::free_balance(&offset_pool_id);
            assert_eq!(initial_pool_balance, ENDOWMENT);

            let initial_total_issuance = Balances::total_issuance();

            // Sending ED to `ferdie` to create the account in storage
            assert_ok!(Balances::transfer(
                RuntimeOrigin::signed(charlie.to_account_id()),
                sp_runtime::MultiAddress::Id(ferdie.to_account_id()),
                EXISTENTIAL_DEPOSIT,
            ));
            // `ferdie`'s balance is now ED
            assert_eq!(
                Balances::free_balance(ferdie.to_account_id()),
                EXISTENTIAL_DEPOSIT
            );

            // Sending ED / 2 out of `ferdie` creates dust
            assert_ok!(Balances::transfer(
                RuntimeOrigin::signed(ferdie.to_account_id()),
                sp_runtime::MultiAddress::Id(dave.to_account_id()),
                EXISTENTIAL_DEPOSIT / 2,
            ));
            // `ferdie`'s balance is now 0
            assert_eq!(Balances::free_balance(ferdie.to_account_id()), 0);
            // Dust has been accumulated in the offset pool account
            assert_eq!(
                Balances::free_balance(&offset_pool_id),
                initial_pool_balance + EXISTENTIAL_DEPOSIT / 2
            );
            // The `total_issuance` has persisted
            assert_eq!(Balances::total_issuance(), initial_total_issuance);
        });
}

#[test]
fn slashed_proposals_back_to_treasury() {
    init_logger();

    let alice = AccountKeyring::Alice;
    let bob = AccountKeyring::Bob;
    let charlie = AccountKeyring::Charlie;
    let dave = AccountKeyring::Dave;
    let ferdie = AccountKeyring::Ferdie;

    let treasury_id = Treasury::account_id();

    ExtBuilder::default()
        .initial_authorities(vec![
            (
                alice.into(),
                charlie.into(),
                alice.public(),
                ed25519::Pair::from_string("//Alice", None)
                    .unwrap()
                    .public(),
                alice.public(),
                alice.public(),
            ),
            (
                bob.into(),
                dave.into(),
                bob.public(),
                ed25519::Pair::from_string("//Bob", None).unwrap().public(),
                bob.public(),
                bob.public(),
            ),
        ])
        .stash(STASH)
        .endowment(ENDOWMENT)
        .endowed_accounts(vec![charlie.into(), dave.into()])
        .root(alice.into())
        .build()
        .execute_with(|| {
            // Treasury pot is empty in the beginning
            assert_eq!(Treasury::pot(), 0);

            let initial_total_issuance = Balances::total_issuance();

            // Top up treasury balance
            assert_ok!(Balances::transfer(
                RuntimeOrigin::signed(charlie.to_account_id()),
                sp_runtime::MultiAddress::Id(treasury_id.clone()),
                1_000 * UNITS,
            ));
            assert_eq!(Treasury::pot(), 1_000 * UNITS);

            assert_ok!(Treasury::propose_spend(
                RuntimeOrigin::signed(dave.to_account_id()),
                1_000 * UNITS,
                sp_runtime::MultiAddress::Id(ferdie.to_account_id()),
            ));
            let proposal_bond =
                <Runtime as pallet_treasury::Config>::ProposalBond::get() * UNITS * 1_000;
            let dave_acc_data = System::account(dave.to_account_id()).data;
            // Proposer's free balance has decreased by the `proposal_bond`
            assert_eq!(dave_acc_data.free, ENDOWMENT - proposal_bond);
            // The reserved balance is 5% of the proposed amount
            assert_eq!(dave_acc_data.reserved, proposal_bond);

            assert_ok!(Treasury::reject_proposal(RuntimeOrigin::root(), 0));

            // Run chain for a day so that `Treasury::spend_funds()` is triggered
            run_to_block(DAYS);

            // The `proposal_bond` has been slashed
            let dave_acc_data = System::account(dave.to_account_id()).data;
            assert_eq!(dave_acc_data.free, ENDOWMENT - proposal_bond);
            // Nothing is reserved now
            assert_eq!(dave_acc_data.reserved, 0);

            // Treasury funds haven't been spent, no burning has taken place,
            // the slashed deposit has landed in the `Treasury`, as well
            assert_eq!(Treasury::pot(), 1_000 * UNITS + proposal_bond);

            // The total issuance has, therefore, persisted
            assert_eq!(Balances::total_issuance(), initial_total_issuance);
        });
}<|MERGE_RESOLUTION|>--- conflicted
+++ resolved
@@ -365,12 +365,7 @@
                     program_id.into(),
                     vec![],
                     10_000_000_000,
-<<<<<<< HEAD
-                    11 * UNITS,
-=======
                     11_000 * UNITS,
-                    false,
->>>>>>> 175f69b7
                 ),
                 pallet_gear_bank::Error::<Runtime>::InsufficientBalance
             );
