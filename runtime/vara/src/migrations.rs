// This file is part of Gear.

// Copyright (C) 2021-2025 Gear Technologies Inc.
// SPDX-License-Identifier: GPL-3.0-or-later WITH Classpath-exception-2.0

// This program is free software: you can redistribute it and/or modify
// it under the terms of the GNU General Public License as published by
// the Free Software Foundation, either version 3 of the License, or
// (at your option) any later version.

// This program is distributed in the hope that it will be useful,
// but WITHOUT ANY WARRANTY; without even the implied warranty of
// MERCHANTABILITY or FITNESS FOR A PARTICULAR PURPOSE. See the
// GNU General Public License for more details.

// You should have received a copy of the GNU General Public License
// along with this program. If not, see <https://www.gnu.org/licenses/>.

/// All migrations that will run on the next runtime upgrade.
<<<<<<< HEAD
pub type Migrations = (
    // Migrate Identity pallet for Usernames
    pallet_identity::migration::versioned::V0ToV1<Runtime, { u64::MAX }>,
    pallet_staking::migrations::v15::MigrateV14ToV15<Runtime>,
    pallet_nomination_pools::migration::versioned::V7ToV8<Runtime>,
    CleanupFellowshipIndex<Runtime>,
    pallet_gear_messenger::migrations::context_store::RemoveCommitStorage<Runtime>,
    // move metadata into attribution
    pallet_gear_program::migrations::v11_code_metadata_delete_migration::MigrateRemoveCodeMetadata<Runtime>,
    // migrate program code hash to code id and remove code_exports and static_pages
    pallet_gear_program::migrations::v12_program_code_id_migration::MigrateProgramCodeHashToCodeId<Runtime>,
    // split instrumented code into separate storage items
    pallet_gear_program::migrations::v13_split_instrumented_code_migration::MigrateSplitInstrumentedCode<Runtime>,
);

pub struct CleanupFellowshipIndex<
    T: pallet_ranked_collective::Config<governance::FellowshipCollectiveInstance>,
>(core::marker::PhantomData<T>);

impl<T: pallet_ranked_collective::Config<governance::FellowshipCollectiveInstance>>
    frame_support::traits::OnRuntimeUpgrade for CleanupFellowshipIndex<T>
{
    fn on_runtime_upgrade() -> Weight {
        use pallet_ranked_collective::{IdToIndex, Members};
        use sp_core::Get;

        let mut weight = Weight::zero();

        IdToIndex::<T, governance::FellowshipCollectiveInstance>::iter_prefix(0).for_each(
            |(who, _member_index)| {
                weight = weight.saturating_add(T::DbWeight::get().reads(1));

                if !Members::<T, governance::FellowshipCollectiveInstance>::contains_key(&who) {
                    log::debug!("Removing {who:?} from index");
                    weight = weight.saturating_add(T::DbWeight::get().writes(1));

                    IdToIndex::<T, governance::FellowshipCollectiveInstance>::remove(0, who);
                }
            },
        );

        weight
    }
}
=======
pub type Migrations = ();
>>>>>>> 6268fcc6
<|MERGE_RESOLUTION|>--- conflicted
+++ resolved
@@ -17,51 +17,13 @@
 // along with this program. If not, see <https://www.gnu.org/licenses/>.
 
 /// All migrations that will run on the next runtime upgrade.
-<<<<<<< HEAD
+use crate::*;
+
 pub type Migrations = (
-    // Migrate Identity pallet for Usernames
-    pallet_identity::migration::versioned::V0ToV1<Runtime, { u64::MAX }>,
-    pallet_staking::migrations::v15::MigrateV14ToV15<Runtime>,
-    pallet_nomination_pools::migration::versioned::V7ToV8<Runtime>,
-    CleanupFellowshipIndex<Runtime>,
-    pallet_gear_messenger::migrations::context_store::RemoveCommitStorage<Runtime>,
     // move metadata into attribution
     pallet_gear_program::migrations::v11_code_metadata_delete_migration::MigrateRemoveCodeMetadata<Runtime>,
     // migrate program code hash to code id and remove code_exports and static_pages
     pallet_gear_program::migrations::v12_program_code_id_migration::MigrateProgramCodeHashToCodeId<Runtime>,
     // split instrumented code into separate storage items
     pallet_gear_program::migrations::v13_split_instrumented_code_migration::MigrateSplitInstrumentedCode<Runtime>,
-);
-
-pub struct CleanupFellowshipIndex<
-    T: pallet_ranked_collective::Config<governance::FellowshipCollectiveInstance>,
->(core::marker::PhantomData<T>);
-
-impl<T: pallet_ranked_collective::Config<governance::FellowshipCollectiveInstance>>
-    frame_support::traits::OnRuntimeUpgrade for CleanupFellowshipIndex<T>
-{
-    fn on_runtime_upgrade() -> Weight {
-        use pallet_ranked_collective::{IdToIndex, Members};
-        use sp_core::Get;
-
-        let mut weight = Weight::zero();
-
-        IdToIndex::<T, governance::FellowshipCollectiveInstance>::iter_prefix(0).for_each(
-            |(who, _member_index)| {
-                weight = weight.saturating_add(T::DbWeight::get().reads(1));
-
-                if !Members::<T, governance::FellowshipCollectiveInstance>::contains_key(&who) {
-                    log::debug!("Removing {who:?} from index");
-                    weight = weight.saturating_add(T::DbWeight::get().writes(1));
-
-                    IdToIndex::<T, governance::FellowshipCollectiveInstance>::remove(0, who);
-                }
-            },
-        );
-
-        weight
-    }
-}
-=======
-pub type Migrations = ();
->>>>>>> 6268fcc6
+);