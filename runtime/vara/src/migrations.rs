// This file is part of Gear.

// Copyright (C) 2021-2024 Gear Technologies Inc.
// SPDX-License-Identifier: GPL-3.0-or-later WITH Classpath-exception-2.0

// This program is free software: you can redistribute it and/or modify
// it under the terms of the GNU General Public License as published by
// the Free Software Foundation, either version 3 of the License, or
// (at your option) any later version.

// This program is distributed in the hope that it will be useful,
// but WITHOUT ANY WARRANTY; without even the implied warranty of
// MERCHANTABILITY or FITNESS FOR A PARTICULAR PURPOSE. See the
// GNU General Public License for more details.

// You should have received a copy of the GNU General Public License
// along with this program. If not, see <https://www.gnu.org/licenses/>.

use crate::*;

/// All migrations that will run on the next runtime upgrade.
pub type Migrations = (
<<<<<<< HEAD
    /* release v1.3.0 */
    pallet_gear_program::migrations::AppendStackEndMigration<Runtime>,
=======
>>>>>>> 4a5d3aab
    // migration for removed waiting init list
    pallet_gear::migrations::wait_init::MigrateWaitingInitList<Runtime>,
    // migrate allocations from BTreeSet to IntervalsTree
    pallet_gear_program::migrations::allocations::MigrateAllocations<Runtime>,
    // substrate v1.3.0
    pallet_nomination_pools::migration::versioned_migrations::V5toV6<Runtime>,
    pallet_nomination_pools::migration::versioned_migrations::V6ToV7<Runtime>,
    staking_v13::MigrateToV13<Runtime>,
    // migration for removed paused program storage
    pallet_gear_program::migrations::RemovePausedProgramStorageMigration<Runtime>,
);

mod staking_v13 {
    use frame_support::{
        pallet_prelude::{ValueQuery, Weight},
        storage_alias,
        traits::{GetStorageVersion, OnRuntimeUpgrade},
    };
    use pallet_staking::*;
    use parity_scale_codec::{Decode, Encode, MaxEncodedLen};
    use scale_info::TypeInfo;
    use sp_core::Get;

    #[cfg(feature = "try-runtime")]
    use {sp_runtime::TryRuntimeError, sp_std::vec::Vec};

    /// Alias to the old storage item used for release versioning. Obsolete since v13.
    #[storage_alias]
    type StorageVersion<T: pallet_staking::Config> =
        StorageValue<Pallet<T>, ObsoleteReleases, ValueQuery>;

    /// Used for release versioning upto v12.
    ///
    /// Obsolete from v13. Keeping around to make encoding/decoding of old migration code easier.
    #[derive(Default, Encode, Decode, Clone, Copy, PartialEq, Eq, TypeInfo, MaxEncodedLen)]
    enum ObsoleteReleases {
        V1_0_0Ancient,
        V2_0_0,
        V3_0_0,
        V4_0_0,
        V5_0_0,  // blockable validators.
        V6_0_0,  // removal of all storage associated with offchain phragmen.
        V7_0_0,  // keep track of number of nominators / validators in map
        V8_0_0,  // populate `VoterList`.
        V9_0_0,  // inject validators into `VoterList` as well.
        V10_0_0, // remove `EarliestUnappliedSlash`.
        V11_0_0, // Move pallet storage prefix, e.g. BagsList -> VoterBagsList
        V12_0_0, // remove `HistoryDepth`.
        #[default]
        V13_0_0, // Force migration from `ObsoleteReleases`.
    }

    pub struct MigrateToV13<T>(sp_std::marker::PhantomData<T>);
    impl<T: pallet_staking::Config> OnRuntimeUpgrade for MigrateToV13<T> {
        #[cfg(feature = "try-runtime")]
        fn pre_upgrade() -> Result<Vec<u8>, TryRuntimeError> {
            Ok(Default::default())
        }

        fn on_runtime_upgrade() -> Weight {
            let current = Pallet::<T>::current_storage_version();
            let onchain = StorageVersion::<T>::get();

            if current == 13 && onchain == ObsoleteReleases::V13_0_0 {
                StorageVersion::<T>::kill();
                current.put::<Pallet<T>>();

                log::info!("v13 applied successfully");
                T::DbWeight::get().reads_writes(1, 2)
            } else {
                log::warn!("Skipping v13, should be removed");
                T::DbWeight::get().reads(1)
            }
        }

        #[cfg(feature = "try-runtime")]
        fn post_upgrade(_state: Vec<u8>) -> Result<(), TryRuntimeError> {
            frame_support::ensure!(
                !StorageVersion::<T>::exists(),
                "Storage version not migrated correctly"
            );

            Ok(())
        }
    }
}<|MERGE_RESOLUTION|>--- conflicted
+++ resolved
@@ -20,11 +20,6 @@
 
 /// All migrations that will run on the next runtime upgrade.
 pub type Migrations = (
-<<<<<<< HEAD
-    /* release v1.3.0 */
-    pallet_gear_program::migrations::AppendStackEndMigration<Runtime>,
-=======
->>>>>>> 4a5d3aab
     // migration for removed waiting init list
     pallet_gear::migrations::wait_init::MigrateWaitingInitList<Runtime>,
     // migrate allocations from BTreeSet to IntervalsTree
