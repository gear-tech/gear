--- conflicted
+++ resolved
@@ -90,11 +90,7 @@
     }
 }
 
-<<<<<<< HEAD
-pub type Migrations = (
-    pallet_gear_program::migrations::MigrateToV3<Runtime>,
-    pallet_gear_messenger::migrations::MigrateToV3<Runtime>,
-=======
+
 /// All migrations that will run on the next runtime upgrade.
 pub type Migrations = (
     // v1030
@@ -104,5 +100,5 @@
     pallet_im_online::migration::v1::Migration<Runtime>,
     // unreleased
     pallet_gear_program::migrations::MigrateToV3<Runtime>,
->>>>>>> a184859f
+    pallet_gear_messenger::migrations::MigrateToV3<Runtime>,
 );