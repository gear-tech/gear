--- conflicted
+++ resolved
@@ -20,18 +20,10 @@
 
 /// All migrations that will run on the next runtime upgrade.
 pub type Migrations = (
-<<<<<<< HEAD
-    // v1030
-    UpdatePalletsVersions<Runtime>,
-    pallet_offences::migration::v1::MigrateToV1<Runtime>,
-    // v1040
-    pallet_im_online::migration::v1::Migration<Runtime>,
-=======
->>>>>>> 6d411c2e
     // not yet executed
     pallet_gear_messenger::migrations::MigrateToV3<Runtime>,
     // check for existence of the rent pool account
     pallet_gear_staking_rewards::migrations::CheckRentPoolId<Runtime>,
-    // unreleased
+    // not yet executed
     pallet_gear_program::migration_alloc::MigrateToV4<Runtime>,
 );