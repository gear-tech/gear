--- conflicted
+++ resolved
@@ -97,15 +97,10 @@
     pallet_offences::migration::v1::MigrateToV1<Runtime>,
     // v1040
     pallet_im_online::migration::v1::Migration<Runtime>,
-<<<<<<< HEAD
-    // unreleased
-    pallet_gear_program::migration_alloc::MigrateToV3<Runtime>,
-=======
-    // v1050
-    pallet_gear_program::migrations::MigrateToV3<Runtime>,
     // not yet executed
     pallet_gear_messenger::migrations::MigrateToV3<Runtime>,
     // check for existence of the rent pool account
     pallet_gear_staking_rewards::migrations::CheckRentPoolId<Runtime>,
->>>>>>> 36efa0e6
+    // unreleased
+    pallet_gear_program::migration_alloc::MigrateToV3<Runtime>,
 );