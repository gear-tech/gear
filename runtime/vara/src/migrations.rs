// This file is part of Gear.

// Copyright (C) 2021-2024 Gear Technologies Inc.
// SPDX-License-Identifier: GPL-3.0-or-later WITH Classpath-exception-2.0

// This program is free software: you can redistribute it and/or modify
// it under the terms of the GNU General Public License as published by
// the Free Software Foundation, either version 3 of the License, or
// (at your option) any later version.

// This program is distributed in the hope that it will be useful,
// but WITHOUT ANY WARRANTY; without even the implied warranty of
// MERCHANTABILITY or FITNESS FOR A PARTICULAR PURPOSE. See the
// GNU General Public License for more details.

// You should have received a copy of the GNU General Public License
// along with this program. If not, see <https://www.gnu.org/licenses/>.

use crate::*;

/// All migrations that will run on the next runtime upgrade.
pub type Migrations = (
    // migrate allocations from BTreeSet to IntervalsTree
    pallet_gear_program::migrations::allocations::MigrateAllocations<Runtime>,
    // migration for removed paused program storage
    pallet_gear_program::migrations::paused_storage::RemovePausedProgramStorageMigration<Runtime>,
    pallet_gear_program::migrations::v8::MigrateToV8<Runtime>,
<<<<<<< HEAD
    // substrate v1.4.0
    pallet_staking::migrations::v14::MigrateToV14<Runtime>,
    pallet_grandpa::migrations::MigrateV4ToV5<Runtime>,
);

mod staking_v13 {
    use frame_support::{
        pallet_prelude::{ValueQuery, Weight},
        storage_alias,
        traits::{GetStorageVersion, OnRuntimeUpgrade},
    };
    use pallet_staking::*;
    use parity_scale_codec::{Decode, Encode, MaxEncodedLen};
    use scale_info::TypeInfo;
    use sp_core::Get;

    #[cfg(feature = "try-runtime")]
    use sp_std::vec::Vec;

    #[cfg(feature = "try-runtime")]
    use sp_runtime::TryRuntimeError;

    /// Alias to the old storage item used for release versioning. Obsolete since v13.
    #[storage_alias]
    type StorageVersion<T: pallet_staking::Config> =
        StorageValue<Pallet<T>, ObsoleteReleases, ValueQuery>;

    /// Used for release versioning upto v12.
    ///
    /// Obsolete from v13. Keeping around to make encoding/decoding of old migration code easier.
    #[derive(Default, Encode, Decode, Clone, Copy, PartialEq, Eq, TypeInfo, MaxEncodedLen)]
    enum ObsoleteReleases {
        V1_0_0Ancient,
        V2_0_0,
        V3_0_0,
        V4_0_0,
        V5_0_0,  // blockable validators.
        V6_0_0,  // removal of all storage associated with offchain phragmen.
        V7_0_0,  // keep track of number of nominators / validators in map
        V8_0_0,  // populate `VoterList`.
        V9_0_0,  // inject validators into `VoterList` as well.
        V10_0_0, // remove `EarliestUnappliedSlash`.
        V11_0_0, // Move pallet storage prefix, e.g. BagsList -> VoterBagsList
        V12_0_0, // remove `HistoryDepth`.
        #[default]
        V13_0_0, // Force migration from `ObsoleteReleases`.
    }

    pub struct MigrateToV13<T>(sp_std::marker::PhantomData<T>);
    impl<T: pallet_staking::Config> OnRuntimeUpgrade for MigrateToV13<T> {
        #[cfg(feature = "try-runtime")]
        fn pre_upgrade() -> Result<Vec<u8>, TryRuntimeError> {
            Ok(Default::default())
        }

        fn on_runtime_upgrade() -> Weight {
            let current = Pallet::<T>::current_storage_version();
            let onchain = StorageVersion::<T>::get();

            if current == 13 && onchain == ObsoleteReleases::V13_0_0 {
                StorageVersion::<T>::kill();
                current.put::<Pallet<T>>();

                log::info!("v13 applied successfully");
                T::DbWeight::get().reads_writes(1, 2)
            } else {
                log::warn!("Skipping v13, should be removed");
                T::DbWeight::get().reads(1)
            }
        }

        #[cfg(feature = "try-runtime")]
        fn post_upgrade(_state: Vec<u8>) -> Result<(), TryRuntimeError> {
            frame_support::ensure!(
                !StorageVersion::<T>::exists(),
                "Storage version not migrated correctly"
            );

            Ok(())
        }
    }
}
=======
    // migration for added section sizes
    pallet_gear_program::migrations::add_section_sizes::AddSectionSizesMigration<Runtime>,
);
>>>>>>> fdfdae3a
<|MERGE_RESOLUTION|>--- conflicted
+++ resolved
@@ -25,7 +25,8 @@
     // migration for removed paused program storage
     pallet_gear_program::migrations::paused_storage::RemovePausedProgramStorageMigration<Runtime>,
     pallet_gear_program::migrations::v8::MigrateToV8<Runtime>,
-<<<<<<< HEAD
+    // migration for added section sizes
+    pallet_gear_program::migrations::add_section_sizes::AddSectionSizesMigration<Runtime>,
     // substrate v1.4.0
     pallet_staking::migrations::v14::MigrateToV14<Runtime>,
     pallet_grandpa::migrations::MigrateV4ToV5<Runtime>,
@@ -107,9 +108,4 @@
             Ok(())
         }
     }
-}
-=======
-    // migration for added section sizes
-    pallet_gear_program::migrations::add_section_sizes::AddSectionSizesMigration<Runtime>,
-);
->>>>>>> fdfdae3a
+}