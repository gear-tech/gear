--- conflicted
+++ resolved
@@ -24,15 +24,12 @@
     pallet_gear_program::migration::AppendStackEndMigration<Runtime>,
     // migration for removed waiting init list
     pallet_gear::migrations::MigrateWaitingInitList<Runtime>,
-<<<<<<< HEAD
-    // migration for removed paused program storage
-    pallet_gear_program::migration::RemovePausedProgramStorageMigration<Runtime>,
-);
-=======
     // substrate v1.3.0
     pallet_nomination_pools::migration::versioned_migrations::V5toV6<Runtime>,
     pallet_nomination_pools::migration::versioned_migrations::V6ToV7<Runtime>,
     staking_v13::MigrateToV13<Runtime>,
+    // migration for removed paused program storage
+    pallet_gear_program::migration::RemovePausedProgramStorageMigration<Runtime>,
 );
 
 mod staking_v13 {
@@ -109,5 +106,4 @@
             Ok(())
         }
     }
-}
->>>>>>> 5adfb9b2
+}