// This file is part of Gear.

// Copyright (C) 2021-2024 Gear Technologies Inc.
// SPDX-License-Identifier: GPL-3.0-or-later WITH Classpath-exception-2.0

// This program is free software: you can redistribute it and/or modify
// it under the terms of the GNU General Public License as published by
// the Free Software Foundation, either version 3 of the License, or
// (at your option) any later version.

// This program is distributed in the hope that it will be useful,
// but WITHOUT ANY WARRANTY; without even the implied warranty of
// MERCHANTABILITY or FITNESS FOR A PARTICULAR PURPOSE. See the
// GNU General Public License for more details.

// You should have received a copy of the GNU General Public License
// along with this program. If not, see <https://www.gnu.org/licenses/>.

use crate::*;

/// All migrations that will run on the next runtime upgrade.
pub type Migrations = (
<<<<<<< HEAD
    /* release v1.3.0 */
    pallet_gear_program::migration::AppendStackEndMigration<Runtime>,
    // migration for removed waiting init list
    pallet_gear::migrations::MigrateWaitingInitList<Runtime>,
    // substrate v1.3.0
    pallet_nomination_pools::migration::versioned::V5toV6<Runtime>,
    pallet_nomination_pools::migration::versioned::V6ToV7<Runtime>,
    staking_v13::MigrateToV13<Runtime>,
    // substrate v1.4.0
    pallet_staking::migrations::v14::MigrateToV14<Runtime>,
    pallet_grandpa::migrations::MigrateV4ToV5<Runtime>,
);

mod staking_v13 {
    use frame_support::{
        pallet_prelude::{ValueQuery, Weight},
        storage_alias,
        traits::{GetStorageVersion, OnRuntimeUpgrade},
    };
    use pallet_staking::*;
    use parity_scale_codec::{Decode, Encode, MaxEncodedLen};
    use scale_info::TypeInfo;
    use sp_core::Get;
    use sp_std::vec::Vec;

    #[cfg(feature = "try-runtime")]
    use sp_runtime::TryRuntimeError;

    /// Alias to the old storage item used for release versioning. Obsolete since v13.
    #[storage_alias]
    type StorageVersion<T: pallet_staking::Config> =
        StorageValue<Pallet<T>, ObsoleteReleases, ValueQuery>;

    /// Used for release versioning upto v12.
    ///
    /// Obsolete from v13. Keeping around to make encoding/decoding of old migration code easier.
    #[derive(Default, Encode, Decode, Clone, Copy, PartialEq, Eq, TypeInfo, MaxEncodedLen)]
    enum ObsoleteReleases {
        V1_0_0Ancient,
        V2_0_0,
        V3_0_0,
        V4_0_0,
        V5_0_0,  // blockable validators.
        V6_0_0,  // removal of all storage associated with offchain phragmen.
        V7_0_0,  // keep track of number of nominators / validators in map
        V8_0_0,  // populate `VoterList`.
        V9_0_0,  // inject validators into `VoterList` as well.
        V10_0_0, // remove `EarliestUnappliedSlash`.
        V11_0_0, // Move pallet storage prefix, e.g. BagsList -> VoterBagsList
        V12_0_0, // remove `HistoryDepth`.
        #[default]
        V13_0_0, // Force migration from `ObsoleteReleases`.
    }

    pub struct MigrateToV13<T>(sp_std::marker::PhantomData<T>);
    impl<T: pallet_staking::Config> OnRuntimeUpgrade for MigrateToV13<T> {
        #[cfg(feature = "try-runtime")]
        fn pre_upgrade() -> Result<Vec<u8>, TryRuntimeError> {
            frame_support::ensure!(
                StorageVersion::<T>::get() == ObsoleteReleases::V13_0_0,
                "Required ObsoleteReleases::V13_0_0 before upgrading to v13"
            );

            Ok(Default::default())
        }

        fn on_runtime_upgrade() -> Weight {
            let current = Pallet::<T>::current_storage_version();
            let onchain = StorageVersion::<T>::get();

            if current == 13 && onchain == ObsoleteReleases::V13_0_0 {
                StorageVersion::<T>::kill();
                current.put::<Pallet<T>>();

                log::info!("v13 applied successfully");
                T::DbWeight::get().reads_writes(1, 2)
            } else {
                log::warn!("Skipping v13, should be removed");
                T::DbWeight::get().reads(1)
            }
        }

        #[cfg(feature = "try-runtime")]
        fn post_upgrade(_state: Vec<u8>) -> Result<(), TryRuntimeError> {
            frame_support::ensure!(
                Pallet::<T>::on_chain_storage_version() >= 13,
                "v13 not applied"
            );

            frame_support::ensure!(
                !StorageVersion::<T>::exists(),
                "Storage version not migrated correctly"
            );

            Ok(())
        }
    }
}
=======
    // migrate allocations from BTreeSet to IntervalsTree
    pallet_gear_program::migrations::allocations::MigrateAllocations<Runtime>,
    // migration for removed paused program storage
    pallet_gear_program::migrations::paused_storage::RemovePausedProgramStorageMigration<Runtime>,
    pallet_gear_program::migrations::v8::MigrateToV8<Runtime>,
    // migration for added section sizes
    pallet_gear_program::migrations::add_section_sizes::AddSectionSizesMigration<Runtime>,
);
>>>>>>> dec469de
<|MERGE_RESOLUTION|>--- conflicted
+++ resolved
@@ -20,15 +20,13 @@
 
 /// All migrations that will run on the next runtime upgrade.
 pub type Migrations = (
-<<<<<<< HEAD
-    /* release v1.3.0 */
-    pallet_gear_program::migration::AppendStackEndMigration<Runtime>,
-    // migration for removed waiting init list
-    pallet_gear::migrations::MigrateWaitingInitList<Runtime>,
-    // substrate v1.3.0
-    pallet_nomination_pools::migration::versioned::V5toV6<Runtime>,
-    pallet_nomination_pools::migration::versioned::V6ToV7<Runtime>,
-    staking_v13::MigrateToV13<Runtime>,
+    // migrate allocations from BTreeSet to IntervalsTree
+    pallet_gear_program::migrations::allocations::MigrateAllocations<Runtime>,
+    // migration for removed paused program storage
+    pallet_gear_program::migrations::paused_storage::RemovePausedProgramStorageMigration<Runtime>,
+    pallet_gear_program::migrations::v8::MigrateToV8<Runtime>,
+    // migration for added section sizes
+    pallet_gear_program::migrations::add_section_sizes::AddSectionSizesMigration<Runtime>,
     // substrate v1.4.0
     pallet_staking::migrations::v14::MigrateToV14<Runtime>,
     pallet_grandpa::migrations::MigrateV4ToV5<Runtime>,
@@ -118,14 +116,4 @@
             Ok(())
         }
     }
-}
-=======
-    // migrate allocations from BTreeSet to IntervalsTree
-    pallet_gear_program::migrations::allocations::MigrateAllocations<Runtime>,
-    // migration for removed paused program storage
-    pallet_gear_program::migrations::paused_storage::RemovePausedProgramStorageMigration<Runtime>,
-    pallet_gear_program::migrations::v8::MigrateToV8<Runtime>,
-    // migration for added section sizes
-    pallet_gear_program::migrations::add_section_sizes::AddSectionSizesMigration<Runtime>,
-);
->>>>>>> dec469de
+}