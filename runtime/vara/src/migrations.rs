// This file is part of Gear.

// Copyright (C) 2021-2024 Gear Technologies Inc.
// SPDX-License-Identifier: GPL-3.0-or-later WITH Classpath-exception-2.0

// This program is free software: you can redistribute it and/or modify
// it under the terms of the GNU General Public License as published by
// the Free Software Foundation, either version 3 of the License, or
// (at your option) any later version.

// This program is distributed in the hope that it will be useful,
// but WITHOUT ANY WARRANTY; without even the implied warranty of
// MERCHANTABILITY or FITNESS FOR A PARTICULAR PURPOSE. See the
// GNU General Public License for more details.

// You should have received a copy of the GNU General Public License
// along with this program. If not, see <https://www.gnu.org/licenses/>.

use core::marker::PhantomData;

use crate::*;
use frame_support::{
    pallet_prelude::StorageVersion,
    traits::{GetStorageVersion, OnRuntimeUpgrade},
};
use sp_runtime::traits::Get;

pub struct NominationPoolsMigrationV4OldPallet;
impl Get<Perbill> for NominationPoolsMigrationV4OldPallet {
    fn get() -> Perbill {
        Perbill::from_percent(10)
    }
}

pub struct UpdatePalletsVersions<T>(PhantomData<T>);

impl<
        T: pallet_multisig::Config
            + pallet_nomination_pools::Config
            + pallet_bounties::Config
            + pallet_election_provider_multi_phase::Config,
    > OnRuntimeUpgrade for UpdatePalletsVersions<T>
{
    fn on_runtime_upgrade() -> Weight {
        let mut writes = 0;
        // pallet_multisig
        let onchain = pallet_multisig::Pallet::<T>::on_chain_storage_version();
        if onchain == 0 {
            log::info!("pallet_multisig onchain: {:?}", onchain);
            StorageVersion::new(1).put::<pallet_multisig::Pallet<T>>();
            writes += 1;
        }

        let onchain = pallet_multisig::Pallet::<T>::on_chain_storage_version();
        log::info!("pallet_multisig onchain: {:?}", onchain);

        // pallet_nomination_pools
        let onchain = pallet_nomination_pools::Pallet::<T>::on_chain_storage_version();
        if onchain == 0 {
            log::info!("pallet_nomination_pools onchain: {:?}", onchain);
            StorageVersion::new(5).put::<pallet_nomination_pools::Pallet<T>>();
            writes += 1;
        }

        let onchain = pallet_nomination_pools::Pallet::<T>::on_chain_storage_version();
        log::info!("pallet_nomination_pools onchain: {:?}", onchain);

        // pallet_election_provider_multi_phase
        let onchain = pallet_election_provider_multi_phase::Pallet::<T>::on_chain_storage_version();
        if onchain == 0 {
            log::info!(
                "pallet_election_provider_multi_phase onchain: {:?}",
                onchain
            );
            StorageVersion::new(1).put::<pallet_election_provider_multi_phase::Pallet<T>>();
            writes += 1;
        }

        let onchain = pallet_election_provider_multi_phase::Pallet::<T>::on_chain_storage_version();
        log::info!(
            "pallet_election_provider_multi_phase onchain: {:?}",
            onchain
        );

        // pallet_bounties
        StorageVersion::new(4).put::<pallet_bounties::Pallet<T>>();
        writes += 1;

        T::DbWeight::get().reads_writes(6, writes)
    }
}

/// All migrations that will run on the next runtime upgrade.
pub type Migrations = (
    // v1030
    UpdatePalletsVersions<Runtime>,
    pallet_offences::migration::v1::MigrateToV1<Runtime>,
    // v1040
    pallet_im_online::migration::v1::Migration<Runtime>,
    // v1050
    pallet_gear_program::migrations::MigrateToV3<Runtime>,
<<<<<<< HEAD
    // check for existence of the rent pool account
    pallet_gear_staking_rewards::migrations::CheckRentPoolId<Runtime>,
=======
    // not yet executed
    pallet_gear_messenger::migrations::MigrateToV3<Runtime>,
>>>>>>> 83d18aef
);<|MERGE_RESOLUTION|>--- conflicted
+++ resolved
@@ -99,11 +99,8 @@
     pallet_im_online::migration::v1::Migration<Runtime>,
     // v1050
     pallet_gear_program::migrations::MigrateToV3<Runtime>,
-<<<<<<< HEAD
+    // not yet executed
+    pallet_gear_messenger::migrations::MigrateToV3<Runtime>,
     // check for existence of the rent pool account
     pallet_gear_staking_rewards::migrations::CheckRentPoolId<Runtime>,
-=======
-    // not yet executed
-    pallet_gear_messenger::migrations::MigrateToV3<Runtime>,
->>>>>>> 83d18aef
 );