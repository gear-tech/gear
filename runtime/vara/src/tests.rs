--- conflicted
+++ resolved
@@ -131,27 +131,7 @@
 
 #[test]
 fn page_costs_heuristic_test() {
-<<<<<<< HEAD
-    let page_costs: PageCosts = MemoryWeights::<Runtime>::default().into();
-    let lazy_pages_weights: LazyPagesWeights = page_costs.lazy_pages_weights();
-
-    let expected_pages_costs = PageCosts {
-        lazy_pages_signal_read: 28_000_000.into(),
-        lazy_pages_signal_write: 33_000_000.into(),
-        lazy_pages_signal_write_after_read: 11_000_000.into(),
-        lazy_pages_host_func_read: 29_000_000.into(),
-        lazy_pages_host_func_write: 37_500_000.into(),
-        lazy_pages_host_func_write_after_read: 9_000_000.into(),
-        load_page_data: 10_800_000.into(),
-        upload_page_data: 104_000_000.into(),
-        static_page: 100.into(),
-        mem_grow: 906_170,
-        mem_grow_per_page: 19_000.into(),
-        parachain_load_heuristic: 0.into(),
-    };
-=======
     let lazy_pages_costs: LazyPagesCosts = MemoryWeights::<Runtime>::default().into();
->>>>>>> 6061bdf1
 
     let expected_lazy_pages_costs = LazyPagesCosts {
         signal_read: 28_000_000.into(),
