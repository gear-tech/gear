--- conflicted
+++ resolved
@@ -52,24 +52,10 @@
 use sp_api::impl_runtime_apis;
 use sp_core::{crypto::KeyTypeId, OpaqueMetadata, H256};
 use sp_runtime::{
-<<<<<<< HEAD
-    create_runtime_str,
-    curve::PiecewiseLinear,
-    generic, impl_opaque_keys,
-    traits::{
-        AccountIdLookup, BlakeTwo256, Block as BlockT, DispatchInfoOf, NumberFor, OpaqueKeys,
-        SignedExtension, Zero,
-    },
-    transaction_validity::{
-        InvalidTransaction, TransactionSource, TransactionValidity, TransactionValidityError,
-    },
-    ApplyExtrinsicResult, Perbill,
-=======
     create_runtime_str, generic, impl_opaque_keys,
     traits::{AccountIdLookup, BlakeTwo256, Block as BlockT, NumberFor, OpaqueKeys},
     transaction_validity::{TransactionSource, TransactionValidity},
     ApplyExtrinsicResult,
->>>>>>> 2d456bdb
 };
 use sp_std::{
     convert::{TryFrom, TryInto},
@@ -110,11 +96,7 @@
     // The version of the runtime specification. A full node will not attempt to use its native
     //   runtime in substitute for the on-chain Wasm runtime unless all of `spec_name`,
     //   `spec_version`, and `authoring_version` are the same between Wasm and native.
-<<<<<<< HEAD
-    spec_version: 170,
-=======
     spec_version: 220,
->>>>>>> 2d456bdb
     impl_version: 1,
     apis: RUNTIME_API_VERSIONS,
     transaction_version: 1,
@@ -351,11 +333,7 @@
     type ValidatorIdOf = pallet_staking::StashOf<Self>;
     type ShouldEndSession = Babe;
     type NextSessionRotation = Babe;
-<<<<<<< HEAD
-    type SessionManager = pallet_session_historical::NoteHistoricalRoot<Self, Staking>;
-=======
     type SessionManager = ();
->>>>>>> 2d456bdb
     type SessionHandler = <SessionKeys as OpaqueKeys>::KeyTypeIdProviders;
     type Keys = SessionKeys;
     type WeightInfo = pallet_session::weights::SubstrateWeight<Runtime>;
@@ -490,13 +468,8 @@
 }
 
 impl pallet_utility::Config for Runtime {
-<<<<<<< HEAD
-    type Event = Event;
-    type Call = Call;
-=======
     type RuntimeEvent = RuntimeEvent;
     type RuntimeCall = RuntimeCall;
->>>>>>> 2d456bdb
     type WeightInfo = weights::pallet_utility::SubstrateWeight<Runtime>;
     type PalletsOrigin = OriginCaller;
 }
@@ -507,11 +480,7 @@
 }
 
 impl pallet_gear_program::Config for Runtime {
-<<<<<<< HEAD
-    type Event = Event;
-=======
-    type RuntimeEvent = RuntimeEvent;
->>>>>>> 2d456bdb
+    type RuntimeEvent = RuntimeEvent;
     type WeightInfo = weights::pallet_gear_program::SubstrateWeight<Runtime>;
     type Currency = Balances;
     type Messenger = GearMessenger;
@@ -619,12 +588,9 @@
         GearGas: pallet_gear_gas,
         Gear: pallet_gear,
         GearPayment: pallet_gear_payment,
-<<<<<<< HEAD
 
         // TODO: remove from prodiction version
         Airdrop: pallet_airdrop,
-=======
->>>>>>> 2d456bdb
 
         // Only available with "debug-mode" feature on
         GearDebug: pallet_gear_debug,
@@ -657,11 +623,8 @@
         GearGas: pallet_gear_gas,
         Gear: pallet_gear,
         GearPayment: pallet_gear_payment,
-<<<<<<< HEAD
         // TODO: remove from production version
         Airdrop: pallet_airdrop,
-=======
->>>>>>> 2d456bdb
     }
 );
 
@@ -717,10 +680,7 @@
         [pallet_utility, Utility]
         // Gear pallets
         [pallet_gear, Gear]
-<<<<<<< HEAD
         [pallet_airdrop, Airdrop]
-=======
->>>>>>> 2d456bdb
         [pallet_gear_program, GearProgram]
     );
 }
