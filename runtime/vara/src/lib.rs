--- conflicted
+++ resolved
@@ -61,11 +61,7 @@
 use scale_info::TypeInfo;
 use sp_api::impl_runtime_apis;
 use sp_authority_discovery::AuthorityId as AuthorityDiscoveryId;
-<<<<<<< HEAD
-use sp_core::{crypto::KeyTypeId, ConstU64, ConstU8, OpaqueMetadata, H256};
-=======
-use sp_core::{ConstBool, ConstU8, ConstU64, H256, OpaqueMetadata, crypto::KeyTypeId};
->>>>>>> 41a35aef
+use sp_core::{ConstU8, ConstU64, H256, OpaqueMetadata, crypto::KeyTypeId};
 use sp_runtime::{
     ApplyExtrinsicResult, FixedU128, Perbill, Percent, Permill, Perquintill, RuntimeDebug,
     create_runtime_str, generic, impl_opaque_keys,
@@ -118,11 +114,6 @@
     },
 };
 pub use gear_runtime_common::{
-<<<<<<< HEAD
-    impl_runtime_apis_plus_common, BlockHashCount, DealWithFees, AVERAGE_ON_INITIALIZE_RATIO,
-    GAS_LIMIT_MIN_PERCENTAGE_NUM, NORMAL_DISPATCH_LENGTH_RATIO, NORMAL_DISPATCH_WEIGHT_RATIO,
-    VALUE_PER_GAS,
-=======
     AVERAGE_ON_INITIALIZE_RATIO, BlockHashCount, DealWithFees, GAS_LIMIT_MIN_PERCENTAGE_NUM,
     NORMAL_DISPATCH_LENGTH_RATIO, NORMAL_DISPATCH_WEIGHT_RATIO, VALUE_PER_GAS,
     constants::{
@@ -130,7 +121,6 @@
         RESUME_SESSION_DURATION_HOUR_FACTOR,
     },
     impl_runtime_apis_plus_common,
->>>>>>> 41a35aef
 };
 pub use pallet_gear::manager::{ExtManager, HandleKind};
 pub use pallet_gear_payment::CustomChargeTransactionPayment;
