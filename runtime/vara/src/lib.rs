--- conflicted
+++ resolved
@@ -52,7 +52,6 @@
 use sp_api::impl_runtime_apis;
 use sp_core::{crypto::KeyTypeId, OpaqueMetadata, H256};
 use sp_runtime::{
-<<<<<<< HEAD
     create_runtime_str,
     curve::PiecewiseLinear,
     generic, impl_opaque_keys,
@@ -63,13 +62,7 @@
     transaction_validity::{
         InvalidTransaction, TransactionSource, TransactionValidity, TransactionValidityError,
     },
-    ApplyExtrinsicResult, Perbill, Percent,
-=======
-    create_runtime_str, generic, impl_opaque_keys,
-    traits::{AccountIdLookup, BlakeTwo256, Block as BlockT, NumberFor, OpaqueKeys},
-    transaction_validity::{TransactionSource, TransactionValidity},
-    ApplyExtrinsicResult,
->>>>>>> e320caf4
+    ApplyExtrinsicResult, Perbill,
 };
 use sp_std::{
     convert::{TryFrom, TryInto},
@@ -110,11 +103,7 @@
     // The version of the runtime specification. A full node will not attempt to use its native
     //   runtime in substitute for the on-chain Wasm runtime unless all of `spec_name`,
     //   `spec_version`, and `authoring_version` are the same between Wasm and native.
-<<<<<<< HEAD
     spec_version: 130,
-=======
-    spec_version: 150,
->>>>>>> e320caf4
     impl_version: 1,
     apis: RUNTIME_API_VERSIONS,
     transaction_version: 1,
@@ -345,16 +334,6 @@
         pub grandpa: Grandpa,
     }
 }
-<<<<<<< HEAD
-parameter_types! {
-    pub const SelectedFraction: Percent = Percent::from_percent(100);
-}
-
-impl pallet_shift_session_manager::Config for Runtime {
-    type SelectedFraction = SelectedFraction;
-}
-=======
->>>>>>> e320caf4
 
 impl pallet_session::Config for Runtime {
     type Event = Event;
@@ -632,13 +611,8 @@
         GearGas: pallet_gear_gas,
         Gear: pallet_gear,
         GearPayment: pallet_gear_payment,
-<<<<<<< HEAD
-        ShiftSessionManager: pallet_shift_session_manager,
-
         // TODO: remove from production version
         Airdrop: pallet_airdrop,
-=======
->>>>>>> e320caf4
     }
 );
 
