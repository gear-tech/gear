// This file is part of Gear.

// Copyright (C) 2021-2025 Gear Technologies Inc.
// SPDX-License-Identifier: GPL-3.0-or-later WITH Classpath-exception-2.0

// This program is free software: you can redistribute it and/or modify
// it under the terms of the GNU General Public License as published by
// the Free Software Foundation, either version 3 of the License, or
// (at your option) any later version.

// This program is distributed in the hope that it will be useful,
// but WITHOUT ANY WARRANTY; without even the implied warranty of
// MERCHANTABILITY or FITNESS FOR A PARTICULAR PURPOSE. See the
// GNU General Public License for more details.

// You should have received a copy of the GNU General Public License
// along with this program. If not, see <https://www.gnu.org/licenses/>.

#![cfg_attr(not(feature = "std"), no_std)]
// `construct_runtime!` does a lot of recursion and requires us to increase the limit to 256.
#![recursion_limit = "256"]
#![allow(clippy::items_after_test_module)]
#![allow(clippy::legacy_numeric_constants)]
#![allow(non_local_definitions)]

#[cfg(feature = "runtime-benchmarks")]
#[macro_use]
<<<<<<< HEAD
extern crate frame_benchmarking; // Make the WASM binary available.
=======
extern crate frame_benchmarking;

// Make the WASM binary available.
>>>>>>> eb0c682b
#[cfg(all(feature = "std", not(fuzz)))]
include!(concat!(env!("OUT_DIR"), "/wasm_binary.rs"));

use common::{DelegateFee, storage::Messenger};
use frame_election_provider_support::{
    ElectionDataProvider, NposSolution, SequentialPhragmen, VoteWeight,
    bounds::ElectionBoundsBuilder, onchain,
};
use frame_support::{
    dispatch::DispatchInfo,
    pallet_prelude::{
        InvalidTransaction, TransactionLongevity, TransactionValidityError, ValidTransaction,
    },
    weights::ConstantMultiplier,
};
use frame_system::{
    EnsureRoot,
    limits::{BlockLength, BlockWeights},
};
use gbuiltin_proxy::ProxyType as BuiltinProxyType;
use pallet_election_provider_multi_phase::{GeometricDepositBase, SolutionAccuracyOf};
use pallet_grandpa::{
    AuthorityId as GrandpaId, AuthorityList as GrandpaAuthorityList, fg_primitives,
};
use pallet_identity::legacy::IdentityInfo;
use pallet_im_online::sr25519::AuthorityId as ImOnlineId;
use pallet_session::historical as pallet_session_historical;
use parity_scale_codec::{Decode, Encode, MaxEncodedLen};
use runtime_primitives::{Balance, BlockNumber, Hash, Moment, Nonce};
use scale_info::TypeInfo;
use sp_api::impl_runtime_apis;
use sp_authority_discovery::AuthorityId as AuthorityDiscoveryId;
use sp_core::{ConstBool, ConstU8, ConstU64, H256, OpaqueMetadata, crypto::KeyTypeId};
use sp_runtime::{
    ApplyExtrinsicResult, FixedU128, Perbill, Percent, Permill, Perquintill, RuntimeDebug,
    create_runtime_str, generic, impl_opaque_keys,
    traits::{
        AccountIdConversion, AccountIdLookup, BlakeTwo256, Block as BlockT, ConvertInto,
        DispatchInfoOf, Dispatchable, IdentityLookup, NumberFor, One, SignedExtension,
    },
    transaction_validity::{TransactionPriority, TransactionSource, TransactionValidity},
};
use sp_std::{
    convert::{TryFrom, TryInto},
    prelude::*,
};
use sp_version::RuntimeVersion;

#[cfg(not(feature = "dev"))]
use sp_runtime::traits::OpaqueKeys;

#[cfg(any(feature = "std", test))]
use {
    sp_api::{CallApiAt, CallContext, ProofRecorder},
    sp_externalities::Extensions,
    sp_runtime::traits::HashingFor,
    sp_state_machine::OverlayedChanges,
};

pub use pallet_gear;
pub use pallet_gear_gas;
pub use pallet_gear_payment;

pub use frame_support::{
    PalletId, StorageValue, construct_runtime, derive_impl,
    dispatch::{DispatchClass, WeighData},
    genesis_builder_helper::{build_state, get_preset},
    parameter_types,
    traits::{
        ConstU16, ConstU32, ConstU128, Contains, Currency, EitherOf, EitherOfDiverse,
        EqualPrivilegeOnly, Everything, FindAuthor, InstanceFilter, KeyOwnerProofSystem,
        LinearStoragePrice, LockIdentifier, Nothing, OnUnbalanced, Randomness, SortedMembers,
        StorageInfo, VariantCountOf, WithdrawReasons,
        fungible::HoldConsideration,
        tokens::{PayFromAccount, UnityAssetBalanceConversion},
    },
    weights::{
        Weight,
        constants::{
            BlockExecutionWeight, ExtrinsicBaseWeight, RocksDbWeight, WEIGHT_REF_TIME_PER_MILLIS,
            WEIGHT_REF_TIME_PER_SECOND,
        },
    },
};
pub use gear_runtime_common::{
    AVERAGE_ON_INITIALIZE_RATIO, BlockHashCount, DealWithFees, GAS_LIMIT_MIN_PERCENTAGE_NUM,
    NORMAL_DISPATCH_LENGTH_RATIO, NORMAL_DISPATCH_WEIGHT_RATIO, VALUE_PER_GAS,
    constants::{
        RENT_DISABLED_DELTA_WEEK_FACTOR, RENT_FREE_PERIOD_MONTH_FACTOR, RENT_RESUME_WEEK_FACTOR,
        RESUME_SESSION_DURATION_HOUR_FACTOR,
    },
    impl_runtime_apis_plus_common,
};
pub use pallet_gear::manager::{ExtManager, HandleKind};
pub use pallet_gear_payment::CustomChargeTransactionPayment;
pub use pallet_gear_staking_rewards::StakingBlackList;
#[allow(deprecated)]
pub use pallet_transaction_payment::{
    CurrencyAdapter, FeeDetails, Multiplier, RuntimeDispatchInfo,
};
pub use runtime_primitives::{AccountId, Signature, VARA_SS58_PREFIX};

#[cfg(all(feature = "dev", any(feature = "std", test)))]
pub use pallet_sudo::Call as SudoCall;

#[cfg(any(feature = "std", test))]
pub use {
    frame_system::Call as SystemCall, pallet_balances::Call as BalancesCall,
    pallet_staking::StakerStatus, pallet_timestamp::Call as TimestampCall,
    sp_runtime::BuildStorage,
};

pub mod constants;
pub mod genesis_config_presets;

pub use constants::{currency::*, time::*};

// Weights used in the runtime.
mod weights;

// Voters weights
mod bag_thresholds;

pub mod governance;
use governance::{GeneralAdmin, StakingAdmin, Treasurer, TreasurySpender, pallet_custom_origins};

mod migrations;

// By this we assert if runtime compiled with "dev" feature.
#[cfg_attr(
    all(target_arch = "wasm32", feature = "dev"),
    unsafe(link_section = "dev_runtime")
)]
static _DEV_RUNTIME: u8 = 0;

// By this we inject compile time version including commit hash
// (https://github.com/paritytech/substrate/blob/297b3948f4a0f7f6504d4b654e16cb5d9201e523/utils/build-script-utils/src/version.rs#L44)
// into the WASM runtime blob. This is used by the `runtime_wasmBlobVersion` RPC call.
// The format of the version is `x.y.z-commit_hash`, where the `x.y.z` is the version of this crate,
// and the `commit_hash` is the hash of the commit from which the WASM blob was built.
#[cfg_attr(target_arch = "wasm32", unsafe(link_section = "wasm_blob_version"))]
static _WASM_BLOB_VERSION: [u8; const_str::to_byte_array!(env!("SUBSTRATE_CLI_IMPL_VERSION"))
    .len()] = const_str::to_byte_array!(env!("SUBSTRATE_CLI_IMPL_VERSION"));

/// Vara Network runtime version.
#[cfg(not(feature = "dev"))]
#[sp_version::runtime_version]
pub const VERSION: RuntimeVersion = RuntimeVersion {
    spec_name: create_runtime_str!("vara"),
    impl_name: create_runtime_str!("vara"),

    spec_version: 1810,

    apis: RUNTIME_API_VERSIONS,
    authoring_version: 1,
    impl_version: 1,
    state_version: 1,
    transaction_version: 1,
};

/// Vara Network Testnet (and dev) runtime version.
#[cfg(feature = "dev")]
#[sp_version::runtime_version]
pub const VERSION: RuntimeVersion = RuntimeVersion {
    spec_name: create_runtime_str!("vara-testnet"),
    impl_name: create_runtime_str!("vara-testnet"),

    spec_version: 1810,

    apis: RUNTIME_API_VERSIONS,
    authoring_version: 1,
    impl_version: 1,
    state_version: 1,
    transaction_version: 1,
};

/// The BABE epoch configuration at genesis.
pub const BABE_GENESIS_EPOCH_CONFIG: sp_consensus_babe::BabeEpochConfiguration =
    sp_consensus_babe::BabeEpochConfiguration {
        c: PRIMARY_PROBABILITY,
        allowed_slots: sp_consensus_babe::AllowedSlots::PrimaryAndSecondaryPlainSlots,
    };

// We'll verify that WEIGHT_REF_TIME_PER_SECOND does not overflow, allowing us to use
// simple multiply and divide operators instead of saturating or checked ones.
const _: () = assert!(WEIGHT_REF_TIME_PER_SECOND.checked_div(3).is_some());
const _: () = assert!((WEIGHT_REF_TIME_PER_SECOND / 3).checked_mul(2).is_some());

/// We allow for 1/3 of block time for computations, with maximum proof size.
///
/// It's 3/3 sec for vara runtime with 3 second block duration.
const MAXIMUM_BLOCK_WEIGHT: Weight = Weight::from_parts(
    WEIGHT_REF_TIME_PER_MILLIS * MILLISECS_PER_BLOCK / 3,
    u64::MAX,
);

parameter_types! {
    pub const Version: RuntimeVersion = VERSION;
    pub const SS58Prefix: u8 = VARA_SS58_PREFIX;
    pub RuntimeBlockWeights: BlockWeights = gear_runtime_common::block_weights_for(MAXIMUM_BLOCK_WEIGHT);
    pub RuntimeBlockLength: BlockLength =
        BlockLength::max_with_normal_ratio(5 * 1024 * 1024, NORMAL_DISPATCH_LENGTH_RATIO);
}

// Configure FRAME pallets to include in runtime.

#[derive_impl(frame_system::config_preludes::SolochainDefaultConfig)]
impl frame_system::Config for Runtime {
    /// The basic call filter to use in dispatchable.
    type BaseCallFilter = Everything;
    /// Block & extrinsics weights: base values and limits.
    type BlockWeights = RuntimeBlockWeights;
    /// The maximum length of a block (in bytes).
    type BlockLength = RuntimeBlockLength;
    /// The identifier used to distinguish between accounts.
    type AccountId = AccountId;
    /// The aggregated dispatch type that is available for extrinsics.
    type RuntimeCall = RuntimeCall;
    /// The lookup mechanism to get account ID from whatever is passed in dispatchers.
    type Lookup = AccountIdLookup<AccountId, ()>;
    /// The nonce type for storing how many extrinsics an account has signed.
    type Nonce = Nonce;
    /// The type for hashing blocks and tries.
    type Hash = Hash;
    /// The hashing algorithm used.
    type Hashing = BlakeTwo256;
    /// The block type.
    type Block = Block;
    /// The ubiquitous event type.
    type RuntimeEvent = RuntimeEvent;
    /// Contains an aggregation of all tasks in this runtime.
    type RuntimeTask = RuntimeTask;
    /// The ubiquitous origin type.
    type RuntimeOrigin = RuntimeOrigin;
    /// Maximum number of block number to block hash mappings to keep (oldest pruned first).
    type BlockHashCount = BlockHashCount;
    /// The weight of database operations that the runtime can invoke.
    type DbWeight = RocksDbWeight;
    /// Version of the runtime.
    type Version = Version;
    /// Converts a module to the index of the module in `construct_runtime!`.
    ///
    /// This type is being generated by `construct_runtime!`.
    type PalletInfo = PalletInfo;
    /// What to do if a new account is created.
    type OnNewAccount = ();
    /// What to do if an account is fully reaped from the system.
    type OnKilledAccount = ();
    /// The data to be stored in an account.
    type AccountData = pallet_balances::AccountData<Balance>;
    /// Weight information for the extrinsics of this pallet.
    type SystemWeightInfo = weights::frame_system::SubstrateWeight<Runtime>;
    /// This is used as an identifier of the chain. 42 is the generic substrate prefix.
    type SS58Prefix = SS58Prefix;
    /// The set code logic, just the default since we're not a parachain.
    type OnSetCode = ();
    type MaxConsumers = ConstU32<16>;
}

parameter_types! {
    pub const EpochDuration: u64 = EPOCH_DURATION_IN_SLOTS;
    pub const ExpectedBlockTime: Moment = MILLISECS_PER_BLOCK;
    pub const ReportLongevity: u64 =
        BondingDuration::get() as u64 * SessionsPerEra::get() as u64 * EpochDuration::get();
    pub const MaxSetIdSessionEntries: u32 = BondingDuration::get() * SessionsPerEra::get();
}

impl pallet_babe::Config for Runtime {
    type EpochDuration = EpochDuration;
    type ExpectedBlockTime = ExpectedBlockTime;
    type EpochChangeTrigger = pallet_babe::ExternalTrigger;
    type DisabledValidators = Session;

    type WeightInfo = ();
    type MaxAuthorities = MaxAuthorities;
    type MaxNominators = MaxNominators;

    type KeyOwnerProof = sp_session::MembershipProof;
    type EquivocationReportSystem =
        pallet_babe::EquivocationReportSystem<Self, Offences, Historical, ReportLongevity>;
}

impl pallet_grandpa::Config for Runtime {
    type RuntimeEvent = RuntimeEvent;

    type WeightInfo = ();
    type MaxAuthorities = MaxAuthorities;
    type MaxNominators = MaxNominators;
    type MaxSetIdSessionEntries = MaxSetIdSessionEntries;
    type KeyOwnerProof = sp_session::MembershipProof;
    type EquivocationReportSystem =
        pallet_grandpa::EquivocationReportSystem<Self, Offences, Historical, ReportLongevity>;
}

impl pallet_authorship::Config for Runtime {
    type FindAuthor = pallet_session::FindAccountFromAuthorIndex<Self, Babe>;
    type EventHandler = (Staking, ImOnline);
}

parameter_types! {
    pub const MinimumPeriod: Moment = SLOT_DURATION / 2;
}

impl pallet_timestamp::Config for Runtime {
    /// A timestamp: milliseconds since the unix epoch.
    type Moment = Moment;
    type OnTimestampSet = Babe;
    type MinimumPeriod = MinimumPeriod;
    type WeightInfo = weights::pallet_timestamp::SubstrateWeight<Runtime>;
}

parameter_types! {
    pub MaximumSchedulerWeight: Weight = Perbill::from_percent(80) *
        RuntimeBlockWeights::get().max_block;
    // Retry a scheduled item every 30 blocks (1 minute) until the preimage exists.
    pub const NoPreimagePostponement: Option<u32> = Some(30);
}

impl pallet_scheduler::Config for Runtime {
    type RuntimeEvent = RuntimeEvent;
    type RuntimeOrigin = RuntimeOrigin;
    type PalletsOrigin = OriginCaller;
    type RuntimeCall = RuntimeCall;
    type MaximumWeight = MaximumSchedulerWeight;
    type ScheduleOrigin = EnsureRoot<AccountId>;
    type MaxScheduledPerBlock = ConstU32<512>;
    type WeightInfo = pallet_scheduler::weights::SubstrateWeight<Runtime>;
    type OriginPrivilegeCmp = EqualPrivilegeOnly;
    type Preimages = Preimage;
}

parameter_types! {
    pub const PreimageBaseDeposit: Balance = ECONOMIC_UNITS;
    pub const PreimageByteDeposit: Balance = ECONOMIC_CENTIUNITS;
    pub const PreimageHoldReason: RuntimeHoldReason = RuntimeHoldReason::Preimage(pallet_preimage::HoldReason::Preimage);
}

impl pallet_preimage::Config for Runtime {
    type WeightInfo = pallet_preimage::weights::SubstrateWeight<Runtime>;
    type RuntimeEvent = RuntimeEvent;
    type Currency = Balances;
    type ManagerOrigin = EnsureRoot<AccountId>;
    type Consideration = HoldConsideration<
        AccountId,
        Balances,
        PreimageHoldReason,
        LinearStoragePrice<PreimageBaseDeposit, PreimageByteDeposit, Balance>,
    >;
}

parameter_types! {
    // For weight estimation, we assume that the most locks on an individual account will be 50.
    // This number may need to be adjusted in the future if this assumption no longer holds true.
    pub const MaxLocks: u32 = 50;
    pub const MaxReserves: u32 = 50;
}

impl pallet_balances::Config for Runtime {
    type RuntimeHoldReason = RuntimeHoldReason;
    type RuntimeFreezeReason = RuntimeFreezeReason;
    type MaxLocks = MaxLocks;
    type MaxReserves = MaxReserves;
    type ReserveIdentifier = [u8; 8];
    type Balance = Balance;
    type RuntimeEvent = RuntimeEvent;
    type DustRemoval = pallet_gear_staking_rewards::OffsetPoolDust<Self>;
    type ExistentialDeposit = ConstU128<EXISTENTIAL_DEPOSIT>;
    type AccountStore = System;
    type WeightInfo = ();
    type FreezeIdentifier = RuntimeFreezeReason;
    type MaxFreezes = VariantCountOf<RuntimeFreezeReason>;
}

parameter_types! {
    pub const TransactionByteFee: Balance = 1;
    pub const QueueLengthStep: u128 = 1000;
    pub const OperationalFeeMultiplier: u8 = 5;
}

// Can't use `FungibleAdapter` here until Treasury pallet migrates to fungibles
// <https://github.com/paritytech/polkadot-sdk/issues/226>
#[allow(deprecated)]
impl pallet_transaction_payment::Config for Runtime {
    type RuntimeEvent = RuntimeEvent;
    type OnChargeTransaction = CurrencyAdapter<Balances, DealWithFees<Runtime>>;
    type OperationalFeeMultiplier = OperationalFeeMultiplier;
    type WeightToFee = ConstantMultiplier<u128, ConstU128<VALUE_PER_GAS>>;
    type LengthToFee = ConstantMultiplier<u128, ConstU128<VALUE_PER_GAS>>;
    type FeeMultiplierUpdate = pallet_gear_payment::GearFeeMultiplier<Runtime, QueueLengthStep>;
}

// **IMPORTANT**: update this value with care, GearEthBridge is sensitive to this.
impl_opaque_keys! {
    pub struct SessionKeys {
        pub babe: Babe,
        pub grandpa: Grandpa,
        pub im_online: ImOnline,
        pub authority_discovery: AuthorityDiscovery,
    }
}

#[cfg(feature = "dev")]
mod grandpa_keys_handler {
    use super::{AccountId, GearEthBridge, Grandpa};
    use frame_support::traits::OneSessionHandler;
    use sp_runtime::BoundToRuntimeAppPublic;
    use sp_std::vec::Vec;

    /// Due to requirement of pallet_session to have one keys handler for each
    /// type of opaque keys, this implementation is necessary: aggregates
    /// `Grandpa` and `GearEthBridge` handling of grandpa keys rotations.
    pub struct GrandpaAndGearEthBridge;

    impl BoundToRuntimeAppPublic for GrandpaAndGearEthBridge {
        type Public = <Grandpa as BoundToRuntimeAppPublic>::Public;
    }

    impl OneSessionHandler<AccountId> for GrandpaAndGearEthBridge {
        type Key = <Grandpa as OneSessionHandler<AccountId>>::Key;
        fn on_before_session_ending() {
            Grandpa::on_before_session_ending();
            GearEthBridge::on_before_session_ending();
        }
        fn on_disabled(validator_index: u32) {
            Grandpa::on_disabled(validator_index);
            GearEthBridge::on_disabled(validator_index);
        }
        fn on_genesis_session<'a, I>(validators: I)
        where
            I: 'a + Iterator<Item = (&'a AccountId, Self::Key)>,
            AccountId: 'a,
        {
            let validators: Vec<_> = validators.collect();
            Grandpa::on_genesis_session(validators.clone().into_iter());
            GearEthBridge::on_genesis_session(validators.into_iter());
        }
        fn on_new_session<'a, I>(changed: bool, validators: I, queued_validators: I)
        where
            I: 'a + Iterator<Item = (&'a AccountId, Self::Key)>,
            AccountId: 'a,
        {
            let validators: Vec<_> = validators.collect();
            let queued_validators: Vec<_> = queued_validators.collect();
            Grandpa::on_new_session(
                changed,
                validators.clone().into_iter(),
                queued_validators.clone().into_iter(),
            );
            GearEthBridge::on_new_session(
                changed,
                validators.into_iter(),
                queued_validators.into_iter(),
            );
        }
    }
}

#[cfg(feature = "dev")]
pub type VaraSessionHandler = (
    Babe,
    grandpa_keys_handler::GrandpaAndGearEthBridge,
    ImOnline,
    AuthorityDiscovery,
);

#[cfg(not(feature = "dev"))]
pub type VaraSessionHandler = <SessionKeys as OpaqueKeys>::KeyTypeIdProviders;

impl pallet_session::Config for Runtime {
    type RuntimeEvent = RuntimeEvent;
    type ValidatorId = <Self as frame_system::Config>::AccountId;
    type ValidatorIdOf = pallet_staking::StashOf<Self>;
    type ShouldEndSession = Babe;
    type NextSessionRotation = Babe;
    // **IMPORTANT**: update this value with care, GearEthBridge is sensitive to this.
    type SessionManager = pallet_session_historical::NoteHistoricalRoot<Self, Staking>;
    type SessionHandler = VaraSessionHandler;
    type Keys = SessionKeys;
    type WeightInfo = pallet_session::weights::SubstrateWeight<Runtime>;
}

impl pallet_session_historical::Config for Runtime {
    type FullIdentification = pallet_staking::Exposure<AccountId, Balance>;
    type FullIdentificationOf = pallet_staking::ExposureOf<Runtime>;
}

// Filter that matches `pallet_staking::Pallet<T>::bond()` call
pub struct BondCallFilter;
impl Contains<RuntimeCall> for BondCallFilter {
    fn contains(call: &RuntimeCall) -> bool {
        match call {
            RuntimeCall::Staking(pallet_staking::Call::bond { .. }) => true,
            RuntimeCall::Utility(utility_call) => {
                match utility_call {
                    pallet_utility::Call::batch { calls }
                    | pallet_utility::Call::batch_all { calls }
                    | pallet_utility::Call::force_batch { calls } => {
                        for c in calls {
                            if Self::contains(c) {
                                return true;
                            }
                        }
                    }
                    pallet_utility::Call::as_derivative { call, .. }
                    | pallet_utility::Call::dispatch_as { call, .. }
                    | pallet_utility::Call::with_weight { call, .. } => {
                        return Self::contains(call);
                    }
                    _ => (),
                }
                false
            }
            RuntimeCall::Proxy(pallet_proxy::Call::proxy { call, .. })
            | RuntimeCall::Proxy(pallet_proxy::Call::proxy_announced { call, .. }) => {
                Self::contains(call)
            }
            _ => false,
        }
    }
}

// Filter that matches accounts for which staking is disabled
pub struct NonStakingAccountsFilter;
impl Contains<AccountId> for NonStakingAccountsFilter {
    fn contains(account: &AccountId) -> bool {
        StakingRewards::filtered_accounts().contains(account)
    }
}

parameter_types! {
    pub const StakingRewardsPalletId: PalletId = PalletId(*b"py/strwd");
    pub const MinInflation: Perquintill = Perquintill::from_percent(1);
    pub const MaxROI: Perquintill = Perquintill::from_percent(30);
    pub const Falloff: Perquintill = Perquintill::from_percent(2);
}

impl pallet_gear_staking_rewards::Config for Runtime {
    type RuntimeEvent = RuntimeEvent;
    type BondCallFilter = BondCallFilter;
    type AccountFilter = NonStakingAccountsFilter;
    type PalletId = StakingRewardsPalletId;
    type RefillOrigin = EnsureRoot<AccountId>;
    type WithdrawOrigin = EnsureRoot<AccountId>;
    type MillisecondsPerYear = ConstU64<MILLISECONDS_PER_YEAR>;
    type MinInflation = MinInflation;
    type MaxROI = MaxROI;
    type Falloff = Falloff;
    type WeightInfo = pallet_gear_staking_rewards::weights::SubstrateWeight<Runtime>;
}

parameter_types! {
    // phase durations. 1/4 of the last session for each.
    pub const SignedPhase: u32 = EPOCH_DURATION_IN_BLOCKS / 4;
    pub const UnsignedPhase: u32 = EPOCH_DURATION_IN_BLOCKS / 4;

    // signed config
    pub const SignedFixedDeposit: Balance = deposit(2, 0);
    pub const SignedDepositIncreaseFactor: Percent = Percent::from_percent(10);

    pub const SignedRewardBase: Balance = ECONOMIC_UNITS;
    pub const SignedDepositBase: Balance = ECONOMIC_UNITS;
    pub const SignedDepositByte: Balance = ECONOMIC_CENTIUNITS;

    // miner configs
    pub const MultiPhaseUnsignedPriority: TransactionPriority = StakingUnsignedPriority::get() - 1u64;
    pub MinerMaxWeight: Weight = RuntimeBlockWeights::get()
        .get(DispatchClass::Normal)
        .max_extrinsic.expect("Normal extrinsics have a weight limit configured; qed")
        .saturating_sub(BlockExecutionWeight::get());
    // Solution can occupy 90% of normal block size
    pub MinerMaxLength: u32 = Perbill::from_rational(9u32, 10) *
        *RuntimeBlockLength::get()
        .max
        .get(DispatchClass::Normal);
}

frame_election_provider_support::generate_solution_type!(
    #[compact]
    pub struct NposSolution16::<
        VoterIndex = u32,
        TargetIndex = u16,
        Accuracy = sp_runtime::PerU16,
        MaxVoters = MaxElectingVoters,
    >(16)
);

parameter_types! {
    // 16; TODO: Kusama has 24 => which one is more appropriate?
    pub const MaxNominations: u32 = <NposSolution16 as NposSolution>::LIMIT as u32;
    pub MaxElectingVoters: u32 = 40_000;
    /// We take the top 40_000 nominators as electing voters and all of the validators as electable
    /// targets. Whilst this is the case, we cannot and shall not increase the size of the
    /// validator intentions.
    pub ElectionBounds: frame_election_provider_support::bounds::ElectionBounds =
        ElectionBoundsBuilder::default().voters_count(MaxElectingVoters::get().into()).build();
    // OnChain values are lower.
    pub MaxOnChainElectingVoters: u32 = 5000;
    pub MaxOnChainElectableTargets: u16 = 1250;
    // The maximum winners that can be elected by the Election pallet which is equivalent to the
    // maximum active validators the staking pallet can have.
    pub MaxActiveValidators: u32 = 1000;
}

pub struct OnChainSeqPhragmen;
impl onchain::Config for OnChainSeqPhragmen {
    type System = Runtime;
    type Solver = SequentialPhragmen<
        AccountId,
        pallet_election_provider_multi_phase::SolutionAccuracyOf<Runtime>,
    >;
    type DataProvider = <Runtime as pallet_election_provider_multi_phase::Config>::DataProvider;
    type WeightInfo = frame_election_provider_support::weights::SubstrateWeight<Runtime>;
    type MaxWinners = <Runtime as pallet_election_provider_multi_phase::Config>::MaxWinners;
    type Bounds = ElectionBounds;
}

impl pallet_election_provider_multi_phase::MinerConfig for Runtime {
    type AccountId = AccountId;
    type MaxLength = MinerMaxLength;
    type MaxWeight = MinerMaxWeight;
    type Solution = NposSolution16;
    type MaxVotesPerVoter =
    <<Self as pallet_election_provider_multi_phase::Config>::DataProvider as ElectionDataProvider>::MaxVotesPerVoter;
    type MaxWinners = MaxActiveValidators;

    // The unsigned submissions have to respect the weight of the submit_unsigned call, thus their
    // weight estimate function is wired to this call's weight.
    fn solution_weight(v: u32, t: u32, a: u32, d: u32) -> Weight {
        <
            <Self as pallet_election_provider_multi_phase::Config>::WeightInfo
            as
            pallet_election_provider_multi_phase::WeightInfo
        >::submit_unsigned(v, t, a, d)
    }
}
pub struct ElectionProviderBenchmarkConfig;
impl pallet_election_provider_multi_phase::BenchmarkingConfig for ElectionProviderBenchmarkConfig {
    const VOTERS: [u32; 2] = [1000, 2000];
    const TARGETS: [u32; 2] = [500, 1000];
    const ACTIVE_VOTERS: [u32; 2] = [500, 800];
    const DESIRED_TARGETS: [u32; 2] = [200, 400];
    const SNAPSHOT_MAXIMUM_VOTERS: u32 = 1000;
    const MINER_MAXIMUM_VOTERS: u32 = 1000;
    const MAXIMUM_TARGETS: u32 = 300;
}

impl pallet_election_provider_multi_phase::Config for Runtime {
    type RuntimeEvent = RuntimeEvent;
    type Currency = Balances;
    type EstimateCallFee = TransactionPayment;
    type SignedPhase = SignedPhase;
    type UnsignedPhase = UnsignedPhase;
    type BetterSignedThreshold = ();
    type OffchainRepeat = OffchainRepeat;
    type MinerTxPriority = MultiPhaseUnsignedPriority;
    type MinerConfig = Self;
    type SignedMaxSubmissions = ConstU32<10>;
    type SignedRewardBase = SignedRewardBase;
    type SignedDepositBase =
        GeometricDepositBase<Balance, SignedFixedDeposit, SignedDepositIncreaseFactor>;
    type SignedDepositByte = SignedDepositByte;
    type SignedMaxRefunds = ConstU32<3>;
    type SignedDepositWeight = ();
    type SignedMaxWeight = MinerMaxWeight;
    type SlashHandler = Treasury;
    type RewardHandler = StakingRewards;
    type DataProvider = Staking;
    type Fallback = onchain::OnChainExecution<OnChainSeqPhragmen>;
    type GovernanceFallback = onchain::OnChainExecution<OnChainSeqPhragmen>;
    type Solver = SequentialPhragmen<AccountId, SolutionAccuracyOf<Self>, ()>;
    type ForceOrigin = AdminOrigin;
    type MaxWinners = MaxActiveValidators;
    type ElectionBounds = ElectionBounds;
    type BenchmarkingConfig = ElectionProviderBenchmarkConfig;
    type WeightInfo = pallet_election_provider_multi_phase::weights::SubstrateWeight<Self>;
}

parameter_types! {
    // Six sessions in an era (12 hours)
    // **IMPORTANT**: update this value with care, GearEthBridge is sensitive to this.
    pub const SessionsPerEra: sp_staking::SessionIndex = 6;
    // 42 eras for unbonding (7 days)
    pub const BondingDuration: sp_staking::EraIndex = 14;
    // 41 eras during which slashes can be cancelled (slightly less than 7 days)
    pub const SlashDeferDuration: sp_staking::EraIndex = 13;
    pub const MaxExposurePageSize: u32 = 256;
    // Note: this is not really correct as Max Nominators is (MaxExposurePageSize * page_count) but
    // this is an unbounded number. We just set it to a reasonably high value, 1 full page
    // of nominators.
    pub const MaxNominators: u32 = 512;
    pub const MaxControllersInDeprecationBatch: u32 = 5900;
    pub const OffendingValidatorsThreshold: Perbill = Perbill::from_percent(17);
    // 2 hour session, 30 min unsigned phase, 16 offchain executions.
    pub OffchainRepeat: BlockNumber = UnsignedPhase::get() / 16;
    pub HistoryDepth: u32 = 84;
}

/// Only the root or staking admin origin can cancel the slash or manage election provider
type AdminOrigin = EitherOfDiverse<EnsureRoot<AccountId>, StakingAdmin>;

pub struct StakingBenchmarkingConfig;
impl pallet_staking::BenchmarkingConfig for StakingBenchmarkingConfig {
    type MaxNominators = ConstU32<1000>;
    type MaxValidators = ConstU32<1000>;
}

impl pallet_staking::Config for Runtime {
    type Currency = Balances;
    type CurrencyBalance = Balance;
    type UnixTime = Timestamp;
    type CurrencyToVote = sp_staking::currency_to_vote::U128CurrencyToVote;
    type ElectionProvider = ElectionProviderMultiPhase;
    type GenesisElectionProvider = onchain::OnChainExecution<OnChainSeqPhragmen>;
    // Burning the reward remainder for now.
    // TODO: set remainder back to `RewardProxy<Self, Treasury>` to stop burning `Treasury` part.
    type RewardRemainder = ();
    type RuntimeEvent = RuntimeEvent;
    type Slash = Treasury;
    type Reward = StakingRewards;
    // **IMPORTANT**: update this value with care, GearEthBridge is sensitive to this.
    type SessionsPerEra = SessionsPerEra;
    type BondingDuration = BondingDuration;
    type SlashDeferDuration = SlashDeferDuration;
    type AdminOrigin = AdminOrigin;
    type SessionInterface = Self;
    type EraPayout = StakingRewards;
    type NextNewSession = Session;
    type MaxExposurePageSize = MaxExposurePageSize;
    type VoterList = BagsList;
    type TargetList = pallet_staking::UseValidatorsMap<Self>;
    type NominationsQuota = pallet_staking::FixedNominationsQuota<{ MaxNominations::get() }>;
    type MaxUnlockingChunks = ConstU32<32>;
    type MaxControllersInDeprecationBatch = MaxControllersInDeprecationBatch;
    type HistoryDepth = HistoryDepth;
    type EventListeners = NominationPools;
    type WeightInfo = pallet_staking::weights::SubstrateWeight<Runtime>;
    type BenchmarkingConfig = StakingBenchmarkingConfig;
    type DisablingStrategy = pallet_staking::UpToLimitDisablingStrategy;
}

parameter_types! {
    pub const BagThresholds: &'static [u64] = &bag_thresholds::THRESHOLDS;
}

impl pallet_bags_list::Config<pallet_bags_list::Instance1> for Runtime {
    type RuntimeEvent = RuntimeEvent;
    type ScoreProvider = Staking;
    type BagThresholds = BagThresholds;
    type Score = VoteWeight;
    type WeightInfo = pallet_bags_list::weights::SubstrateWeight<Runtime>;
}

parameter_types! {
    pub const NominationPoolsPalletId: PalletId = PalletId(*b"py/nopls");
    pub const MaxPointsToBalance: u8 = 10;
}

use pallet_gear_builtin::{BuiltinActor, BuiltinActorId, BuiltinActorType};
use sp_runtime::traits::Convert;

pub struct BalanceToU256;
impl Convert<Balance, sp_core::U256> for BalanceToU256 {
    fn convert(balance: Balance) -> sp_core::U256 {
        sp_core::U256::from(balance)
    }
}
pub struct U256ToBalance;
impl Convert<sp_core::U256, Balance> for U256ToBalance {
    fn convert(n: sp_core::U256) -> Balance {
        n.try_into().unwrap_or(Balance::max_value())
    }
}

impl pallet_nomination_pools::Config for Runtime {
    type WeightInfo = ();
    type RuntimeEvent = RuntimeEvent;
    type Currency = Balances;
    type RuntimeFreezeReason = RuntimeFreezeReason;
    type RewardCounter = FixedU128;
    type BalanceToU256 = BalanceToU256;
    type U256ToBalance = U256ToBalance;
    type StakeAdapter = pallet_nomination_pools::adapter::TransferStake<Self, Staking>;
    type PostUnbondingPoolsWindow = ConstU32<4>;
    type MaxMetadataLen = ConstU32<256>;
    // we use the same number of allowed unlocking chunks as with staking.
    type MaxUnbonding = <Self as pallet_staking::Config>::MaxUnlockingChunks;
    type PalletId = NominationPoolsPalletId;
    type MaxPointsToBalance = MaxPointsToBalance;
    type AdminOrigin = EnsureRoot<AccountId>;
}

impl pallet_offences::Config for Runtime {
    type RuntimeEvent = RuntimeEvent;
    type IdentificationTuple = pallet_session_historical::IdentificationTuple<Self>;
    type OnOffenceHandler = Staking;
}

parameter_types! {
    pub const ProposalBond: Permill = Permill::from_percent(5);
    pub const ProposalBondMinimum: Balance = ECONOMIC_UNITS;
    pub const SpendPeriod: BlockNumber = DAYS;
    pub const Burn: Permill = Permill::zero();
    pub const TipCountdown: BlockNumber = DAYS;
    pub const TipFindersFee: Percent = Percent::from_percent(20);
    pub const TipReportDepositBase: Balance = ECONOMIC_UNITS;
    pub const DataDepositPerByte: Balance = ECONOMIC_CENTIUNITS;
    pub const TreasuryPalletId: PalletId = PalletId(*b"py/trsry");
    pub const PayoutSpendPeriod: BlockNumber = 30 * DAYS;
    pub TreasuryAccount: AccountId = Treasury::account_id();
    pub const MaximumReasonLength: u32 = 300;
    pub const MaxApprovals: u32 = 100;
    pub const MaxBalance: Balance = Balance::max_value();
}

impl pallet_treasury::Config for Runtime {
    type PalletId = TreasuryPalletId;
    type Currency = Balances;
    type RejectOrigin = EitherOfDiverse<EnsureRoot<AccountId>, Treasurer>;
    type RuntimeEvent = RuntimeEvent;
    type SpendPeriod = SpendPeriod;
    type Burn = Burn;
    type BurnDestination = ();
    type SpendFunds = Bounties;
    type WeightInfo = pallet_treasury::weights::SubstrateWeight<Runtime>;
    type MaxApprovals = MaxApprovals;
    type SpendOrigin = TreasurySpender;
    type AssetKind = ();
    type Beneficiary = Self::AccountId;
    type BeneficiaryLookup = IdentityLookup<Self::Beneficiary>;
    type Paymaster = PayFromAccount<Balances, TreasuryAccount>;
    type BalanceConverter = UnityAssetBalanceConversion;
    type PayoutPeriod = PayoutSpendPeriod;
}

parameter_types! {
    pub const BountyCuratorDeposit: Permill = Permill::from_percent(50);
    pub const BountyValueMinimum: Balance = 5 * ECONOMIC_UNITS;
    pub const BountyDepositBase: Balance = ECONOMIC_UNITS;
    pub const CuratorDepositMultiplier: Permill = Permill::from_percent(50);
    pub const CuratorDepositMin: Balance = ECONOMIC_UNITS;
    pub const CuratorDepositMax: Balance = 100 * ECONOMIC_UNITS;
    pub const BountyDepositPayoutDelay: BlockNumber = DAYS;
    pub const BountyUpdatePeriod: BlockNumber = 14 * DAYS;
}

impl pallet_bounties::Config for Runtime {
    type RuntimeEvent = RuntimeEvent;
    type BountyDepositBase = BountyDepositBase;
    type BountyDepositPayoutDelay = BountyDepositPayoutDelay;
    type BountyUpdatePeriod = BountyUpdatePeriod;
    type CuratorDepositMultiplier = CuratorDepositMultiplier;
    type CuratorDepositMin = CuratorDepositMin;
    type CuratorDepositMax = CuratorDepositMax;
    type BountyValueMinimum = BountyValueMinimum;
    type DataDepositPerByte = DataDepositPerByte;
    type MaximumReasonLength = MaximumReasonLength;
    type WeightInfo = pallet_bounties::weights::SubstrateWeight<Runtime>;
    type ChildBountyManager = ChildBounties;
    type OnSlash = Treasury;
}

parameter_types! {
    pub const ChildBountyValueMinimum: Balance = ECONOMIC_UNITS;
}

impl pallet_child_bounties::Config for Runtime {
    type RuntimeEvent = RuntimeEvent;
    type MaxActiveChildBountyCount = ConstU32<5>;
    type ChildBountyValueMinimum = ChildBountyValueMinimum;
    type WeightInfo = pallet_child_bounties::weights::SubstrateWeight<Runtime>;
}

parameter_types! {
    pub const ImOnlineUnsignedPriority: TransactionPriority = TransactionPriority::max_value();
    /// We prioritize im-online heartbeats over election solution submission.
    pub const StakingUnsignedPriority: TransactionPriority = TransactionPriority::max_value() / 2;
    pub const MaxAuthorities: u32 = 100_000;
    pub const MaxKeys: u32 = 10_000;
    pub const MaxPeerInHeartbeats: u32 = 10_000;
}

impl pallet_im_online::Config for Runtime {
    type AuthorityId = ImOnlineId;
    type RuntimeEvent = RuntimeEvent;
    type NextSessionRotation = Babe;
    type ValidatorSet = Historical;
    type ReportUnresponsiveness = ();
    type UnsignedPriority = ImOnlineUnsignedPriority;
    type WeightInfo = pallet_im_online::weights::SubstrateWeight<Runtime>;
    type MaxKeys = MaxKeys;
    type MaxPeerInHeartbeats = MaxPeerInHeartbeats;
}

impl pallet_authority_discovery::Config for Runtime {
    type MaxAuthorities = MaxAuthorities;
}

parameter_types! {
    pub const BasicDeposit: Balance = 10 * ECONOMIC_UNITS;       // 258 bytes on-chain
    pub const ByteDeposit: Balance = deposit(0, 1);
    pub const SubAccountDeposit: Balance = 2 * ECONOMIC_UNITS;   // 53 bytes on-chain
    pub const MaxSubAccounts: u32 = 100;
    pub const MaxAdditionalFields: u32 = 100;
    pub const MaxRegistrars: u32 = 20;
}

impl pallet_identity::Config for Runtime {
    type RuntimeEvent = RuntimeEvent;
    type Currency = Balances;
    type BasicDeposit = BasicDeposit;
    type ByteDeposit = ByteDeposit;
    type SubAccountDeposit = SubAccountDeposit;
    type MaxSubAccounts = MaxSubAccounts;
    type IdentityInformation = IdentityInfo<MaxAdditionalFields>;
    type MaxRegistrars = MaxRegistrars;
    type Slashed = Treasury;
    type ForceOrigin = EitherOf<EnsureRoot<AccountId>, GeneralAdmin>;
    type RegistrarOrigin = EitherOf<EnsureRoot<AccountId>, GeneralAdmin>;
    type OffchainSignature = Signature;
    type SigningPublicKey = <Signature as sp_runtime::traits::Verify>::Signer;
    type UsernameAuthorityOrigin = EnsureRoot<Self::AccountId>;
    type PendingUsernameExpiration = ConstU32<{ 7 * DAYS }>;
    type MaxSuffixLength = ConstU32<7>;
    type MaxUsernameLength = ConstU32<32>;
    type WeightInfo = pallet_identity::weights::SubstrateWeight<Runtime>;
}

#[cfg(feature = "dev")]
impl pallet_sudo::Config for Runtime {
    type RuntimeEvent = RuntimeEvent;
    type RuntimeCall = RuntimeCall;
    type WeightInfo = ();
}

impl pallet_utility::Config for Runtime {
    type RuntimeEvent = RuntimeEvent;
    type RuntimeCall = RuntimeCall;
    type WeightInfo = weights::pallet_utility::SubstrateWeight<Runtime>;
    type PalletsOrigin = OriginCaller;
}

parameter_types! {
    // One storage item; key size is 32; value is size 4+4+16+32 bytes = 56 bytes.
    pub const DepositBase: Balance = deposit(1, 88);
    // Additional storage item size of 32 bytes.
    pub const DepositFactor: Balance = deposit(0, 32);
}

impl pallet_multisig::Config for Runtime {
    type RuntimeEvent = RuntimeEvent;
    type RuntimeCall = RuntimeCall;
    type Currency = Balances;
    type DepositBase = DepositBase;
    type DepositFactor = DepositFactor;
    type MaxSignatories = ConstU32<100>;
    type WeightInfo = pallet_multisig::weights::SubstrateWeight<Runtime>;
}

parameter_types! {
    // One storage item; key size 32, value size 8; .
    pub const ProxyDepositBase: Balance = deposit(1, 8);
    // Additional storage item size of 33 bytes.
    pub const ProxyDepositFactor: Balance = deposit(0, 33);
    pub const AnnouncementDepositBase: Balance = deposit(1, 8);
    pub const AnnouncementDepositFactor: Balance = deposit(0, 66);
}

/// The type used to represent the kinds of proxying allowed.
#[derive(
    Copy,
    Clone,
    Eq,
    PartialEq,
    Ord,
    PartialOrd,
    Encode,
    Decode,
    RuntimeDebug,
    MaxEncodedLen,
    scale_info::TypeInfo,
)]
pub enum ProxyType {
    Any,
    NonTransfer,
    Governance,
    Staking,
    IdentityJudgement,
    CancelProxy,
}

impl Default for ProxyType {
    fn default() -> Self {
        Self::Any
    }
}

impl From<BuiltinProxyType> for ProxyType {
    fn from(proxy_type: BuiltinProxyType) -> Self {
        match proxy_type {
            BuiltinProxyType::Any => ProxyType::Any,
            BuiltinProxyType::NonTransfer => ProxyType::NonTransfer,
            BuiltinProxyType::Governance => ProxyType::Governance,
            BuiltinProxyType::Staking => ProxyType::Staking,
            BuiltinProxyType::IdentityJudgement => ProxyType::IdentityJudgement,
            BuiltinProxyType::CancelProxy => ProxyType::CancelProxy,
        }
    }
}

impl InstanceFilter<RuntimeCall> for ProxyType {
    fn filter(&self, c: &RuntimeCall) -> bool {
        match self {
            ProxyType::Any => true,
            ProxyType::NonTransfer => {
                // Dev pallets.
                #[cfg(feature = "dev")]
                if matches!(c, |RuntimeCall::GearEthBridge(..)| RuntimeCall::Sudo(..)) {
                    return false;
                }

                !matches!(
                    c,
                    // Classic pallets.
                    RuntimeCall::Balances(..) | RuntimeCall::Vesting(..)
                    // Gear pallets.
                    | RuntimeCall::Gear(..)
                    | RuntimeCall::GearVoucher(..)
                    | RuntimeCall::StakingRewards(..)
                )
            }
            ProxyType::Governance => matches!(
                c,
                RuntimeCall::Treasury(..)
                    | RuntimeCall::ConvictionVoting(..)
                    | RuntimeCall::Referenda(..)
                    | RuntimeCall::FellowshipCollective(..)
                    | RuntimeCall::FellowshipReferenda(..)
                    | RuntimeCall::Whitelist(..)
            ),
            ProxyType::Staking => matches!(c, RuntimeCall::Staking(..)),
            ProxyType::IdentityJudgement => matches!(
                c,
                RuntimeCall::Identity(pallet_identity::Call::provide_judgement { .. })
                    | RuntimeCall::Utility(..)
            ),
            ProxyType::CancelProxy => {
                matches!(
                    c,
                    RuntimeCall::Proxy(pallet_proxy::Call::reject_announcement { .. })
                )
            }
        }
    }
    fn is_superset(&self, o: &Self) -> bool {
        match (self, o) {
            (x, y) if x == y => true,
            (ProxyType::Any, _) => true,
            (_, ProxyType::Any) => false,
            (ProxyType::NonTransfer, _) => true,
            _ => false,
        }
    }
}

impl pallet_proxy::Config for Runtime {
    type RuntimeEvent = RuntimeEvent;
    type RuntimeCall = RuntimeCall;
    type Currency = Balances;
    type ProxyType = ProxyType;
    type ProxyDepositBase = ProxyDepositBase;
    type ProxyDepositFactor = ProxyDepositFactor;
    type MaxProxies = ConstU32<32>;
    type WeightInfo = pallet_proxy::weights::SubstrateWeight<Runtime>;
    type MaxPending = ConstU32<32>;
    type CallHasher = BlakeTwo256;
    type AnnouncementDepositBase = AnnouncementDepositBase;
    type AnnouncementDepositFactor = AnnouncementDepositFactor;
}

impl pallet_gear_program::Config for Runtime {
    type Scheduler = GearScheduler;
    type CurrentBlockNumber = Gear;
}

parameter_types! {
    pub const GasLimitMaxPercentage: Percent = Percent::from_percent(GAS_LIMIT_MIN_PERCENTAGE_NUM);
    pub BlockGasLimit: u64 = GasLimitMaxPercentage::get() * RuntimeBlockWeights::get()
        .max_block.ref_time();

    pub const ReserveThreshold: u32 = 1;
    pub const WaitlistCost: u64 = 100;
    pub const MailboxCost: u64 = 100;
    pub const ReservationCost: u64 = 100;
    pub const DispatchHoldCost: u64 = 100;

    pub const OutgoingLimit: u32 = 1024;
    // 64 MB, must be less than max runtime heap memory.
    // NOTE: currently runtime heap memory is 1 GB (see https://shorturl.at/DET45)
    pub const OutgoingBytesLimit: u32 = 64 * 1024 * 1024;
    pub const MailboxThreshold: u64 = 3000;

    pub const PerformanceMultiplier: u32 = 100;
}

parameter_types! {
    pub Schedule: pallet_gear::Schedule<Runtime> = Default::default();
    pub const BankPalletId: PalletId = PalletId(*b"py/gbank");
    pub const GasMultiplier: common::GasMultiplier<Balance, u64> = common::GasMultiplier::ValuePerGas(VALUE_PER_GAS);
    pub const TreasuryGasFeeShare: Percent = Percent::one();
    pub const TreasuryTxFeeShare: Percent = Percent::one();
}

impl pallet_gear_bank::Config for Runtime {
    type Currency = Balances;
    type PalletId = BankPalletId;
    type GasMultiplier = GasMultiplier;
    type TreasuryAddress = TreasuryAccount;
    type TreasuryGasFeeShare = TreasuryGasFeeShare;
    type TreasuryTxFeeShare = TreasuryTxFeeShare;
}

impl pallet_gear::Config for Runtime {
    type RuntimeEvent = RuntimeEvent;
    type Randomness = pallet_babe::RandomnessFromOneEpochAgo<Runtime>;
    type WeightInfo = weights::pallet_gear::SubstrateWeight<Runtime>;
    type Schedule = Schedule;
    type OutgoingLimit = OutgoingLimit;
    type OutgoingBytesLimit = OutgoingBytesLimit;
    type PerformanceMultiplier = PerformanceMultiplier;
    type CodeStorage = GearProgram;
    type ProgramStorage = GearProgram;
    type MailboxThreshold = MailboxThreshold;
    type ReservationsLimit = ConstU64<256>;
    type Messenger = GearMessenger;
    type GasProvider = GearGas;
    type BlockLimiter = GearGas;
    type Scheduler = GearScheduler;
    type QueueRunner = Gear;
    type BuiltinDispatcherFactory = GearBuiltin;
    type ProgramRentFreePeriod = ConstU32<{ MONTHS * RENT_FREE_PERIOD_MONTH_FACTOR }>;
    type ProgramResumeMinimalRentPeriod = ConstU32<{ WEEKS * RENT_RESUME_WEEK_FACTOR }>;
    type ProgramRentCostPerBlock = ConstU128<RENT_COST_PER_BLOCK>;
    type ProgramResumeSessionDuration = ConstU32<{ HOURS * RESUME_SESSION_DURATION_HOUR_FACTOR }>;

    #[cfg(feature = "runtime-benchmarks")]
    type ProgramRentEnabled = ConstBool<true>;

    #[cfg(not(feature = "runtime-benchmarks"))]
    type ProgramRentEnabled = ConstBool<false>;

    type ProgramRentDisabledDelta = ConstU32<{ WEEKS * RENT_DISABLED_DELTA_WEEK_FACTOR }>;
    type RentPoolId = pallet_gear_staking_rewards::RentPoolId<Self>;
}

impl pallet_gear_scheduler::Config for Runtime {
    type BlockLimiter = GearGas;
    type ReserveThreshold = ReserveThreshold;
    type WaitlistCost = WaitlistCost;
    type MailboxCost = MailboxCost;
    type ReservationCost = ReservationCost;
    type DispatchHoldCost = DispatchHoldCost;
}

impl pallet_gear_gas::Config for Runtime {
    type BlockGasLimit = BlockGasLimit;
}

impl pallet_gear_messenger::Config for Runtime {
    type BlockLimiter = GearGas;
    type CurrentBlockNumber = Gear;
}

/// Builtin actors arranged in a tuple.
///
/// # Security
/// Make sure to mint ED for each new builtin actor added to the tuple.
#[cfg(not(feature = "dev"))]
pub type BuiltinActors = (
    pallet_gear_builtin::bls12_381::Actor<Runtime>,
    pallet_gear_builtin::staking::Actor<Runtime>,
    pallet_gear_builtin::proxy::Actor<Runtime>,
);

/// Builtin actors arranged in a tuple.
///
/// # Security
/// Make sure to mint ED for each new builtin actor added to the tuple.
#[cfg(feature = "dev")]
pub type BuiltinActors = (
    pallet_gear_builtin::bls12_381::Actor<Runtime>,
    pallet_gear_builtin::staking::Actor<Runtime>,
    pallet_gear_eth_bridge::Actor<Runtime>,
    pallet_gear_builtin::proxy::Actor<Runtime>,
);

impl pallet_gear_builtin::Config for Runtime {
    type RuntimeCall = RuntimeCall;
    type Builtins = BuiltinActors;
    type BlockLimiter = GearGas;
    type WeightInfo = weights::pallet_gear_builtin::SubstrateWeight<Runtime>;
}

parameter_types! {
    pub const GearEthBridgePalletId: PalletId = PalletId(*b"py/gethb");

    pub GearEthBridgeAdminAccount: AccountId = GearEthBridgePalletId::get().into_sub_account_truncating("bridge_admin");
    pub GearEthBridgePauserAccount: AccountId = GearEthBridgePalletId::get().into_sub_account_truncating("bridge_pauser");
}

#[cfg(feature = "dev")]
parameter_types! {
    pub GearEthBridgeBuiltinAddress: AccountId
        = GearBuiltin::builtin_id_into_actor_id(<pallet_gear_eth_bridge::builtin::Actor<Runtime> as BuiltinActor>::TYPE.id()).into_bytes().into();
}

/// Provides the set of accounts allowed to control the Gear ETH Bridge (admin and pauser).
#[cfg(feature = "dev")]
pub struct GearEthBridgeControlAccounts;
#[cfg(feature = "dev")]
impl SortedMembers<AccountId> for GearEthBridgeControlAccounts {
    fn sorted_members() -> Vec<AccountId> {
        let mut members = vec![
            GearEthBridgeAdminAccount::get(),
            GearEthBridgePauserAccount::get(),
        ];
        // Ensure the list is sorted, as required by EnsureSignedBy
        members.sort();
        members
    }
}

#[cfg(feature = "dev")]
pub struct GearEthBridgeAdminAccounts;
#[cfg(feature = "dev")]
impl SortedMembers<AccountId> for GearEthBridgeAdminAccounts {
    fn sorted_members() -> Vec<AccountId> {
        vec![GearEthBridgeAdminAccount::get()]
    }
}

#[cfg(feature = "dev")]
impl pallet_gear_eth_bridge::Config for Runtime {
    type RuntimeEvent = RuntimeEvent;
    type PalletId = GearEthBridgePalletId;
    type BuiltinAddress = GearEthBridgeBuiltinAddress;
    type ControlOrigin = frame_system::EnsureSignedBy<GearEthBridgeControlAccounts, AccountId>;
    type AdminOrigin = frame_system::EnsureSignedBy<GearEthBridgeAdminAccounts, AccountId>;
    type MaxPayloadSize = ConstU32<16_384>; // 16 KiB
    type QueueCapacity = ConstU32<2048>;
    type SessionsPerEra = SessionsPerEra;
    type BridgeAdmin = GearEthBridgeAdminAccount;
    type BridgePauser = GearEthBridgePauserAccount;
    type WeightInfo = weights::pallet_gear_eth_bridge::SubstrateWeight<Runtime>;
}

pub struct ExtraFeeFilter;
impl Contains<RuntimeCall> for ExtraFeeFilter {
    fn contains(call: &RuntimeCall) -> bool {
        // Calls that affect message queue and are subject to extra fee
        matches!(
            call,
            RuntimeCall::Gear(pallet_gear::Call::create_program { .. })
                | RuntimeCall::Gear(pallet_gear::Call::upload_program { .. })
                | RuntimeCall::Gear(pallet_gear::Call::send_message { .. })
                | RuntimeCall::Gear(pallet_gear::Call::send_reply { .. })
        )
    }
}

pub struct DelegateFeeAccountBuilder;

// TODO: simplify it (#3640).
impl DelegateFee<RuntimeCall, AccountId> for DelegateFeeAccountBuilder {
    fn delegate_fee(call: &RuntimeCall, who: &AccountId) -> Option<AccountId> {
        match call {
            RuntimeCall::GearVoucher(voucher_call) => voucher_call.get_sponsor(who.clone()),
            _ => None,
        }
    }
}

impl pallet_gear_payment::Config for Runtime {
    type ExtraFeeCallFilter = ExtraFeeFilter;
    type DelegateFee = DelegateFeeAccountBuilder;
    type Messenger = GearMessenger;
}

parameter_types! {
    pub const VoucherPalletId: PalletId = PalletId(*b"py/vouch");
    pub const MinVoucherDuration: BlockNumber = MINUTES;
    pub const MaxVoucherDuration: BlockNumber = 3 * MONTHS;
}

impl pallet_gear_voucher::Config for Runtime {
    type RuntimeEvent = RuntimeEvent;
    type Currency = Balances;
    type PalletId = VoucherPalletId;
    type WeightInfo = weights::pallet_gear_voucher::SubstrateWeight<Runtime>;
    type CallsDispatcher = pallet_gear::PrepaidCallDispatcher<Runtime>;
    type Mailbox = <GearMessenger as Messenger>::Mailbox;
    type MaxProgramsAmount = ConstU8<32>;
    type MaxDuration = MaxVoucherDuration;
    type MinDuration = MinVoucherDuration;
}

impl<C> frame_system::offchain::SendTransactionTypes<C> for Runtime
where
    RuntimeCall: From<C>,
{
    type Extrinsic = UncheckedExtrinsic;
    type OverarchingCall = RuntimeCall;
}

parameter_types! {
    pub const MinVestedTransfer: Balance = 100 * ECONOMIC_CENTIUNITS;
    pub UnvestedFundsAllowedWithdrawReasons: WithdrawReasons =
        WithdrawReasons::except(WithdrawReasons::TRANSFER | WithdrawReasons::RESERVE);
}

impl pallet_vesting::Config for Runtime {
    type RuntimeEvent = RuntimeEvent;
    type Currency = Balances;
    type BlockNumberToBalance = ConvertInto;
    type MinVestedTransfer = MinVestedTransfer;
    type WeightInfo = pallet_vesting::weights::SubstrateWeight<Runtime>;
    type UnvestedFundsAllowedWithdrawReasons = UnvestedFundsAllowedWithdrawReasons;
    type BlockNumberProvider = System;
    const MAX_VESTING_SCHEDULES: u32 = 28;
}

// Create the runtime by composing the FRAME pallets that were previously configured.
#[cfg(feature = "dev")]
#[frame_support::runtime]
mod runtime {
    #[runtime::runtime]
    #[runtime::derive(
        RuntimeCall,
        RuntimeEvent,
        RuntimeError,
        RuntimeOrigin,
        RuntimeFreezeReason,
        RuntimeHoldReason,
        RuntimeSlashReason,
        RuntimeLockId,
        RuntimeTask
    )]
    pub struct Runtime;

    #[runtime::pallet_index(0)]
    pub type System = frame_system;

    #[runtime::pallet_index(1)]
    pub type Timestamp = pallet_timestamp;

    #[runtime::pallet_index(2)]
    pub type Authorship = pallet_authorship;

    #[runtime::pallet_index(9)]
    pub type AuthorityDiscovery = pallet_authority_discovery;

    #[runtime::pallet_index(3)]
    pub type Babe = pallet_babe;

    #[runtime::pallet_index(4)]
    pub type Grandpa = pallet_grandpa;

    #[runtime::pallet_index(5)]
    pub type Balances = pallet_balances;

    #[runtime::pallet_index(10)]
    pub type Vesting = pallet_vesting;

    #[runtime::pallet_index(6)]
    pub type TransactionPayment = pallet_transaction_payment;

    #[runtime::pallet_index(11)]
    pub type BagsList = pallet_bags_list<Instance1>;

    #[runtime::pallet_index(12)]
    pub type ImOnline = pallet_im_online;

    #[runtime::pallet_index(13)]
    pub type Staking = pallet_staking;

    #[runtime::pallet_index(7)]
    pub type Session = pallet_session;

    #[runtime::pallet_index(14)]
    pub type Treasury = pallet_treasury;

    #[runtime::pallet_index(15)]
    pub type Historical = pallet_session_historical;

    #[runtime::pallet_index(8)]
    pub type Utility = pallet_utility;

    // Governance

    #[runtime::pallet_index(16)]
    pub type ConvictionVoting = pallet_conviction_voting;

    #[runtime::pallet_index(17)]
    pub type Referenda = pallet_referenda;

    #[runtime::pallet_index(18)]
    pub type FellowshipCollective = pallet_ranked_collective<Instance1>;

    #[runtime::pallet_index(19)]
    pub type FellowshipReferenda = pallet_referenda<Instance2>;

    #[runtime::pallet_index(20)]
    pub type Origins = pallet_custom_origins;

    #[runtime::pallet_index(21)]
    pub type Whitelist = pallet_whitelist;

    #[runtime::pallet_index(22)]
    pub type Scheduler = pallet_scheduler;

    #[runtime::pallet_index(23)]
    pub type Preimage = pallet_preimage;

    #[runtime::pallet_index(24)]
    pub type Identity = pallet_identity;

    #[runtime::pallet_index(25)]
    pub type Proxy = pallet_proxy;

    #[runtime::pallet_index(26)]
    pub type Multisig = pallet_multisig;

    #[runtime::pallet_index(27)]
    pub type ElectionProviderMultiPhase = pallet_election_provider_multi_phase;

    #[runtime::pallet_index(28)]
    pub type Offences = pallet_offences;

    #[runtime::pallet_index(29)]
    pub type Bounties = pallet_bounties;

    #[runtime::pallet_index(30)]
    pub type ChildBounties = pallet_child_bounties;

    #[runtime::pallet_index(31)]
    pub type NominationPools = pallet_nomination_pools;

    // Gear
    // NOTE (!): if adding new pallet, don't forget to extend non payable proxy filter.

    #[runtime::pallet_index(100)]
    pub type GearProgram = pallet_gear_program;

    #[runtime::pallet_index(101)]
    pub type GearMessenger = pallet_gear_messenger;

    #[runtime::pallet_index(102)]
    pub type GearScheduler = pallet_gear_scheduler;

    #[runtime::pallet_index(103)]
    pub type GearGas = pallet_gear_gas;

    #[runtime::pallet_index(104)]
    pub type Gear = pallet_gear;

    #[runtime::pallet_index(105)]
    pub type GearPayment = pallet_gear_payment;

    #[runtime::pallet_index(106)]
    pub type StakingRewards = pallet_gear_staking_rewards;

    #[runtime::pallet_index(107)]
    pub type GearVoucher = pallet_gear_voucher;

    #[runtime::pallet_index(108)]
    pub type GearBank = pallet_gear_bank;

    #[runtime::pallet_index(109)]
    pub type GearBuiltin = pallet_gear_builtin;

    #[runtime::pallet_index(110)]
    pub type GearEthBridge = pallet_gear_eth_bridge;

    #[runtime::pallet_index(99)]
    pub type Sudo = pallet_sudo;

    // NOTE (!): `pallet_airdrop` used to be idx(198).
    // NOTE (!): `pallet_gear_debug` used to be idx(199).
}

#[cfg(not(feature = "dev"))]
#[frame_support::runtime]
mod runtime {
    #[runtime::runtime]
    #[runtime::derive(
        RuntimeCall,
        RuntimeEvent,
        RuntimeError,
        RuntimeOrigin,
        RuntimeFreezeReason,
        RuntimeHoldReason,
        RuntimeSlashReason,
        RuntimeLockId,
        RuntimeTask
    )]
    pub struct Runtime;

    #[runtime::pallet_index(0)]
    pub type System = frame_system;

    #[runtime::pallet_index(1)]
    pub type Timestamp = pallet_timestamp;

    #[runtime::pallet_index(2)]
    pub type Authorship = pallet_authorship;

    #[runtime::pallet_index(9)]
    pub type AuthorityDiscovery = pallet_authority_discovery;

    #[runtime::pallet_index(3)]
    pub type Babe = pallet_babe;

    #[runtime::pallet_index(4)]
    pub type Grandpa = pallet_grandpa;

    #[runtime::pallet_index(5)]
    pub type Balances = pallet_balances;

    #[runtime::pallet_index(10)]
    pub type Vesting = pallet_vesting;

    #[runtime::pallet_index(6)]
    pub type TransactionPayment = pallet_transaction_payment;

    #[runtime::pallet_index(11)]
    pub type BagsList = pallet_bags_list<Instance1>;

    #[runtime::pallet_index(12)]
    pub type ImOnline = pallet_im_online;

    #[runtime::pallet_index(13)]
    pub type Staking = pallet_staking;

    #[runtime::pallet_index(7)]
    pub type Session = pallet_session;

    #[runtime::pallet_index(14)]
    pub type Treasury = pallet_treasury;

    #[runtime::pallet_index(15)]
    pub type Historical = pallet_session_historical;

    #[runtime::pallet_index(8)]
    pub type Utility = pallet_utility;

    // Governance

    #[runtime::pallet_index(16)]
    pub type ConvictionVoting = pallet_conviction_voting;

    #[runtime::pallet_index(17)]
    pub type Referenda = pallet_referenda;

    #[runtime::pallet_index(18)]
    pub type FellowshipCollective = pallet_ranked_collective<Instance1>;

    #[runtime::pallet_index(19)]
    pub type FellowshipReferenda = pallet_referenda<Instance2>;

    #[runtime::pallet_index(20)]
    pub type Origins = pallet_custom_origins;

    #[runtime::pallet_index(21)]
    pub type Whitelist = pallet_whitelist;

    #[runtime::pallet_index(22)]
    pub type Scheduler = pallet_scheduler;

    #[runtime::pallet_index(23)]
    pub type Preimage = pallet_preimage;

    #[runtime::pallet_index(24)]
    pub type Identity = pallet_identity;

    #[runtime::pallet_index(25)]
    pub type Proxy = pallet_proxy;

    #[runtime::pallet_index(26)]
    pub type Multisig = pallet_multisig;

    #[runtime::pallet_index(27)]
    pub type ElectionProviderMultiPhase = pallet_election_provider_multi_phase;

    #[runtime::pallet_index(28)]
    pub type Offences = pallet_offences;

    #[runtime::pallet_index(29)]
    pub type Bounties = pallet_bounties;

    #[runtime::pallet_index(30)]
    pub type ChildBounties = pallet_child_bounties;

    #[runtime::pallet_index(31)]
    pub type NominationPools = pallet_nomination_pools;

    // Gear

    #[runtime::pallet_index(100)]
    pub type GearProgram = pallet_gear_program;

    #[runtime::pallet_index(101)]
    pub type GearMessenger = pallet_gear_messenger;

    #[runtime::pallet_index(102)]
    pub type GearScheduler = pallet_gear_scheduler;

    #[runtime::pallet_index(103)]
    pub type GearGas = pallet_gear_gas;

    #[runtime::pallet_index(104)]
    pub type Gear = pallet_gear;

    #[runtime::pallet_index(105)]
    pub type GearPayment = pallet_gear_payment;

    #[runtime::pallet_index(106)]
    pub type StakingRewards = pallet_gear_staking_rewards;

    #[runtime::pallet_index(107)]
    pub type GearVoucher = pallet_gear_voucher;

    #[runtime::pallet_index(108)]
    pub type GearBank = pallet_gear_bank;

    #[runtime::pallet_index(109)]
    pub type GearBuiltin = pallet_gear_builtin;

    // Uncomment me, once ready for prod runtime.
    // #[runtime::pallet_index(110)]
    // pub type GearEthBridge = pallet_gear_eth_bridge;

    // NOTE (!): `pallet_sudo` used to be idx(99).
    // NOTE (!): `pallet_airdrop` used to be idx(198).
}

/// The address format for describing accounts.
pub type Address = sp_runtime::MultiAddress<AccountId, ()>;
/// Block header type as expected by this runtime.
pub type Header = generic::Header<BlockNumber, BlakeTwo256>;
/// Block type as expected by this runtime.
pub type Block = generic::Block<Header, UncheckedExtrinsic>;
/// The SignedExtension to the basic transaction logic.
pub type SignedExtra = (
    // Keep as long as it's needed
    StakingBlackList<Runtime>,
    frame_system::CheckNonZeroSender<Runtime>,
    frame_system::CheckSpecVersion<Runtime>,
    frame_system::CheckTxVersion<Runtime>,
    frame_system::CheckGenesis<Runtime>,
    frame_system::CheckEra<Runtime>,
    CustomCheckNonce<Runtime>,
    frame_system::CheckWeight<Runtime>,
    CustomChargeTransactionPayment<Runtime>,
    frame_metadata_hash_extension::CheckMetadataHash<Runtime>,
);
/// Unchecked extrinsic type as expected by this runtime.
pub type UncheckedExtrinsic =
    generic::UncheckedExtrinsic<Address, RuntimeCall, Signature, SignedExtra>;
/// The payload being signed in transactions.
pub type SignedPayload = generic::SignedPayload<RuntimeCall, SignedExtra>;
/// Executive: handles dispatch to the various modules.
pub type Executive = frame_executive::Executive<
    Runtime,
    Block,
    frame_system::ChainContext<Runtime>,
    Runtime,
    AllPalletsWithSystem,
    migrations::Migrations,
>;

#[cfg(test)]
mod tests;

#[cfg(test)]
mod integration_tests;

<<<<<<< HEAD
#[cfg(feature = "dev")]
type DebugInfo = GearDebug;
#[cfg(not(feature = "dev"))]
type DebugInfo = ();

=======
>>>>>>> eb0c682b
#[cfg(all(feature = "runtime-benchmarks", feature = "dev"))]
mod benches {
    define_benchmarks!(
        // Substrate pallets
        [frame_system, SystemBench::<Runtime>]
        [pallet_balances, Balances]
        [pallet_timestamp, Timestamp]
        [pallet_utility, Utility]
        // Gear pallets
        [pallet_gear, Gear]
        [pallet_gear_voucher, GearVoucher]
        [pallet_gear_builtin, GearBuiltin]
        [pallet_gear_eth_bridge, GearEthBridge]
    );
}

#[cfg(all(feature = "runtime-benchmarks", not(feature = "dev")))]
mod benches {
    define_benchmarks!(
        // Substrate pallets
        [frame_system, SystemBench::<Runtime>]
        [pallet_balances, Balances]
        [pallet_timestamp, Timestamp]
        [pallet_utility, Utility]
        // Gear pallets
        [pallet_gear, Gear]
        [pallet_gear_voucher, GearVoucher]
        [pallet_gear_builtin, GearBuiltin]
    );
}

impl_runtime_apis_plus_common! {
    impl sp_consensus_babe::BabeApi<Block> for Runtime {
        fn configuration() -> sp_consensus_babe::BabeConfiguration {
            // The choice of `c` parameter (where `1 - c` represents the
            // probability of a slot being empty), is done in accordance to the
            // slot duration and expected target block time, for safely
            // resisting network delays of maximum two seconds.
            // <https://research.web3.foundation/en/latest/polkadot/BABE/Babe/#6-practical-results>
            let epoch_config = Babe::epoch_config().unwrap_or(BABE_GENESIS_EPOCH_CONFIG);
            sp_consensus_babe::BabeConfiguration {
                slot_duration: Babe::slot_duration(),
                epoch_length: EpochDuration::get(),
                c: epoch_config.c,
                authorities: Babe::authorities().to_vec(),
                randomness: Babe::randomness(),
                allowed_slots: epoch_config.allowed_slots,
            }
        }

        fn current_epoch_start() -> sp_consensus_babe::Slot {
            Babe::current_epoch_start()
        }

        fn current_epoch() -> sp_consensus_babe::Epoch {
            Babe::current_epoch()
        }

        fn next_epoch() -> sp_consensus_babe::Epoch {
            Babe::next_epoch()
        }

        fn generate_key_ownership_proof(
            _slot: sp_consensus_babe::Slot,
            authority_id: sp_consensus_babe::AuthorityId,
        ) -> Option<sp_consensus_babe::OpaqueKeyOwnershipProof> {
            Historical::prove((sp_consensus_babe::KEY_TYPE, authority_id))
                .map(|p| p.encode())
                .map(sp_consensus_babe::OpaqueKeyOwnershipProof::new)
        }

        fn submit_report_equivocation_unsigned_extrinsic(
            equivocation_proof: sp_consensus_babe::EquivocationProof<<Block as BlockT>::Header>,
            key_owner_proof: sp_consensus_babe::OpaqueKeyOwnershipProof,
        ) -> Option<()> {
            let key_owner_proof = key_owner_proof.decode()?;

            Babe::submit_unsigned_equivocation_report(
                equivocation_proof,
                key_owner_proof,
            )
        }

    }

    impl sp_authority_discovery::AuthorityDiscoveryApi<Block> for Runtime {
        fn authorities() -> Vec<AuthorityDiscoveryId> {
            AuthorityDiscovery::authorities()
        }
    }

    impl pallet_transaction_payment_rpc_runtime_api::TransactionPaymentCallApi<Block, Balance, RuntimeCall>
        for Runtime
    {
        fn query_call_info(call: RuntimeCall, len: u32) -> RuntimeDispatchInfo<Balance> {
            TransactionPayment::query_call_info(call, len)
        }
        fn query_call_fee_details(call: RuntimeCall, len: u32) -> FeeDetails<Balance> {
            TransactionPayment::query_call_fee_details(call, len)
        }
        fn query_weight_to_fee(weight: Weight) -> Balance {
            TransactionPayment::weight_to_fee(weight)
        }
        fn query_length_to_fee(length: u32) -> Balance {
            TransactionPayment::length_to_fee(length)
        }
    }

    impl pallet_nomination_pools_runtime_api::NominationPoolsApi<Block, AccountId, Balance> for Runtime {
        fn pending_rewards(who: AccountId) -> Balance {
            NominationPools::api_pending_rewards(who).unwrap_or_default()
        }

        fn points_to_balance(pool_id: pallet_nomination_pools::PoolId, points: Balance) -> Balance {
            NominationPools::api_points_to_balance(pool_id, points)
        }

        fn balance_to_points(pool_id: pallet_nomination_pools::PoolId, new_funds: Balance) -> Balance {
            NominationPools::api_balance_to_points(pool_id, new_funds)
        }

        fn pool_pending_slash(pool_id: pallet_nomination_pools::PoolId) -> Balance {
            NominationPools::api_pool_pending_slash(pool_id)
        }

        fn member_pending_slash(member: AccountId) -> Balance {
            NominationPools::api_member_pending_slash(member)
        }

        fn pool_needs_delegate_migration(pool_id: pallet_nomination_pools::PoolId) -> bool {
            NominationPools::api_pool_needs_delegate_migration(pool_id)
        }

        fn member_needs_delegate_migration(member: AccountId) -> bool {
            NominationPools::api_member_needs_delegate_migration(member)
        }

        fn member_total_balance(member: AccountId) -> Balance {
            NominationPools::api_member_total_balance(member)
        }

        fn pool_balance(pool_id: pallet_nomination_pools::PoolId) -> Balance {
            NominationPools::api_pool_balance(pool_id)
        }
    }

    impl pallet_staking_runtime_api::StakingApi<Block, Balance, AccountId> for Runtime {
        fn nominations_quota(balance: Balance) -> u32 {
            Staking::api_nominations_quota(balance)
        }

        fn eras_stakers_page_count(era: sp_staking::EraIndex, account: AccountId) -> sp_staking::Page {
            Staking::api_eras_stakers_page_count(era, account)
        }

        fn pending_rewards(era: sp_staking::EraIndex, account: AccountId) -> bool {
            Staking::api_pending_rewards(era, account)
        }
    }

    impl pallet_gear_staking_rewards_rpc_runtime_api::GearStakingRewardsApi<Block> for Runtime {
        fn inflation_info() -> pallet_gear_staking_rewards::InflationInfo {
            StakingRewards::inflation_info()
        }
    }

    impl pallet_gear_builtin_rpc_runtime_api::GearBuiltinApi<Block> for Runtime {
        fn query_actor_id(builtin_id: u64) -> H256 {
            GearBuiltin::generate_actor_id(builtin_id).into_bytes().into()
        }

        fn list_actors() -> Vec<(BuiltinActorType, u16, H256)> {
            GearBuiltin::list_builtin_info().into_iter()
                .map(|(actor_type, version, id)| (actor_type, version, id.into_bytes().into()))
                .collect()
        }

        fn get_actor_id(actor_type: BuiltinActorType, version: u16) -> Option<H256> {
            let list = GearBuiltin::list_builtin_info();

            list.into_iter()
                .find(|(t, v, _)| *t == actor_type && *v <= version)
                .map(|(_, v, id)| {
                    if v == version {
                        id.into_bytes().into()
                    }
                    else {
                        GearBuiltin::builtin_id_into_actor_id(BuiltinActorId::new(&actor_type.id().name, version)).into_bytes().into()
                    }
                })
        }
    }

    impl pallet_gear_eth_bridge_rpc_runtime_api::GearEthBridgeApi<Block> for Runtime {
        fn merkle_proof(hash: H256) -> Option<pallet_gear_eth_bridge_rpc_runtime_api::Proof> {
            match () {
                #[cfg(not(feature = "dev"))]
                () => {
                    let _ = hash;
                    None
                },
                #[cfg(feature = "dev")]
                () => GearEthBridge::merkle_proof(hash),
            }
        }
    }

    impl sp_genesis_builder::GenesisBuilder<Block> for Runtime {
        fn build_state(config: Vec<u8>) -> sp_genesis_builder::Result {
            build_state::<RuntimeGenesisConfig>(config)
        }

        fn get_preset(id: &Option<sp_genesis_builder::PresetId>) -> Option<Vec<u8>> {
            get_preset::<RuntimeGenesisConfig>(id, genesis_config_presets::get_preset)
        }

        fn preset_names() -> Vec<sp_genesis_builder::PresetId> {
            genesis_config_presets::preset_names()
        }
    }

    #[cfg(feature = "try-runtime")]
    impl frame_try_runtime::TryRuntime<Block> for Runtime {
        fn on_runtime_upgrade(checks: frame_try_runtime::UpgradeCheckSelect) -> (Weight, Weight) {
            // NOTE: intentional unwrap: we don't want to propagate the error backwards, and want to
            // have a backtrace here. If any of the pre/post migration checks fail, we shall stop
            // right here and right now.
            let weight = Executive::try_runtime_upgrade(checks).unwrap();
            (weight, RuntimeBlockWeights::get().max_block)
        }

        fn execute_block(
            block: Block,
            state_root_check: bool,
            signature_check: bool,
            select: frame_try_runtime::TryStateSelect
        ) -> Weight {
            log::info!(
                target: "node-runtime",
                "try-runtime: executing block {:?} / root checks: {:?} / signature_checks: {:?} / try-state-select: {:?}",
                block.header.hash(),
                state_root_check,
                signature_check,
                select,
            );
            // NOTE: intentional unwrap: we don't want to propagate the error backwards, and want to
            // have a backtrace here.
            Executive::try_execute_block(block, state_root_check, signature_check, select).unwrap()
        }
    }
}

#[cfg(any(feature = "std", test))]
impl<B, C> Clone for RuntimeApiImpl<B, C>
where
    B: BlockT,
    C: CallApiAt<B>,
{
    fn clone(&self) -> Self {
        Self {
            call: <&C>::clone(&self.call),
            transaction_depth: self.transaction_depth.clone(),
            changes: self.changes.clone(),
            recorder: self.recorder.clone(),
            call_context: self.call_context,
            extensions: Default::default(),
            extensions_generated_for: self.extensions_generated_for.clone(),
        }
    }
}

/// Implementation of the `common::Deconstructable` trait to enable deconstruction into
/// and restoration from components for the `RuntimeApiImpl` struct.
///
/// substrate/primitives/api/proc-macro/src/impl_runtime_apis.rs:219
#[cfg(any(feature = "std", test))]
impl<B, C> common::Deconstructable<C> for RuntimeApiImpl<B, C>
where
    B: BlockT,
    C: CallApiAt<B>,
{
    type Params = (
        u16,
        OverlayedChanges<HashingFor<B>>,
        Option<ProofRecorder<B>>,
        CallContext,
        Extensions,
        Option<B::Hash>,
    );

    fn into_parts(self) -> (&'static C, Self::Params) {
        (
            self.call,
            (
                *core::cell::RefCell::borrow(&self.transaction_depth),
                self.changes.into_inner(),
                self.recorder,
                self.call_context,
                self.extensions.into_inner(),
                self.extensions_generated_for.into_inner(),
            ),
        )
    }

    fn from_parts(call: &C, params: Self::Params) -> Self {
        Self {
            call: unsafe { std::mem::transmute::<&C, &C>(call) },
            transaction_depth: params.0.into(),
            changes: core::cell::RefCell::new(params.1),
            recorder: params.2,
            call_context: params.3,
            extensions: core::cell::RefCell::new(params.4),
            extensions_generated_for: core::cell::RefCell::new(params.5),
        }
    }
}

/// Nonce check and increment to give replay protection for transactions.
///
/// # Transaction Validity
///
/// This extension affects `requires` and `provides` tags of validity, but DOES NOT
/// set the `priority` field. Make sure that AT LEAST one of the signed extension sets
/// some kind of priority upon validating transactions.
///
/// NOTE: Copy-paste from substrate/frame/system/src/extensions/check_nonce.rs,
/// but without providers and sufficients checks, so contains revert of changes
/// from substrate v1.3.0 https://github.com/paritytech/polkadot-sdk/pull/1578.
#[derive(Encode, Decode, Clone, Eq, PartialEq, TypeInfo)]
#[scale_info(skip_type_params(T))]
pub struct CustomCheckNonce<T: frame_system::Config>(#[codec(compact)] pub T::Nonce);

impl<T: frame_system::Config> CustomCheckNonce<T> {
    /// utility constructor. Used only in client/factory code.
    pub fn from(nonce: T::Nonce) -> Self {
        Self(nonce)
    }
}

impl<T: frame_system::Config> sp_std::fmt::Debug for CustomCheckNonce<T> {
    #[cfg(feature = "std")]
    fn fmt(&self, f: &mut sp_std::fmt::Formatter) -> sp_std::fmt::Result {
        write!(f, "CustomCheckNonce({})", self.0)
    }

    #[cfg(not(feature = "std"))]
    fn fmt(&self, _: &mut sp_std::fmt::Formatter) -> sp_std::fmt::Result {
        Ok(())
    }
}

impl<T: frame_system::Config> SignedExtension for CustomCheckNonce<T>
where
    T::RuntimeCall: Dispatchable<Info = DispatchInfo>,
{
    type AccountId = <frame_system::CheckNonce<T> as SignedExtension>::AccountId;
    type Call = <frame_system::CheckNonce<T> as SignedExtension>::Call;
    type AdditionalSigned = <frame_system::CheckNonce<T> as SignedExtension>::AdditionalSigned;
    type Pre = <frame_system::CheckNonce<T> as SignedExtension>::Pre;
    const IDENTIFIER: &'static str = <frame_system::CheckNonce<T> as SignedExtension>::IDENTIFIER;

    fn additional_signed(&self) -> sp_std::result::Result<(), TransactionValidityError> {
        Ok(())
    }

    fn pre_dispatch(
        self,
        who: &Self::AccountId,
        _call: &Self::Call,
        _info: &DispatchInfoOf<Self::Call>,
        _len: usize,
    ) -> Result<(), TransactionValidityError> {
        let mut account = frame_system::Account::<T>::get(who);

        if self.0 != account.nonce {
            return Err(if self.0 < account.nonce {
                InvalidTransaction::Stale
            } else {
                InvalidTransaction::Future
            }
            .into());
        }
        account.nonce += T::Nonce::one();
        frame_system::Account::<T>::insert(who, account);
        Ok(())
    }

    fn validate(
        &self,
        who: &Self::AccountId,
        _call: &Self::Call,
        _info: &DispatchInfoOf<Self::Call>,
        _len: usize,
    ) -> TransactionValidity {
        let account = frame_system::Account::<T>::get(who);

        if self.0 < account.nonce {
            return InvalidTransaction::Stale.into();
        }

        let provides = vec![Encode::encode(&(who, self.0))];
        let requires = if account.nonce < self.0 {
            vec![Encode::encode(&(who, self.0 - One::one()))]
        } else {
            vec![]
        };

        Ok(ValidTransaction {
            priority: 0,
            requires,
            provides,
            longevity: TransactionLongevity::max_value(),
            propagate: true,
        })
    }
}<|MERGE_RESOLUTION|>--- conflicted
+++ resolved
@@ -25,13 +25,9 @@
 
 #[cfg(feature = "runtime-benchmarks")]
 #[macro_use]
-<<<<<<< HEAD
-extern crate frame_benchmarking; // Make the WASM binary available.
-=======
 extern crate frame_benchmarking;
 
 // Make the WASM binary available.
->>>>>>> eb0c682b
 #[cfg(all(feature = "std", not(fuzz)))]
 include!(concat!(env!("OUT_DIR"), "/wasm_binary.rs"));
 
@@ -1717,14 +1713,6 @@
 #[cfg(test)]
 mod integration_tests;
 
-<<<<<<< HEAD
-#[cfg(feature = "dev")]
-type DebugInfo = GearDebug;
-#[cfg(not(feature = "dev"))]
-type DebugInfo = ();
-
-=======
->>>>>>> eb0c682b
 #[cfg(all(feature = "runtime-benchmarks", feature = "dev"))]
 mod benches {
     define_benchmarks!(
