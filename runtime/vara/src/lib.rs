--- conflicted
+++ resolved
@@ -99,11 +99,7 @@
     // The version of the runtime specification. A full node will not attempt to use its native
     //   runtime in substitute for the on-chain Wasm runtime unless all of `spec_name`,
     //   `spec_version`, and `authoring_version` are the same between Wasm and native.
-<<<<<<< HEAD
-    spec_version: 400,
-=======
-    spec_version: 410,
->>>>>>> b39313c4
+    spec_version: 420,
     impl_version: 1,
     apis: RUNTIME_API_VERSIONS,
     transaction_version: 1,
