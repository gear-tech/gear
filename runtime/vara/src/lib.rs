// This file is part of Gear.

// Copyright (C) 2021-2025 Gear Technologies Inc.
// SPDX-License-Identifier: GPL-3.0-or-later WITH Classpath-exception-2.0

// This program is free software: you can redistribute it and/or modify
// it under the terms of the GNU General Public License as published by
// the Free Software Foundation, either version 3 of the License, or
// (at your option) any later version.

// This program is distributed in the hope that it will be useful,
// but WITHOUT ANY WARRANTY; without even the implied warranty of
// MERCHANTABILITY or FITNESS FOR A PARTICULAR PURPOSE. See the
// GNU General Public License for more details.

// You should have received a copy of the GNU General Public License
// along with this program. If not, see <https://www.gnu.org/licenses/>.

#![cfg_attr(not(feature = "std"), no_std)]
// `construct_runtime!` does a lot of recursion and requires us to increase the limit to 256.
#![recursion_limit = "256"]
#![allow(clippy::items_after_test_module)]
#![allow(clippy::legacy_numeric_constants)]
#![allow(non_local_definitions)]

#[cfg(feature = "runtime-benchmarks")]
#[macro_use]
extern crate frame_benchmarking;

// Make the WASM binary available.
#[cfg(all(feature = "std", not(fuzz)))]
include!(concat!(env!("OUT_DIR"), "/wasm_binary.rs"));

use common::{DelegateFee, storage::Messenger};
use frame_election_provider_support::{
    ElectionDataProvider, NposSolution, SequentialPhragmen, VoteWeight,
    bounds::ElectionBoundsBuilder, onchain,
};
use frame_support::{
    dispatch::DispatchInfo,
    pallet_prelude::{
        InvalidTransaction, TransactionLongevity, TransactionValidityError, ValidTransaction,
    },
    weights::ConstantMultiplier,
};
use frame_system::{
    EnsureRoot,
    limits::{BlockLength, BlockWeights},
};
use gbuiltin_proxy::ProxyType as BuiltinProxyType;
use pallet_election_provider_multi_phase::{GeometricDepositBase, SolutionAccuracyOf};
use pallet_gear_builtin::{BuiltinActorId, BuiltinActorType};
use pallet_grandpa::{
    AuthorityId as GrandpaId, AuthorityList as GrandpaAuthorityList, fg_primitives,
};
use pallet_identity::legacy::IdentityInfo;
use pallet_im_online::sr25519::AuthorityId as ImOnlineId;
use pallet_session::historical as pallet_session_historical;
use parity_scale_codec::{Decode, Encode, MaxEncodedLen};
use runtime_primitives::{Balance, BlockNumber, Hash, Moment, Nonce};
use scale_info::TypeInfo;
use sp_api::impl_runtime_apis;
use sp_authority_discovery::AuthorityId as AuthorityDiscoveryId;
use sp_core::{ConstU8, ConstU64, H256, OpaqueMetadata, crypto::KeyTypeId};
use sp_runtime::{
    ApplyExtrinsicResult, FixedU128, Perbill, Percent, Permill, Perquintill, RuntimeDebug,
    create_runtime_str, generic, impl_opaque_keys,
    traits::{
        AccountIdConversion, AccountIdLookup, BlakeTwo256, Block as BlockT, Convert, ConvertInto,
        DispatchInfoOf, Dispatchable, IdentityLookup, NumberFor, One, SignedExtension,
    },
    transaction_validity::{TransactionPriority, TransactionSource, TransactionValidity},
};
use sp_std::{
    convert::{TryFrom, TryInto},
    prelude::*,
};
use sp_version::RuntimeVersion;

<<<<<<< HEAD
#[cfg(feature = "dev")]
use pallet_gear_builtin::BuiltinActor;

#[cfg(not(feature = "dev"))]
use sp_runtime::traits::OpaqueKeys;

=======
>>>>>>> f030ef2e
#[cfg(any(feature = "std", test))]
use {
    sp_api::{CallApiAt, CallContext, ProofRecorder},
    sp_externalities::Extensions,
    sp_runtime::traits::HashingFor,
    sp_state_machine::OverlayedChanges,
};

pub use pallet_gear;
pub use pallet_gear_gas;
pub use pallet_gear_payment;

pub use frame_support::{
    PalletId, StorageValue, construct_runtime, derive_impl,
    dispatch::{DispatchClass, WeighData},
    genesis_builder_helper::{build_state, get_preset},
    parameter_types,
    traits::{
        ConstU16, ConstU32, ConstU128, Contains, Currency, EitherOf, EitherOfDiverse,
        EqualPrivilegeOnly, Everything, FindAuthor, InstanceFilter, KeyOwnerProofSystem,
        LinearStoragePrice, LockIdentifier, Nothing, OnUnbalanced, Randomness, SortedMembers,
        StorageInfo, VariantCountOf, WithdrawReasons,
        fungible::HoldConsideration,
        tokens::{PayFromAccount, UnityAssetBalanceConversion},
    },
    weights::{
        Weight,
        constants::{
            BlockExecutionWeight, ExtrinsicBaseWeight, RocksDbWeight, WEIGHT_REF_TIME_PER_MILLIS,
            WEIGHT_REF_TIME_PER_SECOND,
        },
    },
};
pub use gear_runtime_common::{
    AVERAGE_ON_INITIALIZE_RATIO, BlockHashCount, DealWithFees, GAS_LIMIT_MIN_PERCENTAGE_NUM,
    NORMAL_DISPATCH_LENGTH_RATIO, NORMAL_DISPATCH_WEIGHT_RATIO, VALUE_PER_GAS,
    impl_runtime_apis_plus_common,
};
pub use pallet_gear::manager::{ExtManager, HandleKind};
pub use pallet_gear_payment::CustomChargeTransactionPayment;
pub use pallet_gear_staking_rewards::StakingBlackList;
#[allow(deprecated)]
pub use pallet_transaction_payment::{
    CurrencyAdapter, FeeDetails, Multiplier, RuntimeDispatchInfo,
};
pub use runtime_primitives::{AccountId, Signature, VARA_SS58_PREFIX};

#[cfg(all(feature = "dev", any(feature = "std", test)))]
pub use pallet_sudo::Call as SudoCall;

#[cfg(any(feature = "std", test))]
pub use {
    frame_system::Call as SystemCall, pallet_balances::Call as BalancesCall,
    pallet_staking::StakerStatus, pallet_timestamp::Call as TimestampCall,
    sp_runtime::BuildStorage,
};

pub mod constants;
pub mod genesis_config_presets;

pub use constants::{currency::*, time::*};

// Weights used in the runtime.
mod weights;

// Voters weights
mod bag_thresholds;

pub mod governance;
use governance::{GeneralAdmin, StakingAdmin, Treasurer, TreasurySpender, pallet_custom_origins};

mod migrations;

// By this we assert if runtime compiled with "dev" feature.
#[cfg_attr(
    all(target_arch = "wasm32", feature = "dev"),
    unsafe(link_section = "dev_runtime")
)]
static _DEV_RUNTIME: u8 = 0;

// By this we inject compile time version including commit hash
// (https://github.com/paritytech/substrate/blob/297b3948f4a0f7f6504d4b654e16cb5d9201e523/utils/build-script-utils/src/version.rs#L44)
// into the WASM runtime blob. This is used by the `runtime_wasmBlobVersion` RPC call.
// The format of the version is `x.y.z-commit_hash`, where the `x.y.z` is the version of this crate,
// and the `commit_hash` is the hash of the commit from which the WASM blob was built.
#[cfg_attr(target_arch = "wasm32", unsafe(link_section = "wasm_blob_version"))]
static _WASM_BLOB_VERSION: [u8; const_str::to_byte_array!(env!("SUBSTRATE_CLI_IMPL_VERSION"))
    .len()] = const_str::to_byte_array!(env!("SUBSTRATE_CLI_IMPL_VERSION"));

/// Vara Network runtime version.
#[cfg(not(feature = "dev"))]
#[sp_version::runtime_version]
pub const VERSION: RuntimeVersion = RuntimeVersion {
    spec_name: create_runtime_str!("vara"),
    impl_name: create_runtime_str!("vara"),

    spec_version: 1920,

    apis: RUNTIME_API_VERSIONS,
    authoring_version: 1,
    impl_version: 1,
    state_version: 1,
    transaction_version: 1,
};

/// Vara Network Testnet (and dev) runtime version.
#[cfg(feature = "dev")]
#[sp_version::runtime_version]
pub const VERSION: RuntimeVersion = RuntimeVersion {
    spec_name: create_runtime_str!("vara-testnet"),
    impl_name: create_runtime_str!("vara-testnet"),

    spec_version: 1920,

    apis: RUNTIME_API_VERSIONS,
    authoring_version: 1,
    impl_version: 1,
    state_version: 1,
    transaction_version: 1,
};

/// The BABE epoch configuration at genesis.
pub const BABE_GENESIS_EPOCH_CONFIG: sp_consensus_babe::BabeEpochConfiguration =
    sp_consensus_babe::BabeEpochConfiguration {
        c: PRIMARY_PROBABILITY,
        allowed_slots: sp_consensus_babe::AllowedSlots::PrimaryAndSecondaryPlainSlots,
    };

// We'll verify that WEIGHT_REF_TIME_PER_SECOND does not overflow, allowing us to use
// simple multiply and divide operators instead of saturating or checked ones.
const _: () = assert!(WEIGHT_REF_TIME_PER_SECOND.checked_div(3).is_some());
const _: () = assert!((WEIGHT_REF_TIME_PER_SECOND / 3).checked_mul(2).is_some());

/// We allow for 1/3 of block time for computations, with maximum proof size.
///
/// It's 3/3 sec for vara runtime with 3 second block duration.
const MAXIMUM_BLOCK_WEIGHT: Weight = Weight::from_parts(
    WEIGHT_REF_TIME_PER_MILLIS * MILLISECS_PER_BLOCK / 3,
    u64::MAX,
);

parameter_types! {
    pub const Version: RuntimeVersion = VERSION;
    pub const SS58Prefix: u8 = VARA_SS58_PREFIX;
    pub RuntimeBlockWeights: BlockWeights = gear_runtime_common::block_weights_for(MAXIMUM_BLOCK_WEIGHT);
    pub RuntimeBlockLength: BlockLength =
        BlockLength::max_with_normal_ratio(5 * 1024 * 1024, NORMAL_DISPATCH_LENGTH_RATIO);
}

// Configure FRAME pallets to include in runtime.

#[derive_impl(frame_system::config_preludes::SolochainDefaultConfig)]
impl frame_system::Config for Runtime {
    /// The basic call filter to use in dispatchable.
    type BaseCallFilter = Everything;
    /// Block & extrinsics weights: base values and limits.
    type BlockWeights = RuntimeBlockWeights;
    /// The maximum length of a block (in bytes).
    type BlockLength = RuntimeBlockLength;
    /// The identifier used to distinguish between accounts.
    type AccountId = AccountId;
    /// The aggregated dispatch type that is available for extrinsics.
    type RuntimeCall = RuntimeCall;
    /// The lookup mechanism to get account ID from whatever is passed in dispatchers.
    type Lookup = AccountIdLookup<AccountId, ()>;
    /// The nonce type for storing how many extrinsics an account has signed.
    type Nonce = Nonce;
    /// The type for hashing blocks and tries.
    type Hash = Hash;
    /// The hashing algorithm used.
    type Hashing = BlakeTwo256;
    /// The block type.
    type Block = Block;
    /// The ubiquitous event type.
    type RuntimeEvent = RuntimeEvent;
    /// Contains an aggregation of all tasks in this runtime.
    type RuntimeTask = RuntimeTask;
    /// The ubiquitous origin type.
    type RuntimeOrigin = RuntimeOrigin;
    /// Maximum number of block number to block hash mappings to keep (oldest pruned first).
    type BlockHashCount = BlockHashCount;
    /// The weight of database operations that the runtime can invoke.
    type DbWeight = RocksDbWeight;
    /// Version of the runtime.
    type Version = Version;
    /// Converts a module to the index of the module in `construct_runtime!`.
    ///
    /// This type is being generated by `construct_runtime!`.
    type PalletInfo = PalletInfo;
    /// What to do if a new account is created.
    type OnNewAccount = ();
    /// What to do if an account is fully reaped from the system.
    type OnKilledAccount = ();
    /// The data to be stored in an account.
    type AccountData = pallet_balances::AccountData<Balance>;
    /// Weight information for the extrinsics of this pallet.
    type SystemWeightInfo = weights::frame_system::SubstrateWeight<Runtime>;
    /// This is used as an identifier of the chain. 42 is the generic substrate prefix.
    type SS58Prefix = SS58Prefix;
    /// The set code logic, just the default since we're not a parachain.
    type OnSetCode = ();
    type MaxConsumers = ConstU32<16>;
}

parameter_types! {
    pub const EpochDuration: u64 = EPOCH_DURATION_IN_SLOTS;
    pub const ExpectedBlockTime: Moment = MILLISECS_PER_BLOCK;
    pub const ReportLongevity: u64 =
        BondingDuration::get() as u64 * SessionsPerEra::get() as u64 * EpochDuration::get();
    pub const MaxSetIdSessionEntries: u32 = BondingDuration::get() * SessionsPerEra::get();
}

impl pallet_babe::Config for Runtime {
    type EpochDuration = EpochDuration;
    type ExpectedBlockTime = ExpectedBlockTime;
    type EpochChangeTrigger = pallet_babe::ExternalTrigger;
    type DisabledValidators = Session;

    type WeightInfo = ();
    type MaxAuthorities = MaxAuthorities;
    type MaxNominators = MaxNominators;

    type KeyOwnerProof = sp_session::MembershipProof;
    type EquivocationReportSystem =
        pallet_babe::EquivocationReportSystem<Self, Offences, Historical, ReportLongevity>;
}

impl pallet_grandpa::Config for Runtime {
    type RuntimeEvent = RuntimeEvent;

    type WeightInfo = ();
    type MaxAuthorities = MaxAuthorities;
    type MaxNominators = MaxNominators;
    type MaxSetIdSessionEntries = MaxSetIdSessionEntries;
    type KeyOwnerProof = sp_session::MembershipProof;
    type EquivocationReportSystem =
        pallet_grandpa::EquivocationReportSystem<Self, Offences, Historical, ReportLongevity>;
}

impl pallet_authorship::Config for Runtime {
    type FindAuthor = pallet_session::FindAccountFromAuthorIndex<Self, Babe>;
    type EventHandler = (Staking, ImOnline);
}

parameter_types! {
    pub const MinimumPeriod: Moment = SLOT_DURATION / 2;
}

impl pallet_timestamp::Config for Runtime {
    /// A timestamp: milliseconds since the unix epoch.
    type Moment = Moment;
    type OnTimestampSet = Babe;
    type MinimumPeriod = MinimumPeriod;
    type WeightInfo = weights::pallet_timestamp::SubstrateWeight<Runtime>;
}

parameter_types! {
    pub MaximumSchedulerWeight: Weight = Perbill::from_percent(80) *
        RuntimeBlockWeights::get().max_block;
    // Retry a scheduled item every 30 blocks (1 minute) until the preimage exists.
    pub const NoPreimagePostponement: Option<u32> = Some(30);
}

impl pallet_scheduler::Config for Runtime {
    type RuntimeEvent = RuntimeEvent;
    type RuntimeOrigin = RuntimeOrigin;
    type PalletsOrigin = OriginCaller;
    type RuntimeCall = RuntimeCall;
    type MaximumWeight = MaximumSchedulerWeight;
    type ScheduleOrigin = EnsureRoot<AccountId>;
    type MaxScheduledPerBlock = ConstU32<512>;
    type WeightInfo = pallet_scheduler::weights::SubstrateWeight<Runtime>;
    type OriginPrivilegeCmp = EqualPrivilegeOnly;
    type Preimages = Preimage;
}

parameter_types! {
    pub const PreimageBaseDeposit: Balance = ECONOMIC_UNITS;
    pub const PreimageByteDeposit: Balance = ECONOMIC_CENTIUNITS;
    pub const PreimageHoldReason: RuntimeHoldReason = RuntimeHoldReason::Preimage(pallet_preimage::HoldReason::Preimage);
}

impl pallet_preimage::Config for Runtime {
    type WeightInfo = pallet_preimage::weights::SubstrateWeight<Runtime>;
    type RuntimeEvent = RuntimeEvent;
    type Currency = Balances;
    type ManagerOrigin = EnsureRoot<AccountId>;
    type Consideration = HoldConsideration<
        AccountId,
        Balances,
        PreimageHoldReason,
        LinearStoragePrice<PreimageBaseDeposit, PreimageByteDeposit, Balance>,
    >;
}

parameter_types! {
    // For weight estimation, we assume that the most locks on an individual account will be 50.
    // This number may need to be adjusted in the future if this assumption no longer holds true.
    pub const MaxLocks: u32 = 50;
    pub const MaxReserves: u32 = 50;
}

impl pallet_balances::Config for Runtime {
    type RuntimeHoldReason = RuntimeHoldReason;
    type RuntimeFreezeReason = RuntimeFreezeReason;
    type MaxLocks = MaxLocks;
    type MaxReserves = MaxReserves;
    type ReserveIdentifier = [u8; 8];
    type Balance = Balance;
    type RuntimeEvent = RuntimeEvent;
    type DustRemoval = pallet_gear_staking_rewards::OffsetPoolDust<Self>;
    type ExistentialDeposit = ConstU128<EXISTENTIAL_DEPOSIT>;
    type AccountStore = System;
    type WeightInfo = weights::pallet_balances::SubstrateWeight<Runtime>;
    type FreezeIdentifier = RuntimeFreezeReason;
    type MaxFreezes = VariantCountOf<RuntimeFreezeReason>;
}

parameter_types! {
    pub const TransactionByteFee: Balance = 1;
    pub const QueueLengthStep: u128 = 1000;
    pub const OperationalFeeMultiplier: u8 = 5;
}

// Can't use `FungibleAdapter` here until Treasury pallet migrates to fungibles
// <https://github.com/paritytech/polkadot-sdk/issues/226>
#[allow(deprecated)]
impl pallet_transaction_payment::Config for Runtime {
    type RuntimeEvent = RuntimeEvent;
    type OnChargeTransaction = CurrencyAdapter<Balances, DealWithFees<Runtime>>;
    type OperationalFeeMultiplier = OperationalFeeMultiplier;
    type WeightToFee = ConstantMultiplier<u128, ConstU128<VALUE_PER_GAS>>;
    type LengthToFee = ConstantMultiplier<u128, ConstU128<VALUE_PER_GAS>>;
    type FeeMultiplierUpdate = pallet_gear_payment::GearFeeMultiplier<Runtime, QueueLengthStep>;
}

// **IMPORTANT**: update this value with care, GearEthBridge is sensitive to this.
impl_opaque_keys! {
    pub struct SessionKeys {
        pub babe: Babe,
        pub grandpa: Grandpa,
        pub im_online: ImOnline,
        pub authority_discovery: AuthorityDiscovery,
    }
}

mod grandpa_keys_handler {
    use super::{AccountId, GearEthBridge, Grandpa};
    use frame_support::traits::OneSessionHandler;
    use sp_runtime::BoundToRuntimeAppPublic;
    use sp_std::vec::Vec;

    /// Due to requirement of pallet_session to have one keys handler for each
    /// type of opaque keys, this implementation is necessary: aggregates
    /// `Grandpa` and `GearEthBridge` handling of grandpa keys rotations.
    pub struct GrandpaAndGearEthBridge;

    impl BoundToRuntimeAppPublic for GrandpaAndGearEthBridge {
        type Public = <Grandpa as BoundToRuntimeAppPublic>::Public;
    }

    impl OneSessionHandler<AccountId> for GrandpaAndGearEthBridge {
        type Key = <Grandpa as OneSessionHandler<AccountId>>::Key;
        fn on_before_session_ending() {
            Grandpa::on_before_session_ending();
            GearEthBridge::on_before_session_ending();
        }
        fn on_disabled(validator_index: u32) {
            Grandpa::on_disabled(validator_index);
            GearEthBridge::on_disabled(validator_index);
        }
        fn on_genesis_session<'a, I>(validators: I)
        where
            I: 'a + Iterator<Item = (&'a AccountId, Self::Key)>,
            AccountId: 'a,
        {
            let validators: Vec<_> = validators.collect();
            Grandpa::on_genesis_session(validators.clone().into_iter());
            GearEthBridge::on_genesis_session(validators.into_iter());
        }
        fn on_new_session<'a, I>(changed: bool, validators: I, queued_validators: I)
        where
            I: 'a + Iterator<Item = (&'a AccountId, Self::Key)>,
            AccountId: 'a,
        {
            let validators: Vec<_> = validators.collect();
            let queued_validators: Vec<_> = queued_validators.collect();
            Grandpa::on_new_session(
                changed,
                validators.clone().into_iter(),
                queued_validators.clone().into_iter(),
            );
            GearEthBridge::on_new_session(
                changed,
                validators.into_iter(),
                queued_validators.into_iter(),
            );
        }
    }
}

pub type VaraSessionHandler = (
    Babe,
    grandpa_keys_handler::GrandpaAndGearEthBridge,
    ImOnline,
    AuthorityDiscovery,
);

impl pallet_session::Config for Runtime {
    type RuntimeEvent = RuntimeEvent;
    type ValidatorId = <Self as frame_system::Config>::AccountId;
    type ValidatorIdOf = pallet_staking::StashOf<Self>;
    type ShouldEndSession = Babe;
    type NextSessionRotation = Babe;
    // **IMPORTANT**: update this value with care, GearEthBridge is sensitive to this.
    type SessionManager = pallet_session_historical::NoteHistoricalRoot<Self, Staking>;
    type SessionHandler = VaraSessionHandler;
    type Keys = SessionKeys;
    type WeightInfo = pallet_session::weights::SubstrateWeight<Runtime>;
}

impl pallet_session_historical::Config for Runtime {
    type FullIdentification = pallet_staking::Exposure<AccountId, Balance>;
    type FullIdentificationOf = pallet_staking::ExposureOf<Runtime>;
}

// Filter that matches `pallet_staking::Pallet<T>::bond()` call
pub struct BondCallFilter;
impl Contains<RuntimeCall> for BondCallFilter {
    fn contains(call: &RuntimeCall) -> bool {
        match call {
            RuntimeCall::Staking(pallet_staking::Call::bond { .. }) => true,
            RuntimeCall::Utility(utility_call) => {
                match utility_call {
                    pallet_utility::Call::batch { calls }
                    | pallet_utility::Call::batch_all { calls }
                    | pallet_utility::Call::force_batch { calls } => {
                        for c in calls {
                            if Self::contains(c) {
                                return true;
                            }
                        }
                    }
                    pallet_utility::Call::as_derivative { call, .. }
                    | pallet_utility::Call::dispatch_as { call, .. }
                    | pallet_utility::Call::with_weight { call, .. } => {
                        return Self::contains(call);
                    }
                    _ => (),
                }
                false
            }
            RuntimeCall::Proxy(pallet_proxy::Call::proxy { call, .. })
            | RuntimeCall::Proxy(pallet_proxy::Call::proxy_announced { call, .. }) => {
                Self::contains(call)
            }
            _ => false,
        }
    }
}

// Filter that matches accounts for which staking is disabled
pub struct NonStakingAccountsFilter;
impl Contains<AccountId> for NonStakingAccountsFilter {
    fn contains(account: &AccountId) -> bool {
        StakingRewards::filtered_accounts().contains(account)
    }
}

parameter_types! {
    pub const StakingRewardsPalletId: PalletId = PalletId(*b"py/strwd");
    pub const MinInflation: Perquintill = Perquintill::from_percent(1);
    pub const MaxROI: Perquintill = Perquintill::from_percent(30);
    pub const Falloff: Perquintill = Perquintill::from_percent(2);
}

impl pallet_gear_staking_rewards::Config for Runtime {
    type RuntimeEvent = RuntimeEvent;
    type BondCallFilter = BondCallFilter;
    type AccountFilter = NonStakingAccountsFilter;
    type PalletId = StakingRewardsPalletId;
    type RefillOrigin = EnsureRoot<AccountId>;
    type WithdrawOrigin = EnsureRoot<AccountId>;
    type MillisecondsPerYear = ConstU64<MILLISECONDS_PER_YEAR>;
    type MinInflation = MinInflation;
    type MaxROI = MaxROI;
    type Falloff = Falloff;
    type WeightInfo = pallet_gear_staking_rewards::weights::SubstrateWeight<Runtime>;
}

parameter_types! {
    // phase durations. 1/4 of the last session for each.
    pub const SignedPhase: u32 = EPOCH_DURATION_IN_BLOCKS / 4;
    pub const UnsignedPhase: u32 = EPOCH_DURATION_IN_BLOCKS / 4;

    // signed config
    pub const SignedFixedDeposit: Balance = deposit(2, 0);
    pub const SignedDepositIncreaseFactor: Percent = Percent::from_percent(10);

    pub const SignedRewardBase: Balance = ECONOMIC_UNITS;
    pub const SignedDepositBase: Balance = ECONOMIC_UNITS;
    pub const SignedDepositByte: Balance = ECONOMIC_CENTIUNITS;

    // miner configs
    pub const MultiPhaseUnsignedPriority: TransactionPriority = StakingUnsignedPriority::get() - 1u64;
    pub MinerMaxWeight: Weight = RuntimeBlockWeights::get()
        .get(DispatchClass::Normal)
        .max_extrinsic.expect("Normal extrinsics have a weight limit configured; qed")
        .saturating_sub(BlockExecutionWeight::get());
    // Solution can occupy 90% of normal block size
    pub MinerMaxLength: u32 = Perbill::from_rational(9u32, 10) *
        *RuntimeBlockLength::get()
        .max
        .get(DispatchClass::Normal);
}

frame_election_provider_support::generate_solution_type!(
    #[compact]
    pub struct NposSolution16::<
        VoterIndex = u32,
        TargetIndex = u16,
        Accuracy = sp_runtime::PerU16,
        MaxVoters = MaxElectingVoters,
    >(16)
);

parameter_types! {
    // 16; TODO: Kusama has 24 => which one is more appropriate?
    pub const MaxNominations: u32 = <NposSolution16 as NposSolution>::LIMIT as u32;
    pub MaxElectingVoters: u32 = 40_000;
    /// We take the top 40_000 nominators as electing voters and all of the validators as electable
    /// targets. Whilst this is the case, we cannot and shall not increase the size of the
    /// validator intentions.
    pub ElectionBounds: frame_election_provider_support::bounds::ElectionBounds =
        ElectionBoundsBuilder::default().voters_count(MaxElectingVoters::get().into()).build();
    // OnChain values are lower.
    pub MaxOnChainElectingVoters: u32 = 5000;
    pub MaxOnChainElectableTargets: u16 = 1250;
    // The maximum winners that can be elected by the Election pallet which is equivalent to the
    // maximum active validators the staking pallet can have.
    pub MaxActiveValidators: u32 = 1000;
}

pub struct OnChainSeqPhragmen;
impl onchain::Config for OnChainSeqPhragmen {
    type System = Runtime;
    type Solver = SequentialPhragmen<
        AccountId,
        pallet_election_provider_multi_phase::SolutionAccuracyOf<Runtime>,
    >;
    type DataProvider = <Runtime as pallet_election_provider_multi_phase::Config>::DataProvider;
    type WeightInfo = frame_election_provider_support::weights::SubstrateWeight<Runtime>;
    type MaxWinners = <Runtime as pallet_election_provider_multi_phase::Config>::MaxWinners;
    type Bounds = ElectionBounds;
}

impl pallet_election_provider_multi_phase::MinerConfig for Runtime {
    type AccountId = AccountId;
    type MaxLength = MinerMaxLength;
    type MaxWeight = MinerMaxWeight;
    type Solution = NposSolution16;
    type MaxVotesPerVoter =
    <<Self as pallet_election_provider_multi_phase::Config>::DataProvider as ElectionDataProvider>::MaxVotesPerVoter;
    type MaxWinners = MaxActiveValidators;

    // The unsigned submissions have to respect the weight of the submit_unsigned call, thus their
    // weight estimate function is wired to this call's weight.
    fn solution_weight(v: u32, t: u32, a: u32, d: u32) -> Weight {
        <
            <Self as pallet_election_provider_multi_phase::Config>::WeightInfo
            as
            pallet_election_provider_multi_phase::WeightInfo
        >::submit_unsigned(v, t, a, d)
    }
}
pub struct ElectionProviderBenchmarkConfig;
impl pallet_election_provider_multi_phase::BenchmarkingConfig for ElectionProviderBenchmarkConfig {
    const VOTERS: [u32; 2] = [1000, 2000];
    const TARGETS: [u32; 2] = [500, 1000];
    const ACTIVE_VOTERS: [u32; 2] = [500, 800];
    const DESIRED_TARGETS: [u32; 2] = [200, 400];
    const SNAPSHOT_MAXIMUM_VOTERS: u32 = 1000;
    const MINER_MAXIMUM_VOTERS: u32 = 1000;
    const MAXIMUM_TARGETS: u32 = 300;
}

impl pallet_election_provider_multi_phase::Config for Runtime {
    type RuntimeEvent = RuntimeEvent;
    type Currency = Balances;
    type EstimateCallFee = TransactionPayment;
    type SignedPhase = SignedPhase;
    type UnsignedPhase = UnsignedPhase;
    type BetterSignedThreshold = ();
    type OffchainRepeat = OffchainRepeat;
    type MinerTxPriority = MultiPhaseUnsignedPriority;
    type MinerConfig = Self;
    type SignedMaxSubmissions = ConstU32<10>;
    type SignedRewardBase = SignedRewardBase;
    type SignedDepositBase =
        GeometricDepositBase<Balance, SignedFixedDeposit, SignedDepositIncreaseFactor>;
    type SignedDepositByte = SignedDepositByte;
    type SignedMaxRefunds = ConstU32<3>;
    type SignedDepositWeight = ();
    type SignedMaxWeight = MinerMaxWeight;
    type SlashHandler = Treasury;
    type RewardHandler = StakingRewards;
    type DataProvider = Staking;
    type Fallback = onchain::OnChainExecution<OnChainSeqPhragmen>;
    type GovernanceFallback = onchain::OnChainExecution<OnChainSeqPhragmen>;
    type Solver = SequentialPhragmen<AccountId, SolutionAccuracyOf<Self>, ()>;
    type ForceOrigin = AdminOrigin;
    type MaxWinners = MaxActiveValidators;
    type ElectionBounds = ElectionBounds;
    type BenchmarkingConfig = ElectionProviderBenchmarkConfig;
    type WeightInfo = pallet_election_provider_multi_phase::weights::SubstrateWeight<Self>;
}

parameter_types! {
    // Six sessions in an era (12 hours)
    // **IMPORTANT**: update this value with care, GearEthBridge is sensitive to this.
    pub const SessionsPerEra: sp_staking::SessionIndex = 6;
    // 42 eras for unbonding (7 days)
    pub const BondingDuration: sp_staking::EraIndex = 14;
    // 41 eras during which slashes can be cancelled (slightly less than 7 days)
    pub const SlashDeferDuration: sp_staking::EraIndex = 13;
    pub const MaxExposurePageSize: u32 = 256;
    // Note: this is not really correct as Max Nominators is (MaxExposurePageSize * page_count) but
    // this is an unbounded number. We just set it to a reasonably high value, 1 full page
    // of nominators.
    pub const MaxNominators: u32 = 512;
    pub const MaxControllersInDeprecationBatch: u32 = 5900;
    pub const OffendingValidatorsThreshold: Perbill = Perbill::from_percent(17);
    // 2 hour session, 30 min unsigned phase, 16 offchain executions.
    pub OffchainRepeat: BlockNumber = UnsignedPhase::get() / 16;
    pub HistoryDepth: u32 = 84;
}

/// Only the root or staking admin origin can cancel the slash or manage election provider
type AdminOrigin = EitherOfDiverse<EnsureRoot<AccountId>, StakingAdmin>;

pub struct StakingBenchmarkingConfig;
impl pallet_staking::BenchmarkingConfig for StakingBenchmarkingConfig {
    type MaxNominators = ConstU32<1000>;
    type MaxValidators = ConstU32<1000>;
}

impl pallet_staking::Config for Runtime {
    type Currency = Balances;
    type CurrencyBalance = Balance;
    type UnixTime = Timestamp;
    type CurrencyToVote = sp_staking::currency_to_vote::U128CurrencyToVote;
    type ElectionProvider = ElectionProviderMultiPhase;
    type GenesisElectionProvider = onchain::OnChainExecution<OnChainSeqPhragmen>;
    // Burning the reward remainder for now.
    // TODO: set remainder back to `RewardProxy<Self, Treasury>` to stop burning `Treasury` part.
    type RewardRemainder = ();
    type RuntimeEvent = RuntimeEvent;
    type Slash = Treasury;
    type Reward = StakingRewards;
    // **IMPORTANT**: update this value with care, GearEthBridge is sensitive to this.
    type SessionsPerEra = SessionsPerEra;
    type BondingDuration = BondingDuration;
    type SlashDeferDuration = SlashDeferDuration;
    type AdminOrigin = AdminOrigin;
    type SessionInterface = Self;
    type EraPayout = StakingRewards;
    type NextNewSession = Session;
    type MaxExposurePageSize = MaxExposurePageSize;
    type VoterList = BagsList;
    type TargetList = pallet_staking::UseValidatorsMap<Self>;
    type NominationsQuota = pallet_staking::FixedNominationsQuota<{ MaxNominations::get() }>;
    type MaxUnlockingChunks = ConstU32<32>;
    type MaxControllersInDeprecationBatch = MaxControllersInDeprecationBatch;
    type HistoryDepth = HistoryDepth;
    type EventListeners = NominationPools;
    type WeightInfo = pallet_staking::weights::SubstrateWeight<Runtime>;
    type BenchmarkingConfig = StakingBenchmarkingConfig;
    type DisablingStrategy = pallet_staking::UpToLimitDisablingStrategy;
}

parameter_types! {
    pub const BagThresholds: &'static [u64] = &bag_thresholds::THRESHOLDS;
}

impl pallet_bags_list::Config<pallet_bags_list::Instance1> for Runtime {
    type RuntimeEvent = RuntimeEvent;
    type ScoreProvider = Staking;
    type BagThresholds = BagThresholds;
    type Score = VoteWeight;
    type WeightInfo = pallet_bags_list::weights::SubstrateWeight<Runtime>;
}

parameter_types! {
    pub const NominationPoolsPalletId: PalletId = PalletId(*b"py/nopls");
    pub const MaxPointsToBalance: u8 = 10;
}

pub struct BalanceToU256;
impl Convert<Balance, sp_core::U256> for BalanceToU256 {
    fn convert(balance: Balance) -> sp_core::U256 {
        sp_core::U256::from(balance)
    }
}
pub struct U256ToBalance;
impl Convert<sp_core::U256, Balance> for U256ToBalance {
    fn convert(n: sp_core::U256) -> Balance {
        n.try_into().unwrap_or(Balance::max_value())
    }
}

impl pallet_nomination_pools::Config for Runtime {
    type WeightInfo = ();
    type RuntimeEvent = RuntimeEvent;
    type Currency = Balances;
    type RuntimeFreezeReason = RuntimeFreezeReason;
    type RewardCounter = FixedU128;
    type BalanceToU256 = BalanceToU256;
    type U256ToBalance = U256ToBalance;
    type StakeAdapter = pallet_nomination_pools::adapter::TransferStake<Self, Staking>;
    type PostUnbondingPoolsWindow = ConstU32<4>;
    type MaxMetadataLen = ConstU32<256>;
    // we use the same number of allowed unlocking chunks as with staking.
    type MaxUnbonding = <Self as pallet_staking::Config>::MaxUnlockingChunks;
    type PalletId = NominationPoolsPalletId;
    type MaxPointsToBalance = MaxPointsToBalance;
    type AdminOrigin = EnsureRoot<AccountId>;
}

impl pallet_offences::Config for Runtime {
    type RuntimeEvent = RuntimeEvent;
    type IdentificationTuple = pallet_session_historical::IdentificationTuple<Self>;
    type OnOffenceHandler = Staking;
}

parameter_types! {
    pub const ProposalBond: Permill = Permill::from_percent(5);
    pub const ProposalBondMinimum: Balance = ECONOMIC_UNITS;
    pub const SpendPeriod: BlockNumber = DAYS;
    pub const Burn: Permill = Permill::zero();
    pub const TipCountdown: BlockNumber = DAYS;
    pub const TipFindersFee: Percent = Percent::from_percent(20);
    pub const TipReportDepositBase: Balance = ECONOMIC_UNITS;
    pub const DataDepositPerByte: Balance = ECONOMIC_CENTIUNITS;
    pub const TreasuryPalletId: PalletId = PalletId(*b"py/trsry");
    pub const PayoutSpendPeriod: BlockNumber = 30 * DAYS;
    pub TreasuryAccount: AccountId = Treasury::account_id();
    pub const MaximumReasonLength: u32 = 300;
    pub const MaxApprovals: u32 = 100;
    pub const MaxBalance: Balance = Balance::max_value();
}

impl pallet_treasury::Config for Runtime {
    type PalletId = TreasuryPalletId;
    type Currency = Balances;
    type RejectOrigin = EitherOfDiverse<EnsureRoot<AccountId>, Treasurer>;
    type RuntimeEvent = RuntimeEvent;
    type SpendPeriod = SpendPeriod;
    type Burn = Burn;
    type BurnDestination = ();
    type SpendFunds = Bounties;
    type WeightInfo = pallet_treasury::weights::SubstrateWeight<Runtime>;
    type MaxApprovals = MaxApprovals;
    type SpendOrigin = TreasurySpender;
    type AssetKind = ();
    type Beneficiary = Self::AccountId;
    type BeneficiaryLookup = IdentityLookup<Self::Beneficiary>;
    type Paymaster = PayFromAccount<Balances, TreasuryAccount>;
    type BalanceConverter = UnityAssetBalanceConversion;
    type PayoutPeriod = PayoutSpendPeriod;
}

parameter_types! {
    pub const BountyCuratorDeposit: Permill = Permill::from_percent(50);
    pub const BountyValueMinimum: Balance = 5 * ECONOMIC_UNITS;
    pub const BountyDepositBase: Balance = ECONOMIC_UNITS;
    pub const CuratorDepositMultiplier: Permill = Permill::from_percent(50);
    pub const CuratorDepositMin: Balance = ECONOMIC_UNITS;
    pub const CuratorDepositMax: Balance = 100 * ECONOMIC_UNITS;
    pub const BountyDepositPayoutDelay: BlockNumber = DAYS;
    pub const BountyUpdatePeriod: BlockNumber = 14 * DAYS;
}

impl pallet_bounties::Config for Runtime {
    type RuntimeEvent = RuntimeEvent;
    type BountyDepositBase = BountyDepositBase;
    type BountyDepositPayoutDelay = BountyDepositPayoutDelay;
    type BountyUpdatePeriod = BountyUpdatePeriod;
    type CuratorDepositMultiplier = CuratorDepositMultiplier;
    type CuratorDepositMin = CuratorDepositMin;
    type CuratorDepositMax = CuratorDepositMax;
    type BountyValueMinimum = BountyValueMinimum;
    type DataDepositPerByte = DataDepositPerByte;
    type MaximumReasonLength = MaximumReasonLength;
    type WeightInfo = pallet_bounties::weights::SubstrateWeight<Runtime>;
    type ChildBountyManager = ChildBounties;
    type OnSlash = Treasury;
}

parameter_types! {
    pub const ChildBountyValueMinimum: Balance = ECONOMIC_UNITS;
}

impl pallet_child_bounties::Config for Runtime {
    type RuntimeEvent = RuntimeEvent;
    type MaxActiveChildBountyCount = ConstU32<5>;
    type ChildBountyValueMinimum = ChildBountyValueMinimum;
    type WeightInfo = pallet_child_bounties::weights::SubstrateWeight<Runtime>;
}

parameter_types! {
    pub const ImOnlineUnsignedPriority: TransactionPriority = TransactionPriority::max_value();
    /// We prioritize im-online heartbeats over election solution submission.
    pub const StakingUnsignedPriority: TransactionPriority = TransactionPriority::max_value() / 2;
    pub const MaxAuthorities: u32 = 100_000;
    pub const MaxKeys: u32 = 10_000;
    pub const MaxPeerInHeartbeats: u32 = 10_000;
}

impl pallet_im_online::Config for Runtime {
    type AuthorityId = ImOnlineId;
    type RuntimeEvent = RuntimeEvent;
    type NextSessionRotation = Babe;
    type ValidatorSet = Historical;
    type ReportUnresponsiveness = ();
    type UnsignedPriority = ImOnlineUnsignedPriority;
    type WeightInfo = pallet_im_online::weights::SubstrateWeight<Runtime>;
    type MaxKeys = MaxKeys;
    type MaxPeerInHeartbeats = MaxPeerInHeartbeats;
}

impl pallet_authority_discovery::Config for Runtime {
    type MaxAuthorities = MaxAuthorities;
}

parameter_types! {
    pub const BasicDeposit: Balance = 10 * ECONOMIC_UNITS;       // 258 bytes on-chain
    pub const ByteDeposit: Balance = deposit(0, 1);
    pub const SubAccountDeposit: Balance = 2 * ECONOMIC_UNITS;   // 53 bytes on-chain
    pub const MaxSubAccounts: u32 = 100;
    pub const MaxAdditionalFields: u32 = 100;
    pub const MaxRegistrars: u32 = 20;
}

impl pallet_identity::Config for Runtime {
    type RuntimeEvent = RuntimeEvent;
    type Currency = Balances;
    type BasicDeposit = BasicDeposit;
    type ByteDeposit = ByteDeposit;
    type SubAccountDeposit = SubAccountDeposit;
    type MaxSubAccounts = MaxSubAccounts;
    type IdentityInformation = IdentityInfo<MaxAdditionalFields>;
    type MaxRegistrars = MaxRegistrars;
    type Slashed = Treasury;
    type ForceOrigin = EitherOf<EnsureRoot<AccountId>, GeneralAdmin>;
    type RegistrarOrigin = EitherOf<EnsureRoot<AccountId>, GeneralAdmin>;
    type OffchainSignature = Signature;
    type SigningPublicKey = <Signature as sp_runtime::traits::Verify>::Signer;
    type UsernameAuthorityOrigin = EnsureRoot<Self::AccountId>;
    type PendingUsernameExpiration = ConstU32<{ 7 * DAYS }>;
    type MaxSuffixLength = ConstU32<7>;
    type MaxUsernameLength = ConstU32<32>;
    type WeightInfo = pallet_identity::weights::SubstrateWeight<Runtime>;
}

#[cfg(feature = "dev")]
impl pallet_sudo::Config for Runtime {
    type RuntimeEvent = RuntimeEvent;
    type RuntimeCall = RuntimeCall;
    type WeightInfo = ();
}

impl pallet_utility::Config for Runtime {
    type RuntimeEvent = RuntimeEvent;
    type RuntimeCall = RuntimeCall;
    type WeightInfo = weights::pallet_utility::SubstrateWeight<Runtime>;
    type PalletsOrigin = OriginCaller;
}

parameter_types! {
    // One storage item; key size is 32; value is size 4+4+16+32 bytes = 56 bytes.
    pub const DepositBase: Balance = deposit(1, 88);
    // Additional storage item size of 32 bytes.
    pub const DepositFactor: Balance = deposit(0, 32);
}

impl pallet_multisig::Config for Runtime {
    type RuntimeEvent = RuntimeEvent;
    type RuntimeCall = RuntimeCall;
    type Currency = Balances;
    type DepositBase = DepositBase;
    type DepositFactor = DepositFactor;
    type MaxSignatories = ConstU32<100>;
    type WeightInfo = pallet_multisig::weights::SubstrateWeight<Runtime>;
}

parameter_types! {
    // One storage item; key size 32, value size 8; .
    pub const ProxyDepositBase: Balance = deposit(1, 8);
    // Additional storage item size of 33 bytes.
    pub const ProxyDepositFactor: Balance = deposit(0, 33);
    pub const AnnouncementDepositBase: Balance = deposit(1, 8);
    pub const AnnouncementDepositFactor: Balance = deposit(0, 66);
}

/// The type used to represent the kinds of proxying allowed.
#[derive(
    Default,
    Copy,
    Clone,
    Eq,
    PartialEq,
    Ord,
    PartialOrd,
    Encode,
    Decode,
    RuntimeDebug,
    MaxEncodedLen,
    scale_info::TypeInfo,
)]
pub enum ProxyType {
    #[default]
    Any,
    NonTransfer,
    Governance,
    Staking,
    IdentityJudgement,
    CancelProxy,
}

impl From<BuiltinProxyType> for ProxyType {
    fn from(proxy_type: BuiltinProxyType) -> Self {
        match proxy_type {
            BuiltinProxyType::Any => ProxyType::Any,
            BuiltinProxyType::NonTransfer => ProxyType::NonTransfer,
            BuiltinProxyType::Governance => ProxyType::Governance,
            BuiltinProxyType::Staking => ProxyType::Staking,
            BuiltinProxyType::IdentityJudgement => ProxyType::IdentityJudgement,
            BuiltinProxyType::CancelProxy => ProxyType::CancelProxy,
        }
    }
}

impl InstanceFilter<RuntimeCall> for ProxyType {
    fn filter(&self, c: &RuntimeCall) -> bool {
        match self {
            ProxyType::Any => true,
            ProxyType::NonTransfer => {
                // Dev pallets.
                #[cfg(feature = "dev")]
                if matches!(c, RuntimeCall::Sudo(..)) {
                    return false;
                }

                !matches!(
                    c,
                    // Classic pallets.
                    RuntimeCall::Balances(..) | RuntimeCall::Vesting(..)
                    // Gear pallets.
                    | RuntimeCall::Gear(..)
                    | RuntimeCall::GearEthBridge(..)
                    | RuntimeCall::GearVoucher(..)
                    | RuntimeCall::StakingRewards(..)
                )
            }
            ProxyType::Governance => matches!(
                c,
                RuntimeCall::Treasury(..)
                    | RuntimeCall::ConvictionVoting(..)
                    | RuntimeCall::Referenda(..)
                    | RuntimeCall::FellowshipCollective(..)
                    | RuntimeCall::FellowshipReferenda(..)
                    | RuntimeCall::Whitelist(..)
            ),
            ProxyType::Staking => matches!(c, RuntimeCall::Staking(..)),
            ProxyType::IdentityJudgement => matches!(
                c,
                RuntimeCall::Identity(pallet_identity::Call::provide_judgement { .. })
                    | RuntimeCall::Utility(..)
            ),
            ProxyType::CancelProxy => {
                matches!(
                    c,
                    RuntimeCall::Proxy(pallet_proxy::Call::reject_announcement { .. })
                )
            }
        }
    }
    fn is_superset(&self, o: &Self) -> bool {
        match (self, o) {
            (x, y) if x == y => true,
            (ProxyType::Any, _) => true,
            (_, ProxyType::Any) => false,
            (ProxyType::NonTransfer, _) => true,
            _ => false,
        }
    }
}

impl pallet_proxy::Config for Runtime {
    type RuntimeEvent = RuntimeEvent;
    type RuntimeCall = RuntimeCall;
    type Currency = Balances;
    type ProxyType = ProxyType;
    type ProxyDepositBase = ProxyDepositBase;
    type ProxyDepositFactor = ProxyDepositFactor;
    type MaxProxies = ConstU32<32>;
    type WeightInfo = pallet_proxy::weights::SubstrateWeight<Runtime>;
    type MaxPending = ConstU32<32>;
    type CallHasher = BlakeTwo256;
    type AnnouncementDepositBase = AnnouncementDepositBase;
    type AnnouncementDepositFactor = AnnouncementDepositFactor;
}

impl pallet_gear_program::Config for Runtime {
    type Scheduler = GearScheduler;
    type CurrentBlockNumber = Gear;
}

parameter_types! {
    pub const GasLimitMaxPercentage: Percent = Percent::from_percent(GAS_LIMIT_MIN_PERCENTAGE_NUM);
    pub BlockGasLimit: u64 = GasLimitMaxPercentage::get() * RuntimeBlockWeights::get()
        .max_block.ref_time();

    pub const ReserveThreshold: u32 = 1;
    pub const WaitlistCost: u64 = 100;
    pub const MailboxCost: u64 = 100;
    pub const ReservationCost: u64 = 100;
    pub const DispatchHoldCost: u64 = 100;

    pub const OutgoingLimit: u32 = 1024;
    // 64 MB, must be less than max runtime heap memory.
    // NOTE: currently runtime heap memory is 1 GB (see https://shorturl.at/DET45)
    pub const OutgoingBytesLimit: u32 = 64 * 1024 * 1024;
    pub const MailboxThreshold: u64 = 3000;

    pub const PerformanceMultiplier: u32 = 100;
}

parameter_types! {
    pub Schedule: pallet_gear::Schedule<Runtime> = Default::default();
    pub const BankPalletId: PalletId = PalletId(*b"py/gbank");
    pub const GasMultiplier: common::GasMultiplier<Balance, u64> = common::GasMultiplier::ValuePerGas(VALUE_PER_GAS);
    pub const TreasuryGasFeeShare: Percent = Percent::one();
    pub const TreasuryTxFeeShare: Percent = Percent::one();
}

impl pallet_gear_bank::Config for Runtime {
    type Currency = Balances;
    type PalletId = BankPalletId;
    type GasMultiplier = GasMultiplier;
    type TreasuryAddress = TreasuryAccount;
    type TreasuryGasFeeShare = TreasuryGasFeeShare;
    type TreasuryTxFeeShare = TreasuryTxFeeShare;
}

impl pallet_gear::Config for Runtime {
    type RuntimeEvent = RuntimeEvent;
    type Randomness = pallet_babe::RandomnessFromOneEpochAgo<Runtime>;
    type WeightInfo = pallet_gear::weights::SubstrateWeight<Runtime>;
    type Schedule = Schedule;
    type OutgoingLimit = OutgoingLimit;
    type OutgoingBytesLimit = OutgoingBytesLimit;
    type PerformanceMultiplier = PerformanceMultiplier;
    type CodeStorage = GearProgram;
    type ProgramStorage = GearProgram;
    type MailboxThreshold = MailboxThreshold;
    type ReservationsLimit = ConstU64<256>;
    type Messenger = GearMessenger;
    type GasProvider = GearGas;
    type BlockLimiter = GearGas;
    type Scheduler = GearScheduler;
    type QueueRunner = Gear;
    type BuiltinDispatcherFactory = GearBuiltin;

    type RentPoolId = pallet_gear_staking_rewards::RentPoolId<Self>;
}

impl pallet_gear_scheduler::Config for Runtime {
    type BlockLimiter = GearGas;
    type ReserveThreshold = ReserveThreshold;
    type WaitlistCost = WaitlistCost;
    type MailboxCost = MailboxCost;
    type ReservationCost = ReservationCost;
    type DispatchHoldCost = DispatchHoldCost;
}

impl pallet_gear_gas::Config for Runtime {
    type BlockGasLimit = BlockGasLimit;
}

impl pallet_gear_messenger::Config for Runtime {
    type BlockLimiter = GearGas;
    type CurrentBlockNumber = Gear;
}

<<<<<<< HEAD
/// Builtin actors arranged in a tuple.
///
/// # Security
/// Make sure to mint ED for each new builtin actor added to the tuple.
#[cfg(not(feature = "dev"))]
pub type BuiltinActors = (
    pallet_gear_builtin::bls12_381::Actor<Runtime>,
    pallet_gear_builtin::staking::Actor<Runtime>,
    pallet_gear_builtin::proxy::Actor<Runtime>,
);
=======
const ETH_BRIDGE_BUILTIN_ID: u64 = 3;
>>>>>>> f030ef2e

/// Builtin actors arranged in a tuple.
///
/// # Security
/// Make sure to mint ED for each new builtin actor added to the tuple.
/// (see migrations.rs/LockEdForBuiltin).
pub type BuiltinActors = (
    pallet_gear_builtin::bls12_381::Actor<Runtime>,
    pallet_gear_builtin::staking::Actor<Runtime>,
    pallet_gear_eth_bridge::Actor<Runtime>,
    pallet_gear_builtin::proxy::Actor<Runtime>,
);

impl pallet_gear_builtin::Config for Runtime {
    type RuntimeCall = RuntimeCall;
    type Builtins = BuiltinActors;
    type BlockLimiter = GearGas;
    type WeightInfo = pallet_gear_builtin::weights::SubstrateWeight<Runtime>;
}

parameter_types! {
    pub const GearEthBridgePalletId: PalletId = PalletId(*b"py/gethb");

    pub GearEthBridgeAdminAccount: AccountId = GearEthBridgePalletId::get().into_sub_account_truncating("bridge_admin");
    pub GearEthBridgePauserAccount: AccountId = GearEthBridgePalletId::get().into_sub_account_truncating("bridge_pauser");
}

parameter_types! {
    pub GearEthBridgeBuiltinAddress: AccountId
        = GearBuiltin::builtin_id_into_actor_id(<pallet_gear_eth_bridge::builtin::Actor<Runtime> as BuiltinActor>::TYPE.id()).into_bytes().into();
}

pub struct GearEthBridgeAdminAccounts;

impl SortedMembers<AccountId> for GearEthBridgeAdminAccounts {
    fn sorted_members() -> Vec<AccountId> {
        vec![GearEthBridgeAdminAccount::get()]
    }
}

impl pallet_gear_eth_bridge::Config for Runtime {
    type RuntimeEvent = RuntimeEvent;
    type PalletId = GearEthBridgePalletId;
    type BuiltinAddress = GearEthBridgeBuiltinAddress;
    type AdminOrigin = frame_system::EnsureSignedBy<GearEthBridgeAdminAccounts, AccountId>;
    type MaxPayloadSize = ConstU32<16_384>; // 16 KiB
    type QueueCapacity = ConstU32<2048>;
    type SessionsPerEra = SessionsPerEra;
    type BridgeAdmin = GearEthBridgeAdminAccount;
    type BridgePauser = GearEthBridgePauserAccount;
    type WeightInfo = pallet_gear_eth_bridge::weights::SubstrateWeight<Runtime>;
}

pub struct ExtraFeeFilter;
impl Contains<RuntimeCall> for ExtraFeeFilter {
    fn contains(call: &RuntimeCall) -> bool {
        // Calls that affect message queue and are subject to extra fee
        matches!(
            call,
            RuntimeCall::Gear(pallet_gear::Call::create_program { .. })
                | RuntimeCall::Gear(pallet_gear::Call::upload_program { .. })
                | RuntimeCall::Gear(pallet_gear::Call::send_message { .. })
                | RuntimeCall::Gear(pallet_gear::Call::send_reply { .. })
        )
    }
}

pub struct DelegateFeeAccountBuilder;

// TODO: simplify it (#3640).
impl DelegateFee<RuntimeCall, AccountId> for DelegateFeeAccountBuilder {
    fn delegate_fee(call: &RuntimeCall, who: &AccountId) -> Option<AccountId> {
        match call {
            RuntimeCall::GearVoucher(voucher_call) => voucher_call.get_sponsor(who.clone()),
            _ => None,
        }
    }
}

impl pallet_gear_payment::Config for Runtime {
    type ExtraFeeCallFilter = ExtraFeeFilter;
    type DelegateFee = DelegateFeeAccountBuilder;
    type Messenger = GearMessenger;
}

parameter_types! {
    pub const VoucherPalletId: PalletId = PalletId(*b"py/vouch");
    pub const MinVoucherDuration: BlockNumber = MINUTES;
    pub const MaxVoucherDuration: BlockNumber = 3 * MONTHS;
}

impl pallet_gear_voucher::Config for Runtime {
    type RuntimeEvent = RuntimeEvent;
    type Currency = Balances;
    type PalletId = VoucherPalletId;
    type WeightInfo = pallet_gear_voucher::weights::SubstrateWeight<Runtime>;
    type CallsDispatcher = pallet_gear::PrepaidCallDispatcher<Runtime>;
    type Mailbox = <GearMessenger as Messenger>::Mailbox;
    type MaxProgramsAmount = ConstU8<32>;
    type MaxDuration = MaxVoucherDuration;
    type MinDuration = MinVoucherDuration;
}

impl<C> frame_system::offchain::SendTransactionTypes<C> for Runtime
where
    RuntimeCall: From<C>,
{
    type Extrinsic = UncheckedExtrinsic;
    type OverarchingCall = RuntimeCall;
}

parameter_types! {
    pub const MinVestedTransfer: Balance = 100 * ECONOMIC_CENTIUNITS;
    pub UnvestedFundsAllowedWithdrawReasons: WithdrawReasons =
        WithdrawReasons::except(WithdrawReasons::TRANSFER | WithdrawReasons::RESERVE);
}

impl pallet_vesting::Config for Runtime {
    type RuntimeEvent = RuntimeEvent;
    type Currency = Balances;
    type BlockNumberToBalance = ConvertInto;
    type MinVestedTransfer = MinVestedTransfer;
    type WeightInfo = pallet_vesting::weights::SubstrateWeight<Runtime>;
    type UnvestedFundsAllowedWithdrawReasons = UnvestedFundsAllowedWithdrawReasons;
    type BlockNumberProvider = System;
    const MAX_VESTING_SCHEDULES: u32 = 28;
}

// Create the runtime by composing the FRAME pallets that were previously configured.
#[cfg(feature = "dev")]
#[frame_support::runtime]
mod runtime {
    #[runtime::runtime]
    #[runtime::derive(
        RuntimeCall,
        RuntimeEvent,
        RuntimeError,
        RuntimeOrigin,
        RuntimeFreezeReason,
        RuntimeHoldReason,
        RuntimeSlashReason,
        RuntimeLockId,
        RuntimeTask
    )]
    pub struct Runtime;

    #[runtime::pallet_index(0)]
    pub type System = frame_system;

    #[runtime::pallet_index(1)]
    pub type Timestamp = pallet_timestamp;

    #[runtime::pallet_index(2)]
    pub type Authorship = pallet_authorship;

    #[runtime::pallet_index(9)]
    pub type AuthorityDiscovery = pallet_authority_discovery;

    #[runtime::pallet_index(3)]
    pub type Babe = pallet_babe;

    #[runtime::pallet_index(4)]
    pub type Grandpa = pallet_grandpa;

    #[runtime::pallet_index(5)]
    pub type Balances = pallet_balances;

    #[runtime::pallet_index(10)]
    pub type Vesting = pallet_vesting;

    #[runtime::pallet_index(6)]
    pub type TransactionPayment = pallet_transaction_payment;

    #[runtime::pallet_index(11)]
    pub type BagsList = pallet_bags_list<Instance1>;

    #[runtime::pallet_index(12)]
    pub type ImOnline = pallet_im_online;

    #[runtime::pallet_index(13)]
    pub type Staking = pallet_staking;

    #[runtime::pallet_index(7)]
    pub type Session = pallet_session;

    #[runtime::pallet_index(14)]
    pub type Treasury = pallet_treasury;

    #[runtime::pallet_index(15)]
    pub type Historical = pallet_session_historical;

    #[runtime::pallet_index(8)]
    pub type Utility = pallet_utility;

    // Governance

    #[runtime::pallet_index(16)]
    pub type ConvictionVoting = pallet_conviction_voting;

    #[runtime::pallet_index(17)]
    pub type Referenda = pallet_referenda;

    #[runtime::pallet_index(18)]
    pub type FellowshipCollective = pallet_ranked_collective<Instance1>;

    #[runtime::pallet_index(19)]
    pub type FellowshipReferenda = pallet_referenda<Instance2>;

    #[runtime::pallet_index(20)]
    pub type Origins = pallet_custom_origins;

    #[runtime::pallet_index(21)]
    pub type Whitelist = pallet_whitelist;

    #[runtime::pallet_index(22)]
    pub type Scheduler = pallet_scheduler;

    #[runtime::pallet_index(23)]
    pub type Preimage = pallet_preimage;

    #[runtime::pallet_index(24)]
    pub type Identity = pallet_identity;

    #[runtime::pallet_index(25)]
    pub type Proxy = pallet_proxy;

    #[runtime::pallet_index(26)]
    pub type Multisig = pallet_multisig;

    #[runtime::pallet_index(27)]
    pub type ElectionProviderMultiPhase = pallet_election_provider_multi_phase;

    #[runtime::pallet_index(28)]
    pub type Offences = pallet_offences;

    #[runtime::pallet_index(29)]
    pub type Bounties = pallet_bounties;

    #[runtime::pallet_index(30)]
    pub type ChildBounties = pallet_child_bounties;

    #[runtime::pallet_index(31)]
    pub type NominationPools = pallet_nomination_pools;

    // Gear
    // NOTE (!): if adding new pallet, don't forget to extend non payable proxy filter.

    #[runtime::pallet_index(100)]
    pub type GearProgram = pallet_gear_program;

    #[runtime::pallet_index(101)]
    pub type GearMessenger = pallet_gear_messenger;

    #[runtime::pallet_index(102)]
    pub type GearScheduler = pallet_gear_scheduler;

    #[runtime::pallet_index(103)]
    pub type GearGas = pallet_gear_gas;

    #[runtime::pallet_index(104)]
    pub type Gear = pallet_gear;

    #[runtime::pallet_index(105)]
    pub type GearPayment = pallet_gear_payment;

    #[runtime::pallet_index(106)]
    pub type StakingRewards = pallet_gear_staking_rewards;

    #[runtime::pallet_index(107)]
    pub type GearVoucher = pallet_gear_voucher;

    #[runtime::pallet_index(108)]
    pub type GearBank = pallet_gear_bank;

    #[runtime::pallet_index(109)]
    pub type GearBuiltin = pallet_gear_builtin;

    #[runtime::pallet_index(110)]
    pub type GearEthBridge = pallet_gear_eth_bridge;

    #[runtime::pallet_index(99)]
    pub type Sudo = pallet_sudo;

    // NOTE (!): `pallet_airdrop` used to be idx(198).
    // NOTE (!): `pallet_gear_debug` used to be idx(199).
}

#[cfg(not(feature = "dev"))]
#[frame_support::runtime]
mod runtime {
    #[runtime::runtime]
    #[runtime::derive(
        RuntimeCall,
        RuntimeEvent,
        RuntimeError,
        RuntimeOrigin,
        RuntimeFreezeReason,
        RuntimeHoldReason,
        RuntimeSlashReason,
        RuntimeLockId,
        RuntimeTask
    )]
    pub struct Runtime;

    #[runtime::pallet_index(0)]
    pub type System = frame_system;

    #[runtime::pallet_index(1)]
    pub type Timestamp = pallet_timestamp;

    #[runtime::pallet_index(2)]
    pub type Authorship = pallet_authorship;

    #[runtime::pallet_index(9)]
    pub type AuthorityDiscovery = pallet_authority_discovery;

    #[runtime::pallet_index(3)]
    pub type Babe = pallet_babe;

    #[runtime::pallet_index(4)]
    pub type Grandpa = pallet_grandpa;

    #[runtime::pallet_index(5)]
    pub type Balances = pallet_balances;

    #[runtime::pallet_index(10)]
    pub type Vesting = pallet_vesting;

    #[runtime::pallet_index(6)]
    pub type TransactionPayment = pallet_transaction_payment;

    #[runtime::pallet_index(11)]
    pub type BagsList = pallet_bags_list<Instance1>;

    #[runtime::pallet_index(12)]
    pub type ImOnline = pallet_im_online;

    #[runtime::pallet_index(13)]
    pub type Staking = pallet_staking;

    #[runtime::pallet_index(7)]
    pub type Session = pallet_session;

    #[runtime::pallet_index(14)]
    pub type Treasury = pallet_treasury;

    #[runtime::pallet_index(15)]
    pub type Historical = pallet_session_historical;

    #[runtime::pallet_index(8)]
    pub type Utility = pallet_utility;

    // Governance

    #[runtime::pallet_index(16)]
    pub type ConvictionVoting = pallet_conviction_voting;

    #[runtime::pallet_index(17)]
    pub type Referenda = pallet_referenda;

    #[runtime::pallet_index(18)]
    pub type FellowshipCollective = pallet_ranked_collective<Instance1>;

    #[runtime::pallet_index(19)]
    pub type FellowshipReferenda = pallet_referenda<Instance2>;

    #[runtime::pallet_index(20)]
    pub type Origins = pallet_custom_origins;

    #[runtime::pallet_index(21)]
    pub type Whitelist = pallet_whitelist;

    #[runtime::pallet_index(22)]
    pub type Scheduler = pallet_scheduler;

    #[runtime::pallet_index(23)]
    pub type Preimage = pallet_preimage;

    #[runtime::pallet_index(24)]
    pub type Identity = pallet_identity;

    #[runtime::pallet_index(25)]
    pub type Proxy = pallet_proxy;

    #[runtime::pallet_index(26)]
    pub type Multisig = pallet_multisig;

    #[runtime::pallet_index(27)]
    pub type ElectionProviderMultiPhase = pallet_election_provider_multi_phase;

    #[runtime::pallet_index(28)]
    pub type Offences = pallet_offences;

    #[runtime::pallet_index(29)]
    pub type Bounties = pallet_bounties;

    #[runtime::pallet_index(30)]
    pub type ChildBounties = pallet_child_bounties;

    #[runtime::pallet_index(31)]
    pub type NominationPools = pallet_nomination_pools;

    // Gear

    #[runtime::pallet_index(100)]
    pub type GearProgram = pallet_gear_program;

    #[runtime::pallet_index(101)]
    pub type GearMessenger = pallet_gear_messenger;

    #[runtime::pallet_index(102)]
    pub type GearScheduler = pallet_gear_scheduler;

    #[runtime::pallet_index(103)]
    pub type GearGas = pallet_gear_gas;

    #[runtime::pallet_index(104)]
    pub type Gear = pallet_gear;

    #[runtime::pallet_index(105)]
    pub type GearPayment = pallet_gear_payment;

    #[runtime::pallet_index(106)]
    pub type StakingRewards = pallet_gear_staking_rewards;

    #[runtime::pallet_index(107)]
    pub type GearVoucher = pallet_gear_voucher;

    #[runtime::pallet_index(108)]
    pub type GearBank = pallet_gear_bank;

    #[runtime::pallet_index(109)]
    pub type GearBuiltin = pallet_gear_builtin;

    #[runtime::pallet_index(110)]
    pub type GearEthBridge = pallet_gear_eth_bridge;

    // NOTE (!): `pallet_sudo` used to be idx(99).
    // NOTE (!): `pallet_airdrop` used to be idx(198).
}

/// The address format for describing accounts.
pub type Address = sp_runtime::MultiAddress<AccountId, ()>;
/// Block header type as expected by this runtime.
pub type Header = generic::Header<BlockNumber, BlakeTwo256>;
/// Block type as expected by this runtime.
pub type Block = generic::Block<Header, UncheckedExtrinsic>;
/// The SignedExtension to the basic transaction logic.
pub type SignedExtra = (
    // Keep as long as it's needed
    StakingBlackList<Runtime>,
    frame_system::CheckNonZeroSender<Runtime>,
    frame_system::CheckSpecVersion<Runtime>,
    frame_system::CheckTxVersion<Runtime>,
    frame_system::CheckGenesis<Runtime>,
    frame_system::CheckEra<Runtime>,
    CustomCheckNonce<Runtime>,
    frame_system::CheckWeight<Runtime>,
    CustomChargeTransactionPayment<Runtime>,
    frame_metadata_hash_extension::CheckMetadataHash<Runtime>,
);
/// Unchecked extrinsic type as expected by this runtime.
pub type UncheckedExtrinsic =
    generic::UncheckedExtrinsic<Address, RuntimeCall, Signature, SignedExtra>;
/// The payload being signed in transactions.
pub type SignedPayload = generic::SignedPayload<RuntimeCall, SignedExtra>;
/// Executive: handles dispatch to the various modules.
pub type Executive = frame_executive::Executive<
    Runtime,
    Block,
    frame_system::ChainContext<Runtime>,
    Runtime,
    AllPalletsWithSystem,
    migrations::Migrations,
>;

#[cfg(test)]
mod tests;

#[cfg(test)]
mod integration_tests;

#[cfg(feature = "runtime-benchmarks")]
mod benches {
    define_benchmarks!(
        // Substrate pallets
        [frame_system, SystemBench::<Runtime>]
        [pallet_balances, Balances]
        [pallet_timestamp, Timestamp]
        [pallet_utility, Utility]
        // Gear pallets
        [pallet_gear, Gear]
        [pallet_gear_voucher, GearVoucher]
        [pallet_gear_builtin, GearBuiltin]
        [pallet_gear_eth_bridge, GearEthBridge]
    );
}

impl_runtime_apis_plus_common! {
    impl sp_consensus_babe::BabeApi<Block> for Runtime {
        fn configuration() -> sp_consensus_babe::BabeConfiguration {
            // The choice of `c` parameter (where `1 - c` represents the
            // probability of a slot being empty), is done in accordance to the
            // slot duration and expected target block time, for safely
            // resisting network delays of maximum two seconds.
            // <https://research.web3.foundation/en/latest/polkadot/BABE/Babe/#6-practical-results>
            let epoch_config = Babe::epoch_config().unwrap_or(BABE_GENESIS_EPOCH_CONFIG);
            sp_consensus_babe::BabeConfiguration {
                slot_duration: Babe::slot_duration(),
                epoch_length: EpochDuration::get(),
                c: epoch_config.c,
                authorities: Babe::authorities().to_vec(),
                randomness: Babe::randomness(),
                allowed_slots: epoch_config.allowed_slots,
            }
        }

        fn current_epoch_start() -> sp_consensus_babe::Slot {
            Babe::current_epoch_start()
        }

        fn current_epoch() -> sp_consensus_babe::Epoch {
            Babe::current_epoch()
        }

        fn next_epoch() -> sp_consensus_babe::Epoch {
            Babe::next_epoch()
        }

        fn generate_key_ownership_proof(
            _slot: sp_consensus_babe::Slot,
            authority_id: sp_consensus_babe::AuthorityId,
        ) -> Option<sp_consensus_babe::OpaqueKeyOwnershipProof> {
            Historical::prove((sp_consensus_babe::KEY_TYPE, authority_id))
                .map(|p| p.encode())
                .map(sp_consensus_babe::OpaqueKeyOwnershipProof::new)
        }

        fn submit_report_equivocation_unsigned_extrinsic(
            equivocation_proof: sp_consensus_babe::EquivocationProof<<Block as BlockT>::Header>,
            key_owner_proof: sp_consensus_babe::OpaqueKeyOwnershipProof,
        ) -> Option<()> {
            let key_owner_proof = key_owner_proof.decode()?;

            Babe::submit_unsigned_equivocation_report(
                equivocation_proof,
                key_owner_proof,
            )
        }

    }

    impl sp_authority_discovery::AuthorityDiscoveryApi<Block> for Runtime {
        fn authorities() -> Vec<AuthorityDiscoveryId> {
            AuthorityDiscovery::authorities()
        }
    }

    impl pallet_transaction_payment_rpc_runtime_api::TransactionPaymentCallApi<Block, Balance, RuntimeCall>
        for Runtime
    {
        fn query_call_info(call: RuntimeCall, len: u32) -> RuntimeDispatchInfo<Balance> {
            TransactionPayment::query_call_info(call, len)
        }
        fn query_call_fee_details(call: RuntimeCall, len: u32) -> FeeDetails<Balance> {
            TransactionPayment::query_call_fee_details(call, len)
        }
        fn query_weight_to_fee(weight: Weight) -> Balance {
            TransactionPayment::weight_to_fee(weight)
        }
        fn query_length_to_fee(length: u32) -> Balance {
            TransactionPayment::length_to_fee(length)
        }
    }

    impl pallet_nomination_pools_runtime_api::NominationPoolsApi<Block, AccountId, Balance> for Runtime {
        fn pending_rewards(who: AccountId) -> Balance {
            NominationPools::api_pending_rewards(who).unwrap_or_default()
        }

        fn points_to_balance(pool_id: pallet_nomination_pools::PoolId, points: Balance) -> Balance {
            NominationPools::api_points_to_balance(pool_id, points)
        }

        fn balance_to_points(pool_id: pallet_nomination_pools::PoolId, new_funds: Balance) -> Balance {
            NominationPools::api_balance_to_points(pool_id, new_funds)
        }

        fn pool_pending_slash(pool_id: pallet_nomination_pools::PoolId) -> Balance {
            NominationPools::api_pool_pending_slash(pool_id)
        }

        fn member_pending_slash(member: AccountId) -> Balance {
            NominationPools::api_member_pending_slash(member)
        }

        fn pool_needs_delegate_migration(pool_id: pallet_nomination_pools::PoolId) -> bool {
            NominationPools::api_pool_needs_delegate_migration(pool_id)
        }

        fn member_needs_delegate_migration(member: AccountId) -> bool {
            NominationPools::api_member_needs_delegate_migration(member)
        }

        fn member_total_balance(member: AccountId) -> Balance {
            NominationPools::api_member_total_balance(member)
        }

        fn pool_balance(pool_id: pallet_nomination_pools::PoolId) -> Balance {
            NominationPools::api_pool_balance(pool_id)
        }
    }

    impl pallet_staking_runtime_api::StakingApi<Block, Balance, AccountId> for Runtime {
        fn nominations_quota(balance: Balance) -> u32 {
            Staking::api_nominations_quota(balance)
        }

        fn eras_stakers_page_count(era: sp_staking::EraIndex, account: AccountId) -> sp_staking::Page {
            Staking::api_eras_stakers_page_count(era, account)
        }

        fn pending_rewards(era: sp_staking::EraIndex, account: AccountId) -> bool {
            Staking::api_pending_rewards(era, account)
        }
    }

    impl pallet_gear_staking_rewards_rpc_runtime_api::GearStakingRewardsApi<Block> for Runtime {
        fn inflation_info() -> pallet_gear_staking_rewards::InflationInfo {
            StakingRewards::inflation_info()
        }
    }

    impl pallet_gear_builtin_rpc_runtime_api::GearBuiltinApi<Block> for Runtime {
        fn query_actor_id(builtin_id: u64) -> Option<H256> {
            Some(GearBuiltin::builtin_id_into_actor_id(BuiltinActorType::from_index(builtin_id)?.id()).into_bytes().into())
        }

        fn list_actors() -> Vec<(BuiltinActorType, u16, H256)> {
            GearBuiltin::list_builtin_info().into_iter()
                .map(|(actor_type, version, id)| (actor_type, version, id.into_bytes().into()))
                .collect()
        }

        fn get_actor_id(actor_type: BuiltinActorType, version: u16) -> Option<H256> {
            if version == 0 || actor_type == BuiltinActorType::Unknown {
                return None;
            }

            let list = GearBuiltin::list_builtin_info();

            list.into_iter()
                .find(|(t, v, _)| *t == actor_type && *v >= version)
                .map(|(_, v, id)| {
                    if v == version {
                        id.into_bytes().into()
                    }
                    else {
                        GearBuiltin::builtin_id_into_actor_id(BuiltinActorId::new(&actor_type.id().name, version)).into_bytes().into()
                    }
                })
        }
    }

    impl pallet_gear_eth_bridge_rpc_runtime_api::GearEthBridgeApi<Block> for Runtime {
        fn merkle_proof(hash: H256) -> Option<pallet_gear_eth_bridge_rpc_runtime_api::Proof> {
            GearEthBridge::merkle_proof(hash)
        }
    }

    impl sp_genesis_builder::GenesisBuilder<Block> for Runtime {
        fn build_state(config: Vec<u8>) -> sp_genesis_builder::Result {
            build_state::<RuntimeGenesisConfig>(config)
        }

        fn get_preset(id: &Option<sp_genesis_builder::PresetId>) -> Option<Vec<u8>> {
            get_preset::<RuntimeGenesisConfig>(id, genesis_config_presets::get_preset)
        }

        fn preset_names() -> Vec<sp_genesis_builder::PresetId> {
            genesis_config_presets::preset_names()
        }
    }

    #[cfg(feature = "try-runtime")]
    impl frame_try_runtime::TryRuntime<Block> for Runtime {
        fn on_runtime_upgrade(checks: frame_try_runtime::UpgradeCheckSelect) -> (Weight, Weight) {
            // NOTE: intentional unwrap: we don't want to propagate the error backwards, and want to
            // have a backtrace here. If any of the pre/post migration checks fail, we shall stop
            // right here and right now.
            let weight = Executive::try_runtime_upgrade(checks).unwrap();
            (weight, RuntimeBlockWeights::get().max_block)
        }

        fn execute_block(
            block: Block,
            state_root_check: bool,
            signature_check: bool,
            select: frame_try_runtime::TryStateSelect
        ) -> Weight {
            log::info!(
                target: "node-runtime",
                "try-runtime: executing block {:?} / root checks: {:?} / signature_checks: {:?} / try-state-select: {:?}",
                block.header.hash(),
                state_root_check,
                signature_check,
                select,
            );
            // NOTE: intentional unwrap: we don't want to propagate the error backwards, and want to
            // have a backtrace here.
            Executive::try_execute_block(block, state_root_check, signature_check, select).unwrap()
        }
    }
}

#[cfg(any(feature = "std", test))]
impl<B, C> Clone for RuntimeApiImpl<B, C>
where
    B: BlockT,
    C: CallApiAt<B>,
{
    fn clone(&self) -> Self {
        Self {
            call: <&C>::clone(&self.call),
            transaction_depth: self.transaction_depth.clone(),
            changes: self.changes.clone(),
            recorder: self.recorder.clone(),
            call_context: self.call_context,
            extensions: Default::default(),
            extensions_generated_for: self.extensions_generated_for.clone(),
        }
    }
}

/// Implementation of the `common::Deconstructable` trait to enable deconstruction into
/// and restoration from components for the `RuntimeApiImpl` struct.
///
/// substrate/primitives/api/proc-macro/src/impl_runtime_apis.rs:219
#[cfg(any(feature = "std", test))]
impl<B, C> common::Deconstructable<C> for RuntimeApiImpl<B, C>
where
    B: BlockT,
    C: CallApiAt<B>,
{
    type Params = (
        u16,
        OverlayedChanges<HashingFor<B>>,
        Option<ProofRecorder<B>>,
        CallContext,
        Extensions,
        Option<B::Hash>,
    );

    fn into_parts(self) -> (&'static C, Self::Params) {
        (
            self.call,
            (
                *core::cell::RefCell::borrow(&self.transaction_depth),
                self.changes.into_inner(),
                self.recorder,
                self.call_context,
                self.extensions.into_inner(),
                self.extensions_generated_for.into_inner(),
            ),
        )
    }

    fn from_parts(call: &C, params: Self::Params) -> Self {
        Self {
            call: unsafe { std::mem::transmute::<&C, &C>(call) },
            transaction_depth: params.0.into(),
            changes: core::cell::RefCell::new(params.1),
            recorder: params.2,
            call_context: params.3,
            extensions: core::cell::RefCell::new(params.4),
            extensions_generated_for: core::cell::RefCell::new(params.5),
        }
    }
}

/// Nonce check and increment to give replay protection for transactions.
///
/// # Transaction Validity
///
/// This extension affects `requires` and `provides` tags of validity, but DOES NOT
/// set the `priority` field. Make sure that AT LEAST one of the signed extension sets
/// some kind of priority upon validating transactions.
///
/// NOTE: Copy-paste from substrate/frame/system/src/extensions/check_nonce.rs,
/// but without providers and sufficients checks, so contains revert of changes
/// from substrate v1.3.0 <https://github.com/paritytech/polkadot-sdk/pull/1578>.
#[derive(Encode, Decode, Clone, Eq, PartialEq, TypeInfo)]
#[scale_info(skip_type_params(T))]
pub struct CustomCheckNonce<T: frame_system::Config>(#[codec(compact)] pub T::Nonce);

impl<T: frame_system::Config> CustomCheckNonce<T> {
    /// utility constructor. Used only in client/factory code.
    pub fn from(nonce: T::Nonce) -> Self {
        Self(nonce)
    }
}

impl<T: frame_system::Config> sp_std::fmt::Debug for CustomCheckNonce<T> {
    #[cfg(feature = "std")]
    fn fmt(&self, f: &mut sp_std::fmt::Formatter) -> sp_std::fmt::Result {
        write!(f, "CustomCheckNonce({})", self.0)
    }

    #[cfg(not(feature = "std"))]
    fn fmt(&self, _: &mut sp_std::fmt::Formatter) -> sp_std::fmt::Result {
        Ok(())
    }
}

impl<T: frame_system::Config> SignedExtension for CustomCheckNonce<T>
where
    T::RuntimeCall: Dispatchable<Info = DispatchInfo>,
{
    type AccountId = <frame_system::CheckNonce<T> as SignedExtension>::AccountId;
    type Call = <frame_system::CheckNonce<T> as SignedExtension>::Call;
    type AdditionalSigned = <frame_system::CheckNonce<T> as SignedExtension>::AdditionalSigned;
    type Pre = <frame_system::CheckNonce<T> as SignedExtension>::Pre;
    const IDENTIFIER: &'static str = <frame_system::CheckNonce<T> as SignedExtension>::IDENTIFIER;

    fn additional_signed(&self) -> sp_std::result::Result<(), TransactionValidityError> {
        Ok(())
    }

    fn pre_dispatch(
        self,
        who: &Self::AccountId,
        _call: &Self::Call,
        _info: &DispatchInfoOf<Self::Call>,
        _len: usize,
    ) -> Result<(), TransactionValidityError> {
        let mut account = frame_system::Account::<T>::get(who);

        if self.0 != account.nonce {
            return Err(if self.0 < account.nonce {
                InvalidTransaction::Stale
            } else {
                InvalidTransaction::Future
            }
            .into());
        }
        account.nonce += T::Nonce::one();
        frame_system::Account::<T>::insert(who, account);
        Ok(())
    }

    fn validate(
        &self,
        who: &Self::AccountId,
        _call: &Self::Call,
        _info: &DispatchInfoOf<Self::Call>,
        _len: usize,
    ) -> TransactionValidity {
        let account = frame_system::Account::<T>::get(who);

        if self.0 < account.nonce {
            return InvalidTransaction::Stale.into();
        }

        let provides = vec![Encode::encode(&(who, self.0))];
        let requires = if account.nonce < self.0 {
            vec![Encode::encode(&(who, self.0 - One::one()))]
        } else {
            vec![]
        };

        Ok(ValidTransaction {
            priority: 0,
            requires,
            provides,
            longevity: TransactionLongevity::max_value(),
            propagate: true,
        })
    }
}<|MERGE_RESOLUTION|>--- conflicted
+++ resolved
@@ -77,15 +77,12 @@
 };
 use sp_version::RuntimeVersion;
 
-<<<<<<< HEAD
 #[cfg(feature = "dev")]
 use pallet_gear_builtin::BuiltinActor;
 
 #[cfg(not(feature = "dev"))]
 use sp_runtime::traits::OpaqueKeys;
 
-=======
->>>>>>> f030ef2e
 #[cfg(any(feature = "std", test))]
 use {
     sp_api::{CallApiAt, CallContext, ProofRecorder},
@@ -1181,26 +1178,12 @@
     type CurrentBlockNumber = Gear;
 }
 
-<<<<<<< HEAD
-/// Builtin actors arranged in a tuple.
-///
-/// # Security
-/// Make sure to mint ED for each new builtin actor added to the tuple.
-#[cfg(not(feature = "dev"))]
-pub type BuiltinActors = (
-    pallet_gear_builtin::bls12_381::Actor<Runtime>,
-    pallet_gear_builtin::staking::Actor<Runtime>,
-    pallet_gear_builtin::proxy::Actor<Runtime>,
-);
-=======
-const ETH_BRIDGE_BUILTIN_ID: u64 = 3;
->>>>>>> f030ef2e
-
 /// Builtin actors arranged in a tuple.
 ///
 /// # Security
 /// Make sure to mint ED for each new builtin actor added to the tuple.
 /// (see migrations.rs/LockEdForBuiltin).
+#[cfg(not(feature = "dev"))]
 pub type BuiltinActors = (
     pallet_gear_builtin::bls12_381::Actor<Runtime>,
     pallet_gear_builtin::staking::Actor<Runtime>,
