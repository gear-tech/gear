use gear_lazy_pages_common::LazyPagesCosts;
use pallet_gear::InstructionWeights;

const INSTRUCTIONS_SPREAD: u8 = 50;
const PAGES_SPREAD: u8 = 10;

#[track_caller]
fn check_spreading(weight: u64, expected: u64, spread: u8) {
    let left = expected - expected * spread as u64 / 100;
    let right = expected + expected * spread as u64 / 100;

    assert!(
        left <= weight && weight <= right,
        "Weight is {weight} ps. Expected weight is {expected} ps. {spread}% spread interval: [{left} ps, {right} ps]"
    );
}

#[track_caller]
fn check_instruction_weight(weight: u32, expected: u32) {
    check_spreading(weight.into(), expected.into(), INSTRUCTIONS_SPREAD);
}

#[track_caller]
fn check_pages_weight(weight: u64, expected: u64) {
    check_spreading(weight, expected, PAGES_SPREAD);
}

/// Check that the weights of instructions are within the expected range
pub fn check_instructions_weights<T: pallet_gear::Config>(
    weights: InstructionWeights<T>,
    expected: InstructionWeights<T>,
) {
    check_instruction_weight(weights.i64const, expected.i64const);
    check_instruction_weight(weights.i64const, expected.i64const);
    check_instruction_weight(weights.i64load, expected.i64load);
    check_instruction_weight(weights.i32load, expected.i32load);
    check_instruction_weight(weights.i64store, expected.i64store);
    check_instruction_weight(weights.i32store, expected.i32store);
    check_instruction_weight(weights.select, expected.select);
    check_instruction_weight(weights.r#if, expected.r#if);
    check_instruction_weight(weights.br, expected.br);
    check_instruction_weight(weights.br_if, expected.br_if);
    check_instruction_weight(weights.br_table, expected.br_table);
    check_instruction_weight(weights.br_table_per_entry, expected.br_table_per_entry);
    check_instruction_weight(weights.call, expected.call);
    check_instruction_weight(weights.call_indirect, expected.call_indirect);
    check_instruction_weight(
        weights.call_indirect_per_param,
        expected.call_indirect_per_param,
    );
    check_instruction_weight(weights.call_per_local, expected.call_per_local);
    check_instruction_weight(weights.local_get, expected.local_get);
    check_instruction_weight(weights.local_set, expected.local_set);
    check_instruction_weight(weights.local_tee, expected.local_tee);
    check_instruction_weight(weights.global_get, expected.global_get);
    check_instruction_weight(weights.global_set, expected.global_set);
    check_instruction_weight(weights.memory_current, expected.memory_current);
    check_instruction_weight(weights.i64clz, expected.i64clz);
    check_instruction_weight(weights.i32clz, expected.i32clz);
    check_instruction_weight(weights.i64ctz, expected.i64ctz);
    check_instruction_weight(weights.i32ctz, expected.i32ctz);
    check_instruction_weight(weights.i64popcnt, expected.i64popcnt);
    check_instruction_weight(weights.i32popcnt, expected.i32popcnt);
    check_instruction_weight(weights.i64eqz, expected.i64eqz);
    check_instruction_weight(weights.i32eqz, expected.i32eqz);
    check_instruction_weight(weights.i32extend8s, expected.i32extend8s);
    check_instruction_weight(weights.i32extend16s, expected.i32extend16s);
    check_instruction_weight(weights.i64extend8s, expected.i64extend8s);
    check_instruction_weight(weights.i64extend16s, expected.i64extend16s);
    check_instruction_weight(weights.i64extend32s, expected.i64extend32s);
    check_instruction_weight(weights.i64extendsi32, expected.i64extendsi32);
    check_instruction_weight(weights.i64extendui32, expected.i64extendui32);
    check_instruction_weight(weights.i32wrapi64, expected.i32wrapi64);
    check_instruction_weight(weights.i64eq, expected.i64eq);
    check_instruction_weight(weights.i32eq, expected.i32eq);
    check_instruction_weight(weights.i64ne, expected.i64ne);
    check_instruction_weight(weights.i32ne, expected.i32ne);
    check_instruction_weight(weights.i64lts, expected.i64lts);
    check_instruction_weight(weights.i32lts, expected.i32lts);
    check_instruction_weight(weights.i64ltu, expected.i64ltu);
    check_instruction_weight(weights.i32ltu, expected.i32ltu);
    check_instruction_weight(weights.i64gts, expected.i64gts);
    check_instruction_weight(weights.i32gts, expected.i32gts);
    check_instruction_weight(weights.i64gtu, expected.i64gtu);
    check_instruction_weight(weights.i32gtu, expected.i32gtu);
    check_instruction_weight(weights.i64les, expected.i64les);
    check_instruction_weight(weights.i32les, expected.i32les);
    check_instruction_weight(weights.i64leu, expected.i64leu);
    check_instruction_weight(weights.i32leu, expected.i32leu);
    check_instruction_weight(weights.i64ges, expected.i64ges);
    check_instruction_weight(weights.i32ges, expected.i32ges);
    check_instruction_weight(weights.i64geu, expected.i64geu);
    check_instruction_weight(weights.i32geu, expected.i32geu);
    check_instruction_weight(weights.i64add, expected.i64add);
    check_instruction_weight(weights.i32add, expected.i32add);
    check_instruction_weight(weights.i64sub, expected.i64sub);
    check_instruction_weight(weights.i32sub, expected.i32sub);
    check_instruction_weight(weights.i64mul, expected.i64mul);
    check_instruction_weight(weights.i32mul, expected.i32mul);
    check_instruction_weight(weights.i64divs, expected.i64divs);
    check_instruction_weight(weights.i32divs, expected.i32divs);
    check_instruction_weight(weights.i64divu, expected.i64divu);
    check_instruction_weight(weights.i32divu, expected.i32divu);
    check_instruction_weight(weights.i64rems, expected.i64rems);
    check_instruction_weight(weights.i32rems, expected.i32rems);
    check_instruction_weight(weights.i64remu, expected.i64remu);
    check_instruction_weight(weights.i32remu, expected.i32remu);
    check_instruction_weight(weights.i64and, expected.i64and);
    check_instruction_weight(weights.i32and, expected.i32and);
    check_instruction_weight(weights.i64or, expected.i64or);
    check_instruction_weight(weights.i32or, expected.i32or);
    check_instruction_weight(weights.i64xor, expected.i64xor);
    check_instruction_weight(weights.i32xor, expected.i32xor);
    check_instruction_weight(weights.i64shl, expected.i64shl);
    check_instruction_weight(weights.i32shl, expected.i32shl);
    check_instruction_weight(weights.i64shrs, expected.i64shrs);
    check_instruction_weight(weights.i32shrs, expected.i32shrs);
    check_instruction_weight(weights.i64shru, expected.i64shru);
    check_instruction_weight(weights.i32shru, expected.i32shru);
    check_instruction_weight(weights.i64rotl, expected.i64rotl);
    check_instruction_weight(weights.i32rotl, expected.i32rotl);
    check_instruction_weight(weights.i64rotr, expected.i64rotr);
    check_instruction_weight(weights.i32rotr, expected.i32rotr);
}

/// Check that the lazy-pages costs are within the expected range
pub fn check_lazy_pages_costs(
    lazy_pages_costs: LazyPagesCosts,
    expected_lazy_pages_costs: LazyPagesCosts,
) {
    check_pages_weight(
        lazy_pages_costs.signal_read.cost_for_one(),
        expected_lazy_pages_costs.signal_read.cost_for_one(),
    );
    check_pages_weight(
        lazy_pages_costs.signal_write.cost_for_one(),
        expected_lazy_pages_costs.signal_write.cost_for_one(),
    );
    check_pages_weight(
        lazy_pages_costs.signal_write_after_read.cost_for_one(),
        expected_lazy_pages_costs
            .signal_write_after_read
            .cost_for_one(),
    );
    check_pages_weight(
        lazy_pages_costs.host_func_read.cost_for_one(),
        expected_lazy_pages_costs.host_func_read.cost_for_one(),
    );
    check_pages_weight(
        lazy_pages_costs.host_func_write.cost_for_one(),
        expected_lazy_pages_costs.host_func_write.cost_for_one(),
    );
    check_pages_weight(
        lazy_pages_costs.host_func_write_after_read.cost_for_one(),
        expected_lazy_pages_costs
            .host_func_write_after_read
            .cost_for_one(),
    );
    check_pages_weight(
<<<<<<< HEAD
        weights.load_page_data.one(),
        expected_page_costs.load_page_data.one(),
    );
    check_pages_weight(
        weights.upload_page_data.one(),
        expected_page_costs.upload_page_data.one(),
    );
    check_pages_weight(
        weights.static_page.one(),
        expected_page_costs.static_page.one(),
    );
    check_pages_weight(weights.mem_grow, expected_page_costs.mem_grow);
    check_pages_weight(
        weights.parachain_load_heuristic.one(),
        expected_page_costs.parachain_load_heuristic.one(),
    );

    check_pages_weight(
        lazy_pages_weights.signal_read.one(),
        expected_lazy_pages_weights.signal_read.one(),
    );
    check_pages_weight(
        lazy_pages_weights.signal_write.one(),
        expected_lazy_pages_weights.signal_write.one(),
    );
    check_pages_weight(
        lazy_pages_weights.signal_write_after_read.one(),
        expected_lazy_pages_weights.signal_write_after_read.one(),
    );
    check_pages_weight(
        lazy_pages_weights.host_func_read.one(),
        expected_lazy_pages_weights.host_func_read.one(),
    );
    check_pages_weight(
        lazy_pages_weights.host_func_write.one(),
        expected_lazy_pages_weights.host_func_write.one(),
    );
    check_pages_weight(
        lazy_pages_weights.host_func_write_after_read.one(),
        expected_lazy_pages_weights.host_func_write_after_read.one(),
    );
    check_pages_weight(
        lazy_pages_weights.load_page_storage_data.one(),
        expected_lazy_pages_weights.load_page_storage_data.one(),
=======
        lazy_pages_costs.load_page_storage_data.cost_for_one(),
        expected_lazy_pages_costs
            .load_page_storage_data
            .cost_for_one(),
>>>>>>> 6061bdf1
    );
}<|MERGE_RESOLUTION|>--- conflicted
+++ resolved
@@ -157,56 +157,9 @@
             .cost_for_one(),
     );
     check_pages_weight(
-<<<<<<< HEAD
-        weights.load_page_data.one(),
-        expected_page_costs.load_page_data.one(),
-    );
-    check_pages_weight(
-        weights.upload_page_data.one(),
-        expected_page_costs.upload_page_data.one(),
-    );
-    check_pages_weight(
-        weights.static_page.one(),
-        expected_page_costs.static_page.one(),
-    );
-    check_pages_weight(weights.mem_grow, expected_page_costs.mem_grow);
-    check_pages_weight(
-        weights.parachain_load_heuristic.one(),
-        expected_page_costs.parachain_load_heuristic.one(),
-    );
-
-    check_pages_weight(
-        lazy_pages_weights.signal_read.one(),
-        expected_lazy_pages_weights.signal_read.one(),
-    );
-    check_pages_weight(
-        lazy_pages_weights.signal_write.one(),
-        expected_lazy_pages_weights.signal_write.one(),
-    );
-    check_pages_weight(
-        lazy_pages_weights.signal_write_after_read.one(),
-        expected_lazy_pages_weights.signal_write_after_read.one(),
-    );
-    check_pages_weight(
-        lazy_pages_weights.host_func_read.one(),
-        expected_lazy_pages_weights.host_func_read.one(),
-    );
-    check_pages_weight(
-        lazy_pages_weights.host_func_write.one(),
-        expected_lazy_pages_weights.host_func_write.one(),
-    );
-    check_pages_weight(
-        lazy_pages_weights.host_func_write_after_read.one(),
-        expected_lazy_pages_weights.host_func_write_after_read.one(),
-    );
-    check_pages_weight(
-        lazy_pages_weights.load_page_storage_data.one(),
-        expected_lazy_pages_weights.load_page_storage_data.one(),
-=======
         lazy_pages_costs.load_page_storage_data.cost_for_one(),
         expected_lazy_pages_costs
             .load_page_storage_data
             .cost_for_one(),
->>>>>>> 6061bdf1
     );
 }