--- conflicted
+++ resolved
@@ -33,14 +33,12 @@
 /// The amount of blocks for processing resume session represented as a factor of hours.
 pub const RESUME_SESSION_DURATION_HOUR_FACTOR: BlockNumber = 1;
 
-<<<<<<< HEAD
+/// Address of bank account represented as 32 bytes.
+pub const BANK_ADDRESS: [u8; 32] = *b"gearbankgearbankgearbankgearbank";
+
 /// The free of charge period of rent represented as a factor of months.
 pub const RENT_FREE_PERIOD_MONTH_FACTOR: BlockNumber = 6;
 
 /// The amount of blocks on which tasks of pausing program shifted
 /// in a case of disabled program rent logic, represented as a factor of weeks.
-pub const RENT_DISABLED_DELTA_WEEK_FACTOR: BlockNumber = 1;
-=======
-/// Address of bank account represented as 32 bytes.
-pub const BANK_ADDRESS: [u8; 32] = *b"gearbankgearbankgearbankgearbank";
->>>>>>> 0677deae
+pub const RENT_DISABLED_DELTA_WEEK_FACTOR: BlockNumber = 1;