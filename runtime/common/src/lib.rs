--- conflicted
+++ resolved
@@ -46,27 +46,6 @@
     type Balance = Balance;
 }
 
-<<<<<<< HEAD
-parameter_types! {
-    pub const GasLimitMaxPercentage: Percent = Percent::from_percent(75);
-    pub BlockGasLimit: u64 = GasLimitMaxPercentage::get() * BlockWeights::get().max_block.ref_time();
-
-    pub const TransactionByteFee: Balance = 1;
-    pub const QueueLengthStep: u128 = 10;
-    pub const OperationalFeeMultiplier: u8 = 5;
-
-    pub const ReserveThreshold: u32 = 1;
-    pub const WaitlistCost: u64 = 100;
-    pub const MailboxCost: u64 = 100;
-
-    pub const OutgoingLimit: u32 = 1024;
-    pub const MailboxThreshold: u64 = 3000;
-
-    pub const PerByteCost: u64 = 100;
-}
-
-=======
->>>>>>> 4abadd2b
 pub type NegativeImbalance<T> = <pallet_balances::Pallet<T> as Currency<
     <T as frame_system::Config>::AccountId,
 >>::NegativeImbalance;
