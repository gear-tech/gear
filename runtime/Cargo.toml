[package]
name = "gear-runtime"
version = "0.1.0"
authors = ["Gear Technologies"]
edition = "2018"
license = "GPL-3.0"
homepage = "https://gear-tech.io"
repository = "https://github.com/gear-tech/gear"

[package.metadata.docs.rs]
targets = ["x86_64-unknown-linux-gnu"]

[dev-dependencies]
wabt = "0.10.0"
env_logger = "0.9.0"
<<<<<<< HEAD
sp-io = { version = "4.0.0-dev", default-features = false, git = "https://github.com/ukint-vs/substrate.git" }
=======
sp-io = { version = "4.0.0-dev", default-features = false, git = "https://github.com/gear-tech/substrate.git" }
>>>>>>> a0a2c283

[dependencies]
codec = { package = "parity-scale-codec", version = "2", default-features = false, features = ["derive"] }
scale-info = { version = "1.0", default-features = false, features = ["derive"] }
serde = { version = "1.0.101", optional = true, features = ["derive"] }
primitive-types = { version = "0.10.1", default-features = false, features = ["scale-info"] }

# Substrate deps
<<<<<<< HEAD
frame-support = { version = "4.0.0-dev", default-features = false, git = "https://github.com/ukint-vs/substrate.git" }
frame-system = { version = "4.0.0-dev", default-features = false, git = "https://github.com/ukint-vs/substrate.git" }
frame-executive = { version = "4.0.0-dev", default-features = false, git = "https://github.com/ukint-vs/substrate.git" }
pallet-aura = { version = "4.0.0-dev", default-features = false, git = "https://github.com/ukint-vs/substrate.git" }
pallet-authorship = { version = "4.0.0-dev", default-features = false, git = "https://github.com/ukint-vs/substrate.git" }
pallet-balances = { version = "4.0.0-dev", default-features = false, git = "https://github.com/ukint-vs/substrate.git" }
pallet-grandpa = { version = "4.0.0-dev", default-features = false, git = "https://github.com/ukint-vs/substrate.git" }
pallet-randomness-collective-flip = { version = "4.0.0-dev", default-features = false, git = "https://github.com/ukint-vs/substrate.git" }
pallet-sudo = { version = "4.0.0-dev", default-features = false, git = "https://github.com/ukint-vs/substrate.git" }
pallet-timestamp = { version = "4.0.0-dev", default-features = false, git = "https://github.com/ukint-vs/substrate.git" }
pallet-transaction-payment = { version = "4.0.0-dev", default-features = false, git = "https://github.com/ukint-vs/substrate.git" }
pallet-utility = { version = "4.0.0-dev", default-features = false, git = "https://github.com/ukint-vs/substrate.git" }
sp-api = { version = "4.0.0-dev", default-features = false, git = "https://github.com/ukint-vs/substrate.git" }
sp-block-builder = { git = "https://github.com/ukint-vs/substrate.git", default-features = false, version = "4.0.0-dev" }
sp-consensus-aura = { version = "0.10.0-dev", default-features = false, git = "https://github.com/ukint-vs/substrate.git" }
sp-core = { version = "4.0.0-dev", default-features = false, git = "https://github.com/ukint-vs/substrate.git" }
sp-inherents = { git = "https://github.com/ukint-vs/substrate.git", default-features = false, version = "4.0.0-dev" }
sp-offchain = { version = "4.0.0-dev", default-features = false, git = "https://github.com/ukint-vs/substrate.git" }
sp-runtime = { version = "4.0.0-dev", default-features = false, git = "https://github.com/ukint-vs/substrate.git" }
sp-session = { version = "4.0.0-dev", default-features = false, git = "https://github.com/ukint-vs/substrate.git" }
sp-std = { version = "4.0.0-dev", default-features = false, git = "https://github.com/ukint-vs/substrate.git" }
sp-transaction-pool = { version = "4.0.0-dev", default-features = false, git = "https://github.com/ukint-vs/substrate.git" }
sp-version = { version = "4.0.0-dev", default-features = false, git = "https://github.com/ukint-vs/substrate.git" }

# Used for the node template's RPCs
frame-system-rpc-runtime-api = { version = "4.0.0-dev", default-features = false, git = "https://github.com/ukint-vs/substrate.git" }
pallet-transaction-payment-rpc-runtime-api = { version = "4.0.0-dev", default-features = false, git = "https://github.com/ukint-vs/substrate.git" }

# Used for runtime benchmarking
frame-benchmarking = { version = "4.0.0-dev", default-features = false, git = "https://github.com/ukint-vs/substrate.git", optional = true }
frame-system-benchmarking = { version = "4.0.0-dev", default-features = false, git = "https://github.com/ukint-vs/substrate.git", optional = true }
=======
frame-support = { version = "4.0.0-dev", default-features = false, git = "https://github.com/gear-tech/substrate.git" }
frame-system = { version = "4.0.0-dev", default-features = false, git = "https://github.com/gear-tech/substrate.git" }
frame-executive = { version = "4.0.0-dev", default-features = false, git = "https://github.com/gear-tech/substrate.git" }
pallet-aura = { version = "4.0.0-dev", default-features = false, git = "https://github.com/gear-tech/substrate.git" }
pallet-authorship = { version = "4.0.0-dev", default-features = false, git = "https://github.com/gear-tech/substrate.git" }
pallet-balances = { version = "4.0.0-dev", default-features = false, git = "https://github.com/gear-tech/substrate.git" }
pallet-grandpa = { version = "4.0.0-dev", default-features = false, git = "https://github.com/gear-tech/substrate.git" }
pallet-randomness-collective-flip = { version = "4.0.0-dev", default-features = false, git = "https://github.com/gear-tech/substrate.git" }
pallet-sudo = { version = "4.0.0-dev", default-features = false, git = "https://github.com/gear-tech/substrate.git" }
pallet-timestamp = { version = "4.0.0-dev", default-features = false, git = "https://github.com/gear-tech/substrate.git" }
pallet-transaction-payment = { version = "4.0.0-dev", default-features = false, git = "https://github.com/gear-tech/substrate.git" }
pallet-utility = { version = "4.0.0-dev", default-features = false, git = "https://github.com/gear-tech/substrate.git" }
sp-api = { version = "4.0.0-dev", default-features = false, git = "https://github.com/gear-tech/substrate.git" }
sp-block-builder = { git = "https://github.com/gear-tech/substrate.git", default-features = false, version = "4.0.0-dev" }
sp-consensus-aura = { version = "0.10.0-dev", default-features = false, git = "https://github.com/gear-tech/substrate.git" }
sp-core = { version = "4.0.0-dev", default-features = false, git = "https://github.com/gear-tech/substrate.git" }
sp-inherents = { git = "https://github.com/gear-tech/substrate.git", default-features = false, version = "4.0.0-dev" }
sp-offchain = { version = "4.0.0-dev", default-features = false, git = "https://github.com/gear-tech/substrate.git" }
sp-runtime = { version = "4.0.0-dev", default-features = false, git = "https://github.com/gear-tech/substrate.git" }
sp-session = { version = "4.0.0-dev", default-features = false, git = "https://github.com/gear-tech/substrate.git" }
sp-std = { version = "4.0.0-dev", default-features = false, git = "https://github.com/gear-tech/substrate.git" }
sp-transaction-pool = { version = "4.0.0-dev", default-features = false, git = "https://github.com/gear-tech/substrate.git" }
sp-version = { version = "4.0.0-dev", default-features = false, git = "https://github.com/gear-tech/substrate.git" }

# Used for the node template's RPCs
frame-system-rpc-runtime-api = { version = "4.0.0-dev", default-features = false, git = "https://github.com/gear-tech/substrate.git" }
pallet-transaction-payment-rpc-runtime-api = { version = "4.0.0-dev", default-features = false, git = "https://github.com/gear-tech/substrate.git" }

# Used for runtime benchmarking
frame-benchmarking = { version = "4.0.0-dev", default-features = false, git = "https://github.com/gear-tech/substrate.git", optional = true }
frame-system-benchmarking = { version = "4.0.0-dev", default-features = false, git = "https://github.com/gear-tech/substrate.git", optional = true }
>>>>>>> a0a2c283
hex-literal = { version = "0.3.3", optional = true }

# Internal deps
pallet-gear = { version = "2.0.0", default-features = false, path = "../pallets/gear" }
gear-rpc-runtime-api = { version = "2.0.0", default-features = false, path = "../pallets/gear/rpc/runtime-api" }

[build-dependencies]
substrate-wasm-builder = { version = "5.0.0-dev", git = "https://github.com/gear-tech/substrate.git" }

[features]
default = ["std"]
std = [
	"codec/std",
	"frame-executive/std",
	"frame-support/std",
	"frame-system/std",
	"frame-system-rpc-runtime-api/std",
	"pallet-aura/std",
	"pallet-authorship/std",
	"pallet-balances/std",
	"pallet-gear/std",
	"pallet-grandpa/std",
	"pallet-randomness-collective-flip/std",
	"pallet-sudo/std",
	"pallet-timestamp/std",
	"pallet-transaction-payment/std",
	"pallet-transaction-payment-rpc-runtime-api/std",
	"pallet-utility/std",
	"primitive-types/std",
	"scale-info/std",
	"serde",
	"sp-api/std",
	"sp-block-builder/std",
	"sp-consensus-aura/std",
	"sp-core/std",
	"sp-inherents/std",
	"sp-offchain/std",
	"sp-runtime/std",
	"sp-session/std",
	"sp-std/std",
	"sp-transaction-pool/std",
	"sp-version/std",
]
runtime-benchmarks = [
	"frame-benchmarking",
	"frame-support/runtime-benchmarks",
	"frame-system/runtime-benchmarks",
	"frame-system-benchmarking",
	"hex-literal",
	"pallet-balances/runtime-benchmarks",
	"pallet-timestamp/runtime-benchmarks",
	"pallet-gear/runtime-benchmarks",
	"sp-runtime/runtime-benchmarks",
]<|MERGE_RESOLUTION|>--- conflicted
+++ resolved
@@ -13,11 +13,7 @@
 [dev-dependencies]
 wabt = "0.10.0"
 env_logger = "0.9.0"
-<<<<<<< HEAD
-sp-io = { version = "4.0.0-dev", default-features = false, git = "https://github.com/ukint-vs/substrate.git" }
-=======
 sp-io = { version = "4.0.0-dev", default-features = false, git = "https://github.com/gear-tech/substrate.git" }
->>>>>>> a0a2c283
 
 [dependencies]
 codec = { package = "parity-scale-codec", version = "2", default-features = false, features = ["derive"] }
@@ -26,39 +22,6 @@
 primitive-types = { version = "0.10.1", default-features = false, features = ["scale-info"] }
 
 # Substrate deps
-<<<<<<< HEAD
-frame-support = { version = "4.0.0-dev", default-features = false, git = "https://github.com/ukint-vs/substrate.git" }
-frame-system = { version = "4.0.0-dev", default-features = false, git = "https://github.com/ukint-vs/substrate.git" }
-frame-executive = { version = "4.0.0-dev", default-features = false, git = "https://github.com/ukint-vs/substrate.git" }
-pallet-aura = { version = "4.0.0-dev", default-features = false, git = "https://github.com/ukint-vs/substrate.git" }
-pallet-authorship = { version = "4.0.0-dev", default-features = false, git = "https://github.com/ukint-vs/substrate.git" }
-pallet-balances = { version = "4.0.0-dev", default-features = false, git = "https://github.com/ukint-vs/substrate.git" }
-pallet-grandpa = { version = "4.0.0-dev", default-features = false, git = "https://github.com/ukint-vs/substrate.git" }
-pallet-randomness-collective-flip = { version = "4.0.0-dev", default-features = false, git = "https://github.com/ukint-vs/substrate.git" }
-pallet-sudo = { version = "4.0.0-dev", default-features = false, git = "https://github.com/ukint-vs/substrate.git" }
-pallet-timestamp = { version = "4.0.0-dev", default-features = false, git = "https://github.com/ukint-vs/substrate.git" }
-pallet-transaction-payment = { version = "4.0.0-dev", default-features = false, git = "https://github.com/ukint-vs/substrate.git" }
-pallet-utility = { version = "4.0.0-dev", default-features = false, git = "https://github.com/ukint-vs/substrate.git" }
-sp-api = { version = "4.0.0-dev", default-features = false, git = "https://github.com/ukint-vs/substrate.git" }
-sp-block-builder = { git = "https://github.com/ukint-vs/substrate.git", default-features = false, version = "4.0.0-dev" }
-sp-consensus-aura = { version = "0.10.0-dev", default-features = false, git = "https://github.com/ukint-vs/substrate.git" }
-sp-core = { version = "4.0.0-dev", default-features = false, git = "https://github.com/ukint-vs/substrate.git" }
-sp-inherents = { git = "https://github.com/ukint-vs/substrate.git", default-features = false, version = "4.0.0-dev" }
-sp-offchain = { version = "4.0.0-dev", default-features = false, git = "https://github.com/ukint-vs/substrate.git" }
-sp-runtime = { version = "4.0.0-dev", default-features = false, git = "https://github.com/ukint-vs/substrate.git" }
-sp-session = { version = "4.0.0-dev", default-features = false, git = "https://github.com/ukint-vs/substrate.git" }
-sp-std = { version = "4.0.0-dev", default-features = false, git = "https://github.com/ukint-vs/substrate.git" }
-sp-transaction-pool = { version = "4.0.0-dev", default-features = false, git = "https://github.com/ukint-vs/substrate.git" }
-sp-version = { version = "4.0.0-dev", default-features = false, git = "https://github.com/ukint-vs/substrate.git" }
-
-# Used for the node template's RPCs
-frame-system-rpc-runtime-api = { version = "4.0.0-dev", default-features = false, git = "https://github.com/ukint-vs/substrate.git" }
-pallet-transaction-payment-rpc-runtime-api = { version = "4.0.0-dev", default-features = false, git = "https://github.com/ukint-vs/substrate.git" }
-
-# Used for runtime benchmarking
-frame-benchmarking = { version = "4.0.0-dev", default-features = false, git = "https://github.com/ukint-vs/substrate.git", optional = true }
-frame-system-benchmarking = { version = "4.0.0-dev", default-features = false, git = "https://github.com/ukint-vs/substrate.git", optional = true }
-=======
 frame-support = { version = "4.0.0-dev", default-features = false, git = "https://github.com/gear-tech/substrate.git" }
 frame-system = { version = "4.0.0-dev", default-features = false, git = "https://github.com/gear-tech/substrate.git" }
 frame-executive = { version = "4.0.0-dev", default-features = false, git = "https://github.com/gear-tech/substrate.git" }
@@ -90,7 +53,6 @@
 # Used for runtime benchmarking
 frame-benchmarking = { version = "4.0.0-dev", default-features = false, git = "https://github.com/gear-tech/substrate.git", optional = true }
 frame-system-benchmarking = { version = "4.0.0-dev", default-features = false, git = "https://github.com/gear-tech/substrate.git", optional = true }
->>>>>>> a0a2c283
 hex-literal = { version = "0.3.3", optional = true }
 
 # Internal deps
