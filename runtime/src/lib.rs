--- conflicted
+++ resolved
@@ -123,11 +123,7 @@
     // The version of the runtime specification. A full node will not attempt to use its native
     //   runtime in substitute for the on-chain Wasm runtime unless all of `spec_name`,
     //   `spec_version`, and `authoring_version` are the same between Wasm and native.
-<<<<<<< HEAD
-    spec_version: 1150,
-=======
-    spec_version: 1180,
->>>>>>> 99b7b7e1
+    spec_version: 1190,
     impl_version: 1,
     apis: RUNTIME_API_VERSIONS,
     transaction_version: 1,
