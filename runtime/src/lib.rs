// This file is part of Gear.

// Copyright (C) 2021 Gear Technologies Inc.
// SPDX-License-Identifier: GPL-3.0-or-later WITH Classpath-exception-2.0

// This program is free software: you can redistribute it and/or modify
// it under the terms of the GNU General Public License as published by
// the Free Software Foundation, either version 3 of the License, or
// (at your option) any later version.

// This program is distributed in the hope that it will be useful,
// but WITHOUT ANY WARRANTY; without even the implied warranty of
// MERCHANTABILITY or FITNESS FOR A PARTICULAR PURPOSE. See the
// GNU General Public License for more details.

// You should have received a copy of the GNU General Public License
// along with this program. If not, see <https://www.gnu.org/licenses/>.

#![cfg_attr(not(feature = "std"), no_std)]
// `construct_runtime!` does a lot of recursion and requires us to increase the limit to 256.
#![recursion_limit = "256"]

// Make the WASM binary available.
#[cfg(feature = "std")]
include!(concat!(env!("OUT_DIR"), "/wasm_binary.rs"));

use pallet_grandpa::{
    fg_primitives, AuthorityId as GrandpaId, AuthorityList as GrandpaAuthorityList,
};
use sp_api::impl_runtime_apis;
use sp_consensus_aura::sr25519::AuthorityId as AuraId;
use sp_core::{crypto::KeyTypeId, OpaqueMetadata};
use sp_runtime::{
    create_runtime_str, generic, impl_opaque_keys,
    traits::{AccountIdLookup, BlakeTwo256, Block as BlockT, IdentifyAccount, NumberFor, Verify},
    transaction_validity::{TransactionSource, TransactionValidity},
    ApplyExtrinsicResult, MultiSignature, Perbill, Percent,
};
use sp_std::prelude::*;
#[cfg(feature = "std")]
use sp_version::NativeVersion;
use sp_version::RuntimeVersion;

pub use pallet_gear::manager::{ExtManager, HandleKind};

// A few exports that help ease life for downstream crates.
pub use frame_support::{
    construct_runtime, parameter_types,
    traits::{
        ConstU128, ConstU32, ConstU64, ConstU8, FindAuthor, KeyOwnerProofSystem, Randomness,
        StorageInfo,
    },
    weights::{
        constants::{BlockExecutionWeight, ExtrinsicBaseWeight, RocksDbWeight, WEIGHT_PER_SECOND},
        IdentityFee, Weight,
    },
    StorageValue,
};
pub use pallet_balances::Call as BalancesCall;
pub use pallet_timestamp::Call as TimestampCall;
use pallet_transaction_payment::CurrencyAdapter;
use primitive_types::H256;
#[cfg(any(feature = "std", test))]
pub use sp_runtime::BuildStorage;

#[cfg(feature = "debug-mode")]
pub use pallet_gear_debug;
pub use {pallet_gas, pallet_gear, pallet_usage};

/// An index to a block.
pub type BlockNumber = u32;

/// Alias to 512-bit hash when used in the context of a transaction signature on the chain.
pub type Signature = MultiSignature;

/// Some way of identifying an account on the chain. We intentionally make it equivalent
/// to the public key of our transaction signing scheme.
pub type AccountId = <<Signature as Verify>::Signer as IdentifyAccount>::AccountId;

/// The type for looking up accounts. We don't expect more than 4 billion of them, but you
/// never know...
pub type AccountIndex = u32;

/// Balance of an account.
pub type Balance = u128;

/// Index of a transaction in the chain.
pub type Index = u32;

/// A hash of some data used by the chain.
pub type Hash = H256;

/// Digest item type.
pub type DigestItem = generic::DigestItem;

/// Opaque types. These are used by the CLI to instantiate machinery that don't need to know
/// the specifics of the runtime. They can then be made to be agnostic over specific formats
/// of data like extrinsics, allowing for them to continue syncing the network through upgrades
/// to even the core data structures.
pub mod opaque {
    use super::*;

    pub use sp_runtime::OpaqueExtrinsic as UncheckedExtrinsic;

    /// Opaque block header type.
    pub type Header = generic::Header<BlockNumber, BlakeTwo256>;
    /// Opaque block type.
    pub type Block = generic::Block<Header, UncheckedExtrinsic>;
    /// Opaque block identifier type.
    pub type BlockId = generic::BlockId<Block>;

    impl_opaque_keys! {
        pub struct SessionKeys {
            pub aura: Aura,
            pub grandpa: Grandpa,
        }
    }
}

pub const VERSION: RuntimeVersion = RuntimeVersion {
    spec_name: create_runtime_str!("gear-node"),
    impl_name: create_runtime_str!("gear-node"),
    authoring_version: 1,
    // The version of the runtime specification. A full node will not attempt to use its native
    //   runtime in substitute for the on-chain Wasm runtime unless all of `spec_name`,
    //   `spec_version`, and `authoring_version` are the same between Wasm and native.
<<<<<<< HEAD
    spec_version: 270,
=======
    spec_version: 260,
>>>>>>> 2477fd05
    impl_version: 1,
    apis: RUNTIME_API_VERSIONS,
    transaction_version: 1,
    state_version: 1,
};

/// This determines the average expected block time that we are targeting.
/// Blocks will be produced at a minimum duration defined by `SLOT_DURATION`.
/// `SLOT_DURATION` is picked up by `pallet_timestamp` which is in turn picked
/// up by `pallet_aura` to implement `fn slot_duration()`.
///
/// Change this to adjust the block time.
pub const MILLISECS_PER_BLOCK: u64 = 1000;

// NOTE: Currently it is not possible to change the slot duration after the chain has started.
//       Attempting to do so will brick block production.
pub const SLOT_DURATION: u64 = MILLISECS_PER_BLOCK;

// Time is measured by number of blocks.
pub const MINUTES: BlockNumber = 60_000 / (MILLISECS_PER_BLOCK as BlockNumber);
pub const HOURS: BlockNumber = MINUTES * 60;
pub const DAYS: BlockNumber = HOURS * 24;

/// The version information used to identify this runtime when compiled natively.
#[cfg(feature = "std")]
pub fn native_version() -> NativeVersion {
    NativeVersion {
        runtime_version: VERSION,
        can_author_with: Default::default(),
    }
}

// Extrinsics with DispatchClass::Normal only account for user messages
// TODO: consider making the normal extrinsics share adjustable in runtime
const NORMAL_DISPATCH_RATIO: Perbill = Perbill::from_percent(25);

parameter_types! {
    pub const Version: RuntimeVersion = VERSION;
    pub const BlockHashCount: BlockNumber = 2400;
    /// We allow for 1/3 of a second of compute with a 2 second average block time.
    pub BlockWeights: frame_system::limits::BlockWeights = frame_system::limits::BlockWeights
        ::with_sensible_defaults(WEIGHT_PER_SECOND / 3, NORMAL_DISPATCH_RATIO);
    pub BlockLength: frame_system::limits::BlockLength = frame_system::limits::BlockLength
        ::max_with_normal_ratio(5 * 1024 * 1024, NORMAL_DISPATCH_RATIO);
    pub const SS58Prefix: u8 = 42;
}

// Configure FRAME pallets to include in runtime.

impl frame_system::Config for Runtime {
    /// The basic call filter to use in dispatchable.
    type BaseCallFilter = frame_support::traits::Everything;
    /// Block & extrinsics weights: base values and limits.
    type BlockWeights = BlockWeights;
    /// The maximum length of a block (in bytes).
    type BlockLength = BlockLength;
    /// The identifier used to distinguish between accounts.
    type AccountId = AccountId;
    /// The aggregated dispatch type that is available for extrinsics.
    type Call = Call;
    /// The lookup mechanism to get account ID from whatever is passed in dispatchers.
    type Lookup = AccountIdLookup<AccountId, ()>;
    /// The index type for storing how many extrinsics an account has signed.
    type Index = Index;
    /// The index type for blocks.
    type BlockNumber = BlockNumber;
    /// The type for hashing blocks and tries.
    type Hash = Hash;
    /// The hashing algorithm used.
    type Hashing = BlakeTwo256;
    /// The header type.
    type Header = generic::Header<BlockNumber, BlakeTwo256>;
    /// The ubiquitous event type.
    type Event = Event;
    /// The ubiquitous origin type.
    type Origin = Origin;
    /// Maximum number of block number to block hash mappings to keep (oldest pruned first).
    type BlockHashCount = BlockHashCount;
    /// The weight of database operations that the runtime can invoke.
    type DbWeight = RocksDbWeight;
    /// Version of the runtime.
    type Version = Version;
    /// Converts a module to the index of the module in `construct_runtime!`.
    ///
    /// This type is being generated by `construct_runtime!`.
    type PalletInfo = PalletInfo;
    /// What to do if a new account is created.
    type OnNewAccount = ();
    /// What to do if an account is fully reaped from the system.
    type OnKilledAccount = ();
    /// The data to be stored in an account.
    type AccountData = pallet_balances::AccountData<Balance>;
    /// Weight information for the extrinsics of this pallet.
    type SystemWeightInfo = ();
    /// This is used as an identifier of the chain. 42 is the generic substrate prefix.
    type SS58Prefix = SS58Prefix;
    /// The set code logic, just the default since we're not a parachain.
    type OnSetCode = ();
    type MaxConsumers = frame_support::traits::ConstU32<16>;
}

impl pallet_randomness_collective_flip::Config for Runtime {}

impl pallet_aura::Config for Runtime {
    type AuthorityId = AuraId;
    type DisabledValidators = ();
    type MaxAuthorities = ConstU32<32>;
}

impl pallet_grandpa::Config for Runtime {
    type Event = Event;
    type Call = Call;

    type KeyOwnerProofSystem = ();

    type KeyOwnerProof =
        <Self::KeyOwnerProofSystem as KeyOwnerProofSystem<(KeyTypeId, GrandpaId)>>::Proof;

    type KeyOwnerIdentification = <Self::KeyOwnerProofSystem as KeyOwnerProofSystem<(
        KeyTypeId,
        GrandpaId,
    )>>::IdentificationTuple;

    type HandleEquivocation = ();

    type WeightInfo = ();
    type MaxAuthorities = ConstU32<32>;
}

impl pallet_authorship::Config for Runtime {
    type FindAuthor = AuraAccountAdapter;
    type UncleGenerations = ();
    type FilterUncle = ();
    type EventHandler = ();
}

pub struct AuraAccountAdapter;

impl FindAuthor<AccountId> for AuraAccountAdapter {
    fn find_author<'a, I>(digests: I) -> Option<AccountId>
    where
        I: 'a + IntoIterator<Item = (sp_runtime::ConsensusEngineId, &'a [u8])>,
    {
        pallet_aura::AuraAuthorId::<Runtime>::find_author(digests)
            .and_then(|k| AccountId::try_from(k.as_ref()).ok())
    }
}

parameter_types! {
    pub const MinimumPeriod: u64 = SLOT_DURATION / 2;
}

impl pallet_timestamp::Config for Runtime {
    /// A timestamp: milliseconds since the unix epoch.
    type Moment = u64;
    type OnTimestampSet = Aura;
    type MinimumPeriod = MinimumPeriod;
    type WeightInfo = ();
}

impl pallet_balances::Config for Runtime {
    type MaxLocks = ConstU32<50>;
    type MaxReserves = ();
    type ReserveIdentifier = [u8; 8];
    /// The type for recording an account's balance.
    type Balance = Balance;
    /// The ubiquitous event type.
    type Event = Event;
    type DustRemoval = ();
    type ExistentialDeposit = ConstU128<500>;
    type AccountStore = System;
    type WeightInfo = pallet_balances::weights::SubstrateWeight<Runtime>;
}

parameter_types! {
    pub const TransactionByteFee: Balance = 1;
}

impl pallet_transaction_payment::Config for Runtime {
    type OnChargeTransaction = CurrencyAdapter<Balances, ()>;
    type TransactionByteFee = TransactionByteFee;
    type OperationalFeeMultiplier = ConstU8<5>;
    type WeightToFee = IdentityFee<Balance>;
    type FeeMultiplierUpdate = ();
}

impl pallet_sudo::Config for Runtime {
    type Event = Event;
    type Call = Call;
}

impl pallet_utility::Config for Runtime {
    type Event = Event;
    type Call = Call;
    type WeightInfo = ();
    type PalletsOrigin = OriginCaller;
}

pub struct GasConverter;
impl gear_common::GasPrice for GasConverter {
    type Balance = Balance;
}

parameter_types! {
    pub const GasLimitMaxPercentage: Percent = Percent::from_percent(75);
    pub BlockGasLimit: u64 = GasLimitMaxPercentage::get() * BlockWeights::get().max_block;
    pub const WaitListTraversalInterval: u32 = 10;
    pub const ExpirationDuration: u64 = MILLISECS_PER_BLOCK.saturating_mul(WaitListTraversalInterval::get() as u64);
    pub const ExternalSubmitterRewardFraction: Perbill = Perbill::from_percent(10);
}

impl pallet_gear::Config for Runtime {
    type Event = Event;
    type Currency = Balances;
    type GasPrice = GasConverter;
    type GasHandler = Gas;
    type WeightInfo = pallet_gear::weights::GearWeight<Runtime>;
    type BlockGasLimit = BlockGasLimit;
    type WaitListFeePerBlock = WaitListFeePerBlock;
    type DebugInfo = DebugInfo;
}

#[cfg(feature = "debug-mode")]
impl pallet_gear_debug::Config for Runtime {
    type Event = Event;
    type WeightInfo = pallet_gear_debug::weights::GearSupportWeight<Runtime>;
    type WaitListFeePerBlock = WaitListFeePerBlock;
}

impl pallet_usage::Config for Runtime {
    type Event = Event;
    type PaymentProvider = Gear;
    type WeightInfo = pallet_usage::weights::GearSupportWeight<Runtime>;
    type WaitListTraversalInterval = WaitListTraversalInterval;
    type ExpirationDuration = ExpirationDuration;
    type MaxBatchSize = ConstU32<100>;
    type TrapReplyExistentialGasLimit = ConstU64<6000>;
    type ExternalSubmitterRewardFraction = ExternalSubmitterRewardFraction;
    type WaitListFeePerBlock = ConstU64<1000>;
}

impl pallet_gas::Config for Runtime {}

impl<C> frame_system::offchain::SendTransactionTypes<C> for Runtime
where
    Call: From<C>,
{
    type Extrinsic = UncheckedExtrinsic;
    type OverarchingCall = Call;
}

// Create the runtime by composing the FRAME pallets that were previously configured.
#[cfg(feature = "debug-mode")]
construct_runtime!(
    pub enum Runtime where
        Block = Block,
        NodeBlock = opaque::Block,
        UncheckedExtrinsic = UncheckedExtrinsic
    {
        System: frame_system,
        RandomnessCollectiveFlip: pallet_randomness_collective_flip,
        Timestamp: pallet_timestamp,
        Aura: pallet_aura,
        Grandpa: pallet_grandpa,
        Balances: pallet_balances,
        TransactionPayment: pallet_transaction_payment,
        Sudo: pallet_sudo,
        Utility: pallet_utility,
        Authorship: pallet_authorship,
        Gear: pallet_gear,
        Usage: pallet_usage,
        Gas: pallet_gas,

        // Only available with "debug-mode" feature on
        GearDebug: pallet_gear_debug,
    }
);

#[cfg(not(feature = "debug-mode"))]
construct_runtime!(
    pub enum Runtime where
        Block = Block,
        NodeBlock = opaque::Block,
        UncheckedExtrinsic = UncheckedExtrinsic
    {
        System: frame_system,
        RandomnessCollectiveFlip: pallet_randomness_collective_flip,
        Timestamp: pallet_timestamp,
        Aura: pallet_aura,
        Grandpa: pallet_grandpa,
        Balances: pallet_balances,
        TransactionPayment: pallet_transaction_payment,
        Sudo: pallet_sudo,
        Utility: pallet_utility,
        Authorship: pallet_authorship,
        Gear: pallet_gear,
        Usage: pallet_usage,
        Gas: pallet_gas,
    }
);

/// The address format for describing accounts.
pub type Address = sp_runtime::MultiAddress<AccountId, ()>;
/// Block header type as expected by this runtime.
pub type Header = generic::Header<BlockNumber, BlakeTwo256>;
/// Block type as expected by this runtime.
pub type Block = generic::Block<Header, UncheckedExtrinsic>;
/// The SignedExtension to the basic transaction logic.
pub type SignedExtra = (
    frame_system::CheckNonZeroSender<Runtime>,
    frame_system::CheckSpecVersion<Runtime>,
    frame_system::CheckTxVersion<Runtime>,
    frame_system::CheckGenesis<Runtime>,
    frame_system::CheckEra<Runtime>,
    frame_system::CheckNonce<Runtime>,
    frame_system::CheckWeight<Runtime>,
    pallet_transaction_payment::ChargeTransactionPayment<Runtime>,
);
/// Unchecked extrinsic type as expected by this runtime.
pub type UncheckedExtrinsic = generic::UncheckedExtrinsic<Address, Call, Signature, SignedExtra>;
/// Executive: handles dispatch to the various modules.
pub type Executive = frame_executive::Executive<
    Runtime,
    Block,
    frame_system::ChainContext<Runtime>,
    Runtime,
    AllPalletsWithSystem,
>;

#[cfg(feature = "debug-mode")]
type DebugInfo = GearDebug;
#[cfg(not(feature = "debug-mode"))]
type DebugInfo = ();

impl_runtime_apis! {
    impl sp_api::Core<Block> for Runtime {
        fn version() -> RuntimeVersion {
            VERSION
        }

        fn execute_block(block: Block) {
            Executive::execute_block(block);
        }

        fn initialize_block(header: &<Block as BlockT>::Header) {
            Executive::initialize_block(header)
        }
    }

    impl sp_api::Metadata<Block> for Runtime {
        fn metadata() -> OpaqueMetadata {
            OpaqueMetadata::new(Runtime::metadata().into())
        }
    }

    impl sp_block_builder::BlockBuilder<Block> for Runtime {
        fn apply_extrinsic(extrinsic: <Block as BlockT>::Extrinsic) -> ApplyExtrinsicResult {
            Executive::apply_extrinsic(extrinsic)
        }

        fn finalize_block() -> <Block as BlockT>::Header {
            Executive::finalize_block()
        }

        fn inherent_extrinsics(data: sp_inherents::InherentData) -> Vec<<Block as BlockT>::Extrinsic> {
            data.create_extrinsics()
        }

        fn check_inherents(
            block: Block,
            data: sp_inherents::InherentData,
        ) -> sp_inherents::CheckInherentsResult {
            data.check_extrinsics(&block)
        }
    }

    impl sp_transaction_pool::runtime_api::TaggedTransactionQueue<Block> for Runtime {
        fn validate_transaction(
            source: TransactionSource,
            tx: <Block as BlockT>::Extrinsic,
            block_hash: <Block as BlockT>::Hash,
        ) -> TransactionValidity {
            Executive::validate_transaction(source, tx, block_hash)
        }
    }

    impl sp_offchain::OffchainWorkerApi<Block> for Runtime {
        fn offchain_worker(header: &<Block as BlockT>::Header) {
            Executive::offchain_worker(header)
        }
    }

    impl sp_consensus_aura::AuraApi<Block, AuraId> for Runtime {
        fn slot_duration() -> sp_consensus_aura::SlotDuration {
            sp_consensus_aura::SlotDuration::from_millis(Aura::slot_duration())
        }

        fn authorities() -> Vec<AuraId> {
            Aura::authorities().into_inner()
        }
    }

    impl sp_session::SessionKeys<Block> for Runtime {
        fn generate_session_keys(seed: Option<Vec<u8>>) -> Vec<u8> {
            opaque::SessionKeys::generate(seed)
        }

        fn decode_session_keys(
            encoded: Vec<u8>,
        ) -> Option<Vec<(Vec<u8>, KeyTypeId)>> {
            opaque::SessionKeys::decode_into_raw_public_keys(&encoded)
        }
    }

    impl fg_primitives::GrandpaApi<Block> for Runtime {
        fn grandpa_authorities() -> GrandpaAuthorityList {
            Grandpa::grandpa_authorities()
        }

        fn current_set_id() -> fg_primitives::SetId {
            Grandpa::current_set_id()
        }

        fn submit_report_equivocation_unsigned_extrinsic(
            _equivocation_proof: fg_primitives::EquivocationProof<
                <Block as BlockT>::Hash,
                NumberFor<Block>,
            >,
            _key_owner_proof: fg_primitives::OpaqueKeyOwnershipProof,
        ) -> Option<()> {
            None
        }

        fn generate_key_ownership_proof(
            _set_id: fg_primitives::SetId,
            _authority_id: GrandpaId,
        ) -> Option<fg_primitives::OpaqueKeyOwnershipProof> {
            // NOTE: this is the only implementation possible since we've
            // defined our key owner proof type as a bottom type (i.e. a type
            // with no values).
            None
        }
    }

    impl frame_system_rpc_runtime_api::AccountNonceApi<Block, AccountId, Index> for Runtime {
        fn account_nonce(account: AccountId) -> Index {
            System::account_nonce(account)
        }
    }

    impl pallet_transaction_payment_rpc_runtime_api::TransactionPaymentApi<Block, Balance> for Runtime {
        fn query_info(
            uxt: <Block as BlockT>::Extrinsic,
            len: u32,
        ) -> pallet_transaction_payment_rpc_runtime_api::RuntimeDispatchInfo<Balance> {
            TransactionPayment::query_info(uxt, len)
        }
        fn query_fee_details(
            uxt: <Block as BlockT>::Extrinsic,
            len: u32,
        ) -> pallet_transaction_payment::FeeDetails<Balance> {
            TransactionPayment::query_fee_details(uxt, len)
        }
    }

    // Here we implement our custom runtime API.
    impl pallet_gear_rpc_runtime_api::GearApi<Block> for Runtime {
        fn get_gas_spent(
            account_id: H256,
            kind: HandleKind,
            payload: Vec<u8>,
        ) -> Option<u64> {
            Gear::get_gas_spent(account_id, kind, payload)
        }
    }

    #[cfg(feature = "runtime-benchmarks")]
    impl frame_benchmarking::Benchmark<Block> for Runtime {
        fn benchmark_metadata(extra: bool) -> (
            Vec<frame_benchmarking::BenchmarkList>,
            Vec<frame_support::traits::StorageInfo>,
        ) {
            use frame_benchmarking::{list_benchmark, Benchmarking, BenchmarkList};
            use frame_support::traits::StorageInfoTrait;
            use frame_system_benchmarking::Pallet as SystemBench;

            let mut list = Vec::<BenchmarkList>::new();

            list_benchmark!(list, extra, frame_system, SystemBench::<Runtime>);
            list_benchmark!(list, extra, pallet_balances, Balances);
            list_benchmark!(list, extra, pallet_timestamp, Timestamp);
            list_benchmark!(list, extra, pallet_gear, Gear);

            let storage_info = AllPalletsWithSystem::storage_info();

            (list, storage_info)
        }

        fn dispatch_benchmark(
            config: frame_benchmarking::BenchmarkConfig
        ) -> Result<Vec<frame_benchmarking::BenchmarkBatch>, sp_runtime::RuntimeString> {
            use frame_benchmarking::{Benchmarking, BenchmarkBatch, add_benchmark, TrackedStorageKey};

            use frame_system_benchmarking::Pallet as SystemBench;
            impl frame_system_benchmarking::Config for Runtime {}

            let whitelist: Vec<TrackedStorageKey> = vec![
                // Block Number
                hex_literal::hex!("26aa394eea5630e07c48ae0c9558cef702a5c1b19ab7a04f536c519aca4983ac").to_vec().into(),
                // Total Issuance
                hex_literal::hex!("c2261276cc9d1f8598ea4b6a74b15c2f57c875e4cff74148e4628f264b974c80").to_vec().into(),
                // Execution Phase
                hex_literal::hex!("26aa394eea5630e07c48ae0c9558cef7ff553b5a9862a516939d82b3d3d8661a").to_vec().into(),
                // Event Count
                hex_literal::hex!("26aa394eea5630e07c48ae0c9558cef70a98fdbe9ce6c55837576c60c7af3850").to_vec().into(),
                // System Events
                hex_literal::hex!("26aa394eea5630e07c48ae0c9558cef780d41e5e16056765bc8461851072c9d7").to_vec().into(),
            ];

            let mut batches = Vec::<BenchmarkBatch>::new();
            let params = (&config, &whitelist);

            add_benchmark!(params, batches, frame_system, SystemBench::<Runtime>);
            add_benchmark!(params, batches, pallet_balances, Balances);
            add_benchmark!(params, batches, pallet_timestamp, Timestamp);
            add_benchmark!(params, batches, pallet_gear, Gear);

            if batches.is_empty() { return Err("Benchmark not found for this pallet.".into()) }
            Ok(batches)
        }
    }
}<|MERGE_RESOLUTION|>--- conflicted
+++ resolved
@@ -124,11 +124,7 @@
     // The version of the runtime specification. A full node will not attempt to use its native
     //   runtime in substitute for the on-chain Wasm runtime unless all of `spec_name`,
     //   `spec_version`, and `authoring_version` are the same between Wasm and native.
-<<<<<<< HEAD
     spec_version: 270,
-=======
-    spec_version: 260,
->>>>>>> 2477fd05
     impl_version: 1,
     apis: RUNTIME_API_VERSIONS,
     transaction_version: 1,
@@ -338,6 +334,7 @@
     pub const WaitListTraversalInterval: u32 = 10;
     pub const ExpirationDuration: u64 = MILLISECS_PER_BLOCK.saturating_mul(WaitListTraversalInterval::get() as u64);
     pub const ExternalSubmitterRewardFraction: Perbill = Perbill::from_percent(10);
+    pub const WaitListFeePerBlock: u64 = 1_000;
 }
 
 impl pallet_gear::Config for Runtime {
@@ -355,7 +352,6 @@
 impl pallet_gear_debug::Config for Runtime {
     type Event = Event;
     type WeightInfo = pallet_gear_debug::weights::GearSupportWeight<Runtime>;
-    type WaitListFeePerBlock = WaitListFeePerBlock;
 }
 
 impl pallet_usage::Config for Runtime {
@@ -367,7 +363,6 @@
     type MaxBatchSize = ConstU32<100>;
     type TrapReplyExistentialGasLimit = ConstU64<6000>;
     type ExternalSubmitterRewardFraction = ExternalSubmitterRewardFraction;
-    type WaitListFeePerBlock = ConstU64<1000>;
 }
 
 impl pallet_gas::Config for Runtime {}
