// This file is part of Gear.

// Copyright (C) 2021-2022 Gear Technologies Inc.
// SPDX-License-Identifier: GPL-3.0-or-later WITH Classpath-exception-2.0

// This program is free software: you can redistribute it and/or modify
// it under the terms of the GNU General Public License as published by
// the Free Software Foundation, either version 3 of the License, or
// (at your option) any later version.

// This program is distributed in the hope that it will be useful,
// but WITHOUT ANY WARRANTY; without even the implied warranty of
// MERCHANTABILITY or FITNESS FOR A PARTICULAR PURPOSE. See the
// GNU General Public License for more details.

// You should have received a copy of the GNU General Public License
// along with this program. If not, see <https://www.gnu.org/licenses/>.

#![cfg_attr(not(feature = "std"), no_std)]
// `construct_runtime!` does a lot of recursion and requires us to increase the limit to 256.
#![recursion_limit = "256"]

// Make the WASM binary available.
#[cfg(feature = "std")]
include!(concat!(env!("OUT_DIR"), "/wasm_binary.rs"));

pub use frame_support::{
    construct_runtime,
    dispatch::{DispatchClass, WeighData},
    parameter_types,
    traits::{
        ConstU128, ConstU32, Contains, FindAuthor, KeyOwnerProofSystem, Randomness, StorageInfo,
    },
    weights::{
        constants::{
            BlockExecutionWeight, ExtrinsicBaseWeight, RocksDbWeight, WEIGHT_PER_MILLIS,
            WEIGHT_PER_SECOND,
        },
        IdentityFee, Weight,
    },
    StorageValue,
};
use frame_system::limits::{BlockLength, BlockWeights};
pub use pallet_gear::manager::{ExtManager, HandleKind};
use pallet_grandpa::{
    fg_primitives, AuthorityId as GrandpaId, AuthorityList as GrandpaAuthorityList,
};
pub use pallet_transaction_payment::{CurrencyAdapter, Multiplier};
pub use runtime_common::{
    impl_runtime_apis_plus_common, BlockHashCount, DealWithFees, GasConverter,
    AVERAGE_ON_INITIALIZE_RATIO, GAS_LIMIT_MIN_PERCENTAGE_NUM, NORMAL_DISPATCH_RATIO,
};
pub use runtime_primitives::{AccountId, Signature};
use runtime_primitives::{Balance, BlockNumber, Hash, Index, Moment};
use sp_api::impl_runtime_apis;
use sp_core::{crypto::KeyTypeId, ConstU64, OpaqueMetadata, H256};
use sp_runtime::{
    create_runtime_str, generic, impl_opaque_keys,
    traits::{AccountIdLookup, BlakeTwo256, Block as BlockT, NumberFor, OpaqueKeys},
    transaction_validity::{TransactionSource, TransactionValidity},
    ApplyExtrinsicResult, Percent,
};
use sp_std::{
    convert::{TryFrom, TryInto},
    prelude::*,
};
#[cfg(feature = "std")]
use sp_version::NativeVersion;
use sp_version::RuntimeVersion;

pub use frame_system::Call as SystemCall;
pub use pallet_balances::Call as BalancesCall;
pub use pallet_timestamp::Call as TimestampCall;
#[cfg(any(feature = "std", test))]
pub use sp_runtime::BuildStorage;

pub use pallet_gear;
#[cfg(feature = "debug-mode")]
pub use pallet_gear_debug;
pub use pallet_gear_gas;
pub use pallet_gear_payment;

pub mod constants;

pub use constants::{currency::*, time::*};

// Weights used in the runtime.
mod weights;

// The version of the runtime specification.
//
// Full node will not attempt to use its native runtime in substitute for the
// on-chain WASM runtime unless all of `spec_name`, `spec_version`, and
// `authoring_version` are the same between WASM and native.
pub const VERSION: RuntimeVersion = RuntimeVersion {
    spec_name: create_runtime_str!("gear"),
    impl_name: create_runtime_str!("gear"),
    apis: RUNTIME_API_VERSIONS,
    authoring_version: 1,
<<<<<<< HEAD
    spec_version: 120,
=======
    spec_version: 140,
>>>>>>> bc42fb12
    impl_version: 1,
    transaction_version: 1,
    state_version: 1,
};

/// The BABE epoch configuration at genesis.
pub const BABE_GENESIS_EPOCH_CONFIG: sp_consensus_babe::BabeEpochConfiguration =
    sp_consensus_babe::BabeEpochConfiguration {
        c: PRIMARY_PROBABILITY,
        allowed_slots: sp_consensus_babe::AllowedSlots::PrimaryAndSecondaryPlainSlots,
    };

/// We allow for 1/3 of block time for computations.
///
/// It's 1/3 sec for gear runtime with 1 second block duration.
const MAXIMUM_BLOCK_WEIGHT: Weight = WEIGHT_PER_SECOND.saturating_div(3).set_proof_size(u64::MAX);

/// The version information used to identify this runtime when compiled natively.
#[cfg(feature = "std")]
pub fn native_version() -> NativeVersion {
    NativeVersion {
        runtime_version: VERSION,
        can_author_with: Default::default(),
    }
}

parameter_types! {
    pub const Version: RuntimeVersion = VERSION;
    pub const SS58Prefix: u8 = 42;
    pub RuntimeBlockLength: BlockLength =
        BlockLength::max_with_normal_ratio(5 * 1024 * 1024, NORMAL_DISPATCH_RATIO);
    pub RuntimeBlockWeights: BlockWeights = BlockWeights::builder()
        .base_block(BlockExecutionWeight::get())
        .for_class(DispatchClass::all(), |weights| {
            weights.base_extrinsic = ExtrinsicBaseWeight::get();
        })
        .for_class(DispatchClass::Normal, |weights| {
            weights.max_total = Some(NORMAL_DISPATCH_RATIO * MAXIMUM_BLOCK_WEIGHT);
        })
        .for_class(DispatchClass::Operational, |weights| {
            weights.max_total = Some(MAXIMUM_BLOCK_WEIGHT);
            // Operational transactions have some extra reserved space, so that they
            // are included even if block reached `MAXIMUM_BLOCK_WEIGHT`.
            weights.reserved = Some(
                MAXIMUM_BLOCK_WEIGHT - NORMAL_DISPATCH_RATIO * MAXIMUM_BLOCK_WEIGHT
            );
        })
        .avg_block_initialization(AVERAGE_ON_INITIALIZE_RATIO)
        .build_or_panic();
}

// Configure FRAME pallets to include in runtime.
impl frame_system::Config for Runtime {
    /// The basic call filter to use in dispatchable.
    type BaseCallFilter = frame_support::traits::Everything;
    /// Block & extrinsics weights: base values and limits.
    type BlockWeights = RuntimeBlockWeights;
    /// The maximum length of a block (in bytes).
    type BlockLength = RuntimeBlockLength;
    /// The identifier used to distinguish between accounts.
    type AccountId = AccountId;
    /// The aggregated dispatch type that is available for extrinsics.
    type RuntimeCall = RuntimeCall;
    /// The lookup mechanism to get account ID from whatever is passed in dispatchers.
    type Lookup = AccountIdLookup<AccountId, ()>;
    /// The index type for storing how many extrinsics an account has signed.
    type Index = Index;
    /// The index type for blocks.
    type BlockNumber = BlockNumber;
    /// The type for hashing blocks and tries.
    type Hash = Hash;
    /// The hashing algorithm used.
    type Hashing = BlakeTwo256;
    /// The header type.
    type Header = generic::Header<BlockNumber, BlakeTwo256>;
    /// The ubiquitous event type.
    type RuntimeEvent = RuntimeEvent;
    /// The ubiquitous origin type.
    type RuntimeOrigin = RuntimeOrigin;
    /// Maximum number of block number to block hash mappings to keep (oldest pruned first).
    type BlockHashCount = BlockHashCount;
    /// The weight of database operations that the runtime can invoke.
    type DbWeight = RocksDbWeight;
    /// Version of the runtime.
    type Version = Version;
    /// Converts a module to the index of the module in `construct_runtime!`.
    ///
    /// This type is being generated by `construct_runtime!`.
    type PalletInfo = PalletInfo;
    /// What to do if a new account is created.
    type OnNewAccount = ();
    /// What to do if an account is fully reaped from the system.
    type OnKilledAccount = ();
    /// The data to be stored in an account.
    type AccountData = pallet_balances::AccountData<Balance>;
    /// Weight information for the extrinsics of this pallet.
    type SystemWeightInfo = weights::frame_system::SubstrateWeight<Runtime>;
    /// This is used as an identifier of the chain. 42 is the generic substrate prefix.
    type SS58Prefix = SS58Prefix;
    /// The set code logic, just the default since we're not a parachain.
    type OnSetCode = ();
    type MaxConsumers = ConstU32<16>;
}

parameter_types! {
    pub const EpochDuration: u64 = EPOCH_DURATION_IN_SLOTS;
    pub const ExpectedBlockTime: Moment = MILLISECS_PER_BLOCK;
    pub const MaxAuthorities: u32 = 32;
}

impl pallet_babe::Config for Runtime {
    type EpochDuration = EpochDuration;
    type ExpectedBlockTime = ExpectedBlockTime;
    type EpochChangeTrigger = pallet_babe::ExternalTrigger;
    type DisabledValidators = ();
    // Equivocation related configuration: in PoA setting we don't expect any equivocation
    type KeyOwnerProofSystem = ();
    type KeyOwnerProof = <Self::KeyOwnerProofSystem as KeyOwnerProofSystem<(
        KeyTypeId,
        pallet_babe::AuthorityId,
    )>>::Proof;
    type KeyOwnerIdentification = <Self::KeyOwnerProofSystem as KeyOwnerProofSystem<(
        KeyTypeId,
        pallet_babe::AuthorityId,
    )>>::IdentificationTuple;
    type HandleEquivocation = ();
    type WeightInfo = ();
    type MaxAuthorities = MaxAuthorities;
}

impl pallet_grandpa::Config for Runtime {
    type RuntimeEvent = RuntimeEvent;

    type KeyOwnerProofSystem = ();

    type KeyOwnerProof =
        <Self::KeyOwnerProofSystem as KeyOwnerProofSystem<(KeyTypeId, GrandpaId)>>::Proof;

    type KeyOwnerIdentification = <Self::KeyOwnerProofSystem as KeyOwnerProofSystem<(
        KeyTypeId,
        GrandpaId,
    )>>::IdentificationTuple;

    type HandleEquivocation = ();

    type WeightInfo = ();
    type MaxAuthorities = MaxAuthorities;
}

parameter_types! {
    pub const UncleGenerations: BlockNumber = 0;
}

impl pallet_authorship::Config for Runtime {
    type FindAuthor = pallet_session::FindAccountFromAuthorIndex<Self, Babe>;
    type UncleGenerations = UncleGenerations;
    type FilterUncle = ();
    type EventHandler = ();
}

parameter_types! {
    pub const MinimumPeriod: Moment = SLOT_DURATION / 2;
}

impl pallet_timestamp::Config for Runtime {
    /// A timestamp: milliseconds since the unix epoch.
    type Moment = Moment;
    type OnTimestampSet = Babe;
    type MinimumPeriod = MinimumPeriod;
    type WeightInfo = weights::pallet_timestamp::SubstrateWeight<Runtime>;
}

impl pallet_balances::Config for Runtime {
    type MaxLocks = ConstU32<50>;
    type MaxReserves = ();
    type ReserveIdentifier = [u8; 8];
    /// The type for recording an account's balance.
    type Balance = Balance;
    /// The ubiquitous event type.
    type RuntimeEvent = RuntimeEvent;
    type DustRemoval = ();
    type ExistentialDeposit = ConstU128<EXISTENTIAL_DEPOSIT>;
    type AccountStore = System;
    type WeightInfo = weights::pallet_balances::SubstrateWeight<Runtime>;
}

parameter_types! {
    pub const TransactionByteFee: Balance = 1;
    pub const QueueLengthStep: u128 = 10;
    pub const OperationalFeeMultiplier: u8 = 5;
}

impl pallet_transaction_payment::Config for Runtime {
    type RuntimeEvent = RuntimeEvent;
    type OnChargeTransaction = CurrencyAdapter<Balances, DealWithFees<Runtime>>;
    type OperationalFeeMultiplier = OperationalFeeMultiplier;
    type WeightToFee = IdentityFee<Balance>;
    type LengthToFee = IdentityFee<Balance>;
    type FeeMultiplierUpdate = pallet_gear_payment::GearFeeMultiplier<Runtime, QueueLengthStep>;
}

impl_opaque_keys! {
    pub struct SessionKeys {
        pub babe: Babe,
        pub grandpa: Grandpa,
    }
}

impl pallet_session::Config for Runtime {
    type RuntimeEvent = RuntimeEvent;
    type ValidatorId = <Self as frame_system::Config>::AccountId;
    type ValidatorIdOf = ();
    type ShouldEndSession = Babe;
    type NextSessionRotation = Babe;
    type SessionManager = ();
    type SessionHandler = <SessionKeys as OpaqueKeys>::KeyTypeIdProviders;
    type Keys = SessionKeys;
    type WeightInfo = pallet_session::weights::SubstrateWeight<Runtime>;
}

impl pallet_sudo::Config for Runtime {
    type RuntimeEvent = RuntimeEvent;
    type RuntimeCall = RuntimeCall;
}

impl pallet_utility::Config for Runtime {
    type RuntimeEvent = RuntimeEvent;
    type RuntimeCall = RuntimeCall;
    type WeightInfo = weights::pallet_utility::SubstrateWeight<Runtime>;
    type PalletsOrigin = OriginCaller;
}

impl pallet_gear_program::Config for Runtime {
    type RuntimeEvent = RuntimeEvent;
    type WeightInfo = weights::pallet_gear_program::SubstrateWeight<Runtime>;
    type Currency = Balances;
    type Messenger = GearMessenger;
}

parameter_types! {
    pub const GasLimitMaxPercentage: Percent = Percent::from_percent(GAS_LIMIT_MIN_PERCENTAGE_NUM);
    pub BlockGasLimit: u64 = GasLimitMaxPercentage::get() * RuntimeBlockWeights::get()
        .max_block.ref_time();

    pub const ReserveThreshold: u32 = 1;
    pub const WaitlistCost: u64 = 100;
    pub const MailboxCost: u64 = 100;
    pub const ReservationCost: u64 = 100;

    pub const OutgoingLimit: u32 = 1024;
    pub const MailboxThreshold: u64 = 3000;
}

parameter_types! {
    pub Schedule: pallet_gear::Schedule<Runtime> = Default::default();
}

impl pallet_gear::Config for Runtime {
    type RuntimeEvent = RuntimeEvent;
    type Randomness = pallet_babe::RandomnessFromOneEpochAgo<Runtime>;
    type Currency = Balances;
    type GasPrice = GasConverter;
    type WeightInfo = weights::pallet_gear::SubstrateWeight<Runtime>;
    type Schedule = Schedule;
    type OutgoingLimit = OutgoingLimit;
    type DebugInfo = DebugInfo;
    type CodeStorage = GearProgram;
    type MailboxThreshold = MailboxThreshold;
    type ReservationsLimit = ConstU64<256>;
    type Messenger = GearMessenger;
    type GasProvider = GearGas;
    type BlockLimiter = GearGas;
    type Scheduler = GearScheduler;
    type QueueRunner = Gear;
}

#[cfg(feature = "debug-mode")]
impl pallet_gear_debug::Config for Runtime {
    type RuntimeEvent = RuntimeEvent;
    type WeightInfo = pallet_gear_debug::weights::GearSupportWeight<Runtime>;
    type CodeStorage = GearProgram;
    type Messenger = GearMessenger;
}

impl pallet_gear_scheduler::Config for Runtime {
    type BlockLimiter = GearGas;
    type ReserveThreshold = ReserveThreshold;
    type WaitlistCost = WaitlistCost;
    type MailboxCost = MailboxCost;
    type ReservationCost = ReservationCost;
}

impl pallet_gear_gas::Config for Runtime {
    type BlockGasLimit = BlockGasLimit;
}

impl pallet_gear_messenger::Config for Runtime {
    type BlockLimiter = GearGas;
    type CurrentBlockNumber = Gear;
}

pub struct ExtraFeeFilter;
impl Contains<RuntimeCall> for ExtraFeeFilter {
    fn contains(call: &RuntimeCall) -> bool {
        // Calls that affect message queue and are subject to extra fee
        matches!(
            call,
            RuntimeCall::Gear(pallet_gear::Call::create_program { .. })
                | RuntimeCall::Gear(pallet_gear::Call::upload_program { .. })
                | RuntimeCall::Gear(pallet_gear::Call::send_message { .. })
                | RuntimeCall::Gear(pallet_gear::Call::send_reply { .. })
        )
    }
}

impl pallet_gear_payment::Config for Runtime {
    type ExtraFeeCallFilter = ExtraFeeFilter;
    type Messenger = GearMessenger;
}

impl<C> frame_system::offchain::SendTransactionTypes<C> for Runtime
where
    RuntimeCall: From<C>,
{
    type Extrinsic = UncheckedExtrinsic;
    type OverarchingCall = RuntimeCall;
}

// Create the runtime by composing the FRAME pallets that were previously configured.
#[cfg(feature = "debug-mode")]
construct_runtime!(
    pub enum Runtime where
        Block = Block,
        NodeBlock = runtime_primitives::Block,
        UncheckedExtrinsic = UncheckedExtrinsic
    {
        System: frame_system,
        Timestamp: pallet_timestamp,
        Authorship: pallet_authorship,
        Babe: pallet_babe,
        Grandpa: pallet_grandpa,
        Balances: pallet_balances,
        TransactionPayment: pallet_transaction_payment,
        Session: pallet_session,
        Sudo: pallet_sudo,
        Utility: pallet_utility,
        GearProgram: pallet_gear_program,
        GearMessenger: pallet_gear_messenger,
        GearScheduler: pallet_gear_scheduler,
        GearGas: pallet_gear_gas,
        Gear: pallet_gear,
        GearPayment: pallet_gear_payment,

        // Only available with "debug-mode" feature on
        GearDebug: pallet_gear_debug,
    }
);

#[cfg(not(feature = "debug-mode"))]
construct_runtime!(
    pub enum Runtime where
        Block = Block,
        NodeBlock = runtime_primitives::Block,
        UncheckedExtrinsic = UncheckedExtrinsic
    {
        System: frame_system,
        Timestamp: pallet_timestamp,
        Authorship: pallet_authorship,
        Babe: pallet_babe,
        Grandpa: pallet_grandpa,
        Balances: pallet_balances,
        TransactionPayment: pallet_transaction_payment,
        Session: pallet_session,
        Sudo: pallet_sudo,
        Utility: pallet_utility,
        GearProgram: pallet_gear_program,
        GearMessenger: pallet_gear_messenger,
        GearScheduler: pallet_gear_scheduler,
        GearGas: pallet_gear_gas,
        Gear: pallet_gear,
        GearPayment: pallet_gear_payment,
    }
);

/// The address format for describing accounts.
pub type Address = sp_runtime::MultiAddress<AccountId, ()>;
/// Block header type as expected by this runtime.
pub type Header = generic::Header<BlockNumber, BlakeTwo256>;
/// Block type as expected by this runtime.
pub type Block = generic::Block<Header, UncheckedExtrinsic>;
/// The SignedExtension to the basic transaction logic.
pub type SignedExtra = (
    frame_system::CheckNonZeroSender<Runtime>,
    frame_system::CheckSpecVersion<Runtime>,
    frame_system::CheckTxVersion<Runtime>,
    frame_system::CheckGenesis<Runtime>,
    frame_system::CheckEra<Runtime>,
    frame_system::CheckNonce<Runtime>,
    frame_system::CheckWeight<Runtime>,
    pallet_gear_payment::CustomChargeTransactionPayment<Runtime>,
);
/// Unchecked extrinsic type as expected by this runtime.
pub type UncheckedExtrinsic =
    generic::UncheckedExtrinsic<Address, RuntimeCall, Signature, SignedExtra>;
/// The payload being signed in transactions.
pub type SignedPayload = generic::SignedPayload<RuntimeCall, SignedExtra>;
/// Executive: handles dispatch to the various modules.
pub type Executive = frame_executive::Executive<
    Runtime,
    Block,
    frame_system::ChainContext<Runtime>,
    Runtime,
    AllPalletsWithSystem,
>;

#[cfg(feature = "debug-mode")]
type DebugInfo = GearDebug;
#[cfg(not(feature = "debug-mode"))]
type DebugInfo = ();

#[cfg(feature = "runtime-benchmarks")]
#[macro_use]
extern crate frame_benchmarking;

#[cfg(feature = "runtime-benchmarks")]
mod benches {
    define_benchmarks!(
        // Substrate pallets
        [frame_system, SystemBench::<Runtime>]
        [pallet_balances, Balances]
        [pallet_timestamp, Timestamp]
        [pallet_utility, Utility]
        // Gear pallets
        [pallet_gear, Gear]
        [pallet_gear_program, GearProgram]
    );
}

impl_runtime_apis_plus_common! {
    impl sp_consensus_babe::BabeApi<Block> for Runtime {
        fn configuration() -> sp_consensus_babe::BabeConfiguration {
            // The choice of `c` parameter (where `1 - c` represents the
            // probability of a slot being empty), is done in accordance to the
            // slot duration and expected target block time, for safely
            // resisting network delays of maximum two seconds.
            // <https://research.web3.foundation/en/latest/polkadot/BABE/Babe/#6-practical-results>
            sp_consensus_babe::BabeConfiguration {
                slot_duration: Babe::slot_duration(),
                epoch_length: EpochDuration::get(),
                c: BABE_GENESIS_EPOCH_CONFIG.c,
                authorities: Babe::authorities().to_vec(),
                randomness: Babe::randomness(),
                allowed_slots: BABE_GENESIS_EPOCH_CONFIG.allowed_slots,
            }
        }

        fn current_epoch_start() -> sp_consensus_babe::Slot {
            Babe::current_epoch_start()
        }

        fn current_epoch() -> sp_consensus_babe::Epoch {
            Babe::current_epoch()
        }

        fn next_epoch() -> sp_consensus_babe::Epoch {
            Babe::next_epoch()
        }

        fn generate_key_ownership_proof(
            _slot: sp_consensus_babe::Slot,
            _authority_id: sp_consensus_babe::AuthorityId,
        ) -> Option<sp_consensus_babe::OpaqueKeyOwnershipProof> {
            None
        }

        fn submit_report_equivocation_unsigned_extrinsic(
            equivocation_proof: sp_consensus_babe::EquivocationProof<<Block as BlockT>::Header>,
            key_owner_proof: sp_consensus_babe::OpaqueKeyOwnershipProof,
        ) -> Option<()> {
            let key_owner_proof = key_owner_proof.decode()?;

            Babe::submit_unsigned_equivocation_report(
                equivocation_proof,
                key_owner_proof,
            )
        }
    }

    #[cfg(feature = "try-runtime")]
    impl frame_try_runtime::TryRuntime<Block> for Runtime {
        fn on_runtime_upgrade() -> (Weight, Weight) {
            // NOTE: intentional unwrap: we don't want to propagate the error backwards, and want to
            // have a backtrace here. If any of the pre/post migration checks fail, we shall stop
            // right here and right now.
            let weight = Executive::try_runtime_upgrade().unwrap();
            (weight, RuntimeBlockWeights::get().max_block)
        }

        fn execute_block(
            block: Block,
            state_root_check: bool,
            select: frame_try_runtime::TryStateSelect
        ) -> Weight {
            log::info!(
                target: "node-runtime",
                "try-runtime: executing block {:?} / root checks: {:?} / try-state-select: {:?}",
                block.header.hash(),
                state_root_check,
                select,
            );
            // NOTE: intentional unwrap: we don't want to propagate the error backwards, and want to
            // have a backtrace here.
            Executive::try_execute_block(block, state_root_check, select).unwrap()
        }
    }
}<|MERGE_RESOLUTION|>--- conflicted
+++ resolved
@@ -97,11 +97,7 @@
     impl_name: create_runtime_str!("gear"),
     apis: RUNTIME_API_VERSIONS,
     authoring_version: 1,
-<<<<<<< HEAD
-    spec_version: 120,
-=======
     spec_version: 140,
->>>>>>> bc42fb12
     impl_version: 1,
     transaction_version: 1,
     state_version: 1,
