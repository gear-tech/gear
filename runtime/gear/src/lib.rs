--- conflicted
+++ resolved
@@ -91,11 +91,7 @@
     impl_name: create_runtime_str!("gear"),
     apis: RUNTIME_API_VERSIONS,
     authoring_version: 1,
-<<<<<<< HEAD
-    spec_version: 170,
-=======
     spec_version: 220,
->>>>>>> 2d456bdb
     impl_version: 1,
     transaction_version: 1,
     state_version: 1,
@@ -292,13 +288,8 @@
 }
 
 impl pallet_utility::Config for Runtime {
-<<<<<<< HEAD
-    type Event = Event;
-    type Call = Call;
-=======
     type RuntimeEvent = RuntimeEvent;
     type RuntimeCall = RuntimeCall;
->>>>>>> 2d456bdb
     type WeightInfo = weights::pallet_utility::SubstrateWeight<Runtime>;
     type PalletsOrigin = OriginCaller;
 }
@@ -309,11 +300,7 @@
 }
 
 impl pallet_gear_program::Config for Runtime {
-<<<<<<< HEAD
-    type Event = Event;
-=======
-    type RuntimeEvent = RuntimeEvent;
->>>>>>> 2d456bdb
+    type RuntimeEvent = RuntimeEvent;
     type WeightInfo = weights::pallet_gear_program::SubstrateWeight<Runtime>;
     type Currency = Balances;
     type Messenger = GearMessenger;
