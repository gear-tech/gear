--- conflicted
+++ resolved
@@ -98,11 +98,7 @@
     impl_name: create_runtime_str!("gear"),
     apis: RUNTIME_API_VERSIONS,
     authoring_version: 1,
-<<<<<<< HEAD
-    spec_version: 160,
-=======
-    spec_version: 470,
->>>>>>> e6176c7d
+    spec_version: 480,
     impl_version: 1,
     transaction_version: 1,
     state_version: 1,
