// Copyright (C) 2023-2025 Gear Technologies Inc.
// SPDX-License-Identifier: GPL-3.0-or-later WITH Classpath-exception-2.0
//
// This program is free software: you can redistribute it and/or modify
// it under the terms of the GNU General Public License as published by
// the Free Software Foundation, either version 3 of the License, or
// (at your option) any later version.
//
// This program is distributed in the hope that it will be useful,
// but WITHOUT ANY WARRANTY; without even the implied warranty of
// MERCHANTABILITY or FITNESS FOR A PARTICULAR PURPOSE. See the
// GNU General Public License for more details.
//
// You should have received a copy of the GNU General Public License
// along with this program. If not, see <https://www.gnu.org/licenses/>.

//! Simple errors being used for status codes

use enum_iterator::Sequence;
#[cfg(feature = "codec")]
use parity_scale_codec::MaxEncodedLen;
#[cfg(feature = "codec")]
use scale_info::{
    scale::{self, Decode, Encode},
    TypeInfo,
};
#[repr(u8)]
#[derive(
    Clone,
    Copy,
    Debug,
    PartialEq,
    Eq,
    PartialOrd,
    Ord,
    Hash,
    Default,
    derive_more::Display,
    derive_more::From,
    Sequence,
)]
<<<<<<< HEAD
#[cfg_attr(feature = "codec", derive(MaxEncodedLen, Encode, Decode, TypeInfo, Sequence), codec(crate = scale), allow(clippy::unnecessary_cast))]
=======
#[cfg_attr(feature = "codec", derive(Encode, Decode, TypeInfo), codec(crate = scale), allow(clippy::unnecessary_cast))]
>>>>>>> bb78154c
#[cfg_attr(feature = "serde", derive(serde::Serialize, serde::Deserialize))]
/// Enum representing reply code with reason of its creation.
pub enum ReplyCode {
    /// Success reply.
    #[display("Success reply sent due to {_0}")]
    Success(SuccessReplyReason) = 0,

    /// Error reply.
    #[display("Error reply sent due to {_0}")]
    Error(ErrorReplyReason) = 1,

    /// Unsupported code.
    /// Variant exists for backward compatibility.
    #[default]
    #[display("<unsupported reply code>")]
    Unsupported = 255,
}

impl ReplyCode {
    fn discriminant(&self) -> u8 {
        // SAFETY: Because `Self` is marked `repr(u8)`, its layout is a `repr(C)` `union`
        // between `repr(C)` structs, each of which has the `u8` discriminant as its first
        // field, so we can read the discriminant without offsetting the pointer.
        unsafe { *<*const _>::from(self).cast::<u8>() }
    }

    /// Converts `ReplyCode` to 4 bytes array.
    pub fn to_bytes(self) -> [u8; 4] {
        let mut bytes = [self.discriminant(), 0, 0, 0];

        match self {
            Self::Success(reason) => bytes[1..].copy_from_slice(&reason.to_bytes()),
            Self::Error(reason) => bytes[1..].copy_from_slice(&reason.to_bytes()),
            Self::Unsupported => {}
        }

        bytes
    }

    /// Parses 4 bytes array to `ReplyCode`.
    pub fn from_bytes(bytes: [u8; 4]) -> Self {
        match bytes[0] {
            b if Self::Success(Default::default()).discriminant() == b => {
                let reason_bytes = bytes[1..].try_into().unwrap_or_else(|_| unreachable!());
                Self::Success(SuccessReplyReason::from_bytes(reason_bytes))
            }
            b if Self::Error(Default::default()).discriminant() == b => {
                let reason_bytes = bytes[1..].try_into().unwrap_or_else(|_| unreachable!());
                Self::Error(ErrorReplyReason::from_bytes(reason_bytes))
            }
            _ => Self::Unsupported,
        }
    }

    /// Constructs `ReplyCode::Error(_)` variant from underlying reason.
    pub fn error(reason: impl Into<ErrorReplyReason>) -> Self {
        Self::Error(reason.into())
    }

    /// Returns bool, defining if `ReplyCode` represents success reply.
    pub fn is_success(&self) -> bool {
        matches!(self, Self::Success(_))
    }

    /// Returns bool, defining if `ReplyCode` represents error reply.
    pub fn is_error(&self) -> bool {
        matches!(self, Self::Error(_))
    }

    /// Returns bool, defining if `ReplyCode` represents unsupported reason.
    pub fn is_unsupported(&self) -> bool {
        matches!(self, Self::Unsupported)
    }
}

#[repr(u8)]
#[derive(
    Clone,
    Copy,
    Debug,
    PartialEq,
    Eq,
    PartialOrd,
    Ord,
    Hash,
    Default,
    derive_more::Display,
    Sequence,
)]
<<<<<<< HEAD
#[cfg_attr(feature = "codec", derive(MaxEncodedLen, Encode, Decode, TypeInfo, Sequence), codec(crate = scale), allow(clippy::unnecessary_cast))]
=======
#[cfg_attr(feature = "codec", derive(Encode, Decode, TypeInfo), codec(crate = scale), allow(clippy::unnecessary_cast))]
>>>>>>> bb78154c
#[cfg_attr(feature = "serde", derive(serde::Serialize, serde::Deserialize))]
/// Reason of success reply creation.
pub enum SuccessReplyReason {
    /// Success reply was created by system automatically.
    #[display("automatic sending")]
    Auto = 0,

    /// Success reply was created by actor manually.
    #[display("manual sending")]
    Manual = 1,

    /// Unsupported reason of success reply.
    /// Variant exists for backward compatibility.
    #[default]
    #[display("<unsupported reason>")]
    Unsupported = 255,
}

impl SuccessReplyReason {
    fn to_bytes(self) -> [u8; 3] {
        [self as u8, 0, 0]
    }

    fn from_bytes(bytes: [u8; 3]) -> Self {
        match bytes[0] {
            b if Self::Auto as u8 == b => Self::Auto,
            b if Self::Manual as u8 == b => Self::Manual,
            _ => Self::Unsupported,
        }
    }
}

#[repr(u8)]
#[derive(
    Clone,
    Copy,
    Debug,
    PartialEq,
    Eq,
    PartialOrd,
    Ord,
    Hash,
    Default,
    derive_more::Display,
    derive_more::From,
    Sequence,
)]
<<<<<<< HEAD
#[cfg_attr(feature = "codec", derive(MaxEncodedLen, Encode, Decode, TypeInfo, Sequence), codec(crate = scale), allow(clippy::unnecessary_cast))]
=======
#[cfg_attr(feature = "codec", derive(Encode, Decode, TypeInfo), codec(crate = scale), allow(clippy::unnecessary_cast))]
>>>>>>> bb78154c
#[cfg_attr(feature = "serde", derive(serde::Serialize, serde::Deserialize))]
/// Reason of error reply creation.
// NOTE: Adding new variants to this enum you must also update `ErrorReplyReason::to_bytes` and
// `ErrorReplyReason::from_bytes` methods.
pub enum ErrorReplyReason {
    /// Error reply was created due to underlying execution error.
    #[display("execution error ({_0})")]
    Execution(SimpleExecutionError) = 0,

    /// Destination actor is unavailable, so it can't process the message.
    #[display("destination actor is unavailable ({_0})")]
    UnavailableActor(SimpleUnavailableActorError) = 2,

    /// Message has died in Waitlist as out of rent one.
    #[display("removal from waitlist")]
    RemovedFromWaitlist = 3,

    /// Unsupported reason of error reply.
    /// Variant exists for backward compatibility.
    #[default]
    #[display("<unsupported reason>")]
    Unsupported = 255,
}

impl ErrorReplyReason {
    /// Returns bool indicating if self is UnavailableActor::ProgramExited variant.
    pub fn is_exited(&self) -> bool {
        matches!(
            self,
            Self::UnavailableActor(SimpleUnavailableActorError::ProgramExited)
        )
    }

    /// Returns bool indicating if self is Execution::UserspacePanic variant.
    pub fn is_userspace_panic(&self) -> bool {
        matches!(self, Self::Execution(SimpleExecutionError::UserspacePanic))
    }

    fn discriminant(&self) -> u8 {
        // SAFETY: Because `Self` is marked `repr(u8)`, its layout is a `repr(C)` `union`
        // between `repr(C)` structs, each of which has the `u8` discriminant as its first
        // field, so we can read the discriminant without offsetting the pointer.
        unsafe { *<*const _>::from(self).cast::<u8>() }
    }

    fn to_bytes(self) -> [u8; 3] {
        let mut bytes = [self.discriminant(), 0, 0];

        match self {
            Self::Execution(error) => bytes[1..].copy_from_slice(&error.to_bytes()),
            Self::UnavailableActor(error) => bytes[1..].copy_from_slice(&error.to_bytes()),
            Self::RemovedFromWaitlist | Self::Unsupported => {}
        }

        bytes
    }

    fn from_bytes(bytes: [u8; 3]) -> Self {
        match bytes[0] {
            1 /* removed `FailedToCreateProgram` variant */ |
            4 /* moved `ReinstrumentationFailure` variant */ => Self::Unsupported,
            b if Self::Execution(Default::default()).discriminant() == b => {
                let err_bytes = bytes[1..].try_into().unwrap_or_else(|_| unreachable!());
                Self::Execution(SimpleExecutionError::from_bytes(err_bytes))
            }
            b if Self::UnavailableActor(Default::default()).discriminant() == b => {
                let err_bytes = bytes[1..].try_into().unwrap_or_else(|_| unreachable!());
                Self::UnavailableActor(SimpleUnavailableActorError::from_bytes(err_bytes))
            }
            b if Self::RemovedFromWaitlist.discriminant() == b => Self::RemovedFromWaitlist,
            _ => Self::Unsupported,
        }
    }
}

#[repr(u8)]
#[derive(
    Clone,
    Copy,
    Debug,
    PartialEq,
    Eq,
    PartialOrd,
    Ord,
    Hash,
    Default,
    derive_more::Display,
    Sequence,
)]
<<<<<<< HEAD
#[cfg_attr(feature = "codec", derive(MaxEncodedLen, Encode, Decode, TypeInfo, Sequence), codec(crate = scale), allow(clippy::unnecessary_cast))]
=======
#[cfg_attr(feature = "codec", derive(Encode, Decode, TypeInfo), codec(crate = scale), allow(clippy::unnecessary_cast))]
>>>>>>> bb78154c
#[cfg_attr(feature = "serde", derive(serde::Serialize, serde::Deserialize))]
/// Simplified error occurred during execution.
pub enum SimpleExecutionError {
    /// Message ran out of gas while executing.
    #[display("Message ran out of gas")]
    RanOutOfGas = 0,

    /// Program has reached memory limit while executing.
    #[display("Program reached memory limit")]
    MemoryOverflow = 1,

    /// Execution failed with backend error that couldn't been caught.
    #[display("Message ran into uncatchable error")]
    BackendError = 2,

    /// Execution failed with userspace panic.
    ///
    /// **PAYLOAD**: Arbitrary payload given by the program as `gr_panic` argument.
    #[display("Message panicked")]
    UserspacePanic = 3,

    /// Execution failed with `unreachable` instruction call.
    #[display("Program called WASM `unreachable` instruction")]
    UnreachableInstruction = 4,

    /// Program has reached stack limit while executing.
    #[display("Program reached stack limit")]
    StackLimitExceeded = 5,

    /// Unsupported reason of execution error.
    /// Variant exists for backward compatibility.
    #[default]
    #[display("<unsupported error>")]
    Unsupported = 255,
}

impl SimpleExecutionError {
    fn to_bytes(self) -> [u8; 2] {
        [self as u8, 0]
    }

    fn from_bytes(bytes: [u8; 2]) -> Self {
        match bytes[0] {
            b if Self::RanOutOfGas as u8 == b => Self::RanOutOfGas,
            b if Self::MemoryOverflow as u8 == b => Self::MemoryOverflow,
            b if Self::BackendError as u8 == b => Self::BackendError,
            b if Self::UserspacePanic as u8 == b => Self::UserspacePanic,
            b if Self::UnreachableInstruction as u8 == b => Self::UnreachableInstruction,
            b if Self::StackLimitExceeded as u8 == b => Self::StackLimitExceeded,
            _ => Self::Unsupported,
        }
    }
}

#[repr(u8)]
#[derive(
    Clone,
    Copy,
    Debug,
    PartialEq,
    Eq,
    PartialOrd,
    Ord,
    Hash,
    Default,
    derive_more::Display,
    Sequence,
)]
<<<<<<< HEAD
#[cfg_attr(feature = "codec", derive(MaxEncodedLen, Encode, Decode, TypeInfo, Sequence), codec(crate = scale), allow(clippy::unnecessary_cast))]
=======
#[cfg_attr(feature = "codec", derive(Encode, Decode, TypeInfo), codec(crate = scale), allow(clippy::unnecessary_cast))]
>>>>>>> bb78154c
#[cfg_attr(feature = "serde", derive(serde::Serialize, serde::Deserialize))]
/// Simplified error occurred because of actor unavailability.
pub enum SimpleUnavailableActorError {
    /// Program called `gr_exit` syscall.
    ///
    /// **PAYLOAD**: `ActorId` of the exited program's inheritor (`gr_exit` argument).
    #[display("Program exited")]
    ProgramExited = 0,

    /// Program was terminated due to failed initialization.
    #[display("Program was terminated due failed initialization")]
    InitializationFailure = 1,

    /// Program is not initialized yet.
    #[display("Program is not initialized yet")]
    Uninitialized = 2,

    /// Program was not created.
    #[display("Program was not created")]
    ProgramNotCreated = 3,

    /// Program re-instrumentation failed.
    #[display("Program re-instrumentation failed")]
    ReinstrumentationFailure = 4,

    /// Unsupported reason of inactive actor error.
    /// Variant exists for backward compatibility.
    #[default]
    #[display("<unsupported error>")]
    Unsupported = 255,
}

impl SimpleUnavailableActorError {
    fn to_bytes(self) -> [u8; 2] {
        [self as u8, 0]
    }

    fn from_bytes(bytes: [u8; 2]) -> Self {
        match bytes[0] {
            b if Self::ProgramExited as u8 == b => Self::ProgramExited,
            b if Self::InitializationFailure as u8 == b => Self::InitializationFailure,
            b if Self::Uninitialized as u8 == b => Self::Uninitialized,
            b if Self::ProgramNotCreated as u8 == b => Self::ProgramNotCreated,
            b if Self::ReinstrumentationFailure as u8 == b => Self::ReinstrumentationFailure,
            _ => Self::Unsupported,
        }
    }
}

#[derive(
    Clone,
    Copy,
    Debug,
    PartialEq,
    Eq,
    PartialOrd,
    Ord,
    Hash,
    Default,
    derive_more::Display,
    derive_more::From,
    Sequence,
)]
<<<<<<< HEAD
#[cfg_attr(feature = "codec", derive(MaxEncodedLen, Encode, Decode, TypeInfo, Sequence), codec(crate = scale), allow(clippy::unnecessary_cast))]
=======
#[cfg_attr(feature = "codec", derive(Encode, Decode, TypeInfo), codec(crate = scale), allow(clippy::unnecessary_cast))]
>>>>>>> bb78154c
#[cfg_attr(feature = "serde", derive(serde::Serialize, serde::Deserialize))]
/// Enum representing signal code and reason of its creation.
///
/// # Testing
/// See [this document](../signal-code-testing.md).
pub enum SignalCode {
    /// Signal was sent due to some execution errors.
    #[display("Signal message sent due to execution error ({_0})")]
    Execution(SimpleExecutionError),

    /// Signal was sent due to removal from waitlist as out of rent.
    #[default]
    #[display("Signal message sent due to removal from waitlist")]
    RemovedFromWaitlist,
}

impl SignalCode {
    /// Converts `SignalCode` into `u32`.
    pub const fn to_u32(self) -> u32 {
        match self {
            Self::Execution(SimpleExecutionError::UserspacePanic) => 100,
            Self::Execution(SimpleExecutionError::RanOutOfGas) => 101,
            Self::Execution(SimpleExecutionError::BackendError) => 102,
            Self::Execution(SimpleExecutionError::MemoryOverflow) => 103,
            Self::Execution(SimpleExecutionError::UnreachableInstruction) => 104,
            Self::Execution(SimpleExecutionError::StackLimitExceeded) => 105,
            Self::RemovedFromWaitlist => 200,
            // Must be unreachable.
            Self::Execution(SimpleExecutionError::Unsupported) => u32::MAX,
        }
    }

    /// Parses `SignalCode` from `u32` if possible.
    pub const fn from_u32(num: u32) -> Option<Self> {
        let res = match num {
            v if Self::Execution(SimpleExecutionError::UserspacePanic).to_u32() == v => {
                Self::Execution(SimpleExecutionError::UserspacePanic)
            }
            v if Self::Execution(SimpleExecutionError::RanOutOfGas).to_u32() == v => {
                Self::Execution(SimpleExecutionError::RanOutOfGas)
            }
            v if Self::Execution(SimpleExecutionError::BackendError).to_u32() == v => {
                Self::Execution(SimpleExecutionError::BackendError)
            }
            v if Self::Execution(SimpleExecutionError::MemoryOverflow).to_u32() == v => {
                Self::Execution(SimpleExecutionError::MemoryOverflow)
            }
            v if Self::Execution(SimpleExecutionError::UnreachableInstruction).to_u32() == v => {
                Self::Execution(SimpleExecutionError::UnreachableInstruction)
            }
            v if Self::Execution(SimpleExecutionError::StackLimitExceeded).to_u32() == v => {
                Self::Execution(SimpleExecutionError::StackLimitExceeded)
            }
            v if Self::Execution(SimpleExecutionError::Unsupported).to_u32() == v => {
                Self::Execution(SimpleExecutionError::Unsupported)
            }
            v if Self::RemovedFromWaitlist.to_u32() == v => Self::RemovedFromWaitlist,
            _ => return None,
        };

        Some(res)
    }
}

#[cfg(test)]
mod tests {
    use super::*;

    #[test]
    fn test_forbidden_codes() {
        let codes = [
            1, // `FailedToCreateProgram` variant
            4, // `ReinstrumentationFailure` variant
        ];

        // check forbidden code is `Unsupported` variant now
        for code in codes {
            let err = ErrorReplyReason::from_bytes([code, 0, 0]);
            assert_eq!(err, ErrorReplyReason::Unsupported);
        }

        // check forbidden code is never produced
        for code in enum_iterator::all::<ErrorReplyReason>() {
            let bytes = code.to_bytes();
            assert!(!codes.contains(&bytes[0]));
        }
    }

    #[test]
    fn test_reply_code_encode_decode() {
        for code in enum_iterator::all::<ReplyCode>() {
            let bytes = code.to_bytes();
            assert_eq!(code, ReplyCode::from_bytes(bytes));
        }
    }

    #[test]
    fn test_signal_code_encode_decode() {
        for signal in enum_iterator::all::<SignalCode>() {
            let code = signal.to_u32();
            assert_eq!(signal, SignalCode::from_u32(code).unwrap());
        }
    }
}<|MERGE_RESOLUTION|>--- conflicted
+++ resolved
@@ -17,6 +17,7 @@
 //! Simple errors being used for status codes
 
 use enum_iterator::Sequence;
+
 #[cfg(feature = "codec")]
 use parity_scale_codec::MaxEncodedLen;
 #[cfg(feature = "codec")]
@@ -39,11 +40,7 @@
     derive_more::From,
     Sequence,
 )]
-<<<<<<< HEAD
 #[cfg_attr(feature = "codec", derive(MaxEncodedLen, Encode, Decode, TypeInfo, Sequence), codec(crate = scale), allow(clippy::unnecessary_cast))]
-=======
-#[cfg_attr(feature = "codec", derive(Encode, Decode, TypeInfo), codec(crate = scale), allow(clippy::unnecessary_cast))]
->>>>>>> bb78154c
 #[cfg_attr(feature = "serde", derive(serde::Serialize, serde::Deserialize))]
 /// Enum representing reply code with reason of its creation.
 pub enum ReplyCode {
@@ -133,11 +130,7 @@
     derive_more::Display,
     Sequence,
 )]
-<<<<<<< HEAD
 #[cfg_attr(feature = "codec", derive(MaxEncodedLen, Encode, Decode, TypeInfo, Sequence), codec(crate = scale), allow(clippy::unnecessary_cast))]
-=======
-#[cfg_attr(feature = "codec", derive(Encode, Decode, TypeInfo), codec(crate = scale), allow(clippy::unnecessary_cast))]
->>>>>>> bb78154c
 #[cfg_attr(feature = "serde", derive(serde::Serialize, serde::Deserialize))]
 /// Reason of success reply creation.
 pub enum SuccessReplyReason {
@@ -185,11 +178,7 @@
     derive_more::From,
     Sequence,
 )]
-<<<<<<< HEAD
 #[cfg_attr(feature = "codec", derive(MaxEncodedLen, Encode, Decode, TypeInfo, Sequence), codec(crate = scale), allow(clippy::unnecessary_cast))]
-=======
-#[cfg_attr(feature = "codec", derive(Encode, Decode, TypeInfo), codec(crate = scale), allow(clippy::unnecessary_cast))]
->>>>>>> bb78154c
 #[cfg_attr(feature = "serde", derive(serde::Serialize, serde::Deserialize))]
 /// Reason of error reply creation.
 // NOTE: Adding new variants to this enum you must also update `ErrorReplyReason::to_bytes` and
@@ -279,11 +268,7 @@
     derive_more::Display,
     Sequence,
 )]
-<<<<<<< HEAD
 #[cfg_attr(feature = "codec", derive(MaxEncodedLen, Encode, Decode, TypeInfo, Sequence), codec(crate = scale), allow(clippy::unnecessary_cast))]
-=======
-#[cfg_attr(feature = "codec", derive(Encode, Decode, TypeInfo), codec(crate = scale), allow(clippy::unnecessary_cast))]
->>>>>>> bb78154c
 #[cfg_attr(feature = "serde", derive(serde::Serialize, serde::Deserialize))]
 /// Simplified error occurred during execution.
 pub enum SimpleExecutionError {
@@ -352,11 +337,7 @@
     derive_more::Display,
     Sequence,
 )]
-<<<<<<< HEAD
 #[cfg_attr(feature = "codec", derive(MaxEncodedLen, Encode, Decode, TypeInfo, Sequence), codec(crate = scale), allow(clippy::unnecessary_cast))]
-=======
-#[cfg_attr(feature = "codec", derive(Encode, Decode, TypeInfo), codec(crate = scale), allow(clippy::unnecessary_cast))]
->>>>>>> bb78154c
 #[cfg_attr(feature = "serde", derive(serde::Serialize, serde::Deserialize))]
 /// Simplified error occurred because of actor unavailability.
 pub enum SimpleUnavailableActorError {
@@ -420,11 +401,7 @@
     derive_more::From,
     Sequence,
 )]
-<<<<<<< HEAD
 #[cfg_attr(feature = "codec", derive(MaxEncodedLen, Encode, Decode, TypeInfo, Sequence), codec(crate = scale), allow(clippy::unnecessary_cast))]
-=======
-#[cfg_attr(feature = "codec", derive(Encode, Decode, TypeInfo), codec(crate = scale), allow(clippy::unnecessary_cast))]
->>>>>>> bb78154c
 #[cfg_attr(feature = "serde", derive(serde::Serialize, serde::Deserialize))]
 /// Enum representing signal code and reason of its creation.
 ///
