--- conflicted
+++ resolved
@@ -358,17 +358,12 @@
     ProgramNotCreated = 3,
 
     /// Program metadata verification failed.
-    #[display(fmt = "Program metadata verification failed")]
+    #[display("Program metadata verification failed")]
     MetadataVerificationFailure = 4,
 
     /// Program re-instrumentation failed.
-<<<<<<< HEAD
-    #[display(fmt = "Program re-instrumentation failed")]
+    #[display("Program re-instrumentation failed")]
     ReinstrumentationFailure = 5,
-=======
-    #[display("Program re-instrumentation failed")]
-    ReinstrumentationFailure = 4,
->>>>>>> 36336403
 
     /// Unsupported reason of inactive actor error.
     /// Variant exists for backward compatibility.
